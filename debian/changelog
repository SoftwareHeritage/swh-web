--- conflicted
+++ resolved
@@ -1,10 +1,3 @@
-<<<<<<< HEAD
-swh-web (0.0.46-1~swh1~bpo9+1) stretch-swh; urgency=medium
-
-  * Rebuild for stretch-backports.
-
- -- Antoine R. Dumont (@ardumont) <antoine.romain.dumont@gmail.com>  Wed, 30 Nov 2016 17:45:41 +0100
-=======
 swh-web (0.0.47-1~swh1) unstable-swh; urgency=medium
 
   * v0.0.47
@@ -14,7 +7,6 @@
   * Split those views to improve readability
 
  -- Antoine R. Dumont (@ardumont) <antoine.romain.dumont@gmail.com>  Thu, 01 Dec 2016 11:57:16 +0100
->>>>>>> 4ade71fe
 
 swh-web (0.0.46-1~swh1) unstable-swh; urgency=medium
 
