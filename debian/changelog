--- conflicted
+++ resolved
@@ -1,10 +1,3 @@
-<<<<<<< HEAD
-swh-web (0.0.9-1~swh1~bpo9+1) stretch-swh; urgency=medium
-
-  * Rebuild for stretch-backports.
-
- -- Antoine R. Dumont (@ardumont) <antoine.romain.dumont@gmail.com>  Fri, 30 Oct 2015 17:24:15 +0100
-=======
 swh-web (0.0.10-1~swh1) unstable-swh; urgency=medium
 
   * v0.0.10
@@ -13,7 +6,6 @@
   * cosmetic change in Content-Type JSON header
 
  -- Stefano Zacchiroli <zack@upsilon.cc>  Mon, 02 Nov 2015 13:59:45 +0100
->>>>>>> 65809081
 
 swh-web (0.0.9-1~swh1) unstable-swh; urgency=medium
 
