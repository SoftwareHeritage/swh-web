<<<<<<< HEAD
swh-web (0.0.374-1~swh1~bpo10+1) buster-swh; urgency=medium

  * Rebuild for buster-swh

 -- Software Heritage autobuilder (on jenkins-debian1) <jenkins@jenkins-debian1.internal.softwareheritage.org>  Thu, 24 Feb 2022 16:24:22 +0000
=======
swh-web (0.0.375-1~swh1) unstable-swh; urgency=medium

  * New upstream release 0.0.375     - (tagged by Antoine R. Dumont
    (@ardumont) <ardumont@softwareheritage.org> on 2022-03-07 16:48:14
    +0100)
  * Upstream changes:     - v0.0.375     - deposit moderation view:
    Improve deposit types visualization

 -- Software Heritage autobuilder (on jenkins-debian1) <jenkins@jenkins-debian1.internal.softwareheritage.org>  Mon, 07 Mar 2022 16:15:01 +0000
>>>>>>> 695621e1

swh-web (0.0.374-1~swh1) unstable-swh; urgency=medium

  * New upstream release 0.0.374     - (tagged by Antoine Lambert
    <anlambert@softwareheritage.org> on 2022-02-24 16:53:41 +0100)
  * Upstream changes:     - version 0.0.374

 -- Software Heritage autobuilder (on jenkins-debian1) <jenkins@jenkins-debian1.internal.softwareheritage.org>  Thu, 24 Feb 2022 16:16:48 +0000

swh-web (0.0.373-1~swh1) unstable-swh; urgency=medium

  * New upstream release 0.0.373     - (tagged by Antoine Lambert
    <anlambert@softwareheritage.org> on 2022-02-23 16:21:49 +0100)
  * Upstream changes:     - version 0.0.373

 -- Software Heritage autobuilder (on jenkins-debian1) <jenkins@jenkins-debian1.internal.softwareheritage.org>  Wed, 23 Feb 2022 15:42:46 +0000

swh-web (0.0.372-1~swh1) unstable-swh; urgency=medium

  * New upstream release 0.0.372     - (tagged by Antoine Lambert
    <anlambert@softwareheritage.org> on 2022-02-23 13:46:47 +0100)
  * Upstream changes:     - version 0.0.372

 -- Software Heritage autobuilder (on jenkins-debian1) <jenkins@jenkins-debian1.internal.softwareheritage.org>  Wed, 23 Feb 2022 14:00:01 +0000

swh-web (0.0.371-1~swh1) unstable-swh; urgency=medium

  * New upstream release 0.0.371     - (tagged by Antoine Lambert
    <anlambert@softwareheritage.org> on 2022-02-21 11:20:34 +0100)
  * Upstream changes:     - version 0.0.371

 -- Software Heritage autobuilder (on jenkins-debian1) <jenkins@jenkins-debian1.internal.softwareheritage.org>  Mon, 21 Feb 2022 10:40:13 +0000

swh-web (0.0.370-1~swh1) unstable-swh; urgency=medium

  * New upstream release 0.0.370     - (tagged by Antoine Lambert
    <anlambert@softwareheritage.org> on 2022-02-15 17:54:17 +0100)
  * Upstream changes:     - version 0.0.370

 -- Software Heritage autobuilder (on jenkins-debian1) <jenkins@jenkins-debian1.internal.softwareheritage.org>  Tue, 15 Feb 2022 17:13:16 +0000

swh-web (0.0.369-1~swh1) unstable-swh; urgency=medium

  * New upstream release 0.0.369     - (tagged by Antoine Lambert
    <anlambert@softwareheritage.org> on 2022-02-11 14:35:58 +0100)
  * Upstream changes:     - version 0.0.369

 -- Software Heritage autobuilder (on jenkins-debian1) <jenkins@jenkins-debian1.internal.softwareheritage.org>  Fri, 11 Feb 2022 13:57:11 +0000

swh-web (0.0.368-1~swh1) unstable-swh; urgency=medium

  * New upstream release 0.0.368     - (tagged by Antoine Lambert
    <anlambert@softwareheritage.org> on 2022-02-11 11:38:04 +0100)
  * Upstream changes:     - version 0.0.368

 -- Software Heritage autobuilder (on jenkins-debian1) <jenkins@jenkins-debian1.internal.softwareheritage.org>  Fri, 11 Feb 2022 11:26:56 +0000

swh-web (0.0.367-1~swh1) unstable-swh; urgency=medium

  * New upstream release 0.0.367     - (tagged by Valentin Lorentz
    <vlorentz@softwareheritage.org> on 2022-02-10 14:36:43 +0100)
  * Upstream changes:     - v0.0.367     - * mailmap: make the update
    view only update a single object     - * templates/origin-visits:
    Prefer to show all visits by default     - * package.json: Upgrade
    dependencies     - * mailmaps: Add an endpoint to fetch the list
    - * mailmaps: Return a proper error in case of duplicate from_email
    - * mailmaps: Make error handling more robust when 'from_email' is
    missing/empty.     - * mailmaps: Add table UserMailmapEvent     - *
    Add a permission to get the option to use the search QL

 -- Software Heritage autobuilder (on jenkins-debian1) <jenkins@jenkins-debian1.internal.softwareheritage.org>  Thu, 10 Feb 2022 13:58:08 +0000

swh-web (0.0.356-1~swh1) unstable-swh; urgency=medium

  * New upstream release 0.0.356     - (tagged by Nicolas Dandrimont
    <nicolas@dandrimont.eu> on 2022-02-04 21:23:45 +0100)
  * Upstream changes:     - Release swh.web 0.0.356     - Introduce a
    new mailmap feature     - Pin pytest to <7.0.0     - Use kwargs for
    revision_log

 -- Software Heritage autobuilder (on jenkins-debian1) <jenkins@jenkins-debian1.internal.softwareheritage.org>  Fri, 04 Feb 2022 20:46:57 +0000

swh-web (0.0.355-1~swh1) unstable-swh; urgency=medium

  * New upstream release 0.0.355     - (tagged by Antoine Lambert
    <anlambert@softwareheritage.org> on 2022-02-02 11:30:12 +0100)
  * Upstream changes:     - version 0.0.355

 -- Software Heritage autobuilder (on jenkins-debian1) <jenkins@jenkins-debian1.internal.softwareheritage.org>  Wed, 02 Feb 2022 10:51:50 +0000

swh-web (0.0.353-1~swh1) unstable-swh; urgency=medium

  * New upstream release 0.0.353     - (tagged by Antoine Lambert
    <anlambert@softwareheritage.org> on 2022-01-28 15:37:41 +0100)
  * Upstream changes:     - version 0.0.353

 -- Software Heritage autobuilder (on jenkins-debian1) <jenkins@jenkins-debian1.internal.softwareheritage.org>  Fri, 28 Jan 2022 15:31:12 +0000

swh-web (0.0.352-1~swh1) unstable-swh; urgency=medium

  * New upstream release 0.0.352     - (tagged by Antoine Lambert
    <anlambert@softwareheritage.org> on 2022-01-13 15:37:53 +0100)
  * Upstream changes:     - version 0.0.352

 -- Software Heritage autobuilder (on jenkins-debian1) <jenkins@jenkins-debian1.internal.softwareheritage.org>  Thu, 13 Jan 2022 14:59:47 +0000

swh-web (0.0.351-1~swh1) unstable-swh; urgency=medium

  * New upstream release 0.0.351     - (tagged by Antoine Lambert
    <anlambert@softwareheritage.org> on 2022-01-12 17:22:06 +0100)
  * Upstream changes:     - version 0.0.351

 -- Software Heritage autobuilder (on jenkins-debian1) <jenkins@jenkins-debian1.internal.softwareheritage.org>  Wed, 12 Jan 2022 16:43:19 +0000

swh-web (0.0.350-1~swh1) unstable-swh; urgency=medium

  * New upstream release 0.0.350     - (tagged by Antoine Lambert
    <anlambert@softwareheritage.org> on 2022-01-04 11:37:52 +0100)
  * Upstream changes:     - version 0.0.350

 -- Software Heritage autobuilder (on jenkins-debian1) <jenkins@jenkins-debian1.internal.softwareheritage.org>  Tue, 04 Jan 2022 10:57:23 +0000

swh-web (0.0.348-1~swh1) unstable-swh; urgency=medium

  * New upstream release 0.0.348     - (tagged by Antoine R. Dumont
    (@ardumont) <ardumont@softwareheritage.org> on 2021-12-16 17:01:49
    +0100)
  * Upstream changes:     - v0.0.348     - Adapt coverage tooltip for
    debian based distributions

 -- Software Heritage autobuilder (on jenkins-debian1) <jenkins@jenkins-debian1.internal.softwareheritage.org>  Thu, 16 Dec 2021 16:21:39 +0000

swh-web (0.0.347-1~swh1) unstable-swh; urgency=medium

  * New upstream release 0.0.347     - (tagged by Antoine Lambert
    <anlambert@softwareheritage.org> on 2021-12-14 20:05:59 +0100)
  * Upstream changes:     - version 0.0.347

 -- Software Heritage autobuilder (on jenkins-debian1) <jenkins@jenkins-debian1.internal.softwareheritage.org>  Tue, 14 Dec 2021 19:29:25 +0000

swh-web (0.0.346-1~swh1) unstable-swh; urgency=medium

  * New upstream release 0.0.346     - (tagged by Antoine Lambert
    <anlambert@softwareheritage.org> on 2021-12-13 14:19:18 +0100)
  * Upstream changes:     - version 0.0.346

 -- Software Heritage autobuilder (on jenkins-debian1) <jenkins@jenkins-debian1.internal.softwareheritage.org>  Mon, 13 Dec 2021 13:41:34 +0000

swh-web (0.0.345-1~swh1) unstable-swh; urgency=medium

  * New upstream release 0.0.345     - (tagged by Antoine Lambert
    <anlambert@softwareheritage.org> on 2021-12-07 15:49:26 +0100)
  * Upstream changes:     - version 0.0.345

 -- Software Heritage autobuilder (on jenkins-debian1) <jenkins@jenkins-debian1.internal.softwareheritage.org>  Tue, 07 Dec 2021 15:15:16 +0000

swh-web (0.0.343-1~swh1) unstable-swh; urgency=medium

  * New upstream release 0.0.343     - (tagged by Antoine Lambert
    <anlambert@softwareheritage.org> on 2021-12-01 12:06:22 +0100)
  * Upstream changes:     - version 0.0.343

 -- Software Heritage autobuilder (on jenkins-debian1) <jenkins@jenkins-debian1.internal.softwareheritage.org>  Wed, 01 Dec 2021 11:30:08 +0000

swh-web (0.0.342-1~swh1) unstable-swh; urgency=medium

  * New upstream release 0.0.342     - (tagged by Antoine Lambert
    <anlambert@softwareheritage.org> on 2021-11-29 19:17:45 +0100)
  * Upstream changes:     - version 0.0.342

 -- Software Heritage autobuilder (on jenkins-debian1) <jenkins@jenkins-debian1.internal.softwareheritage.org>  Mon, 29 Nov 2021 18:42:36 +0000

swh-web (0.0.341-1~swh1) unstable-swh; urgency=medium

  * New upstream release 0.0.341     - (tagged by Antoine Lambert
    <anlambert@softwareheritage.org> on 2021-11-29 16:01:01 +0100)
  * Upstream changes:     - version 0.0.341

 -- Software Heritage autobuilder (on jenkins-debian1) <jenkins@jenkins-debian1.internal.softwareheritage.org>  Mon, 29 Nov 2021 16:07:14 +0000

swh-web (0.0.340-1~swh1) unstable-swh; urgency=medium

  * New upstream release 0.0.340     - (tagged by Antoine Lambert
    <anlambert@softwareheritage.org> on 2021-11-24 15:34:44 +0100)
  * Upstream changes:     - version 0.0.340

 -- Software Heritage autobuilder (on jenkins-debian1) <jenkins@jenkins-debian1.internal.softwareheritage.org>  Wed, 24 Nov 2021 14:57:32 +0000

swh-web (0.0.339-1~swh1) unstable-swh; urgency=medium

  * New upstream release 0.0.339     - (tagged by Antoine Lambert
    <anlambert@softwareheritage.org> on 2021-11-17 10:59:40 +0100)
  * Upstream changes:     - version 0.0.339

 -- Software Heritage autobuilder (on jenkins-debian1) <jenkins@jenkins-debian1.internal.softwareheritage.org>  Wed, 17 Nov 2021 10:18:16 +0000

swh-web (0.0.338-1~swh1) unstable-swh; urgency=medium

  * New upstream release 0.0.338     - (tagged by Antoine Lambert
    <anlambert@softwareheritage.org> on 2021-10-26 16:16:27 +0200)
  * Upstream changes:     - version 0.0.338

 -- Software Heritage autobuilder (on jenkins-debian1) <jenkins@jenkins-debian1.internal.softwareheritage.org>  Tue, 26 Oct 2021 15:08:17 +0000

swh-web (0.0.336-1~swh1) unstable-swh; urgency=medium

  * New upstream release 0.0.336     - (tagged by Antoine R. Dumont
    (@ardumont) <ardumont@softwareheritage.org> on 2021-10-25 12:07:58
    +0200)
  * Upstream changes:     - v0.0.336     - coverage: Display cran
    origins coverage properly     - Deprecate /origin/log route     -
    templates/revision-info: Display author fullname when name is None

 -- Software Heritage autobuilder (on jenkins-debian1) <jenkins@jenkins-debian1.internal.softwareheritage.org>  Mon, 25 Oct 2021 10:27:27 +0000

swh-web (0.0.335-1~swh1) unstable-swh; urgency=medium

  * New upstream release 0.0.335     - (tagged by Antoine R. Dumont
    (@ardumont) <ardumont@softwareheritage.org> on 2021-10-21 14:30:23
    +0200)
  * Upstream changes:     - v0.0.335     - admin/deposit: Allow users
    with permission to list their deposits

 -- Software Heritage autobuilder (on jenkins-debian1) <jenkins@jenkins-debian1.internal.softwareheritage.org>  Thu, 21 Oct 2021 12:49:33 +0000

swh-web (0.0.334-1~swh1) unstable-swh; urgency=medium

  * New upstream release 0.0.334     - (tagged by Antoine Lambert
    <anlambert@softwareheritage.org> on 2021-10-20 11:29:35 +0200)
  * Upstream changes:     - version 0.0.334

 -- Software Heritage autobuilder (on jenkins-debian1) <jenkins@jenkins-debian1.internal.softwareheritage.org>  Wed, 20 Oct 2021 09:53:09 +0000

swh-web (0.0.333-1~swh1) unstable-swh; urgency=medium

  * New upstream release 0.0.333     - (tagged by Antoine Lambert
    <anlambert@softwareheritage.org> on 2021-10-19 16:11:52 +0200)
  * Upstream changes:     - version 0.0.333

 -- Software Heritage autobuilder (on jenkins-debian1) <jenkins@jenkins-debian1.internal.softwareheritage.org>  Tue, 19 Oct 2021 14:34:25 +0000

swh-web (0.0.332-1~swh1) unstable-swh; urgency=medium

  * New upstream release 0.0.332     - (tagged by Antoine Lambert
    <anlambert@softwareheritage.org> on 2021-10-07 11:37:35 +0200)
  * Upstream changes:     - version 0.0.332

 -- Software Heritage autobuilder (on jenkins-debian1) <jenkins@jenkins-debian1.internal.softwareheritage.org>  Thu, 07 Oct 2021 09:58:07 +0000

swh-web (0.0.331-1~swh1) unstable-swh; urgency=medium

  * New upstream release 0.0.331     - (tagged by Antoine Lambert
    <anlambert@softwareheritage.org> on 2021-09-29 18:35:03 +0200)
  * Upstream changes:     - version 0.0.331

 -- Software Heritage autobuilder (on jenkins-debian1) <jenkins@jenkins-debian1.internal.softwareheritage.org>  Wed, 29 Sep 2021 16:53:50 +0000

swh-web (0.0.330-1~swh1) unstable-swh; urgency=medium

  * New upstream release 0.0.330     - (tagged by David Douard
    <david.douard@sdfa3.org> on 2021-09-24 15:34:14 +0200)
  * Upstream changes:     - v0.0.330

 -- Software Heritage autobuilder (on jenkins-debian1) <jenkins@jenkins-debian1.internal.softwareheritage.org>  Fri, 24 Sep 2021 14:12:50 +0000

swh-web (0.0.329-1~swh1) unstable-swh; urgency=medium

  * New upstream release 0.0.329     - (tagged by Antoine Lambert
    <anlambert@softwareheritage.org> on 2021-09-21 11:07:24 +0200)
  * Upstream changes:     - version 0.0.329

 -- Software Heritage autobuilder (on jenkins-debian1) <jenkins@jenkins-debian1.internal.softwareheritage.org>  Tue, 21 Sep 2021 09:29:36 +0000

swh-web (0.0.328-1~swh1) unstable-swh; urgency=medium

  * New upstream release 0.0.328     - (tagged by Antoine Lambert
    <anlambert@softwareheritage.org> on 2021-09-20 17:08:14 +0200)
  * Upstream changes:     - version 0.0.328

 -- Software Heritage autobuilder (on jenkins-debian1) <jenkins@jenkins-debian1.internal.softwareheritage.org>  Mon, 20 Sep 2021 15:27:58 +0000

swh-web (0.0.327-1~swh1) unstable-swh; urgency=medium

  * New upstream release 0.0.327     - (tagged by Valentin Lorentz
    <vlorentz@softwareheritage.org> on 2021-09-15 14:03:21 +0200)
  * Upstream changes:     - v0.0.327     - * vault: Only show the first
    status line

 -- Software Heritage autobuilder (on jenkins-debian1) <jenkins@jenkins-debian1.internal.softwareheritage.org>  Wed, 15 Sep 2021 12:23:10 +0000

swh-web (0.0.326-1~swh1) unstable-swh; urgency=medium

  * New upstream release 0.0.326     - (tagged by Valentin Lorentz
    <vlorentz@softwareheritage.org> on 2021-09-10 14:43:11 +0200)
  * Upstream changes:     - v0.0.326     - * Stop logging some
    exceptions to Sentry

 -- Software Heritage autobuilder (on jenkins-debian1) <jenkins@jenkins-debian1.internal.softwareheritage.org>  Fri, 10 Sep 2021 13:04:19 +0000

swh-web (0.0.325-1~swh1) unstable-swh; urgency=medium

  * New upstream release 0.0.325     - (tagged by Antoine Lambert
    <anlambert@softwareheritage.org> on 2021-09-09 16:15:34 +0200)
  * Upstream changes:     - version 0.0.325

 -- Software Heritage autobuilder (on jenkins-debian1) <jenkins@jenkins-debian1.internal.softwareheritage.org>  Thu, 09 Sep 2021 14:35:03 +0000

swh-web (0.0.324-1~swh1) unstable-swh; urgency=medium

  * New upstream release 0.0.324     - (tagged by Valentin Lorentz
    <vlorentz@softwareheritage.org> on 2021-09-09 14:50:32 +0200)
  * Upstream changes:     - v0.0.324     - * Fix crash in vault API

 -- Software Heritage autobuilder (on jenkins-debian1) <jenkins@jenkins-debian1.internal.softwareheritage.org>  Thu, 09 Sep 2021 13:11:30 +0000

swh-web (0.0.323-1~swh1) unstable-swh; urgency=medium

  * New upstream release 0.0.323     - (tagged by Valentin Lorentz
    <vlorentz@softwareheritage.org> on 2021-09-09 13:14:58 +0200)
  * Upstream changes:     - v0.0.323     - * browse/snapshot_context:
    Ensure pull request branches can be browsed     - * Add
    'swh.vault.git_bare.ui' use role, to display the 'git bare' button
    on the UI     - * Add link to extrinsic metadata API from the browse
    view     - * misc: Add iframe view for contents and directories     -
    * directory-display: Show human-readable file sizes (KB, MB, ...).
    - * api/vault: Re-add obj_type and obj_id to legacy API endpoints

 -- Software Heritage autobuilder (on jenkins-debian1) <jenkins@jenkins-debian1.internal.softwareheritage.org>  Thu, 09 Sep 2021 11:33:07 +0000

swh-web (0.0.322-1~swh1) unstable-swh; urgency=medium

  * New upstream release 0.0.322     - (tagged by Vincent SELLIER
    <vincent.sellier@softwareheritage.org> on 2021-09-07 15:07:45 +0200)
  * Upstream changes:     - version v0.0.322

 -- Software Heritage autobuilder (on jenkins-debian1) <jenkins@jenkins-debian1.internal.softwareheritage.org>  Tue, 07 Sep 2021 13:29:51 +0000

swh-web (0.0.321-1~swh1) unstable-swh; urgency=medium

  * New upstream release 0.0.321     - (tagged by Antoine Lambert
    <anlambert@softwareheritage.org> on 2021-09-03 13:50:25 +0200)
  * Upstream changes:     - version 0.0.321

 -- Software Heritage autobuilder (on jenkins-debian1) <jenkins@jenkins-debian1.internal.softwareheritage.org>  Fri, 03 Sep 2021 12:17:16 +0000

swh-web (0.0.320-1~swh1) unstable-swh; urgency=medium

  * New upstream release 0.0.320     - (tagged by Valentin Lorentz
    <vlorentz@softwareheritage.org> on 2021-08-26 14:09:47 +0200)
  * Upstream changes:     - v0.0.320     - * vault API: Rename bundle
    types and use SWHIDs to identify objects

 -- Software Heritage autobuilder (on jenkins-debian1) <jenkins@jenkins-debian1.internal.softwareheritage.org>  Thu, 26 Aug 2021 12:26:46 +0000

swh-web (0.0.319-1~swh1) unstable-swh; urgency=medium

  * New upstream release 0.0.319     - (tagged by Antoine Lambert
    <anlambert@softwareheritage.org> on 2021-08-24 11:00:15 +0200)
  * Upstream changes:     - version 0.0.319

 -- Software Heritage autobuilder (on jenkins-debian1) <jenkins@jenkins-debian1.internal.softwareheritage.org>  Tue, 24 Aug 2021 09:30:41 +0000

swh-web (0.0.318-1~swh1) unstable-swh; urgency=medium

  * New upstream release 0.0.318     - (tagged by Antoine Lambert
    <anlambert@softwareheritage.org> on 2021-08-23 17:29:16 +0200)
  * Upstream changes:     - version 0.0.318

 -- Software Heritage autobuilder (on jenkins-debian1) <jenkins@jenkins-debian1.internal.softwareheritage.org>  Mon, 23 Aug 2021 15:47:22 +0000

swh-web (0.0.317-1~swh1) unstable-swh; urgency=medium

  * New upstream release 0.0.317     - (tagged by Antoine Lambert
    <anlambert@softwareheritage.org> on 2021-07-19 14:13:38 +0200)
  * Upstream changes:     - version 0.0.317

 -- Software Heritage autobuilder (on jenkins-debian1) <jenkins@jenkins-debian1.internal.softwareheritage.org>  Mon, 19 Jul 2021 13:43:28 +0000

swh-web (0.0.316-1~swh1) unstable-swh; urgency=medium

  * New upstream release 0.0.316     - (tagged by Antoine Lambert
    <anlambert@softwareheritage.org> on 2021-07-09 17:59:36 +0200)
  * Upstream changes:     - version 0.0.316

 -- Software Heritage autobuilder (on jenkins-debian1) <jenkins@jenkins-debian1.internal.softwareheritage.org>  Fri, 09 Jul 2021 16:55:16 +0000

swh-web (0.0.315-1~swh1) unstable-swh; urgency=medium

  * New upstream release 0.0.315     - (tagged by Antoine Lambert
    <anlambert@softwareheritage.org> on 2021-06-29 14:55:07 +0200)
  * Upstream changes:     - version 0.0.315

 -- Software Heritage autobuilder (on jenkins-debian1) <jenkins@jenkins-debian1.internal.softwareheritage.org>  Tue, 29 Jun 2021 13:32:00 +0000

swh-web (0.0.314-1~swh1) unstable-swh; urgency=medium

  * New upstream release 0.0.314     - (tagged by Antoine R. Dumont
    (@ardumont) <ardumont@softwareheritage.org> on 2021-06-28 11:47:06
    +0200)
  * Upstream changes:     - v0.0.314     - Add an endpoint to list and
    access raw extrinsic metadata.     - assets/save: Ensure to use
    canonical github repo URL as origin URL     - Simplify save code now
    request status updates using visit statuses

 -- Software Heritage autobuilder (on jenkins-debian1) <jenkins@jenkins-debian1.internal.softwareheritage.org>  Mon, 28 Jun 2021 10:04:26 +0000

swh-web (0.0.313-1~swh1.1) unstable-swh; urgency=medium

  * Bump new release

 -- Antoine R. Dumont (@ardumont) <ardumont@softwareheritage.org>  Tue, 15 Jun 2021 18:09:20 +0200

swh-web (0.0.313-1~swh1) unstable-swh; urgency=medium

  * New upstream release 0.0.313     - (tagged by Antoine R. Dumont
    (@ardumont) <ardumont@softwareheritage.org> on 2021-06-15 17:33:32
    +0200)
  * Upstream changes:     - v0.0.313     - Schedule save code now as
    recurring origins to ingest when successful

 -- Software Heritage autobuilder (on jenkins-debian1) <jenkins@jenkins-debian1.internal.softwareheritage.org>  Tue, 15 Jun 2021 15:59:11 +0000

swh-web (0.0.312-1~swh1) unstable-swh; urgency=medium

  * New upstream release 0.0.312     - (tagged by Antoine Lambert
    <anlambert@softwareheritage.org> on 2021-06-15 14:44:33 +0200)
  * Upstream changes:     - version 0.0.312

 -- Software Heritage autobuilder (on jenkins-debian1) <jenkins@jenkins-debian1.internal.softwareheritage.org>  Tue, 15 Jun 2021 13:26:35 +0000

swh-web (0.0.311-1~swh1) unstable-swh; urgency=medium

  * New upstream release 0.0.311     - (tagged by Antoine Lambert
    <antoine.lambert@inria.fr> on 2021-06-11 17:22:30 +0200)
  * Upstream changes:     - version 0.0.311

 -- Software Heritage autobuilder (on jenkins-debian1) <jenkins@jenkins-debian1.internal.softwareheritage.org>  Fri, 11 Jun 2021 15:43:04 +0000

swh-web (0.0.310-1~swh1) unstable-swh; urgency=medium

  * New upstream release 0.0.310     - (tagged by Vincent SELLIER
    <vincent.sellier@softwareheritage.org> on 2021-06-02 14:20:33 +0200)
  * Upstream changes:     - v0.0.310     - fix running sor update

 -- Software Heritage autobuilder (on jenkins-debian1) <jenkins@jenkins-debian1.internal.softwareheritage.org>  Wed, 02 Jun 2021 12:43:41 +0000

swh-web (0.0.309-1~swh1) unstable-swh; urgency=medium

  * New upstream release 0.0.309     - (tagged by Antoine R. Dumont
    (@ardumont) <ardumont@softwareheritage.org> on 2021-05-27 15:03:12
    +0200)
  * Upstream changes:     - v0.0.309     - common/origin_save: Update
    missing information when available     - Makefile.local: Ensure to
    kill child processes at devserver target exit     - cypress: Use
    webpack-dev-server to serve static assets     - Makefile.local: Wrap
    long lines     - cypress.json: Activate test retries in run mode

 -- Software Heritage autobuilder (on jenkins-debian1) <jenkins@jenkins-debian1.internal.softwareheritage.org>  Thu, 27 May 2021 13:21:25 +0000

swh-web (0.0.308-2~swh1) unstable-swh; urgency=medium

  * Rebuild after fixing tests execution

 -- Antoine Lambert <antoine.lambert@inria.fr>  Thu, 20 May 2021 14:22:11 +0200

swh-web (0.0.308-1~swh1) unstable-swh; urgency=medium

  * New upstream release 0.0.308     - (tagged by Antoine Lambert
    <antoine.lambert@inria.fr> on 2021-05-20 11:22:24 +0200)
  * Upstream changes:     - version 0.0.308

 -- Software Heritage autobuilder (on jenkins-debian1) <jenkins@jenkins-debian1.internal.softwareheritage.org>  Thu, 20 May 2021 10:46:36 +0000

swh-web (0.0.307-1~swh1) unstable-swh; urgency=medium

  * New upstream release 0.0.307     - (tagged by Antoine Lambert
    <antoine.lambert@inria.fr> on 2021-05-07 14:15:59 +0200)
  * Upstream changes:     - version 0.0.307

 -- Software Heritage autobuilder (on jenkins-debian1) <jenkins@jenkins-debian1.internal.softwareheritage.org>  Fri, 07 May 2021 12:44:27 +0000

swh-web (0.0.306-1~swh1) unstable-swh; urgency=medium

  * New upstream release 0.0.306     - (tagged by Antoine Lambert
    <antoine.lambert@inria.fr> on 2021-05-03 16:03:17 +0200)
  * Upstream changes:     - version 0.0.306

 -- Software Heritage autobuilder (on jenkins-debian1) <jenkins@jenkins-debian1.internal.softwareheritage.org>  Mon, 03 May 2021 14:25:10 +0000

swh-web (0.0.305-1~swh1) unstable-swh; urgency=medium

  * New upstream release 0.0.305     - (tagged by Antoine Lambert
    <antoine.lambert@inria.fr> on 2021-04-30 17:59:10 +0200)
  * Upstream changes:     - version 0.0.305

 -- Software Heritage autobuilder (on jenkins-debian1) <jenkins@jenkins-debian1.internal.softwareheritage.org>  Fri, 30 Apr 2021 16:34:26 +0000

swh-web (0.0.304-1~swh1) unstable-swh; urgency=medium

  * New upstream release 0.0.304     - (tagged by Antoine Lambert
    <antoine.lambert@inria.fr> on 2021-04-30 17:23:53 +0200)
  * Upstream changes:     - version 0.0.304

 -- Software Heritage autobuilder (on jenkins-debian1) <jenkins@jenkins-debian1.internal.softwareheritage.org>  Fri, 30 Apr 2021 15:45:42 +0000

swh-web (0.0.303-1~swh1) unstable-swh; urgency=medium

  * New upstream release 0.0.303     - (tagged by Antoine Lambert
    <antoine.lambert@inria.fr> on 2021-04-29 11:03:58 +0200)
  * Upstream changes:     - version 0.0.303

 -- Software Heritage autobuilder (on jenkins-debian1) <jenkins@jenkins-debian1.internal.softwareheritage.org>  Thu, 29 Apr 2021 09:35:13 +0000

swh-web (0.0.302-1~swh1) unstable-swh; urgency=medium

  * New upstream release 0.0.302     - (tagged by Antoine R. Dumont
    (@ardumont) <ardumont@softwareheritage.org> on 2021-04-27 11:29:03
    +0200)
  * Upstream changes:     - v0.0.302     - Save code now: Improve save
    request task information title     - Separate save code now status
    refresh routine from the listing ui     - common/identifiers: Fix
    content SWHID with anchor revision browse URL

 -- Software Heritage autobuilder (on jenkins-debian1) <jenkins@jenkins-debian1.internal.softwareheritage.org>  Tue, 27 Apr 2021 09:50:38 +0000

swh-web (0.0.301-1~swh1) unstable-swh; urgency=medium

  * New upstream release 0.0.301     - (tagged by Vincent SELLIER
    <vincent.sellier@softwareheritage.org> on 2021-04-23 12:31:50 +0200)
  * Upstream changes:     - v0.0.301     - reactivate the author counter
    on the homepage

 -- Software Heritage autobuilder (on jenkins-debian1) <jenkins@jenkins-debian1.internal.softwareheritage.org>  Fri, 23 Apr 2021 10:47:55 +0000

swh-web (0.0.300-1~swh1) unstable-swh; urgency=medium

  * New upstream release 0.0.300     - (tagged by Antoine Lambert
    <antoine.lambert@inria.fr> on 2021-04-22 15:39:52 +0200)
  * Upstream changes:     - version 0.0.300

 -- Software Heritage autobuilder (on jenkins-debian1) <jenkins@jenkins-debian1.internal.softwareheritage.org>  Thu, 22 Apr 2021 14:04:53 +0000

swh-web (0.0.299-1~swh2) unstable-swh; urgency=medium

  * Bump new release

 -- Antoine R. Dumont (@ardumont) <ardumont@softwareheritage.org>  Thu, 22 Apr 2021 09:43:59 +0200

swh-web (0.0.299-1~swh1) unstable-swh; urgency=medium

  * New upstream release 0.0.299     - (tagged by Antoine R. Dumont
    (@ardumont) <ardumont@softwareheritage.org> on 2021-04-22 09:12:22
    +0200)
  * Upstream changes:     - v0.0.299     - Drop redundant `Task` prefix
    in row title in save code now detail view     - Display visit status
    information in the save request information detail view     - docs:
    Remove doc_config module and its use     - tests: Turn some global
    js variables into functions     - tests: Add docstring and some test
    scenarios to the save code now code

 -- Software Heritage autobuilder (on jenkins-debian1) <jenkins@jenkins-debian1.internal.softwareheritage.org>  Thu, 22 Apr 2021 07:24:54 +0000

swh-web (0.0.298-1~swh1) unstable-swh; urgency=medium

  * New upstream release 0.0.298     - (tagged by Antoine Lambert
    <antoine.lambert@inria.fr> on 2021-04-19 19:04:47 +0200)
  * Upstream changes:     - version 0.0.298

 -- Software Heritage autobuilder (on jenkins-debian1) <jenkins@jenkins-debian1.internal.softwareheritage.org>  Mon, 19 Apr 2021 17:27:27 +0000

swh-web (0.0.297-1~swh1) unstable-swh; urgency=medium

  * New upstream release 0.0.297     - (tagged by Antoine Lambert
    <antoine.lambert@inria.fr> on 2021-04-19 14:15:25 +0200)
  * Upstream changes:     - version 0.0.297

 -- Software Heritage autobuilder (on jenkins-debian1) <jenkins@jenkins-debian1.internal.softwareheritage.org>  Mon, 19 Apr 2021 12:26:34 +0000

swh-web (0.0.296-1~swh2) unstable-swh; urgency=medium

  * Add missing swh-counters dependency

 -- Vincent SELLIER <vincent.sellier@softwareheritage.org>  Wed, 14 Apr 2021 17:14:34 +0200

swh-web (0.0.296-1~swh1) unstable-swh; urgency=medium

  * New upstream release 0.0.296     - (tagged by Vincent SELLIER
    <vincent.sellier@softwareheritage.org> on 2021-04-14 16:29:01 +0200)
  * Upstream changes:     - v0.0.296     - fix documentation syntax     -
    make the source of the object's counts configurable

 -- Software Heritage autobuilder (on jenkins-debian1) <jenkins@jenkins-debian1.internal.softwareheritage.org>  Wed, 14 Apr 2021 14:41:28 +0000

swh-web (0.0.295-1~swh1) unstable-swh; urgency=medium

  * New upstream release 0.0.295     - (tagged by Vincent SELLIER
    <vincent.sellier@softwareheritage.org> on 2021-04-13 18:04:13 +0200)
  * Upstream changes:     - v0.0.295     - counters: Remove hardcoded
    historical values

 -- Software Heritage autobuilder (on jenkins-debian1) <jenkins@jenkins-debian1.internal.softwareheritage.org>  Tue, 13 Apr 2021 16:16:07 +0000

swh-web (0.0.294-1~swh1) unstable-swh; urgency=medium

  * New upstream release 0.0.294     - (tagged by Antoine R. Dumont
    (@ardumont) <ardumont@softwareheritage.org> on 2021-04-09 14:25:58
    +0200)
  * Upstream changes:     - v0.0.294     - Add metric to monitor "save
    code now" efficiency     - tests/conftest: Keep mypy happy
    regardless hypothesis version

 -- Software Heritage autobuilder (on jenkins-debian1) <jenkins@jenkins-debian1.internal.softwareheritage.org>  Fri, 09 Apr 2021 12:36:38 +0000

swh-web (0.0.293-1~swh1) unstable-swh; urgency=medium

  * New upstream release 0.0.293     - (tagged by Antoine Lambert
    <antoine.lambert@inria.fr> on 2021-04-08 17:14:32 +0200)
  * Upstream changes:     - version 0.0.293

 -- Software Heritage autobuilder (on jenkins-debian1) <jenkins@jenkins-debian1.internal.softwareheritage.org>  Thu, 08 Apr 2021 15:41:29 +0000

swh-web (0.0.292-1~swh1) unstable-swh; urgency=medium

  * New upstream release 0.0.292     - (tagged by Antoine Lambert
    <antoine.lambert@inria.fr> on 2021-04-02 12:28:06 +0200)
  * Upstream changes:     - version 0.0.292

 -- Software Heritage autobuilder (on jenkins-debian1) <jenkins@jenkins-debian1.internal.softwareheritage.org>  Fri, 02 Apr 2021 10:45:27 +0000

swh-web (0.0.291-1~swh1) unstable-swh; urgency=medium

  * New upstream release 0.0.291     - (tagged by Antoine Lambert
    <antoine.lambert@inria.fr> on 2021-04-02 11:31:28 +0200)
  * Upstream changes:     - version 0.0.291

 -- Software Heritage autobuilder (on jenkins-debian1) <jenkins@jenkins-debian1.internal.softwareheritage.org>  Fri, 02 Apr 2021 09:42:23 +0000

swh-web (0.0.290-1~swh1) unstable-swh; urgency=medium

  * New upstream release 0.0.290     - (tagged by Antoine R. Dumont
    (@ardumont) <ardumont@softwareheritage.org> on 2021-04-01 17:42:29
    +0200)
  * Upstream changes:     - v0.0.290     - migrate-to-pg swh-web:
    Migrate from sqlite to postgresql     - auth: Use generic Django
    authentication backends from swh-auth

 -- Software Heritage autobuilder (on jenkins-debian1) <jenkins@jenkins-debian1.internal.softwareheritage.org>  Thu, 01 Apr 2021 15:59:48 +0000

swh-web (0.0.289-1~swh1) unstable-swh; urgency=medium

  * New upstream release 0.0.289     - (tagged by Antoine Lambert
    <antoine.lambert@inria.fr> on 2021-03-30 11:19:02 +0200)
  * Upstream changes:     - version 0.0.289

 -- Software Heritage autobuilder (on jenkins-debian1) <jenkins@jenkins-debian1.internal.softwareheritage.org>  Tue, 30 Mar 2021 09:45:12 +0000

swh-web (0.0.288-1~swh1) unstable-swh; urgency=medium

  * New upstream release 0.0.288     - (tagged by Antoine Lambert
    <antoine.lambert@inria.fr> on 2021-03-18 19:04:53 +0100)
  * Upstream changes:     - version 0.0.288

 -- Software Heritage autobuilder (on jenkins-debian1) <jenkins@jenkins-debian1.internal.softwareheritage.org>  Thu, 18 Mar 2021 18:22:07 +0000

swh-web (0.0.287-1~swh1) unstable-swh; urgency=medium

  * New upstream release 0.0.287     - (tagged by Antoine Lambert
    <antoine.lambert@inria.fr> on 2021-03-17 18:12:18 +0100)
  * Upstream changes:     - version 0.0.287

 -- Software Heritage autobuilder (on jenkins-debian1) <jenkins@jenkins-debian1.internal.softwareheritage.org>  Wed, 17 Mar 2021 17:31:10 +0000

swh-web (0.0.286-1~swh1) unstable-swh; urgency=medium

  * New upstream release 0.0.286     - (tagged by Antoine Lambert
    <antoine.lambert@inria.fr> on 2021-03-17 11:19:39 +0100)
  * Upstream changes:     - version 0.0.286

 -- Software Heritage autobuilder (on jenkins-debian1) <jenkins@jenkins-debian1.internal.softwareheritage.org>  Wed, 17 Mar 2021 10:39:49 +0000

swh-web (0.0.285-1~swh1) unstable-swh; urgency=medium

  * New upstream release 0.0.285     - (tagged by Antoine Lambert
    <antoine.lambert@inria.fr> on 2021-03-16 17:35:24 +0100)
  * Upstream changes:     - version 0.0.285

 -- Software Heritage autobuilder (on jenkins-debian1) <jenkins@jenkins-debian1.internal.softwareheritage.org>  Tue, 16 Mar 2021 17:01:04 +0000

swh-web (0.0.284-1~swh1) unstable-swh; urgency=medium

  * New upstream release 0.0.284     - (tagged by Antoine Lambert
    <antoine.lambert@inria.fr> on 2021-03-03 13:45:53 +0100)
  * Upstream changes:     - version 0.0.284

 -- Software Heritage autobuilder (on jenkins-debian1) <jenkins@jenkins-debian1.internal.softwareheritage.org>  Wed, 03 Mar 2021 13:04:38 +0000

swh-web (0.0.283-1~swh1) unstable-swh; urgency=medium

  * New upstream release 0.0.283     - (tagged by Antoine Lambert
    <antoine.lambert@inria.fr> on 2021-02-17 16:56:12 +0100)
  * Upstream changes:     - version 0.0.283

 -- Software Heritage autobuilder (on jenkins-debian1) <jenkins@jenkins-debian1.internal.softwareheritage.org>  Wed, 17 Feb 2021 16:12:40 +0000

swh-web (0.0.282-1~swh1) unstable-swh; urgency=medium

  * New upstream release 0.0.282     - (tagged by Antoine Lambert
    <antoine.lambert@inria.fr> on 2021-02-17 12:12:22 +0100)
  * Upstream changes:     - version 0.0.282

 -- Software Heritage autobuilder (on jenkins-debian1) <jenkins@jenkins-debian1.internal.softwareheritage.org>  Wed, 17 Feb 2021 11:37:02 +0000

swh-web (0.0.281-1~swh1) unstable-swh; urgency=medium

  * New upstream release 0.0.281     - (tagged by Antoine Lambert
    <antoine.lambert@inria.fr> on 2021-02-05 17:18:46 +0100)
  * Upstream changes:     - version 0.0.281

 -- Software Heritage autobuilder (on jenkins-debian1) <jenkins@jenkins-debian1.internal.softwareheritage.org>  Fri, 05 Feb 2021 16:36:15 +0000

swh-web (0.0.280-1~swh1) unstable-swh; urgency=medium

  * New upstream release 0.0.280     - (tagged by Antoine R. Dumont
    (@ardumont) <ardumont@softwareheritage.org> on 2021-02-03 15:31:09
    +0100)
  * Upstream changes:     - v0.0.280     - Adapt
    origin_get_latest_visit_status according to latest api change     -
    tests/data: Ensure git data are properly loaded into the test
    archive     - tests/resources: Fix mypy 0.800 errors

 -- Software Heritage autobuilder (on jenkins-debian1) <jenkins@jenkins-debian1.internal.softwareheritage.org>  Wed, 03 Feb 2021 14:45:55 +0000

swh-web (0.0.279-1~swh1) unstable-swh; urgency=medium

  * New upstream release 0.0.279     - (tagged by Antoine Lambert
    <antoine.lambert@inria.fr> on 2021-01-21 16:04:31 +0100)
  * Upstream changes:     - version 0.0.279

 -- Software Heritage autobuilder (on jenkins-debian1) <jenkins@jenkins-debian1.internal.softwareheritage.org>  Thu, 21 Jan 2021 15:40:28 +0000

swh-web (0.0.278-1~swh1) unstable-swh; urgency=medium

  * New upstream release 0.0.278     - (tagged by Antoine Lambert
    <antoine.lambert@inria.fr> on 2021-01-08 15:31:33 +0100)
  * Upstream changes:     - version 0.0.278

 -- Software Heritage autobuilder (on jenkins-debian1) <jenkins@jenkins-debian1.internal.softwareheritage.org>  Fri, 08 Jan 2021 14:42:05 +0000

swh-web (0.0.277-1~swh1) unstable-swh; urgency=medium

  * New upstream release 0.0.277     - (tagged by Antoine Lambert
    <antoine.lambert@inria.fr> on 2021-01-07 11:41:11 +0100)
  * Upstream changes:     - version 0.0.277

 -- Software Heritage autobuilder (on jenkins-debian1) <jenkins@jenkins-debian1.internal.softwareheritage.org>  Thu, 07 Jan 2021 11:04:29 +0000

swh-web (0.0.276-1~swh1) unstable-swh; urgency=medium

  * New upstream release 0.0.276     - (tagged by Antoine Lambert
    <antoine.lambert@inria.fr> on 2020-12-14 16:25:46 +0100)
  * Upstream changes:     - version 0.0.276

 -- Software Heritage autobuilder (on jenkins-debian1) <jenkins@jenkins-debian1.internal.softwareheritage.org>  Mon, 14 Dec 2020 15:43:02 +0000

swh-web (0.0.275-1~swh1) unstable-swh; urgency=medium

  * New upstream release 0.0.275     - (tagged by Antoine Lambert
    <antoine.lambert@inria.fr> on 2020-12-09 13:30:31 +0100)
  * Upstream changes:     - version 0.0.275

 -- Software Heritage autobuilder (on jenkins-debian1) <jenkins@jenkins-debian1.internal.softwareheritage.org>  Wed, 09 Dec 2020 12:48:53 +0000

swh-web (0.0.274-1~swh1) unstable-swh; urgency=medium

  * New upstream release 0.0.274     - (tagged by Antoine Lambert
    <antoine.lambert@inria.fr> on 2020-12-08 17:09:17 +0100)
  * Upstream changes:     - version 0.0.274

 -- Software Heritage autobuilder (on jenkins-debian1) <jenkins@jenkins-debian1.internal.softwareheritage.org>  Tue, 08 Dec 2020 16:35:24 +0000

swh-web (0.0.273-1~swh1) unstable-swh; urgency=medium

  * New upstream release 0.0.273     - (tagged by Antoine Lambert
    <antoine.lambert@inria.fr> on 2020-11-25 16:23:58 +0100)
  * Upstream changes:     - version 0.0.273

 -- Software Heritage autobuilder (on jenkins-debian1) <jenkins@jenkins-debian1.internal.softwareheritage.org>  Wed, 25 Nov 2020 15:42:43 +0000

swh-web (0.0.272-1~swh1) unstable-swh; urgency=medium

  * New upstream release 0.0.272     - (tagged by Antoine Lambert
    <antoine.lambert@inria.fr> on 2020-11-24 12:21:37 +0100)
  * Upstream changes:     - version 0.0.272

 -- Software Heritage autobuilder (on jenkins-debian1) <jenkins@jenkins-debian1.internal.softwareheritage.org>  Tue, 24 Nov 2020 11:51:14 +0000

swh-web (0.0.271-1~swh1) unstable-swh; urgency=medium

  * New upstream release 0.0.271     - (tagged by Antoine R. Dumont
    (@ardumont) <ardumont@softwareheritage.org> on 2020-11-19 16:09:49
    +0100)
  * Upstream changes:     - v0.0.271     - vault-ui: Log caught error
    when listing     - vault: Fix vault response schema     - assets:
    Migrate compilation to webpack 5.x     - package.json: Upgrade
    dependencies

 -- Software Heritage autobuilder (on jenkins-debian1) <jenkins@jenkins-debian1.internal.softwareheritage.org>  Thu, 19 Nov 2020 15:30:51 +0000

swh-web (0.0.270-1~swh1) unstable-swh; urgency=medium

  * New upstream release 0.0.270     - (tagged by Antoine Lambert
    <antoine.lambert@inria.fr> on 2020-11-16 16:31:43 +0100)
  * Upstream changes:     - version 0.0.270

 -- Software Heritage autobuilder (on jenkins-debian1) <jenkins@jenkins-debian1.internal.softwareheritage.org>  Mon, 16 Nov 2020 15:51:54 +0000

swh-web (0.0.269-1~swh1) unstable-swh; urgency=medium

  * New upstream release 0.0.269     - (tagged by Antoine Lambert
    <antoine.lambert@inria.fr> on 2020-11-12 15:31:37 +0100)
  * Upstream changes:     - version 0.0.269

 -- Software Heritage autobuilder (on jenkins-debian1) <jenkins@jenkins-debian1.internal.softwareheritage.org>  Thu, 12 Nov 2020 15:03:49 +0000

swh-web (0.0.268-1~swh1) unstable-swh; urgency=medium

  * New upstream release 0.0.268     - (tagged by Antoine Lambert
    <antoine.lambert@inria.fr> on 2020-11-09 12:19:05 +0100)
  * Upstream changes:     - version 0.0.268

 -- Software Heritage autobuilder (on jenkins-debian1) <jenkins@jenkins-debian1.internal.softwareheritage.org>  Mon, 09 Nov 2020 11:37:25 +0000

swh-web (0.0.267-1~swh1) unstable-swh; urgency=medium

  * New upstream release 0.0.267     - (tagged by Antoine Lambert
    <antoine.lambert@inria.fr> on 2020-11-06 17:13:03 +0100)
  * Upstream changes:     - version 0.0.267

 -- Software Heritage autobuilder (on jenkins-debian1) <jenkins@jenkins-debian1.internal.softwareheritage.org>  Fri, 06 Nov 2020 16:31:03 +0000

swh-web (0.0.266-1~swh1) unstable-swh; urgency=medium

  * New upstream release 0.0.266     - (tagged by Antoine Lambert
    <antoine.lambert@inria.fr> on 2020-11-06 12:48:47 +0100)
  * Upstream changes:     - version 0.0.266

 -- Software Heritage autobuilder (on jenkins-debian1) <jenkins@jenkins-debian1.internal.softwareheritage.org>  Fri, 06 Nov 2020 12:07:02 +0000

swh-web (0.0.265-1~swh1) unstable-swh; urgency=medium

  * New upstream release 0.0.265     - (tagged by Antoine Lambert
    <antoine.lambert@inria.fr> on 2020-10-30 16:22:10 +0100)
  * Upstream changes:     - version 0.0.265

 -- Software Heritage autobuilder (on jenkins-debian1) <jenkins@jenkins-debian1.internal.softwareheritage.org>  Fri, 30 Oct 2020 15:48:13 +0000

swh-web (0.0.264-1~swh1) unstable-swh; urgency=medium

  * New upstream release 0.0.264     - (tagged by Antoine R. Dumont
    (@ardumont) <ardumont@softwareheritage.org> on 2020-10-19 12:03:15
    +0200)
  * Upstream changes:     - v0.0.264     - web.config: Adapt indexer
    configuration structure     - web.config: Adapt scheduler
    configuration structure     - swh.web.tests: Adapt
    get_indexer_storage to latest version     - Use swh.model.model
    helpers to compute object identifiers     - common/archive: Fix
    empty content handling in lookup_content_raw     - apidoc: Fix bad
    URL replacement missed due to an invalid test     - common/typing:
    Fix error with mypy 0.790     - browse/directory: Fix invalid query
    parameter value for content links     - templates/directory-display:
    Remove permissions display for directories     - templates: Update
    save code now icon and new snapshot button

 -- Software Heritage autobuilder (on jenkins-debian1) <jenkins@jenkins-debian1.internal.softwareheritage.org>  Mon, 19 Oct 2020 12:06:32 +0000

swh-web (0.0.263-1~swh1) unstable-swh; urgency=medium

  * New upstream release 0.0.263     - (tagged by Antoine Lambert
    <antoine.lambert@inria.fr> on 2020-10-08 16:40:40 +0200)
  * Upstream changes:     - version 0.0.263

 -- Software Heritage autobuilder (on jenkins-debian1) <jenkins@jenkins-debian1.internal.softwareheritage.org>  Thu, 08 Oct 2020 15:11:38 +0000

swh-web (0.0.262-2~swh1) unstable-swh; urgency=medium

  * Make the postinst a little bit more robust

 -- Nicolas Dandrimont <olasd@debian.org>  Fri, 25 Sep 2020 19:53:02 +0200

swh-web (0.0.262-1~swh1) unstable-swh; urgency=medium

  * New upstream release 0.0.262     - (tagged by Antoine Lambert
    <antoine.lambert@inria.fr> on 2020-09-25 17:02:27 +0200)
  * Upstream changes:     - version 0.0.262

 -- Software Heritage autobuilder (on jenkins-debian1) <jenkins@jenkins-debian1.internal.softwareheritage.org>  Fri, 25 Sep 2020 15:20:11 +0000

swh-web (0.0.261-1~swh1) unstable-swh; urgency=medium

  * New upstream release 0.0.261     - (tagged by Antoine Lambert
    <antoine.lambert@inria.fr> on 2020-09-25 15:55:40 +0200)
  * Upstream changes:     - version 0.0.261

 -- Software Heritage autobuilder (on jenkins-debian1) <jenkins@jenkins-debian1.internal.softwareheritage.org>  Fri, 25 Sep 2020 14:06:26 +0000

swh-web (0.0.260-1~swh1) unstable-swh; urgency=medium

  * New upstream release 0.0.260     - (tagged by Antoine Lambert
    <antoine.lambert@inria.fr> on 2020-09-23 16:05:51 +0200)
  * Upstream changes:     - version 0.0.260

 -- Software Heritage autobuilder (on jenkins-debian1) <jenkins@jenkins-debian1.internal.softwareheritage.org>  Wed, 23 Sep 2020 14:31:59 +0000

swh-web (0.0.259-1~swh1) unstable-swh; urgency=medium

  * New upstream release 0.0.259     - (tagged by Antoine Lambert
    <antoine.lambert@inria.fr> on 2020-09-16 17:48:00 +0200)
  * Upstream changes:     - version 0.0.259

 -- Software Heritage autobuilder (on jenkins-debian1) <jenkins@jenkins-debian1.internal.softwareheritage.org>  Wed, 16 Sep 2020 16:05:10 +0000

swh-web (0.0.258-1~swh1) unstable-swh; urgency=medium

  * New upstream release 0.0.258     - (tagged by Antoine Lambert
    <antoine.lambert@inria.fr> on 2020-09-16 13:14:02 +0200)
  * Upstream changes:     - version 0.0.258

 -- Software Heritage autobuilder (on jenkins-debian1) <jenkins@jenkins-debian1.internal.softwareheritage.org>  Wed, 16 Sep 2020 11:39:10 +0000

swh-web (0.0.257-1~swh1) unstable-swh; urgency=medium

  * New upstream release 0.0.257     - (tagged by Antoine R. Dumont
    (@ardumont) <ardumont@softwareheritage.org> on 2020-09-15 12:15:49
    +0200)
  * Upstream changes:     - v0.0.257     - common/highlightjs: Fix issue
    with Pygments 2.7

 -- Software Heritage autobuilder (on jenkins-debian1) <jenkins@jenkins-debian1.internal.softwareheritage.org>  Tue, 15 Sep 2020 10:27:21 +0000

swh-web (0.0.255-1~swh1) unstable-swh; urgency=medium

  * New upstream release 0.0.255     - (tagged by Antoine R. Dumont
    (@ardumont) <ardumont@softwareheritage.org> on 2020-09-04 16:02:25
    +0200)
  * Upstream changes:     - v0.0.255     - Adapt storage.revision_get
    calls according to latest api change     - package.json: Upgrade
    dependencies     - cypress/origin-save: Improve tests implementation
    - assets/origin-save: Fix handling of null visit dates in requests
    list     - Adapt to latest storage release_get api change

 -- Software Heritage autobuilder (on jenkins-debian1) <jenkins@jenkins-debian1.internal.softwareheritage.org>  Fri, 04 Sep 2020 14:18:01 +0000

swh-web (0.0.254-1~swh1) unstable-swh; urgency=medium

  * New upstream release 0.0.254     - (tagged by Antoine Lambert
    <antoine.lambert@inria.fr> on 2020-08-28 15:35:49 +0200)
  * Upstream changes:     - version 0.0.254

 -- Software Heritage autobuilder (on jenkins-debian1) <jenkins@jenkins-debian1.internal.softwareheritage.org>  Fri, 28 Aug 2020 14:01:09 +0000

swh-web (0.0.253-1~swh1) unstable-swh; urgency=medium

  * New upstream release 0.0.253     - (tagged by Antoine Lambert
    <antoine.lambert@inria.fr> on 2020-08-27 18:51:20 +0200)
  * Upstream changes:     - version 0.0.253

 -- Software Heritage autobuilder (on jenkins-debian1) <jenkins@jenkins-debian1.internal.softwareheritage.org>  Thu, 27 Aug 2020 17:16:29 +0000

swh-web (0.0.252-1~swh1) unstable-swh; urgency=medium

  * New upstream release 0.0.252     - (tagged by Antoine Lambert
    <antoine.lambert@inria.fr> on 2020-08-24 14:07:27 +0200)
  * Upstream changes:     - version 0.0.252

 -- Software Heritage autobuilder (on jenkins-debian1) <jenkins@jenkins-debian1.internal.softwareheritage.org>  Mon, 24 Aug 2020 12:24:41 +0000

swh-web (0.0.251-1~swh1) unstable-swh; urgency=medium

  * New upstream release 0.0.251     - (tagged by Antoine Lambert
    <antoine.lambert@inria.fr> on 2020-08-24 11:15:57 +0200)
  * Upstream changes:     - version 0.0.251

 -- Software Heritage autobuilder (on jenkins-debian1) <jenkins@jenkins-debian1.internal.softwareheritage.org>  Mon, 24 Aug 2020 09:32:42 +0000

swh-web (0.0.250-1~swh1) unstable-swh; urgency=medium

  * New upstream release 0.0.250     - (tagged by Antoine Lambert
    <antoine.lambert@inria.fr> on 2020-08-21 12:06:06 +0200)
  * Upstream changes:     - version 0.0.250

 -- Software Heritage autobuilder (on jenkins-debian1) <jenkins@jenkins-debian1.internal.softwareheritage.org>  Fri, 21 Aug 2020 10:24:25 +0000

swh-web (0.0.249-1~swh1) unstable-swh; urgency=medium

  * New upstream release 0.0.249     - (tagged by Antoine Lambert
    <antoine.lambert@inria.fr> on 2020-08-18 12:12:39 +0200)
  * Upstream changes:     - version 0.0.249

 -- Software Heritage autobuilder (on jenkins-debian1) <jenkins@jenkins-debian1.internal.softwareheritage.org>  Tue, 18 Aug 2020 10:30:08 +0000

swh-web (0.0.248-1~swh1) unstable-swh; urgency=medium

  * New upstream release 0.0.248     - (tagged by Antoine R. Dumont
    (@ardumont) <ardumont@softwareheritage.org> on 2020-08-05 10:01:23
    +0200)
  * Upstream changes:     - v0.0.248     - package.json: Upgrade
    dependencies     - templates: Fix browsed object metadata
    availability from javascript     - service: Adapt according to the
    latest storage.content_find changes     - Adapt swh-search
    configuration (runtime + tests)     - origin: Migrate use to
    storage.origin_list instead of origin_get_range

 -- Software Heritage autobuilder (on jenkins-debian1) <jenkins@jenkins-debian1.internal.softwareheritage.org>  Wed, 05 Aug 2020 08:49:00 +0000

swh-web (0.0.246-1~swh2) unstable-swh; urgency=medium

  * Update missing dependency + bump

 -- Antoine R. Dumont <ardumont@softwareheritage.org>  Tue, 28 Jul 2020 06:57:28 +0000

swh-web (0.0.246-1~swh1) unstable-swh; urgency=medium

  * New upstream release 0.0.246     - (tagged by Antoine R. Dumont
    (@ardumont) <ardumont@softwareheritage.org> on 2020-07-28 08:11:28
    +0200)
  * Upstream changes:     - v0.0.246     - Update
    swh.storage.origin_visit_get_by calls to latest api change     -
    Update swh.storage.origin_get calls to latest api change     -
    setup.py: Migrate from vcversioner to setuptools-scm     -
    package.json: Upgrade dependencies     - tests: Fix flaky test     -
    assets/save: Try to set origin type when clicking on "Save again"
    - api/identifiers: Adapt to swh-model >= 0.5.0     - pytest.ini:
    Prevent swh-storage pytest plugin loading     - Rename all
    references of swh PIDs to SWHIDs for consistency

 -- Software Heritage autobuilder (on jenkins-debian1) <jenkins@jenkins-debian1.internal.softwareheritage.org>  Tue, 28 Jul 2020 06:28:05 +0000

swh-web (0.0.245-1~swh1) unstable-swh; urgency=medium

  * New upstream release 0.0.245     - (tagged by Antoine Lambert
    <antoine.lambert@inria.fr> on 2020-07-02 15:51:46 +0200)
  * Upstream changes:     - version 0.0.245

 -- Software Heritage autobuilder (on jenkins-debian1) <jenkins@jenkins-debian1.internal.softwareheritage.org>  Thu, 02 Jul 2020 14:28:23 +0000

swh-web (0.0.244-1~swh1) unstable-swh; urgency=medium

  * New upstream release 0.0.244     - (tagged by Antoine Lambert
    <antoine.lambert@inria.fr> on 2020-06-29 15:00:40 +0200)
  * Upstream changes:     - version 0.0.244

 -- Software Heritage autobuilder (on jenkins-debian1) <jenkins@jenkins-debian1.internal.softwareheritage.org>  Mon, 29 Jun 2020 13:22:24 +0000

swh-web (0.0.242-1~swh1) unstable-swh; urgency=medium

  * New upstream release 0.0.242     - (tagged by Antoine Lambert
    <antoine.lambert@inria.fr> on 2020-06-23 14:24:01 +0200)
  * Upstream changes:     - version 0.0.242

 -- Software Heritage autobuilder (on jenkins-debian1) <jenkins@jenkins-debian1.internal.softwareheritage.org>  Tue, 23 Jun 2020 12:55:08 +0000

swh-web (0.0.241-1~swh1) unstable-swh; urgency=medium

  * New upstream release 0.0.241     - (tagged by Antoine R. Dumont
    (@ardumont) <ardumont@softwareheritage.org> on 2020-06-19 18:08:44
    +0200)
  * Upstream changes:     - v0.0.241     - misc/coverage: Add IPOL and
    NixOS logos     - service: Use latest origin visit status from an
    origin     - Migrate to swh.storage.algos.snapshot_get_latest     -
    templates/browse: Improve navigation for origin/snapshot related
    views

 -- Software Heritage autobuilder (on jenkins-debian1) <jenkins@jenkins-debian1.internal.softwareheritage.org>  Fri, 19 Jun 2020 16:22:34 +0000

swh-web (0.0.240-1~swh1) unstable-swh; urgency=medium

  * New upstream release 0.0.240     - (tagged by Antoine Lambert
    <antoine.lambert@inria.fr> on 2020-06-18 14:13:12 +0200)
  * Upstream changes:     - version 0.0.240

 -- Software Heritage autobuilder (on jenkins-debian1) <jenkins@jenkins-debian1.internal.softwareheritage.org>  Thu, 18 Jun 2020 13:13:08 +0000

swh-web (0.0.239-1~swh1) unstable-swh; urgency=medium

  * New upstream release 0.0.239     - (tagged by Antoine Lambert
    <antoine.lambert@inria.fr> on 2020-06-17 10:52:06 +0200)
  * Upstream changes:     - version 0.0.239

 -- Software Heritage autobuilder (on jenkins-debian1) <jenkins@jenkins-debian1.internal.softwareheritage.org>  Wed, 17 Jun 2020 09:16:33 +0000

swh-web (0.0.238-1~swh1) unstable-swh; urgency=medium

  * New upstream release 0.0.238     - (tagged by Antoine Lambert
    <antoine.lambert@inria.fr> on 2020-06-12 14:17:47 +0200)
  * Upstream changes:     - version 0.0.238

 -- Software Heritage autobuilder (on jenkins-debian1) <jenkins@jenkins-debian1.internal.softwareheritage.org>  Fri, 12 Jun 2020 13:14:45 +0000

swh-web (0.0.237-1~swh1) unstable-swh; urgency=medium

  * New upstream release 0.0.237     - (tagged by Antoine Lambert
    <antoine.lambert@inria.fr> on 2020-06-05 17:42:35 +0200)
  * Upstream changes:     - version 0.0.237

 -- Software Heritage autobuilder (on jenkins-debian1) <jenkins@jenkins-debian1.internal.softwareheritage.org>  Fri, 05 Jun 2020 16:24:05 +0000

swh-web (0.0.236-1~swh1) unstable-swh; urgency=medium

  * New upstream release 0.0.236     - (tagged by Antoine Lambert
    <antoine.lambert@inria.fr> on 2020-06-05 14:38:37 +0200)
  * Upstream changes:     - version 0.0.236

 -- Software Heritage autobuilder (on jenkins-debian1) <jenkins@jenkins-debian1.internal.softwareheritage.org>  Fri, 05 Jun 2020 13:05:41 +0000

swh-web (0.0.235-1~swh1) unstable-swh; urgency=medium

  * New upstream release 0.0.235     - (tagged by Antoine R. Dumont
    (@ardumont) <ardumont@softwareheritage.org> on 2020-05-27 14:58:13
    +0200)
  * Upstream changes:     - v0.0.235     - admin-deposit: Fix edge case
    on empty exclude pattern

 -- Software Heritage autobuilder (on jenkins-debian1) <jenkins@jenkins-debian1.internal.softwareheritage.org>  Wed, 27 May 2020 13:10:37 +0000

swh-web (0.0.234-1~swh1) unstable-swh; urgency=medium

  * New upstream release 0.0.234     - (tagged by Antoine R. Dumont
    (@ardumont) <ardumont@softwareheritage.org> on 2020-05-26 15:39:22
    +0200)
  * Upstream changes:     - v0.0.234     - deposit-admin: Filtering out
    deposits matching an excluding pattern     - deposit-admin-spec:
    Improve default tests on admin page     - deposit-admin.spec: Add
    coverage to the deposit admin page     - admin/deposit: Fix
    discrepancy     - admin/deposit: Fix column identifiers

 -- Software Heritage autobuilder (on jenkins-debian1) <jenkins@jenkins-debian1.internal.softwareheritage.org>  Tue, 26 May 2020 13:58:52 +0000

swh-web (0.0.233-1~swh1) unstable-swh; urgency=medium

  * New upstream release 0.0.233     - (tagged by Antoine R. Dumont
    (@ardumont) <ardumont@softwareheritage.org> on 2020-05-20 11:32:57
    +0200)
  * Upstream changes:     - v0.0.233     - admin/deposit: Drop unused
    columns and rename "directory with context"     - Drop
    swh_anchor_id* references from Deposit model

 -- Software Heritage autobuilder (on jenkins-debian1) <jenkins@jenkins-debian1.internal.softwareheritage.org>  Wed, 20 May 2020 09:51:40 +0000

swh-web (0.0.232-1~swh1) unstable-swh; urgency=medium

  * New upstream release 0.0.232     - (tagged by Antoine R. Dumont
    (@ardumont) <ardumont@softwareheritage.org> on 2020-05-19 09:57:29
    +0200)
  * Upstream changes:     - v0.0.232     - admin/deposit: Extract origin
    from swh_anchor_id according to latest change     - Fix pep8
    violations

 -- Software Heritage autobuilder (on jenkins-debian1) <jenkins@jenkins-debian1.internal.softwareheritage.org>  Tue, 19 May 2020 08:08:47 +0000

swh-web (0.0.231-1~swh1) unstable-swh; urgency=medium

  * New upstream release 0.0.231     - (tagged by Antoine Lambert
    <antoine.lambert@inria.fr> on 2020-05-07 18:07:33 +0200)
  * Upstream changes:     - version 0.0.231

 -- Software Heritage autobuilder (on jenkins-debian1) <jenkins@jenkins-debian1.internal.softwareheritage.org>  Thu, 07 May 2020 16:29:01 +0000

swh-web (0.0.230-1~swh1) unstable-swh; urgency=medium

  * New upstream release 0.0.230     - (tagged by Antoine Lambert
    <antoine.lambert@inria.fr> on 2020-05-05 19:19:24 +0200)
  * Upstream changes:     - version 0.0.230

 -- Software Heritage autobuilder (on jenkins-debian1) <jenkins@jenkins-debian1.internal.softwareheritage.org>  Tue, 05 May 2020 17:55:59 +0000

swh-web (0.0.229-1~swh1) unstable-swh; urgency=medium

  * New upstream release 0.0.229     - (tagged by Antoine Lambert
    <antoine.lambert@inria.fr> on 2020-04-22 12:54:34 +0200)
  * Upstream changes:     - version 0.0.229

 -- Software Heritage autobuilder (on jenkins-debian1) <jenkins@jenkins-debian1.internal.softwareheritage.org>  Wed, 22 Apr 2020 11:23:17 +0000

swh-web (0.0.228-1~swh1) unstable-swh; urgency=medium

  * New upstream release 0.0.228     - (tagged by Antoine Lambert
    <antoine.lambert@inria.fr> on 2020-04-21 13:59:34 +0200)
  * Upstream changes:     - version 0.0.228

 -- Software Heritage autobuilder (on jenkins-debian1) <jenkins@jenkins-debian1.internal.softwareheritage.org>  Tue, 21 Apr 2020 12:19:31 +0000

swh-web (0.0.227-1~swh1) unstable-swh; urgency=medium

  * New upstream release 0.0.227     - (tagged by Antoine Lambert
    <antoine.lambert@inria.fr> on 2020-04-07 12:34:35 +0200)
  * Upstream changes:     - version 0.0.227

 -- Software Heritage autobuilder (on jenkins-debian1) <jenkins@jenkins-debian1.internal.softwareheritage.org>  Tue, 07 Apr 2020 14:41:45 +0000

swh-web (0.0.226-1~swh1) unstable-swh; urgency=medium

  * New upstream release 0.0.226     - (tagged by Antoine Lambert
    <antoine.lambert@inria.fr> on 2020-02-18 16:46:42 +0100)
  * Upstream changes:     - version 0.0.226

 -- Software Heritage autobuilder (on jenkins-debian1) <jenkins@jenkins-debian1.internal.softwareheritage.org>  Tue, 18 Feb 2020 16:38:01 +0000

swh-web (0.0.225-1~swh1) unstable-swh; urgency=medium

  * New upstream release 0.0.225     - (tagged by Antoine Lambert
    <antoine.lambert@inria.fr> on 2020-02-10 11:39:19 +0100)
  * Upstream changes:     - version 0.0.225

 -- Software Heritage autobuilder (on jenkins-debian1) <jenkins@jenkins-debian1.internal.softwareheritage.org>  Mon, 10 Feb 2020 11:35:35 +0000

swh-web (0.0.224-1~swh1) unstable-swh; urgency=medium

  * New upstream release 0.0.224     - (tagged by Antoine Lambert
    <antoine.lambert@inria.fr> on 2020-01-16 13:42:20 +0100)
  * Upstream changes:     - version 0.0.224

 -- Software Heritage autobuilder (on jenkins-debian1) <jenkins@jenkins-debian1.internal.softwareheritage.org>  Thu, 16 Jan 2020 13:09:29 +0000

swh-web (0.0.223-1~swh1) unstable-swh; urgency=medium

  * New upstream release 0.0.223     - (tagged by Antoine Lambert
    <antoine.lambert@inria.fr> on 2019-12-13 15:01:06 +0100)
  * Upstream changes:     - version 0.0.223

 -- Software Heritage autobuilder (on jenkins-debian1) <jenkins@jenkins-debian1.internal.softwareheritage.org>  Fri, 13 Dec 2019 14:24:54 +0000

swh-web (0.0.221-1~swh1) unstable-swh; urgency=medium

  * New upstream release 0.0.221     - (tagged by Antoine Lambert
    <antoine.lambert@inria.fr> on 2019-12-04 13:30:38 +0100)
  * Upstream changes:     - version 0.0.221

 -- Software Heritage autobuilder (on jenkins-debian1) <jenkins@jenkins-debian1.internal.softwareheritage.org>  Wed, 04 Dec 2019 12:53:41 +0000

swh-web (0.0.220-1~swh1) unstable-swh; urgency=medium

  * New upstream release 0.0.220     - (tagged by Valentin Lorentz
    <vlorentz@softwareheritage.org> on 2019-11-08 18:00:47 +0100)
  * Upstream changes:     - v0.0.220     - * typing: minimal changes to
    make a no-op mypy run pass     - * Makefile.local: port to new swh-
    environment typecheck naming     - * sphinx: Fix doc generation and
    warnings     - * Add support for swh-indexer v0.0.157.

 -- Software Heritage autobuilder (on jenkins-debian1) <jenkins@jenkins-debian1.internal.softwareheritage.org>  Fri, 08 Nov 2019 17:21:30 +0000

swh-web (0.0.219-1~swh1) unstable-swh; urgency=medium

  * New upstream release 0.0.219     - (tagged by Antoine Lambert
    <antoine.lambert@inria.fr> on 2019-11-06 10:49:54 +0100)
  * Upstream changes:     - version 0.0.219

 -- Software Heritage autobuilder (on jenkins-debian1) <jenkins@jenkins-debian1.internal.softwareheritage.org>  Wed, 06 Nov 2019 10:10:30 +0000

swh-web (0.0.218-1~swh1) unstable-swh; urgency=medium

  * New upstream release 0.0.218     - (tagged by Antoine Lambert
    <antoine.lambert@inria.fr> on 2019-11-04 13:43:02 +0100)
  * Upstream changes:     - version 0.0.218

 -- Software Heritage autobuilder (on jenkins-debian1) <jenkins@jenkins-debian1.internal.softwareheritage.org>  Mon, 04 Nov 2019 13:11:48 +0000

swh-web (0.0.216-1~swh1) unstable-swh; urgency=medium

  * New upstream release 0.0.216     - (tagged by Nicolas Dandrimont
    <nicolas@dandrimont.eu> on 2019-10-14 19:56:40 +0200)
  * Upstream changes:     - Release swh.web v0.0.216

 -- Software Heritage autobuilder (on jenkins-debian1) <jenkins@jenkins-debian1.internal.softwareheritage.org>  Mon, 14 Oct 2019 18:14:01 +0000

swh-web (0.0.215-1~swh1) unstable-swh; urgency=medium

  * New upstream release 0.0.215     - (tagged by Antoine Lambert
    <antoine.lambert@inria.fr> on 2019-10-09 14:38:48 +0200)
  * Upstream changes:     - version 0.0.215

 -- Software Heritage autobuilder (on jenkins-debian1) <jenkins@jenkins-debian1.internal.softwareheritage.org>  Wed, 09 Oct 2019 13:20:53 +0000

swh-web (0.0.214-1~swh1) unstable-swh; urgency=medium

  * New upstream release 0.0.214     - (tagged by Antoine Lambert
    <antoine.lambert@inria.fr> on 2019-09-27 16:31:59 +0200)
  * Upstream changes:     - version 0.0.214

 -- Software Heritage autobuilder (on jenkins-debian1) <jenkins@jenkins-debian1.internal.softwareheritage.org>  Fri, 27 Sep 2019 16:17:33 +0000

swh-web (0.0.213-1~swh1) unstable-swh; urgency=medium

  * New upstream release 0.0.213     - (tagged by Antoine Lambert
    <antoine.lambert@inria.fr> on 2019-09-25 16:17:06 +0200)
  * Upstream changes:     - version 0.0.213

 -- Software Heritage autobuilder (on jenkins-debian1) <jenkins@jenkins-debian1.internal.softwareheritage.org>  Wed, 25 Sep 2019 15:13:06 +0000

swh-web (0.0.212-1~swh1) unstable-swh; urgency=medium

  * New upstream release 0.0.212     - (tagged by Antoine Lambert
    <antoine.lambert@inria.fr> on 2019-09-17 17:41:43 +0200)
  * Upstream changes:     - version 0.0.212

 -- Software Heritage autobuilder (on jenkins-debian1) <jenkins@jenkins-debian1.internal.softwareheritage.org>  Tue, 17 Sep 2019 16:07:58 +0000

swh-web (0.0.211-1~swh1) unstable-swh; urgency=medium

  * New upstream release 0.0.211     - (tagged by Antoine Lambert
    <antoine.lambert@inria.fr> on 2019-09-17 17:04:19 +0200)
  * Upstream changes:     - version 0.0.211

 -- Software Heritage autobuilder (on jenkins-debian1) <jenkins@jenkins-debian1.internal.softwareheritage.org>  Tue, 17 Sep 2019 15:34:22 +0000

swh-web (0.0.210-1~swh1) unstable-swh; urgency=medium

  * New upstream release 0.0.210     - (tagged by Antoine Lambert
    <antoine.lambert@inria.fr> on 2019-09-06 14:26:33 +0200)
  * Upstream changes:     - version 0.0.210

 -- Software Heritage autobuilder (on jenkins-debian1) <jenkins@jenkins-debian1.internal.softwareheritage.org>  Fri, 06 Sep 2019 13:14:46 +0000

swh-web (0.0.209-1~swh1) unstable-swh; urgency=medium

  * New upstream release 0.0.209     - (tagged by Valentin Lorentz
    <vlorentz@softwareheritage.org> on 2019-08-26 18:14:16 +0200)
  * Upstream changes:     - v0.0.209     - * fix in generated
    documentation     - * test fixes / new tests     - * remove
    references to `person['id']` and person_get API/browse     - * fix
    crash on metadata search results whose `origin_url` is missing

 -- Software Heritage autobuilder (on jenkins-debian1) <jenkins@jenkins-debian1.internal.softwareheritage.org>  Mon, 26 Aug 2019 16:39:53 +0000

swh-web (0.0.208-1~swh1) unstable-swh; urgency=medium

  * New upstream release 0.0.208     - (tagged by Valentin Lorentz
    <vlorentz@softwareheritage.org> on 2019-08-20 13:52:25 +0200)
  * Upstream changes:     - v0.0.208     - * Remove "person_get"
    endpoints     - * Add cypress tests

 -- Software Heritage autobuilder (on jenkins-debian1) <jenkins@jenkins-debian1.internal.softwareheritage.org>  Tue, 20 Aug 2019 12:30:54 +0000

swh-web (0.0.207-1~swh1) unstable-swh; urgency=medium

  * New upstream release 0.0.207     - (tagged by Antoine Lambert
    <antoine.lambert@inria.fr> on 2019-08-09 14:43:05 +0200)
  * Upstream changes:     - version 0.0.207

 -- Software Heritage autobuilder (on jenkins-debian1) <jenkins@jenkins-debian1.internal.softwareheritage.org>  Fri, 09 Aug 2019 13:08:31 +0000

swh-web (0.0.206-1~swh1) unstable-swh; urgency=medium

  * New upstream release 0.0.206     - (tagged by Antoine Lambert
    <antoine.lambert@inria.fr> on 2019-07-31 17:37:41 +0200)
  * Upstream changes:     - version 0.0.206

 -- Software Heritage autobuilder (on jenkins-debian1) <jenkins@jenkins-debian1.internal.softwareheritage.org>  Wed, 31 Jul 2019 15:54:55 +0000

swh-web (0.0.205-1~swh1) unstable-swh; urgency=medium

  * New upstream release 0.0.205     - (tagged by Antoine Lambert
    <antoine.lambert@inria.fr> on 2019-07-31 16:13:39 +0200)
  * Upstream changes:     - version 0.0.205

 -- Software Heritage autobuilder (on jenkins-debian1) <jenkins@jenkins-debian1.internal.softwareheritage.org>  Wed, 31 Jul 2019 14:47:24 +0000

swh-web (0.0.204-1~swh1) unstable-swh; urgency=medium

  * New upstream release 0.0.204     - (tagged by Antoine Lambert
    <antoine.lambert@inria.fr> on 2019-07-30 15:54:26 +0200)
  * Upstream changes:     - version 0.0.204

 -- Software Heritage autobuilder (on jenkins-debian1) <jenkins@jenkins-debian1.internal.softwareheritage.org>  Tue, 30 Jul 2019 14:21:24 +0000

swh-web (0.0.203-1~swh1) unstable-swh; urgency=medium

  * New upstream release 0.0.203     - (tagged by Antoine Lambert
    <antoine.lambert@inria.fr> on 2019-06-24 17:11:04 +0200)
  * Upstream changes:     - version 0.0.203

 -- Software Heritage autobuilder (on jenkins-debian1) <jenkins@jenkins-debian1.internal.softwareheritage.org>  Mon, 24 Jun 2019 15:57:25 +0000

swh-web (0.0.202-1~swh1) unstable-swh; urgency=medium

  * New upstream release 0.0.202     - (tagged by Antoine Lambert
    <antoine.lambert@inria.fr> on 2019-06-18 16:22:03 +0200)
  * Upstream changes:     - version 0.0.202

 -- Software Heritage autobuilder (on jenkins-debian1) <jenkins@jenkins-debian1.internal.softwareheritage.org>  Tue, 18 Jun 2019 15:02:25 +0000

swh-web (0.0.201-1~swh1) unstable-swh; urgency=medium

  * New upstream release 0.0.201     - (tagged by Antoine Lambert
    <antoine.lambert@inria.fr> on 2019-06-06 16:01:50 +0200)
  * Upstream changes:     - version 0.0.201

 -- Software Heritage autobuilder (on jenkins-debian1) <jenkins@jenkins-debian1.internal.softwareheritage.org>  Thu, 06 Jun 2019 14:39:51 +0000

swh-web (0.0.200-1~swh1) unstable-swh; urgency=medium

  * New upstream release 0.0.200     - (tagged by Antoine Lambert
    <antoine.lambert@inria.fr> on 2019-05-29 15:22:18 +0200)
  * Upstream changes:     - version 0.0.200

 -- Software Heritage autobuilder (on jenkins-debian1) <jenkins@jenkins-debian1.internal.softwareheritage.org>  Wed, 29 May 2019 13:52:48 +0000

swh-web (0.0.199-1~swh1) unstable-swh; urgency=medium

  * New upstream release 0.0.199     - (tagged by Antoine Lambert
    <antoine.lambert@inria.fr> on 2019-05-21 15:57:10 +0200)
  * Upstream changes:     - version 0.0.199

 -- Software Heritage autobuilder (on jenkins-debian1) <jenkins@jenkins-debian1.internal.softwareheritage.org>  Tue, 21 May 2019 14:17:57 +0000

swh-web (0.0.198-1~swh1) unstable-swh; urgency=medium

  * New upstream release 0.0.198     - (tagged by Antoine Lambert
    <antoine.lambert@inria.fr> on 2019-05-20 10:55:57 +0200)
  * Upstream changes:     - version 0.0.198

 -- Software Heritage autobuilder (on jenkins-debian1) <jenkins@jenkins-debian1.internal.softwareheritage.org>  Mon, 20 May 2019 09:17:32 +0000

swh-web (0.0.196-1~swh1) unstable-swh; urgency=medium

  * New upstream release 0.0.196     - (tagged by Antoine Lambert
    <antoine.lambert@inria.fr> on 2019-05-16 14:58:49 +0200)
  * Upstream changes:     - version 0.0.196

 -- Software Heritage autobuilder (on jenkins-debian1) <jenkins@jenkins-debian1.internal.softwareheritage.org>  Thu, 16 May 2019 13:16:14 +0000

swh-web (0.0.195-1~swh1) unstable-swh; urgency=medium

  * New upstream release 0.0.195     - (tagged by Antoine Lambert
    <antoine.lambert@inria.fr> on 2019-05-15 17:42:02 +0200)
  * Upstream changes:     - version 0.0.195

 -- Software Heritage autobuilder (on jenkins-debian1) <jenkins@jenkins-debian1.internal.softwareheritage.org>  Wed, 15 May 2019 16:19:28 +0000

swh-web (0.0.194-1~swh1) unstable-swh; urgency=medium

  * New upstream release 0.0.194     - (tagged by Antoine Lambert
    <antoine.lambert@inria.fr> on 2019-05-07 10:51:28 +0200)
  * Upstream changes:     - version 0.0.194

 -- Software Heritage autobuilder (on jenkins-debian1) <jenkins@jenkins-debian1.internal.softwareheritage.org>  Tue, 07 May 2019 09:01:19 +0000

swh-web (0.0.193-1~swh1) unstable-swh; urgency=medium

  * New upstream release 0.0.193     - (tagged by Antoine Lambert
    <antoine.lambert@inria.fr> on 2019-05-02 16:59:26 +0200)
  * Upstream changes:     - version 0.0.193

 -- Software Heritage autobuilder (on jenkins-debian1) <jenkins@jenkins-debian1.internal.softwareheritage.org>  Thu, 02 May 2019 15:12:33 +0000

swh-web (0.0.192-1~swh1) unstable-swh; urgency=medium

  * New upstream release 0.0.192     - (tagged by Antoine Lambert
    <antoine.lambert@inria.fr> on 2019-05-02 14:14:32 +0200)
  * Upstream changes:     - version 0.0.192

 -- Software Heritage autobuilder (on jenkins-debian1) <jenkins@jenkins-debian1.internal.softwareheritage.org>  Thu, 02 May 2019 12:33:10 +0000

swh-web (0.0.191-1~swh1) unstable-swh; urgency=medium

  * New upstream release 0.0.191     - (tagged by Antoine Lambert
    <antoine.lambert@inria.fr> on 2019-05-02 11:35:19 +0200)
  * Upstream changes:     - version 0.0.191

 -- Software Heritage autobuilder (on jenkins-debian1) <jenkins@jenkins-debian1.internal.softwareheritage.org>  Thu, 02 May 2019 09:57:15 +0000

swh-web (0.0.190-1~swh1) unstable-swh; urgency=medium

  * New upstream release 0.0.190     - (tagged by Antoine Lambert
    <antoine.lambert@inria.fr> on 2019-04-10 16:59:12 +0200)
  * Upstream changes:     - version 0.0.190

 -- Software Heritage autobuilder (on jenkins-debian1) <jenkins@jenkins-debian1.internal.softwareheritage.org>  Wed, 10 Apr 2019 15:14:12 +0000

swh-web (0.0.189-1~swh1) unstable-swh; urgency=medium

  * New upstream release 0.0.189     - (tagged by Antoine Lambert
    <antoine.lambert@inria.fr> on 2019-04-01 14:32:45 +0200)
  * Upstream changes:     - version 0.0.189

 -- Software Heritage autobuilder (on jenkins-debian1) <jenkins@jenkins-debian1.internal.softwareheritage.org>  Mon, 01 Apr 2019 12:51:57 +0000

swh-web (0.0.188-1~swh1) unstable-swh; urgency=medium

  * New upstream release 0.0.188     - (tagged by Antoine Lambert
    <antoine.lambert@inria.fr> on 2019-03-29 11:39:52 +0100)
  * Upstream changes:     - version 0.0.188

 -- Software Heritage autobuilder (on jenkins-debian1) <jenkins@jenkins-debian1.internal.softwareheritage.org>  Fri, 29 Mar 2019 11:00:27 +0000

swh-web (0.0.187-1~swh1) unstable-swh; urgency=medium

  * New upstream release 0.0.187     - (tagged by Valentin Lorentz
    <vlorentz@softwareheritage.org> on 2019-03-14 15:22:01 +0100)
  * Upstream changes:     - Apply rename of 'origin_id' in the indexer
    API.

 -- Software Heritage autobuilder (on jenkins-debian1) <jenkins@jenkins-debian1.internal.softwareheritage.org>  Thu, 14 Mar 2019 14:41:39 +0000

swh-web (0.0.186-1~swh1) unstable-swh; urgency=medium

  * New upstream release 0.0.186     - (tagged by Antoine Lambert
    <antoine.lambert@inria.fr> on 2019-03-05 16:36:03 +0100)
  * Upstream changes:     - version 0.0.186

 -- Software Heritage autobuilder (on jenkins-debian1) <jenkins@jenkins-debian1.internal.softwareheritage.org>  Tue, 05 Mar 2019 15:57:31 +0000

swh-web (0.0.185-1~swh1) unstable-swh; urgency=medium

  * New upstream release 0.0.185     - (tagged by Antoine Lambert
    <antoine.lambert@inria.fr> on 2019-03-05 14:30:09 +0100)
  * Upstream changes:     - version 0.0.185

 -- Software Heritage autobuilder (on jenkins-debian1) <jenkins@jenkins-debian1.internal.softwareheritage.org>  Tue, 05 Mar 2019 13:52:13 +0000

swh-web (0.0.184-1~swh1) unstable-swh; urgency=medium

  * New upstream release 0.0.184     - (tagged by Antoine Lambert
    <antoine.lambert@inria.fr> on 2019-03-04 14:49:46 +0100)
  * Upstream changes:     - version 0.0.184

 -- Software Heritage autobuilder (on jenkins-debian1) <jenkins@jenkins-debian1.internal.softwareheritage.org>  Mon, 04 Mar 2019 14:09:10 +0000

swh-web (0.0.182-1~swh1) unstable-swh; urgency=medium

  * New upstream release 0.0.182     - (tagged by Antoine Lambert
    <antoine.lambert@inria.fr> on 2019-02-28 18:08:47 +0100)
  * Upstream changes:     - version 0.0.182

 -- Software Heritage autobuilder (on jenkins-debian1) <jenkins@jenkins-debian1.internal.softwareheritage.org>  Thu, 28 Feb 2019 17:33:27 +0000

swh-web (0.0.181-1~swh1) unstable-swh; urgency=medium

  * New upstream release 0.0.181     - (tagged by Antoine Lambert
    <antoine.lambert@inria.fr> on 2019-02-13 14:58:04 +0100)
  * Upstream changes:     - version 0.0.181

 -- Software Heritage autobuilder (on jenkins-debian1) <jenkins@jenkins-debian1.internal.softwareheritage.org>  Wed, 13 Feb 2019 14:18:36 +0000

swh-web (0.0.180-1~swh1) unstable-swh; urgency=medium

  * New upstream release 0.0.180     - (tagged by Antoine Lambert
    <antoine.lambert@inria.fr> on 2019-02-13 13:52:14 +0100)
  * Upstream changes:     - version 0.0.180

 -- Software Heritage autobuilder (on jenkins-debian1) <jenkins@jenkins-debian1.internal.softwareheritage.org>  Wed, 13 Feb 2019 13:13:16 +0000

swh-web (0.0.179-1~swh1) unstable-swh; urgency=medium

  * New upstream release 0.0.179     - (tagged by Antoine Lambert
    <antoine.lambert@inria.fr> on 2019-02-08 14:20:28 +0100)
  * Upstream changes:     - version 0.0.179

 -- Software Heritage autobuilder (on jenkins-debian1) <jenkins@jenkins-debian1.internal.softwareheritage.org>  Fri, 08 Feb 2019 13:42:04 +0000

swh-web (0.0.178-1~swh1) unstable-swh; urgency=medium

  * New upstream release 0.0.178     - (tagged by Antoine Lambert
    <antoine.lambert@inria.fr> on 2019-02-04 15:21:40 +0100)
  * Upstream changes:     - version 0.0.178

 -- Software Heritage autobuilder (on jenkins-debian1) <jenkins@jenkins-debian1.internal.softwareheritage.org>  Mon, 04 Feb 2019 14:59:44 +0000

swh-web (0.0.177-1~swh1) unstable-swh; urgency=medium

  * New upstream release 0.0.177     - (tagged by Antoine Lambert
    <antoine.lambert@inria.fr> on 2019-01-30 13:46:15 +0100)
  * Upstream changes:     - version 0.0.177

 -- Software Heritage autobuilder (on jenkins-debian1) <jenkins@jenkins-debian1.internal.softwareheritage.org>  Wed, 30 Jan 2019 12:59:31 +0000

swh-web (0.0.175-1~swh1) unstable-swh; urgency=medium

  * New upstream release 0.0.175     - (tagged by Antoine Lambert
    <antoine.lambert@inria.fr> on 2019-01-25 14:31:33 +0100)
  * Upstream changes:     - version 0.0.175

 -- Software Heritage autobuilder (on jenkins-debian1) <jenkins@jenkins-debian1.internal.softwareheritage.org>  Fri, 25 Jan 2019 13:50:54 +0000

swh-web (0.0.174-1~swh1) unstable-swh; urgency=medium

  * New upstream release 0.0.174     - (tagged by Antoine Lambert
    <antoine.lambert@inria.fr> on 2019-01-24 17:43:52 +0100)
  * Upstream changes:     - version 0.0.174

 -- Software Heritage autobuilder (on jenkins-debian1) <jenkins@jenkins-debian1.internal.softwareheritage.org>  Thu, 24 Jan 2019 17:43:48 +0000

swh-web (0.0.173-1~swh1) unstable-swh; urgency=medium

  * New upstream release 0.0.173     - (tagged by Antoine Lambert
    <antoine.lambert@inria.fr> on 2019-01-10 17:18:58 +0100)
  * Upstream changes:     - version 0.0.173

 -- Software Heritage autobuilder (on jenkins-debian1) <jenkins@jenkins-debian1.internal.softwareheritage.org>  Thu, 10 Jan 2019 17:02:08 +0000

swh-web (0.0.170-1~swh1) unstable-swh; urgency=medium

  * version 0.0.170

 -- Antoine Lambert <antoine.lambert@inria.fr>  Wed, 28 Nov 2018 16:26:02 +0100

swh-web (0.0.169-1~swh1) unstable-swh; urgency=medium

  * version 0.0.169

 -- Antoine Lambert <antoine.lambert@inria.fr>  Thu, 15 Nov 2018 17:52:14 +0100

swh-web (0.0.168-1~swh1) unstable-swh; urgency=medium

  * version 0.0.168

 -- Antoine Lambert <antoine.lambert@inria.fr>  Thu, 15 Nov 2018 15:24:28 +0100

swh-web (0.0.167-1~swh1) unstable-swh; urgency=medium

  * version 0.0.167

 -- Antoine Lambert <antoine.lambert@inria.fr>  Mon, 12 Nov 2018 17:47:52 +0100

swh-web (0.0.166-1~swh1) unstable-swh; urgency=medium

  * version 0.0.166

 -- Antoine Lambert <antoine.lambert@inria.fr>  Tue, 06 Nov 2018 13:31:08 +0100

swh-web (0.0.165-1~swh1) unstable-swh; urgency=medium

  * version 0.0.165

 -- Antoine Lambert <antoine.lambert@inria.fr>  Wed, 31 Oct 2018 17:46:32 +0100

swh-web (0.0.164-1~swh1) unstable-swh; urgency=medium

  * version 0.0.164

 -- Antoine Lambert <antoine.lambert@inria.fr>  Wed, 31 Oct 2018 17:38:39 +0100

swh-web (0.0.163-1~swh1) unstable-swh; urgency=medium

  * version 0.0.163

 -- Antoine Lambert <antoine.lambert@inria.fr>  Wed, 31 Oct 2018 17:17:05 +0100

swh-web (0.0.162-1~swh1) unstable-swh; urgency=medium

  * version 0.0.162

 -- Antoine Lambert <antoine.lambert@inria.fr>  Thu, 18 Oct 2018 17:57:52 +0200

swh-web (0.0.161-1~swh1) unstable-swh; urgency=medium

  * version 0.0.161

 -- Antoine Lambert <antoine.lambert@inria.fr>  Wed, 17 Oct 2018 15:30:50 +0200

swh-web (0.0.160-1~swh1) unstable-swh; urgency=medium

  * version 0.0.160

 -- Antoine Lambert <antoine.lambert@inria.fr>  Fri, 12 Oct 2018 15:28:05 +0200

swh-web (0.0.159-1~swh1) unstable-swh; urgency=medium

  * version 0.0.159

 -- Antoine Lambert <antoine.lambert@inria.fr>  Fri, 12 Oct 2018 10:18:46 +0200

swh-web (0.0.158-1~swh1) unstable-swh; urgency=medium

  * version 0.0.158

 -- Antoine Lambert <antoine.lambert@inria.fr>  Thu, 11 Oct 2018 17:49:17 +0200

swh-web (0.0.157-1~swh1) unstable-swh; urgency=medium

  * version 0.0.157

 -- Antoine Lambert <antoine.lambert@inria.fr>  Thu, 27 Sep 2018 17:21:28 +0200

swh-web (0.0.156-1~swh1) unstable-swh; urgency=medium

  * version 0.0.156

 -- Antoine Lambert <antoine.lambert@inria.fr>  Thu, 20 Sep 2018 14:40:37 +0200

swh-web (0.0.155-1~swh1) unstable-swh; urgency=medium

  * version 0.0.155

 -- Antoine Lambert <antoine.lambert@inria.fr>  Tue, 18 Sep 2018 10:44:38 +0200

swh-web (0.0.154-1~swh1) unstable-swh; urgency=medium

  * version 0.0.154

 -- Antoine Lambert <antoine.lambert@inria.fr>  Fri, 14 Sep 2018 16:37:48 +0200

swh-web (0.0.153-1~swh1) unstable-swh; urgency=medium

  * version 0.0.153

 -- Antoine Lambert <antoine.lambert@inria.fr>  Wed, 12 Sep 2018 16:44:06 +0200

swh-web (0.0.152-1~swh1) unstable-swh; urgency=medium

  * version 0.0.152

 -- Antoine Lambert <antoine.lambert@inria.fr>  Wed, 12 Sep 2018 16:04:47 +0200

swh-web (0.0.151-1~swh1) unstable-swh; urgency=medium

  * version 0.0.151

 -- Antoine Lambert <antoine.lambert@inria.fr>  Tue, 04 Sep 2018 17:28:46 +0200

swh-web (0.0.150-1~swh1) unstable-swh; urgency=medium

  * version 0.0.150

 -- Antoine Lambert <antoine.lambert@inria.fr>  Tue, 04 Sep 2018 15:15:05 +0200

swh-web (0.0.149-1~swh1) unstable-swh; urgency=medium

  * version 0.0.149

 -- Antoine Lambert <antoine.lambert@inria.fr>  Thu, 30 Aug 2018 16:23:05 +0200

swh-web (0.0.148-1~swh1) unstable-swh; urgency=medium

  * version 0.0.148

 -- Antoine Lambert <antoine.lambert@inria.fr>  Thu, 30 Aug 2018 11:27:42 +0200

swh-web (0.0.147-1~swh1) unstable-swh; urgency=medium

  * version 0.0.147

 -- Antoine Lambert <antoine.lambert@inria.fr>  Fri, 03 Aug 2018 14:41:04 +0200

swh-web (0.0.146-1~swh1) unstable-swh; urgency=medium

  * version 0.0.146

 -- Antoine Lambert <antoine.lambert@inria.fr>  Fri, 27 Jul 2018 16:37:33 +0200

swh-web (0.0.145-1~swh1) unstable-swh; urgency=medium

  * version 0.0.145

 -- Antoine Lambert <antoine.lambert@inria.fr>  Fri, 27 Jul 2018 16:10:36 +0200

swh-web (0.0.144-1~swh1) unstable-swh; urgency=medium

  * version 0.0.144

 -- Antoine Lambert <antoine.lambert@inria.fr>  Fri, 20 Jul 2018 16:26:52 +0200

swh-web (0.0.143-1~swh1) unstable-swh; urgency=medium

  * version 0.0.143

 -- Antoine Lambert <antoine.lambert@inria.fr>  Fri, 20 Jul 2018 16:19:56 +0200

swh-web (0.0.142-1~swh1) unstable-swh; urgency=medium

  * version 0.0.142

 -- Antoine Lambert <antoine.lambert@inria.fr>  Fri, 20 Jul 2018 15:51:20 +0200

swh-web (0.0.141-1~swh1) unstable-swh; urgency=medium

  * version 0.0.141

 -- Antoine Lambert <antoine.lambert@inria.fr>  Fri, 06 Jul 2018 14:11:39 +0200

swh-web (0.0.140-1~swh1) unstable-swh; urgency=medium

  * version 0.0.140

 -- Antoine Lambert <antoine.lambert@inria.fr>  Fri, 29 Jun 2018 16:42:06 +0200

swh-web (0.0.139-1~swh1) unstable-swh; urgency=medium

  * version 0.0.139

 -- Antoine Lambert <antoine.lambert@inria.fr>  Wed, 27 Jun 2018 16:47:17 +0200

swh-web (0.0.138-1~swh1) unstable-swh; urgency=medium

  * version 0.0.138

 -- Antoine Lambert <antoine.lambert@inria.fr>  Wed, 13 Jun 2018 12:18:23 +0200

swh-web (0.0.137-1~swh1) unstable-swh; urgency=medium

  * version 0.0.137

 -- Antoine Lambert <antoine.lambert@inria.fr>  Wed, 13 Jun 2018 11:52:05 +0200

swh-web (0.0.136-1~swh1) unstable-swh; urgency=medium

  * version 0.0.136

 -- Antoine Lambert <antoine.lambert@inria.fr>  Tue, 05 Jun 2018 18:59:20 +0200

swh-web (0.0.135-1~swh1) unstable-swh; urgency=medium

  * version 0.0.135

 -- Antoine Lambert <antoine.lambert@inria.fr>  Fri, 01 Jun 2018 17:47:58 +0200

swh-web (0.0.134-1~swh1) unstable-swh; urgency=medium

  * version 0.0.134

 -- Antoine Lambert <antoine.lambert@inria.fr>  Thu, 31 May 2018 17:56:04 +0200

swh-web (0.0.133-1~swh1) unstable-swh; urgency=medium

  * version 0.0.133

 -- Antoine Lambert <antoine.lambert@inria.fr>  Tue, 29 May 2018 18:13:59 +0200

swh-web (0.0.132-1~swh1) unstable-swh; urgency=medium

  * version 0.0.132

 -- Antoine Lambert <antoine.lambert@inria.fr>  Tue, 29 May 2018 14:25:16 +0200

swh-web (0.0.131-1~swh1) unstable-swh; urgency=medium

  * version 0.0.131

 -- Antoine Lambert <antoine.lambert@inria.fr>  Fri, 25 May 2018 17:31:58 +0200

swh-web (0.0.130-1~swh1) unstable-swh; urgency=medium

  * version 0.0.130

 -- Antoine Lambert <antoine.lambert@inria.fr>  Fri, 25 May 2018 11:59:17 +0200

swh-web (0.0.129-1~swh1) unstable-swh; urgency=medium

  * version 0.0.129

 -- Antoine Lambert <antoine.lambert@inria.fr>  Thu, 24 May 2018 18:28:48 +0200

swh-web (0.0.128-1~swh1) unstable-swh; urgency=medium

  * version 0.0.128

 -- Antoine Lambert <antoine.lambert@inria.fr>  Wed, 16 May 2018 13:52:33 +0200

swh-web (0.0.127-1~swh1) unstable-swh; urgency=medium

  * version 0.0.127

 -- Antoine Lambert <antoine.lambert@inria.fr>  Fri, 04 May 2018 19:14:58 +0200

swh-web (0.0.126-1~swh1) unstable-swh; urgency=medium

  * version 0.0.126

 -- Antoine Lambert <antoine.lambert@inria.fr>  Fri, 04 May 2018 15:29:49 +0200

swh-web (0.0.125-1~swh1) unstable-swh; urgency=medium

  * version 0.0.125

 -- Antoine Lambert <antoine.lambert@inria.fr>  Fri, 20 Apr 2018 15:45:05 +0200

swh-web (0.0.124-1~swh1) unstable-swh; urgency=medium

  * version 0.0.124

 -- Antoine Lambert <antoine.lambert@inria.fr>  Fri, 20 Apr 2018 14:46:00 +0200

swh-web (0.0.123-1~swh1) unstable-swh; urgency=medium

  * version 0.0.123

 -- Antoine Lambert <antoine.lambert@inria.fr>  Mon, 26 Mar 2018 11:34:32 +0200

swh-web (0.0.122-1~swh1) unstable-swh; urgency=medium

  * version 0.0.122

 -- Antoine Lambert <antoine.lambert@inria.fr>  Wed, 14 Mar 2018 17:23:15 +0100

swh-web (0.0.121-1~swh1) unstable-swh; urgency=medium

  * version 0.0.121

 -- Antoine Lambert <antoine.lambert@inria.fr>  Wed, 07 Mar 2018 18:02:29 +0100

swh-web (0.0.120-1~swh1) unstable-swh; urgency=medium

  * version 0.0.120

 -- Antoine Lambert <antoine.lambert@inria.fr>  Wed, 07 Mar 2018 17:31:08 +0100

swh-web (0.0.119-1~swh1) unstable-swh; urgency=medium

  * version 0.0.119

 -- Antoine Lambert <antoine.lambert@inria.fr>  Thu, 01 Mar 2018 18:11:40 +0100

swh-web (0.0.118-1~swh1) unstable-swh; urgency=medium

  * version 0.0.118

 -- Antoine Lambert <antoine.lambert@inria.fr>  Thu, 22 Feb 2018 17:26:28 +0100

swh-web (0.0.117-1~swh1) unstable-swh; urgency=medium

  * version 0.0.117

 -- Antoine Lambert <antoine.lambert@inria.fr>  Wed, 21 Feb 2018 14:56:27 +0100

swh-web (0.0.116-1~swh1) unstable-swh; urgency=medium

  * version 0.0.116

 -- Antoine Lambert <antoine.lambert@inria.fr>  Mon, 19 Feb 2018 17:47:57 +0100

swh-web (0.0.115-1~swh1) unstable-swh; urgency=medium

  * version 0.0.115

 -- Antoine Lambert <antoine.lambert@inria.fr>  Mon, 19 Feb 2018 12:00:47 +0100

swh-web (0.0.114-1~swh1) unstable-swh; urgency=medium

  * version 0.0.114

 -- Antoine Lambert <antoine.lambert@inria.fr>  Fri, 16 Feb 2018 16:13:58 +0100

swh-web (0.0.113-1~swh1) unstable-swh; urgency=medium

  * version 0.0.113

 -- Antoine Lambert <antoine.lambert@inria.fr>  Thu, 15 Feb 2018 15:52:57 +0100

swh-web (0.0.112-1~swh1) unstable-swh; urgency=medium

  * version 0.0.112

 -- Antoine Lambert <antoine.lambert@inria.fr>  Thu, 08 Feb 2018 12:10:44 +0100

swh-web (0.0.111-1~swh1) unstable-swh; urgency=medium

  * Release swh.web v0.0.111
  * Support snapshot information in origin_visit

 -- Nicolas Dandrimont <nicolas@dandrimont.eu>  Tue, 06 Feb 2018 14:54:29 +0100

swh-web (0.0.110-1~swh1) unstable-swh; urgency=medium

  * version 0.0.110

 -- Antoine Lambert <antoine.lambert@inria.fr>  Fri, 02 Feb 2018 15:52:10 +0100

swh-web (0.0.109-1~swh1) unstable-swh; urgency=medium

  * version 0.0.109

 -- Antoine Lambert <antoine.lambert@inria.fr>  Thu, 01 Feb 2018 18:04:10 +0100

swh-web (0.0.108-1~swh1) unstable-swh; urgency=medium

  * version 0.0.108

 -- Antoine Lambert <antoine.lambert@inria.fr>  Tue, 23 Jan 2018 17:31:13 +0100

swh-web (0.0.107-1~swh1) unstable-swh; urgency=medium

  * version 0.0.107

 -- Antoine Lambert <antoine.lambert@inria.fr>  Tue, 23 Jan 2018 12:13:58 +0100

swh-web (0.0.106-1~swh1) unstable-swh; urgency=medium

  * version 0.0.106

 -- Antoine Lambert <antoine.lambert@inria.fr>  Thu, 18 Jan 2018 15:28:44 +0100

swh-web (0.0.105-1~swh1) unstable-swh; urgency=medium

  * version 0.0.105

 -- Antoine Lambert <antoine.lambert@inria.fr>  Tue, 09 Jan 2018 17:32:29 +0100

swh-web (0.0.104-1~swh1) unstable-swh; urgency=medium

  * version 0.0.104

 -- Antoine Lambert <antoine.lambert@inria.fr>  Tue, 09 Jan 2018 14:29:32 +0100

swh-web (0.0.103-1~swh1) unstable-swh; urgency=medium

  * version 0.0.103

 -- Antoine Lambert <antoine.lambert@inria.fr>  Thu, 04 Jan 2018 16:48:56 +0100

swh-web (0.0.102-1~swh1) unstable-swh; urgency=medium

  * version 0.0.102

 -- Antoine Lambert <antoine.lambert@inria.fr>  Thu, 14 Dec 2017 15:13:22 +0100

swh-web (0.0.101-1~swh1) unstable-swh; urgency=medium

  * version 0.0.101

 -- Antoine Pietri <antoine.pietri1@gmail.com>  Fri, 08 Dec 2017 16:38:05 +0100

swh-web (0.0.100-1~swh1) unstable-swh; urgency=medium

  * v0.0.100
  * swh.web.common.service: Read indexer data through the indexer
  * storage

 -- Antoine R. Dumont (@ardumont) <antoine.romain.dumont@gmail.com>  Thu, 07 Dec 2017 16:25:12 +0100

swh-web (0.0.99-1~swh1) unstable-swh; urgency=medium

  * version 0.0.99

 -- Antoine Lambert <antoine.lambert@inria.fr>  Wed, 06 Dec 2017 17:07:37 +0100

swh-web (0.0.98-1~swh1) unstable-swh; urgency=medium

  * version 0.0.98

 -- Antoine Lambert <antoine.lambert@inria.fr>  Wed, 06 Dec 2017 15:41:13 +0100

swh-web (0.0.97-1~swh1) unstable-swh; urgency=medium

  * version 0.0.97

 -- Antoine Lambert <antoine.lambert@inria.fr>  Fri, 24 Nov 2017 16:24:07 +0100

swh-web (0.0.96-1~swh1) unstable-swh; urgency=medium

  * version 0.0.96

 -- Antoine Lambert <antoine.lambert@inria.fr>  Fri, 24 Nov 2017 15:22:16 +0100

swh-web (0.0.95-1~swh1) unstable-swh; urgency=medium

  * version 0.0.95

 -- Antoine Lambert <antoine.lambert@inria.fr>  Thu, 09 Nov 2017 18:14:31 +0100

swh-web (0.0.94-1~swh1) unstable-swh; urgency=medium

  * version 0.0.94

 -- Antoine Lambert <antoine.lambert@inria.fr>  Mon, 06 Nov 2017 16:19:48 +0100

swh-web (0.0.93-1~swh1) unstable-swh; urgency=medium

  * version 0.0.93

 -- Antoine Lambert <antoine.lambert@inria.fr>  Fri, 27 Oct 2017 16:28:22 +0200

swh-web (0.0.92-1~swh1) unstable-swh; urgency=medium

  * version 0.0.92

 -- Antoine Lambert <antoine.lambert@inria.fr>  Fri, 27 Oct 2017 16:07:47 +0200

swh-web (0.0.91-1~swh1) unstable-swh; urgency=medium

  * v0.0.91

 -- Antoine Lambert <antoine.lambert@inria.fr>  Fri, 13 Oct 2017 20:40:07 +0200

swh-web (0.0.90-1~swh1) unstable-swh; urgency=medium

  * version 0.0.90

 -- Antoine Lambert <antoine.lambert@inria.fr>  Wed, 04 Oct 2017 13:53:28 +0200

swh-web (0.0.89-1~swh1) unstable-swh; urgency=medium

  * version 0.0.89

 -- Antoine Lambert <antoine.lambert@inria.fr>  Wed, 04 Oct 2017 10:42:11 +0200

swh-web (0.0.88-1~swh1) unstable-swh; urgency=medium

  * v0.0.88
  * Fix default webapp configuration file lookup
  * Fix templating errors
  * Fix wrong default configuration
  * Add missing endpoint information about error (origin visit endpoint)

 -- Antoine R. Dumont (@ardumont) <antoine.romain.dumont@gmail.com>  Wed, 13 Sep 2017 15:02:24 +0200

swh-web (0.0.87-1~swh1) unstable-swh; urgency=medium

  * v0.0.87
  * throttling: permit the use to define cache server
  * throttling: improve configuration intent
  * configuration: Clarify config keys intent and improve config
  * management
  * docs: change content example to ls.c from GNU corutils
  * packaging: Fix dependency requirements

 -- Antoine R. Dumont (@ardumont) <antoine.romain.dumont@gmail.com>  Tue, 12 Sep 2017 14:11:10 +0200

swh-web (0.0.86-1~swh1) unstable-swh; urgency=medium

  * v0.0.86

 -- Antoine Lambert <antoine.lambert@inria.fr>  Fri, 08 Sep 2017 14:07:19 +0200

swh-web (0.0.85-1~swh1) unstable-swh; urgency=medium

  * v0.0.85

 -- Antoine Lambert <antoine.lambert@inria.fr>  Fri, 08 Sep 2017 10:55:50 +0200

swh-web (0.0.84-1~swh1) unstable-swh; urgency=medium

  * Release swh.web.ui v0.0.84
  * Prepare stretch packaging

 -- Nicolas Dandrimont <nicolas@dandrimont.eu>  Fri, 30 Jun 2017 18:18:55 +0200

swh-web (0.0.83-1~swh1) unstable-swh; urgency=medium

  * Release swh.web.ui v0.0.83
  * Allow exemption by network for rate limiting

 -- Nicolas Dandrimont <nicolas@dandrimont.eu>  Wed, 24 May 2017 18:01:53 +0200

swh-web (0.0.82-1~swh1) unstable-swh; urgency=medium

  * v0.0.83
  * Add new blake2s256 data column on content

 -- Antoine R. Dumont (@ardumont) <antoine.romain.dumont@gmail.com>  Tue, 04 Apr 2017 16:54:25 +0200

swh-web (0.0.81-1~swh1) unstable-swh; urgency=medium

  * v0.0.81
  * Migrate functions from swh.core.hashutil to swh.model.hashutil

 -- Antoine R. Dumont (@ardumont) <antoine.romain.dumont@gmail.com>  Wed, 15 Mar 2017 16:26:42 +0100

swh-web (0.0.80-1~swh1) unstable-swh; urgency=medium

  * v0.0.80
  * /api/1/content/raw/: Make no textual content request forbidden

 -- Antoine R. Dumont (@ardumont) <antoine.romain.dumont@gmail.com>  Wed, 15 Mar 2017 12:35:43 +0100

swh-web (0.0.79-1~swh1) unstable-swh; urgency=medium

  * v0.0.79
  * /api/1/content/raw/: Improve error msg when content not available
  * /api/1/content/raw/: Open endpoint documentation in api endpoints
  * index

 -- Antoine R. Dumont (@ardumont) <antoine.romain.dumont@gmail.com>  Wed, 15 Mar 2017 11:43:00 +0100

swh-web (0.0.78-1~swh1) unstable-swh; urgency=medium

  * v0.0.78
  * /api/1/content/raw/: Open endpoint to download only text-ish
  * contents (other contents are deemed unavailable)
  * /api/1/content/raw/: Permit the user to provide a 'filename'
  * parameter to name the downloaded contents as they see fit.

 -- Antoine R. Dumont (@ardumont) <antoine.romain.dumont@gmail.com>  Wed, 15 Mar 2017 10:48:21 +0100

swh-web (0.0.77-1~swh1) unstable-swh; urgency=medium

  * v0.0.77
  * API doc: add warning about API instability
  * API: Unify remaining dates as iso8601 string
  * /api/1/revision/: Merge 'parents' key into a dict list
  * /api/1/release/: Enrich output with author_url if author mentioned
  * packaging: split internal and external requirements in separate
    files

 -- Antoine R. Dumont (@ardumont) <antoine.romain.dumont@gmail.com>  Tue, 21 Feb 2017 11:37:19 +0100

swh-web (0.0.76-1~swh1) unstable-swh; urgency=medium

  * Release swh.web.ui v0.0.76
  * Refactor APIDoc to be more sensible
  * Share rate limits between all the api_ queries

 -- Nicolas Dandrimont <nicolas@dandrimont.eu>  Thu, 02 Feb 2017 17:32:57 +0100

swh-web (0.0.75-1~swh1) unstable-swh; urgency=medium

  * v0.0.75
  * Remove build dependency on libjs-cryptojs, libjs-jquery-flot*,
  * libjs-jquery-datatables
  * views/browse,api: move main apidoc views to views/api

 -- Antoine R. Dumont (@ardumont) <antoine.romain.dumont@gmail.com>  Thu, 02 Feb 2017 15:03:20 +0100

swh-web (0.0.74-1~swh1) unstable-swh; urgency=medium

  * Release swh.web.ui v0.0.74
  * Various interface cleanups for API documentation
  * Return Error types in API error return values

 -- Nicolas Dandrimont <nicolas@dandrimont.eu>  Thu, 02 Feb 2017 11:03:56 +0100

swh-web (0.0.73-1~swh1) unstable-swh; urgency=medium

  * Deploy swh.web.ui v0.0.73
  * Add a bazillion of style fixes.

 -- Nicolas Dandrimont <nicolas@dandrimont.eu>  Wed, 01 Feb 2017 22:44:10 +0100

swh-web (0.0.72-1~swh1) unstable-swh; urgency=medium

  * v0.0.72
  * apidoc rendering: Improvements
  * apidoc: add usual copyright/license/contact footer
  * apidoc: show status code if != 200
  * apidoc: hide /content/known/ from the doc
  * apidoc: document upcoming v. available in endpoint index
  * apidoc: vertically distantiate jquery search box and preceding text

 -- Antoine R. Dumont (@ardumont) <antoine.romain.dumont@gmail.com>  Wed, 01 Feb 2017 18:34:56 +0100

swh-web (0.0.71-1~swh1) unstable-swh; urgency=medium

  * v0.0.71
  * add static/robots.txt, disabling crawling of /api/
  * re-root content-specific endpoints under /api/1/content/
  * fix not converted empty bytes string
  * /revision/origin/: Make the timestamp default to the most recent
    visit
  * api: simplify HTML layout by dropping redundant nav and about page
  * apidoc: document correctly endpoints /content/known/,
  * /revision/{origin,origin/log}/ and /stat/counters/

 -- Antoine R. Dumont (@ardumont) <antoine.romain.dumont@gmail.com>  Wed, 01 Feb 2017 16:23:56 +0100

swh-web (0.0.70-1~swh1) unstable-swh; urgency=medium

  * v0.0.70
  * apidoc: Review documentation for
  * endpoints (person/release/revision/visit-related/upcoming methods)
  * apidoc: List only method docstring's first paragraph in endpoint
    index
  * apidoc: Render type annotation for optional parameter
  * apidoc: Improve rendering issues
  * api: Fix problem in origin visit by type and url lookup

 -- Antoine R. Dumont (@ardumont) <antoine.romain.dumont@gmail.com>  Wed, 01 Feb 2017 11:28:32 +0100

swh-web (0.0.69-1~swh1) unstable-swh; urgency=medium

  * v0.0.69
  * Improve documentation information and rendering

 -- Antoine R. Dumont (@ardumont) <antoine.romain.dumont@gmail.com>  Tue, 31 Jan 2017 14:31:19 +0100

swh-web (0.0.68-1~swh1) unstable-swh; urgency=medium

  * v0.0.68
  * Improve ui with last nitpicks
  * Remove endpoints not supposed to be displayed

 -- Antoine R. Dumont (@ardumont) <antoine.romain.dumont@gmail.com>  Wed, 25 Jan 2017 13:29:49 +0100

swh-web (0.0.67-1~swh1) unstable-swh; urgency=medium

  * v0.0.67
  * Improve rendering style - pass 4

 -- Antoine R. Dumont (@ardumont) <antoine.romain.dumont@gmail.com>  Tue, 24 Jan 2017 15:30:58 +0100

swh-web (0.0.66-1~swh1) unstable-swh; urgency=medium

  * v0.0.66
  * Improve rendering style - pass 4

 -- Antoine R. Dumont (@ardumont) <antoine.romain.dumont@gmail.com>  Tue, 24 Jan 2017 15:24:05 +0100

swh-web (0.0.65-1~swh1) unstable-swh; urgency=medium

  * v0.0.65
  * Unify rendering style with www.s.o - pass 3

 -- Antoine R. Dumont (@ardumont) <antoine.romain.dumont@gmail.com>  Mon, 23 Jan 2017 19:58:19 +0100

swh-web (0.0.64-1~swh1) unstable-swh; urgency=medium

  * v0.0.64
  * Unify rendering style with www.s.o - pass 2

 -- Antoine R. Dumont (@ardumont) <antoine.romain.dumont@gmail.com>  Mon, 23 Jan 2017 19:28:31 +0100

swh-web (0.0.63-1~swh1) unstable-swh; urgency=medium

  * v0.0.63
  * Unify rendering style with www.s.o - pass 1

 -- Antoine R. Dumont (@ardumont) <antoine.romain.dumont@gmail.com>  Mon, 23 Jan 2017 16:06:30 +0100

swh-web (0.0.62-1~swh1) unstable-swh; urgency=medium

  * Release swh-web-ui v0.0.62
  * Add flask-limiter to dependencies and wire it in

 -- Nicolas Dandrimont <nicolas@dandrimont.eu>  Fri, 20 Jan 2017 16:29:48 +0100

swh-web (0.0.61-1~swh1) unstable-swh; urgency=medium

  * v0.0.61
  * Fix revision's metadata field limitation

 -- Antoine R. Dumont (@ardumont) <antoine.romain.dumont@gmail.com>  Fri, 20 Jan 2017 15:26:37 +0100

swh-web (0.0.60-1~swh1) unstable-swh; urgency=medium

  * v0.0.60
  * Improve escaping data

 -- Antoine R. Dumont (@ardumont) <antoine.romain.dumont@gmail.com>  Fri, 20 Jan 2017 12:21:22 +0100

swh-web (0.0.59-1~swh1) unstable-swh; urgency=medium

  * v0.0.59
  * Unify pagination on /revision/log/ and /revision/origin/log/
    endpoints

 -- Antoine R. Dumont (@ardumont) <antoine.romain.dumont@gmail.com>  Thu, 19 Jan 2017 15:59:06 +0100

swh-web (0.0.58-1~swh1) unstable-swh; urgency=medium

  * v0.0.58
  * Pagination on /api/1/origin/visits/ endpoint

 -- Antoine R. Dumont (@ardumont) <antoine.romain.dumont@gmail.com>  Thu, 19 Jan 2017 14:48:57 +0100

swh-web (0.0.57-1~swh1) unstable-swh; urgency=medium

  * v0.0.57
  * Improve documentation information on api endpoints

 -- Antoine R. Dumont (@ardumont) <antoine.romain.dumont@gmail.com>  Thu, 19 Jan 2017 13:32:56 +0100

swh-web (0.0.56-1~swh1) unstable-swh; urgency=medium

  * v0.0.56
  * Add abilities to display multiple examples on each doc endpoint.

 -- Antoine R. Dumont (@ardumont) <antoine.romain.dumont@gmail.com>  Wed, 18 Jan 2017 14:43:58 +0100

swh-web (0.0.55-1~swh1) unstable-swh; urgency=medium

  * v0.0.55
  * api /content/search/ to /content/known/
  * Adapt return values to empty list/dict instead of null
  * Remove empty values when mono-values are null
  * Fix broken entity endpoint
  * Update upcoming endpoints
  * apidoc: Remove hard-coded example and provide links to follow

 -- Antoine R. Dumont (@ardumont) <antoine.romain.dumont@gmail.com>  Wed, 18 Jan 2017 11:27:45 +0100

swh-web (0.0.54-1~swh1) unstable-swh; urgency=medium

  * v0.0.54
  * Improve documentation description and browsability
  * Fix css style

 -- Antoine R. Dumont (@ardumont) <antoine.romain.dumont@gmail.com>  Mon, 16 Jan 2017 17:18:21 +0100

swh-web (0.0.53-1~swh1) unstable-swh; urgency=medium

  * v0.0.53
  * apidoc: Update upcoming and hidden endpoints information
  * apidoc: Enrich route information with tags
  * apidoc: /api/1/revision/origin/log/: Add pagination explanation
  * apidoc: /api/1/revision/log/: Add pagination explanation
  * api: Fix filtering fields to work in depth

 -- Antoine R. Dumont (@ardumont) <antoine.romain.dumont@gmail.com>  Fri, 13 Jan 2017 17:33:01 +0100

swh-web (0.0.52-1~swh1) unstable-swh; urgency=medium

  * v0.0.52
  * Fix doc generation regarding arg and exception
  * Fix broken examples
  * Add missing documentation on not found origin visit

 -- Antoine R. Dumont (@ardumont) <antoine.romain.dumont@gmail.com>  Thu, 12 Jan 2017 17:38:59 +0100

swh-web (0.0.51-1~swh1) unstable-swh; urgency=medium

  * v0.0.51
  * Update configuration file from ini to yml

 -- Antoine R. Dumont (@ardumont) <antoine.romain.dumont@gmail.com>  Fri, 16 Dec 2016 13:27:08 +0100

swh-web (0.0.50-1~swh1) unstable-swh; urgency=medium

  * v0.0.50
  * Fix issue regarding data structure change in ctags' reading api
    endpoint

 -- Antoine R. Dumont (@ardumont) <antoine.romain.dumont@gmail.com>  Tue, 06 Dec 2016 16:08:01 +0100

swh-web (0.0.49-1~swh1) unstable-swh; urgency=medium

  * v0.0.49
  * Rendering improvements

 -- Antoine R. Dumont (@ardumont) <antoine.romain.dumont@gmail.com>  Thu, 01 Dec 2016 16:29:31 +0100

swh-web (0.0.48-1~swh1) unstable-swh; urgency=medium

  * v0.0.48
  * Fix api doc example to actual existing data
  * Improve search symbol view experience

 -- Antoine R. Dumont (@ardumont) <antoine.romain.dumont@gmail.com>  Thu, 01 Dec 2016 15:32:44 +0100

swh-web (0.0.47-1~swh1) unstable-swh; urgency=medium

  * v0.0.47
  * Improve search content ui (add datatable)
  * Improve search symbol ui (add datatable without pagination, with
  * multi-field search)
  * Split those views to improve readability

 -- Antoine R. Dumont (@ardumont) <antoine.romain.dumont@gmail.com>  Thu, 01 Dec 2016 11:57:16 +0100

swh-web (0.0.46-1~swh1) unstable-swh; urgency=medium

  * v0.0.46
  * Improve search output view on symbols

 -- Antoine R. Dumont (@ardumont) <antoine.romain.dumont@gmail.com>  Wed, 30 Nov 2016 17:45:40 +0100

swh-web (0.0.45-1~swh1) unstable-swh; urgency=medium

  * v0.0.45
  * Migrate search symbol api endpoint to strict equality search
  * Improve search symbol view result (based on that api) to navigate
  * through result
  * Permit to slice result per page with per page flag (limited to 100)
  * Unify behavior in renderer regarding pagination computation

 -- Antoine R. Dumont (@ardumont) <antoine.romain.dumont@gmail.com>  Wed, 30 Nov 2016 11:00:49 +0100

swh-web (0.0.44-1~swh1) unstable-swh; urgency=medium

  * v0.0.44
  * Rename appropriately /api/1/symbol to /api/1/content/symbol/
  * Improve documentation on /api/1/content/symbol/ api endpoint

 -- Antoine R. Dumont (@ardumont) <antoine.romain.dumont@gmail.com>  Tue, 29 Nov 2016 15:00:14 +0100

swh-web (0.0.43-1~swh1) unstable-swh; urgency=medium

  * v0.0.43
  * Improve edge case when looking for ctags symbols
  * Add a lookup ui to search through symbols

 -- Antoine R. Dumont (@ardumont) <antoine.romain.dumont@gmail.com>  Mon, 28 Nov 2016 16:42:33 +0100

swh-web (0.0.42-1~swh1) unstable-swh; urgency=medium

  * v0.0.42
  * List ctags line as link to content in /browse/content/ view

 -- Antoine R. Dumont (@ardumont) <antoine.romain.dumont@gmail.com>  Fri, 25 Nov 2016 16:21:12 +0100

swh-web (0.0.41-1~swh1) unstable-swh; urgency=medium

  * v0.0.41
  * Improve browse content view by:
  * adding new information (license, mimetype, language)
  * highlighting source code

 -- Antoine R. Dumont (@ardumont) <antoine.romain.dumont@gmail.com>  Fri, 25 Nov 2016 14:52:34 +0100

swh-web (0.0.40-1~swh1) unstable-swh; urgency=medium

  * v0.0.40
  * Add pagination to symbol search endpoint

 -- Antoine R. Dumont (@ardumont) <antoine.romain.dumont@gmail.com>  Thu, 24 Nov 2016 14:23:45 +0100

swh-web (0.0.39-1~swh1) unstable-swh; urgency=medium

  * v0.0.39
  * Open /api/1/symbol/<expression>/
  * Fix api breaking on /api/1/content/search/

 -- Antoine R. Dumont (@ardumont) <antoine.romain.dumont@gmail.com>  Thu, 24 Nov 2016 10:28:42 +0100

swh-web (0.0.38-1~swh1) unstable-swh; urgency=medium

  * v0.0.38
  * Minor refactoring
  * Remove one commit which breaks production

 -- Antoine R. Dumont (@ardumont) <antoine.romain.dumont@gmail.com>  Tue, 22 Nov 2016 16:26:03 +0100

swh-web (0.0.37-1~swh1) unstable-swh; urgency=medium

  * v0.0.37
  * api: Open new endpoints on license, language, filetype
  * api: Update content endpoint to add url on new endpoints

 -- Antoine R. Dumont (@ardumont) <antoine.romain.dumont@gmail.com>  Tue, 22 Nov 2016 15:04:07 +0100

swh-web (0.0.36-1~swh1) unstable-swh; urgency=medium

  * v0.0.36
  * Adapt to latest origin_visit format

 -- Antoine R. Dumont (@ardumont) <antoine.romain.dumont@gmail.com>  Thu, 08 Sep 2016 15:24:33 +0200

swh-web (0.0.35-1~swh1) unstable-swh; urgency=medium

  * v0.0.35
  * Open /api/1/provenance/<algo:content-hash>/ api endpoint
  * Open /api/1/origin/<id>/visits/(<visit-id>) api endpoint
  * View: Fix redirection url issue

 -- Antoine R. Dumont (@ardumont) <antoine.romain.dumont@gmail.com>  Mon, 05 Sep 2016 14:28:33 +0200

swh-web (0.0.34-1~swh1) unstable-swh; urgency=medium

  * v0.0.34
  * Improve global ui navigation
  * Fix apidoc rendering issue
  * Open /api/1/provenance/ about content provenant information

 -- Antoine R. Dumont (@ardumont) <antoine.romain.dumont@gmail.com>  Fri, 02 Sep 2016 11:42:04 +0200

swh-web (0.0.33-1~swh1) unstable-swh; urgency=medium

  * Release swh.web.ui v0.0.33
  * New declarative API documentation mechanisms

 -- Nicolas Dandrimont <nicolas@dandrimont.eu>  Wed, 24 Aug 2016 16:25:24 +0200

swh-web (0.0.32-1~swh1) unstable-swh; urgency=medium

  * v0.0.32
  * Activate tests during debian packaging
  * Fix issues on debian packaging
  * Fix useless jquery loading url
  * Improve date time parsing

 -- Antoine R. Dumont (@ardumont) <antoine.romain.dumont@gmail.com>  Wed, 20 Jul 2016 12:35:09 +0200

swh-web (0.0.31-1~swh1) unstable-swh; urgency=medium

  * v0.0.31
  * Unify jquery-flot library names with .min

 -- Antoine R. Dumont (@ardumont) <antoine.romain.dumont@gmail.com>  Mon, 18 Jul 2016 11:11:59 +0200

swh-web (0.0.30-1~swh1) unstable-swh; urgency=medium

  * v0.0.30
  * View: Open calendar ui view on origin
  * API: open /api/1/stat/visits/<int:origin>/

 -- Antoine R. Dumont (@ardumont) <antoine.romain.dumont@gmail.com>  Wed, 13 Jul 2016 18:42:40 +0200

swh-web (0.0.29-1~swh1) unstable-swh; urgency=medium

  * Release swh.web.ui v0.0.29
  * All around enhancements of the web ui
  * Package now tested when building

 -- Nicolas Dandrimont <nicolas@dandrimont.eu>  Tue, 14 Jun 2016 17:58:42 +0200

swh-web (0.0.28-1~swh1) unstable-swh; urgency=medium

  * v0.0.28
  * Fix packaging issues

 -- Antoine R. Dumont (@ardumont) <antoine.romain.dumont@gmail.com>  Mon, 09 May 2016 16:21:04 +0200

swh-web (0.0.27-1~swh1) unstable-swh; urgency=medium

  * v0.0.27
  * Fix packaging issue

 -- Antoine R. Dumont (@ardumont) <antoine.romain.dumont@gmail.com>  Tue, 03 May 2016 16:52:40 +0200

swh-web (0.0.24-1~swh1) unstable-swh; urgency=medium

  * Release swh.web.ui v0.0.24
  * New swh.storage API for timestamps

 -- Nicolas Dandrimont <nicolas@dandrimont.eu>  Fri, 05 Feb 2016 12:07:33 +0100

swh-web (0.0.23-1~swh1) unstable-swh; urgency=medium

  * v0.0.23
  * Bump dependency requirements to latest swh.storage
  * Returns person's identifier on api + Hide person's emails in views
    endpoint
  * Try to decode the content's raw data and fail gracefully
  * Unify /directory api to Display content's raw data when path
    resolves to a file
  * Expose unconditionally the link to download the content's raw data
  * Download link data redirects to the api ones

 -- Antoine R. Dumont (@ardumont) <antoine.romain.dumont@gmail.com>  Fri, 29 Jan 2016 17:50:31 +0100

swh-web (0.0.22-1~swh1) unstable-swh; urgency=medium

  * v0.0.22
  * Open
    /browse/revision/origin/<ORIG_ID>[/branch/<BRANCH>][/ts/<TIMESTAMP>]
    /history/<SHA1>/ view
  * Open
    /browse/revision/origin/<ORIG_ID>[/branch/<BRANCH>][/ts/<TIMESTAMP>]
    / view
  * Open
    /browse/revision/<SHA1_GIT_ROOT>/history/<SHA1_GIT>/directory/[<PATH
    >] view
  * Open
    /browse/revision/origin/<ORIG_ID>[/branch/<BRANCH>][/ts/<TIMESTAMP>]
    /history/<SHA1>/directory/[<PATH>] view
  * Open
    /browse/revision/origin/<ORIG_ID>[/branch/<BRANCH>][/ts/<TIMESTAMP>]
    /directory/[<PATH>] view
  * Open /browse/revision/<sha1_git_root>/directory/<path>/ view
  * Open /browse/revision/<sha1_git_root>/history/<sha1_git>/ view
  * Open /browse/revision/<sha1_git>/log/ view
  * Open /browse/entity/<uuid>/ view
  * Release can point to other objects than revision
  * Fix misbehavior when retrieving git log
  * Fix another edge case when listing a directory that does not exist
  * Fix edge case when listing is empty
  * Fix person_get call
  * Update documentation about possible error codes

 -- Antoine R. Dumont (@ardumont) <antoine.romain.dumont@gmail.com>  Tue, 26 Jan 2016 15:14:35 +0100

swh-web (0.0.21-1~swh1) unstable-swh; urgency=medium

  * v0.0.21
  * Deal nicely with communication downtime with storage
  * Update to latest swh.storage api

 -- Antoine R. Dumont (@ardumont) <antoine.romain.dumont@gmail.com>  Wed, 20 Jan 2016 16:31:34 +0100

swh-web (0.0.20-1~swh1) unstable-swh; urgency=medium

  * v0.0.20
  * Open /api/1/entity/<string:uuid>/

 -- Antoine R. Dumont (@ardumont) <antoine.romain.dumont@gmail.com>  Fri, 15 Jan 2016 16:40:56 +0100

swh-web (0.0.19-1~swh1) unstable-swh; urgency=medium

  * v0.0.19
  * Improve directory_get_by_path integration with storage
  * Refactor - Only lookup sha1_git_root if needed + factorize service
    behavior

 -- Antoine R. Dumont (@ardumont) <antoine.romain.dumont@gmail.com>  Fri, 15 Jan 2016 12:47:39 +0100

swh-web (0.0.18-1~swh1) unstable-swh; urgency=medium

  * v0.0.18
  * Open
    /api/1/revision/origin/<ORIG_ID>[/branch/<BRANCH>][/ts/<TIMESTAMP>]/
    history/<SHA1>/directory/[<PATH>]
  * origin/master Open
    /api/1/revision/origin/<ORIG_ID>[/branch/<BRANCH>][/ts/<TIMESTAMP>]/
    history/<SHA1>/
  * Open
    /api/1/revision/origin/<ORIG_ID>[/branch/<BRANCH>][/ts/<TIMESTAMP>]/
    directory/[<PATH>]
  * Open /api/1/revision/origin/<origin-id>/branch/<branch-
    name>/ts/<ts>/
  * /directory/ apis can now point to files too.
  * Bump dependency requirement on latest swh.storage
  * Deactivate api querying occurrences for now
  * Improve function documentation

 -- Antoine R. Dumont (@ardumont) <antoine.romain.dumont@gmail.com>  Wed, 13 Jan 2016 12:54:54 +0100

swh-web (0.0.17-1~swh1) unstable-swh; urgency=medium

  * v0.0.17
  * Open /api/1/revision/<string:sha1_git>/directory/'
  * Open
    /api/1/revision/<string:sha1_git_root>/history/<sha1_git>/directory/
    <path:dir_path>/
  * Enrich directory listing with url to next subdir
  * Improve testing coverage
  * Open 'limit' get query parameter to revision_log and
    revision_history api

 -- Antoine R. Dumont (@ardumont) <antoine.romain.dumont@gmail.com>  Fri, 08 Jan 2016 11:36:55 +0100

swh-web (0.0.16-1~swh1) unstable-swh; urgency=medium

  * v0.0.16
  * service.lookup_revision_log: Add a limit to the number of commits
  * Fix docstring rendering

 -- Antoine R. Dumont (@ardumont) <antoine.romain.dumont@gmail.com>  Wed, 06 Jan 2016 15:37:21 +0100

swh-web (0.0.15-1~swh1) unstable-swh; urgency=medium

  * v0.0.15
  * Improve browsable api rendering style
  * Fix typo in jquery.min.js link
  * Fix docstring typos
  * packaging:
  * add python3-flask-api as package dependency

 -- Antoine R. Dumont (@ardumont) <antoine.romain.dumont@gmail.com>  Wed, 06 Jan 2016 15:12:04 +0100

swh-web (0.0.14-1~swh1) unstable-swh; urgency=medium

  * v0.0.14
  * Open /revision/<sha1_git_root>/history/<sha1_git>/
  * Add links to api
  * Improve browsable api rendering -> when api links exists, actual
    html links will be displayed
  * Fix production bugs (regarding browsable api)

 -- Antoine R. Dumont (@ardumont) <antoine.romain.dumont@gmail.com>  Wed, 06 Jan 2016 11:42:18 +0100

swh-web (0.0.13-1~swh1) unstable-swh; urgency=medium

  * v0.0.13
  * Open /browse/person/ view
  * Open /browse/origin/ view
  * Open /browse/release/ view
  * Open /browse/revision/ view
  * Deactivate temporarily /browse/content/
  * Add default sha1
  * Automatic doc endpoint on base path

 -- Antoine R. Dumont (@ardumont) <antoine.romain.dumont@gmail.com>  Tue, 15 Dec 2015 17:01:27 +0100

swh-web (0.0.12-1~swh1) unstable-swh; urgency=medium

  * v0.0.12
  * Update /api/1/release/ with latest internal standard
  * Update /api/1/revision/ with latest internal standard
  * Add global filtering on 'fields' parameter
  * Update /api/1/content/<hash> with links to raw resource
  * Improve documentations
  * Open /api/1/revision/<SHA1_GIT>/log/
  * Open /browse/directory/<hash> to list directory content
  * Open /browse/content/<hash>/ to show the content
  * Open /browse/content/<hash>/raw to show the content
  * Open /api/1/person/<id>
  * Implementation detail
  * Add Flask API dependency
  * Split controller in api and views module
  * Unify internal apis' behavior

 -- Antoine R. Dumont (@ardumont) <antoine.romain.dumont@gmail.com>  Mon, 07 Dec 2015 16:44:43 +0100

swh-web (0.0.11-1~swh1) unstable-swh; urgency=medium

  * v0.0.11
  * Open /1/api/content/<algo:hash>/
  * Open /api/1/revision/<SHA1_GIT>
  * Open /api/1/release/<SHA1_GIT>
  * Open /api/1/uploadnsearch/ (POST)
  * Open /api/1/origin/
  * Unify 404 and 400 responses on api
  * Increase code coverage

 -- Antoine R. Dumont (@ardumont) <antoine.romain.dumont@gmail.com>  Thu, 19 Nov 2015 11:24:46 +0100

swh-web (0.0.10-1~swh1) unstable-swh; urgency=medium

  * v0.0.10
  * set document.domain to parent domain softwareheritage.org
  * improve HTML templates to be (more) valid
  * cosmetic change in Content-Type JSON header

 -- Stefano Zacchiroli <zack@upsilon.cc>  Mon, 02 Nov 2015 13:59:45 +0100

swh-web (0.0.9-1~swh1) unstable-swh; urgency=medium

  * v0.0.9
  * Remove query entry in api response
  * Deal with bad request properly with api calls
  * Improve coverage
  * Improve dev starting up app
  * Fix duplicated print statement in dev app startup

 -- Antoine R. Dumont (@ardumont) <antoine.romain.dumont@gmail.com>  Fri, 30 Oct 2015 17:24:15 +0100

swh-web (0.0.8-1~swh1) unstable-swh; urgency=medium

  * version 0.0.8

 -- Stefano Zacchiroli <zack@upsilon.cc>  Wed, 28 Oct 2015 20:59:40 +0100

swh-web (0.0.7-1~swh1) unstable-swh; urgency=medium

  * v0.0.7
  * Add @jsonp abilities to /api/1/stat/counters endpoint

 -- Antoine R. Dumont (@ardumont) <antoine.romain.dumont@gmail.com>  Mon, 19 Oct 2015 14:01:40 +0200

swh-web (0.0.4-1~swh1) unstable-swh; urgency=medium

  * Prepare swh.web.ui v0.0.4 deployment

 -- Nicolas Dandrimont <nicolas@dandrimont.eu>  Fri, 16 Oct 2015 15:38:44 +0200

swh-web (0.0.3-1~swh1) unstable-swh; urgency=medium

  * Prepare deployment of swh-web-ui v0.0.3

 -- Nicolas Dandrimont <nicolas@dandrimont.eu>  Wed, 14 Oct 2015 11:09:33 +0200

swh-web (0.0.2-1~swh1) unstable-swh; urgency=medium

  * Prepare swh.web.ui v0.0.2 deployment

 -- Nicolas Dandrimont <nicolas@dandrimont.eu>  Tue, 13 Oct 2015 16:25:46 +0200

swh-web (0.0.1-1~swh1) unstable-swh; urgency=medium

  * Initial release
  * v0.0.1
  * Hash lookup to check existence in swh's backend
  * Hash lookup to detail a content

 -- Antoine R. Dumont (@ardumont) <antoine.romain.dumont@gmail.com>  Thu, 01 Oct 2015 10:01:29 +0200<|MERGE_RESOLUTION|>--- conflicted
+++ resolved
@@ -1,10 +1,3 @@
-<<<<<<< HEAD
-swh-web (0.0.374-1~swh1~bpo10+1) buster-swh; urgency=medium
-
-  * Rebuild for buster-swh
-
- -- Software Heritage autobuilder (on jenkins-debian1) <jenkins@jenkins-debian1.internal.softwareheritage.org>  Thu, 24 Feb 2022 16:24:22 +0000
-=======
 swh-web (0.0.375-1~swh1) unstable-swh; urgency=medium
 
   * New upstream release 0.0.375     - (tagged by Antoine R. Dumont
@@ -14,7 +7,6 @@
     Improve deposit types visualization
 
  -- Software Heritage autobuilder (on jenkins-debian1) <jenkins@jenkins-debian1.internal.softwareheritage.org>  Mon, 07 Mar 2022 16:15:01 +0000
->>>>>>> 695621e1
 
 swh-web (0.0.374-1~swh1) unstable-swh; urgency=medium
 
