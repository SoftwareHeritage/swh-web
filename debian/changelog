<<<<<<< HEAD
swh-web (0.0.146-1~swh1~bpo9+1) stretch-swh; urgency=medium

  * Rebuild for stretch-backports.

 -- Antoine Lambert <antoine.lambert@inria.fr>  Fri, 27 Jul 2018 16:37:33 +0200
=======
swh-web (0.0.147-1~swh1) unstable-swh; urgency=medium

  * version 0.0.147

 -- Antoine Lambert <antoine.lambert@inria.fr>  Fri, 03 Aug 2018 14:41:04 +0200
>>>>>>> dcce6e1f

swh-web (0.0.146-1~swh1) unstable-swh; urgency=medium

  * version 0.0.146

 -- Antoine Lambert <antoine.lambert@inria.fr>  Fri, 27 Jul 2018 16:37:33 +0200

swh-web (0.0.145-1~swh1) unstable-swh; urgency=medium

  * version 0.0.145

 -- Antoine Lambert <antoine.lambert@inria.fr>  Fri, 27 Jul 2018 16:10:36 +0200

swh-web (0.0.144-1~swh1) unstable-swh; urgency=medium

  * version 0.0.144

 -- Antoine Lambert <antoine.lambert@inria.fr>  Fri, 20 Jul 2018 16:26:52 +0200

swh-web (0.0.143-1~swh1) unstable-swh; urgency=medium

  * version 0.0.143

 -- Antoine Lambert <antoine.lambert@inria.fr>  Fri, 20 Jul 2018 16:19:56 +0200

swh-web (0.0.142-1~swh1) unstable-swh; urgency=medium

  * version 0.0.142

 -- Antoine Lambert <antoine.lambert@inria.fr>  Fri, 20 Jul 2018 15:51:20 +0200

swh-web (0.0.141-1~swh1) unstable-swh; urgency=medium

  * version 0.0.141

 -- Antoine Lambert <antoine.lambert@inria.fr>  Fri, 06 Jul 2018 14:11:39 +0200

swh-web (0.0.140-1~swh1) unstable-swh; urgency=medium

  * version 0.0.140

 -- Antoine Lambert <antoine.lambert@inria.fr>  Fri, 29 Jun 2018 16:42:06 +0200

swh-web (0.0.139-1~swh1) unstable-swh; urgency=medium

  * version 0.0.139

 -- Antoine Lambert <antoine.lambert@inria.fr>  Wed, 27 Jun 2018 16:47:17 +0200

swh-web (0.0.138-1~swh1) unstable-swh; urgency=medium

  * version 0.0.138

 -- Antoine Lambert <antoine.lambert@inria.fr>  Wed, 13 Jun 2018 12:18:23 +0200

swh-web (0.0.137-1~swh1) unstable-swh; urgency=medium

  * version 0.0.137

 -- Antoine Lambert <antoine.lambert@inria.fr>  Wed, 13 Jun 2018 11:52:05 +0200

swh-web (0.0.136-1~swh1) unstable-swh; urgency=medium

  * version 0.0.136

 -- Antoine Lambert <antoine.lambert@inria.fr>  Tue, 05 Jun 2018 18:59:20 +0200

swh-web (0.0.135-1~swh1) unstable-swh; urgency=medium

  * version 0.0.135

 -- Antoine Lambert <antoine.lambert@inria.fr>  Fri, 01 Jun 2018 17:47:58 +0200

swh-web (0.0.134-1~swh1) unstable-swh; urgency=medium

  * version 0.0.134

 -- Antoine Lambert <antoine.lambert@inria.fr>  Thu, 31 May 2018 17:56:04 +0200

swh-web (0.0.133-1~swh1) unstable-swh; urgency=medium

  * version 0.0.133

 -- Antoine Lambert <antoine.lambert@inria.fr>  Tue, 29 May 2018 18:13:59 +0200

swh-web (0.0.132-1~swh1) unstable-swh; urgency=medium

  * version 0.0.132

 -- Antoine Lambert <antoine.lambert@inria.fr>  Tue, 29 May 2018 14:25:16 +0200

swh-web (0.0.131-1~swh1) unstable-swh; urgency=medium

  * version 0.0.131

 -- Antoine Lambert <antoine.lambert@inria.fr>  Fri, 25 May 2018 17:31:58 +0200

swh-web (0.0.130-1~swh1) unstable-swh; urgency=medium

  * version 0.0.130

 -- Antoine Lambert <antoine.lambert@inria.fr>  Fri, 25 May 2018 11:59:17 +0200

swh-web (0.0.129-1~swh1) unstable-swh; urgency=medium

  * version 0.0.129

 -- Antoine Lambert <antoine.lambert@inria.fr>  Thu, 24 May 2018 18:28:48 +0200

swh-web (0.0.128-1~swh1) unstable-swh; urgency=medium

  * version 0.0.128

 -- Antoine Lambert <antoine.lambert@inria.fr>  Wed, 16 May 2018 13:52:33 +0200

swh-web (0.0.127-1~swh1) unstable-swh; urgency=medium

  * version 0.0.127

 -- Antoine Lambert <antoine.lambert@inria.fr>  Fri, 04 May 2018 19:14:58 +0200

swh-web (0.0.126-1~swh1) unstable-swh; urgency=medium

  * version 0.0.126

 -- Antoine Lambert <antoine.lambert@inria.fr>  Fri, 04 May 2018 15:29:49 +0200

swh-web (0.0.125-1~swh1) unstable-swh; urgency=medium

  * version 0.0.125

 -- Antoine Lambert <antoine.lambert@inria.fr>  Fri, 20 Apr 2018 15:45:05 +0200

swh-web (0.0.124-1~swh1) unstable-swh; urgency=medium

  * version 0.0.124

 -- Antoine Lambert <antoine.lambert@inria.fr>  Fri, 20 Apr 2018 14:46:00 +0200

swh-web (0.0.123-1~swh1) unstable-swh; urgency=medium

  * version 0.0.123

 -- Antoine Lambert <antoine.lambert@inria.fr>  Mon, 26 Mar 2018 11:34:32 +0200

swh-web (0.0.122-1~swh1) unstable-swh; urgency=medium

  * version 0.0.122

 -- Antoine Lambert <antoine.lambert@inria.fr>  Wed, 14 Mar 2018 17:23:15 +0100

swh-web (0.0.121-1~swh1) unstable-swh; urgency=medium

  * version 0.0.121

 -- Antoine Lambert <antoine.lambert@inria.fr>  Wed, 07 Mar 2018 18:02:29 +0100

swh-web (0.0.120-1~swh1) unstable-swh; urgency=medium

  * version 0.0.120

 -- Antoine Lambert <antoine.lambert@inria.fr>  Wed, 07 Mar 2018 17:31:08 +0100

swh-web (0.0.119-1~swh1) unstable-swh; urgency=medium

  * version 0.0.119

 -- Antoine Lambert <antoine.lambert@inria.fr>  Thu, 01 Mar 2018 18:11:40 +0100

swh-web (0.0.118-1~swh1) unstable-swh; urgency=medium

  * version 0.0.118

 -- Antoine Lambert <antoine.lambert@inria.fr>  Thu, 22 Feb 2018 17:26:28 +0100

swh-web (0.0.117-1~swh1) unstable-swh; urgency=medium

  * version 0.0.117

 -- Antoine Lambert <antoine.lambert@inria.fr>  Wed, 21 Feb 2018 14:56:27 +0100

swh-web (0.0.116-1~swh1) unstable-swh; urgency=medium

  * version 0.0.116

 -- Antoine Lambert <antoine.lambert@inria.fr>  Mon, 19 Feb 2018 17:47:57 +0100

swh-web (0.0.115-1~swh1) unstable-swh; urgency=medium

  * version 0.0.115

 -- Antoine Lambert <antoine.lambert@inria.fr>  Mon, 19 Feb 2018 12:00:47 +0100

swh-web (0.0.114-1~swh1) unstable-swh; urgency=medium

  * version 0.0.114

 -- Antoine Lambert <antoine.lambert@inria.fr>  Fri, 16 Feb 2018 16:13:58 +0100

swh-web (0.0.113-1~swh1) unstable-swh; urgency=medium

  * version 0.0.113

 -- Antoine Lambert <antoine.lambert@inria.fr>  Thu, 15 Feb 2018 15:52:57 +0100

swh-web (0.0.112-1~swh1) unstable-swh; urgency=medium

  * version 0.0.112

 -- Antoine Lambert <antoine.lambert@inria.fr>  Thu, 08 Feb 2018 12:10:44 +0100

swh-web (0.0.111-1~swh1) unstable-swh; urgency=medium

  * Release swh.web v0.0.111
  * Support snapshot information in origin_visit

 -- Nicolas Dandrimont <nicolas@dandrimont.eu>  Tue, 06 Feb 2018 14:54:29 +0100

swh-web (0.0.110-1~swh1) unstable-swh; urgency=medium

  * version 0.0.110

 -- Antoine Lambert <antoine.lambert@inria.fr>  Fri, 02 Feb 2018 15:52:10 +0100

swh-web (0.0.109-1~swh1) unstable-swh; urgency=medium

  * version 0.0.109

 -- Antoine Lambert <antoine.lambert@inria.fr>  Thu, 01 Feb 2018 18:04:10 +0100

swh-web (0.0.108-1~swh1) unstable-swh; urgency=medium

  * version 0.0.108

 -- Antoine Lambert <antoine.lambert@inria.fr>  Tue, 23 Jan 2018 17:31:13 +0100

swh-web (0.0.107-1~swh1) unstable-swh; urgency=medium

  * version 0.0.107

 -- Antoine Lambert <antoine.lambert@inria.fr>  Tue, 23 Jan 2018 12:13:58 +0100

swh-web (0.0.106-1~swh1) unstable-swh; urgency=medium

  * version 0.0.106

 -- Antoine Lambert <antoine.lambert@inria.fr>  Thu, 18 Jan 2018 15:28:44 +0100

swh-web (0.0.105-1~swh1) unstable-swh; urgency=medium

  * version 0.0.105

 -- Antoine Lambert <antoine.lambert@inria.fr>  Tue, 09 Jan 2018 17:32:29 +0100

swh-web (0.0.104-1~swh1) unstable-swh; urgency=medium

  * version 0.0.104

 -- Antoine Lambert <antoine.lambert@inria.fr>  Tue, 09 Jan 2018 14:29:32 +0100

swh-web (0.0.103-1~swh1) unstable-swh; urgency=medium

  * version 0.0.103

 -- Antoine Lambert <antoine.lambert@inria.fr>  Thu, 04 Jan 2018 16:48:56 +0100

swh-web (0.0.102-1~swh1) unstable-swh; urgency=medium

  * version 0.0.102

 -- Antoine Lambert <antoine.lambert@inria.fr>  Thu, 14 Dec 2017 15:13:22 +0100

swh-web (0.0.101-1~swh1) unstable-swh; urgency=medium

  * version 0.0.101

 -- Antoine Pietri <antoine.pietri1@gmail.com>  Fri, 08 Dec 2017 16:38:05 +0100

swh-web (0.0.100-1~swh1) unstable-swh; urgency=medium

  * v0.0.100
  * swh.web.common.service: Read indexer data through the indexer
  * storage

 -- Antoine R. Dumont (@ardumont) <antoine.romain.dumont@gmail.com>  Thu, 07 Dec 2017 16:25:12 +0100

swh-web (0.0.99-1~swh1) unstable-swh; urgency=medium

  * version 0.0.99

 -- Antoine Lambert <antoine.lambert@inria.fr>  Wed, 06 Dec 2017 17:07:37 +0100

swh-web (0.0.98-1~swh1) unstable-swh; urgency=medium

  * version 0.0.98

 -- Antoine Lambert <antoine.lambert@inria.fr>  Wed, 06 Dec 2017 15:41:13 +0100

swh-web (0.0.97-1~swh1) unstable-swh; urgency=medium

  * version 0.0.97

 -- Antoine Lambert <antoine.lambert@inria.fr>  Fri, 24 Nov 2017 16:24:07 +0100

swh-web (0.0.96-1~swh1) unstable-swh; urgency=medium

  * version 0.0.96

 -- Antoine Lambert <antoine.lambert@inria.fr>  Fri, 24 Nov 2017 15:22:16 +0100

swh-web (0.0.95-1~swh1) unstable-swh; urgency=medium

  * version 0.0.95

 -- Antoine Lambert <antoine.lambert@inria.fr>  Thu, 09 Nov 2017 18:14:31 +0100

swh-web (0.0.94-1~swh1) unstable-swh; urgency=medium

  * version 0.0.94

 -- Antoine Lambert <antoine.lambert@inria.fr>  Mon, 06 Nov 2017 16:19:48 +0100

swh-web (0.0.93-1~swh1) unstable-swh; urgency=medium

  * version 0.0.93

 -- Antoine Lambert <antoine.lambert@inria.fr>  Fri, 27 Oct 2017 16:28:22 +0200

swh-web (0.0.92-1~swh1) unstable-swh; urgency=medium

  * version 0.0.92

 -- Antoine Lambert <antoine.lambert@inria.fr>  Fri, 27 Oct 2017 16:07:47 +0200

swh-web (0.0.91-1~swh1) unstable-swh; urgency=medium

  * v0.0.91

 -- Antoine Lambert <antoine.lambert@inria.fr>  Fri, 13 Oct 2017 20:40:07 +0200

swh-web (0.0.90-1~swh1) unstable-swh; urgency=medium

  * version 0.0.90

 -- Antoine Lambert <antoine.lambert@inria.fr>  Wed, 04 Oct 2017 13:53:28 +0200

swh-web (0.0.89-1~swh1) unstable-swh; urgency=medium

  * version 0.0.89

 -- Antoine Lambert <antoine.lambert@inria.fr>  Wed, 04 Oct 2017 10:42:11 +0200

swh-web (0.0.88-1~swh1) unstable-swh; urgency=medium

  * v0.0.88
  * Fix default webapp configuration file lookup
  * Fix templating errors
  * Fix wrong default configuration
  * Add missing endpoint information about error (origin visit endpoint)

 -- Antoine R. Dumont (@ardumont) <antoine.romain.dumont@gmail.com>  Wed, 13 Sep 2017 15:02:24 +0200

swh-web (0.0.87-1~swh1) unstable-swh; urgency=medium

  * v0.0.87
  * throttling: permit the use to define cache server
  * throttling: improve configuration intent
  * configuration: Clarify config keys intent and improve config
  * management
  * docs: change content example to ls.c from GNU corutils
  * packaging: Fix dependency requirements

 -- Antoine R. Dumont (@ardumont) <antoine.romain.dumont@gmail.com>  Tue, 12 Sep 2017 14:11:10 +0200

swh-web (0.0.86-1~swh1) unstable-swh; urgency=medium

  * v0.0.86

 -- Antoine Lambert <antoine.lambert@inria.fr>  Fri, 08 Sep 2017 14:07:19 +0200

swh-web (0.0.85-1~swh1) unstable-swh; urgency=medium

  * v0.0.85

 -- Antoine Lambert <antoine.lambert@inria.fr>  Fri, 08 Sep 2017 10:55:50 +0200

swh-web (0.0.84-1~swh1) unstable-swh; urgency=medium

  * Release swh.web.ui v0.0.84
  * Prepare stretch packaging

 -- Nicolas Dandrimont <nicolas@dandrimont.eu>  Fri, 30 Jun 2017 18:18:55 +0200

swh-web (0.0.83-1~swh1) unstable-swh; urgency=medium

  * Release swh.web.ui v0.0.83
  * Allow exemption by network for rate limiting

 -- Nicolas Dandrimont <nicolas@dandrimont.eu>  Wed, 24 May 2017 18:01:53 +0200

swh-web (0.0.82-1~swh1) unstable-swh; urgency=medium

  * v0.0.83
  * Add new blake2s256 data column on content

 -- Antoine R. Dumont (@ardumont) <antoine.romain.dumont@gmail.com>  Tue, 04 Apr 2017 16:54:25 +0200

swh-web (0.0.81-1~swh1) unstable-swh; urgency=medium

  * v0.0.81
  * Migrate functions from swh.core.hashutil to swh.model.hashutil

 -- Antoine R. Dumont (@ardumont) <antoine.romain.dumont@gmail.com>  Wed, 15 Mar 2017 16:26:42 +0100

swh-web (0.0.80-1~swh1) unstable-swh; urgency=medium

  * v0.0.80
  * /api/1/content/raw/: Make no textual content request forbidden

 -- Antoine R. Dumont (@ardumont) <antoine.romain.dumont@gmail.com>  Wed, 15 Mar 2017 12:35:43 +0100

swh-web (0.0.79-1~swh1) unstable-swh; urgency=medium

  * v0.0.79
  * /api/1/content/raw/: Improve error msg when content not available
  * /api/1/content/raw/: Open endpoint documentation in api endpoints
  * index

 -- Antoine R. Dumont (@ardumont) <antoine.romain.dumont@gmail.com>  Wed, 15 Mar 2017 11:43:00 +0100

swh-web (0.0.78-1~swh1) unstable-swh; urgency=medium

  * v0.0.78
  * /api/1/content/raw/: Open endpoint to download only text-ish
  * contents (other contents are deemed unavailable)
  * /api/1/content/raw/: Permit the user to provide a 'filename'
  * parameter to name the downloaded contents as they see fit.

 -- Antoine R. Dumont (@ardumont) <antoine.romain.dumont@gmail.com>  Wed, 15 Mar 2017 10:48:21 +0100

swh-web (0.0.77-1~swh1) unstable-swh; urgency=medium

  * v0.0.77
  * API doc: add warning about API instability
  * API: Unify remaining dates as iso8601 string
  * /api/1/revision/: Merge 'parents' key into a dict list
  * /api/1/release/: Enrich output with author_url if author mentioned
  * packaging: split internal and external requirements in separate
    files

 -- Antoine R. Dumont (@ardumont) <antoine.romain.dumont@gmail.com>  Tue, 21 Feb 2017 11:37:19 +0100

swh-web (0.0.76-1~swh1) unstable-swh; urgency=medium

  * Release swh.web.ui v0.0.76
  * Refactor APIDoc to be more sensible
  * Share rate limits between all the api_ queries

 -- Nicolas Dandrimont <nicolas@dandrimont.eu>  Thu, 02 Feb 2017 17:32:57 +0100

swh-web (0.0.75-1~swh1) unstable-swh; urgency=medium

  * v0.0.75
  * Remove build dependency on libjs-cryptojs, libjs-jquery-flot*,
  * libjs-jquery-datatables
  * views/browse,api: move main apidoc views to views/api

 -- Antoine R. Dumont (@ardumont) <antoine.romain.dumont@gmail.com>  Thu, 02 Feb 2017 15:03:20 +0100

swh-web (0.0.74-1~swh1) unstable-swh; urgency=medium

  * Release swh.web.ui v0.0.74
  * Various interface cleanups for API documentation
  * Return Error types in API error return values

 -- Nicolas Dandrimont <nicolas@dandrimont.eu>  Thu, 02 Feb 2017 11:03:56 +0100

swh-web (0.0.73-1~swh1) unstable-swh; urgency=medium

  * Deploy swh.web.ui v0.0.73
  * Add a bazillion of style fixes.

 -- Nicolas Dandrimont <nicolas@dandrimont.eu>  Wed, 01 Feb 2017 22:44:10 +0100

swh-web (0.0.72-1~swh1) unstable-swh; urgency=medium

  * v0.0.72
  * apidoc rendering: Improvments
  * apidoc: add usual copyright/license/contact footer
  * apidoc: show status code if != 200
  * apidoc: hide /content/known/ from the doc
  * apidoc: document upcoming v. available in endpoint index
  * apidoc: vertically distantiate jquery search box and preceding text

 -- Antoine R. Dumont (@ardumont) <antoine.romain.dumont@gmail.com>  Wed, 01 Feb 2017 18:34:56 +0100

swh-web (0.0.71-1~swh1) unstable-swh; urgency=medium

  * v0.0.71
  * add static/robots.txt, disabling crawling of /api/
  * re-root content-specific endpoints under /api/1/content/
  * fix not converted empty bytes string
  * /revision/origin/: Make the timestamp default to the most recent
    visit
  * api: simplify HTML layout by dropping redundant nav and about page
  * apidoc: document correctly endpoints /content/known/,
  * /revision/{origin,origin/log}/ and /stat/counters/

 -- Antoine R. Dumont (@ardumont) <antoine.romain.dumont@gmail.com>  Wed, 01 Feb 2017 16:23:56 +0100

swh-web (0.0.70-1~swh1) unstable-swh; urgency=medium

  * v0.0.70
  * apidoc: Review documentation for
  * endpoints (person/release/revision/visit-related/upcoming methods)
  * apidoc: List only method docstring's first paragraph in endpoint
    index
  * apidoc: Render type annotation for optional parameter
  * apidoc: Improve rendering issues
  * api: Fix problem in origin visit by type and url lookup

 -- Antoine R. Dumont (@ardumont) <antoine.romain.dumont@gmail.com>  Wed, 01 Feb 2017 11:28:32 +0100

swh-web (0.0.69-1~swh1) unstable-swh; urgency=medium

  * v0.0.69
  * Improve documentation information and rendering

 -- Antoine R. Dumont (@ardumont) <antoine.romain.dumont@gmail.com>  Tue, 31 Jan 2017 14:31:19 +0100

swh-web (0.0.68-1~swh1) unstable-swh; urgency=medium

  * v0.0.68
  * Improve ui with last nitpicks
  * Remove endpoints not supposed to be displayed

 -- Antoine R. Dumont (@ardumont) <antoine.romain.dumont@gmail.com>  Wed, 25 Jan 2017 13:29:49 +0100

swh-web (0.0.67-1~swh1) unstable-swh; urgency=medium

  * v0.0.67
  * Improve rendering style - pass 4

 -- Antoine R. Dumont (@ardumont) <antoine.romain.dumont@gmail.com>  Tue, 24 Jan 2017 15:30:58 +0100

swh-web (0.0.66-1~swh1) unstable-swh; urgency=medium

  * v0.0.66
  * Improve rendering style - pass 4

 -- Antoine R. Dumont (@ardumont) <antoine.romain.dumont@gmail.com>  Tue, 24 Jan 2017 15:24:05 +0100

swh-web (0.0.65-1~swh1) unstable-swh; urgency=medium

  * v0.0.65
  * Unify rendering style with www.s.o - pass 3

 -- Antoine R. Dumont (@ardumont) <antoine.romain.dumont@gmail.com>  Mon, 23 Jan 2017 19:58:19 +0100

swh-web (0.0.64-1~swh1) unstable-swh; urgency=medium

  * v0.0.64
  * Unify rendering style with www.s.o - pass 2

 -- Antoine R. Dumont (@ardumont) <antoine.romain.dumont@gmail.com>  Mon, 23 Jan 2017 19:28:31 +0100

swh-web (0.0.63-1~swh1) unstable-swh; urgency=medium

  * v0.0.63
  * Unify rendering style with www.s.o - pass 1

 -- Antoine R. Dumont (@ardumont) <antoine.romain.dumont@gmail.com>  Mon, 23 Jan 2017 16:06:30 +0100

swh-web (0.0.62-1~swh1) unstable-swh; urgency=medium

  * Release swh-web-ui v0.0.62
  * Add flask-limiter to dependencies and wire it in

 -- Nicolas Dandrimont <nicolas@dandrimont.eu>  Fri, 20 Jan 2017 16:29:48 +0100

swh-web (0.0.61-1~swh1) unstable-swh; urgency=medium

  * v0.0.61
  * Fix revision's metadata field limitation

 -- Antoine R. Dumont (@ardumont) <antoine.romain.dumont@gmail.com>  Fri, 20 Jan 2017 15:26:37 +0100

swh-web (0.0.60-1~swh1) unstable-swh; urgency=medium

  * v0.0.60
  * Improve escaping data

 -- Antoine R. Dumont (@ardumont) <antoine.romain.dumont@gmail.com>  Fri, 20 Jan 2017 12:21:22 +0100

swh-web (0.0.59-1~swh1) unstable-swh; urgency=medium

  * v0.0.59
  * Unify pagination on /revision/log/ and /revision/origin/log/
    endpoints

 -- Antoine R. Dumont (@ardumont) <antoine.romain.dumont@gmail.com>  Thu, 19 Jan 2017 15:59:06 +0100

swh-web (0.0.58-1~swh1) unstable-swh; urgency=medium

  * v0.0.58
  * Pagination on /api/1/origin/visits/ endpoint

 -- Antoine R. Dumont (@ardumont) <antoine.romain.dumont@gmail.com>  Thu, 19 Jan 2017 14:48:57 +0100

swh-web (0.0.57-1~swh1) unstable-swh; urgency=medium

  * v0.0.57
  * Improve documentation information on api endpoints

 -- Antoine R. Dumont (@ardumont) <antoine.romain.dumont@gmail.com>  Thu, 19 Jan 2017 13:32:56 +0100

swh-web (0.0.56-1~swh1) unstable-swh; urgency=medium

  * v0.0.56
  * Add abilities to display multiple examples on each doc endpoint.

 -- Antoine R. Dumont (@ardumont) <antoine.romain.dumont@gmail.com>  Wed, 18 Jan 2017 14:43:58 +0100

swh-web (0.0.55-1~swh1) unstable-swh; urgency=medium

  * v0.0.55
  * api /content/search/ to /content/known/
  * Adapt return values to empty list/dict instead of null
  * Remove empty values when mono-values are null
  * Fix broken entity endpoint
  * Update upcoming endpoints
  * apidoc: Remove hard-coded example and provide links to follow

 -- Antoine R. Dumont (@ardumont) <antoine.romain.dumont@gmail.com>  Wed, 18 Jan 2017 11:27:45 +0100

swh-web (0.0.54-1~swh1) unstable-swh; urgency=medium

  * v0.0.54
  * Improve documentation description and browsability
  * Fix css style

 -- Antoine R. Dumont (@ardumont) <antoine.romain.dumont@gmail.com>  Mon, 16 Jan 2017 17:18:21 +0100

swh-web (0.0.53-1~swh1) unstable-swh; urgency=medium

  * v0.0.53
  * apidoc: Update upcoming and hidden endpoints information
  * apidoc: Enrich route information with tags
  * apidoc: /api/1/revision/origin/log/: Add pagination explanation
  * apidoc: /api/1/revision/log/: Add pagination explanation
  * api: Fix filtering fields to work in depth

 -- Antoine R. Dumont (@ardumont) <antoine.romain.dumont@gmail.com>  Fri, 13 Jan 2017 17:33:01 +0100

swh-web (0.0.52-1~swh1) unstable-swh; urgency=medium

  * v0.0.52
  * Fix doc generation regarding arg and exception
  * Fix broken examples
  * Add missing documentation on not found origin visit

 -- Antoine R. Dumont (@ardumont) <antoine.romain.dumont@gmail.com>  Thu, 12 Jan 2017 17:38:59 +0100

swh-web (0.0.51-1~swh1) unstable-swh; urgency=medium

  * v0.0.51
  * Update configuration file from ini to yml

 -- Antoine R. Dumont (@ardumont) <antoine.romain.dumont@gmail.com>  Fri, 16 Dec 2016 13:27:08 +0100

swh-web (0.0.50-1~swh1) unstable-swh; urgency=medium

  * v0.0.50
  * Fix issue regarding data structure change in ctags' reading api
    endpoint

 -- Antoine R. Dumont (@ardumont) <antoine.romain.dumont@gmail.com>  Tue, 06 Dec 2016 16:08:01 +0100

swh-web (0.0.49-1~swh1) unstable-swh; urgency=medium

  * v0.0.49
  * Rendering improvments

 -- Antoine R. Dumont (@ardumont) <antoine.romain.dumont@gmail.com>  Thu, 01 Dec 2016 16:29:31 +0100

swh-web (0.0.48-1~swh1) unstable-swh; urgency=medium

  * v0.0.48
  * Fix api doc example to actual existing data
  * Improve search symbol view experience

 -- Antoine R. Dumont (@ardumont) <antoine.romain.dumont@gmail.com>  Thu, 01 Dec 2016 15:32:44 +0100

swh-web (0.0.47-1~swh1) unstable-swh; urgency=medium

  * v0.0.47
  * Improve search content ui (add datatable)
  * Improve search symbol ui (add datatable without pagination, with
  * multi-field search)
  * Split those views to improve readability

 -- Antoine R. Dumont (@ardumont) <antoine.romain.dumont@gmail.com>  Thu, 01 Dec 2016 11:57:16 +0100

swh-web (0.0.46-1~swh1) unstable-swh; urgency=medium

  * v0.0.46
  * Improve search output view on symbols

 -- Antoine R. Dumont (@ardumont) <antoine.romain.dumont@gmail.com>  Wed, 30 Nov 2016 17:45:40 +0100

swh-web (0.0.45-1~swh1) unstable-swh; urgency=medium

  * v0.0.45
  * Migrate search symbol api endpoint to strict equality search
  * Improve search symbol view result (based on that api) to navigate
  * through result
  * Permit to slice result per page with per page flag (limited to 100)
  * Unify behavior in renderer regarding pagination computation

 -- Antoine R. Dumont (@ardumont) <antoine.romain.dumont@gmail.com>  Wed, 30 Nov 2016 11:00:49 +0100

swh-web (0.0.44-1~swh1) unstable-swh; urgency=medium

  * v0.0.44
  * Rename appropriately /api/1/symbol to /api/1/content/symbol/
  * Improve documentation on /api/1/content/symbol/ api endpoint

 -- Antoine R. Dumont (@ardumont) <antoine.romain.dumont@gmail.com>  Tue, 29 Nov 2016 15:00:14 +0100

swh-web (0.0.43-1~swh1) unstable-swh; urgency=medium

  * v0.0.43
  * Improve edge case when looking for ctags symbols
  * Add a lookup ui to search through symbols

 -- Antoine R. Dumont (@ardumont) <antoine.romain.dumont@gmail.com>  Mon, 28 Nov 2016 16:42:33 +0100

swh-web (0.0.42-1~swh1) unstable-swh; urgency=medium

  * v0.0.42
  * List ctags line as link to content in /browse/content/ view

 -- Antoine R. Dumont (@ardumont) <antoine.romain.dumont@gmail.com>  Fri, 25 Nov 2016 16:21:12 +0100

swh-web (0.0.41-1~swh1) unstable-swh; urgency=medium

  * v0.0.41
  * Improve browse content view by:
  * adding new information (license, mimetype, language)
  * highlighting source code

 -- Antoine R. Dumont (@ardumont) <antoine.romain.dumont@gmail.com>  Fri, 25 Nov 2016 14:52:34 +0100

swh-web (0.0.40-1~swh1) unstable-swh; urgency=medium

  * v0.0.40
  * Add pagination to symbol search endpoint

 -- Antoine R. Dumont (@ardumont) <antoine.romain.dumont@gmail.com>  Thu, 24 Nov 2016 14:23:45 +0100

swh-web (0.0.39-1~swh1) unstable-swh; urgency=medium

  * v0.0.39
  * Open /api/1/symbol/<expression>/
  * Fix api breaking on /api/1/content/search/

 -- Antoine R. Dumont (@ardumont) <antoine.romain.dumont@gmail.com>  Thu, 24 Nov 2016 10:28:42 +0100

swh-web (0.0.38-1~swh1) unstable-swh; urgency=medium

  * v0.0.38
  * Minor refactoring
  * Remove one commit which breaks production

 -- Antoine R. Dumont (@ardumont) <antoine.romain.dumont@gmail.com>  Tue, 22 Nov 2016 16:26:03 +0100

swh-web (0.0.37-1~swh1) unstable-swh; urgency=medium

  * v0.0.37
  * api: Open new endpoints on license, language, filetype
  * api: Update content endpoint to add url on new endpoints

 -- Antoine R. Dumont (@ardumont) <antoine.romain.dumont@gmail.com>  Tue, 22 Nov 2016 15:04:07 +0100

swh-web (0.0.36-1~swh1) unstable-swh; urgency=medium

  * v0.0.36
  * Adapt to latest origin_visit format

 -- Antoine R. Dumont (@ardumont) <antoine.romain.dumont@gmail.com>  Thu, 08 Sep 2016 15:24:33 +0200

swh-web (0.0.35-1~swh1) unstable-swh; urgency=medium

  * v0.0.35
  * Open /api/1/provenance/<algo:content-hash>/ api endpoint
  * Open /api/1/origin/<id>/visits/(<visit-id>) api endpoint
  * View: Fix redirection url issue

 -- Antoine R. Dumont (@ardumont) <antoine.romain.dumont@gmail.com>  Mon, 05 Sep 2016 14:28:33 +0200

swh-web (0.0.34-1~swh1) unstable-swh; urgency=medium

  * v0.0.34
  * Improve global ui navigation
  * Fix apidoc rendering issue
  * Open /api/1/provenance/ about content provenant information

 -- Antoine R. Dumont (@ardumont) <antoine.romain.dumont@gmail.com>  Fri, 02 Sep 2016 11:42:04 +0200

swh-web (0.0.33-1~swh1) unstable-swh; urgency=medium

  * Release swh.web.ui v0.0.33
  * New declarative API documentation mechanisms

 -- Nicolas Dandrimont <nicolas@dandrimont.eu>  Wed, 24 Aug 2016 16:25:24 +0200

swh-web (0.0.32-1~swh1) unstable-swh; urgency=medium

  * v0.0.32
  * Activate tests during debian packaging
  * Fix issues on debian packaging
  * Fix useless jquery loading url
  * Improve date time parsing

 -- Antoine R. Dumont (@ardumont) <antoine.romain.dumont@gmail.com>  Wed, 20 Jul 2016 12:35:09 +0200

swh-web (0.0.31-1~swh1) unstable-swh; urgency=medium

  * v0.0.31
  * Unify jquery-flot library names with .min

 -- Antoine R. Dumont (@ardumont) <antoine.romain.dumont@gmail.com>  Mon, 18 Jul 2016 11:11:59 +0200

swh-web (0.0.30-1~swh1) unstable-swh; urgency=medium

  * v0.0.30
  * View: Open calendar ui view on origin
  * API: open /api/1/stat/visits/<int:origin>/

 -- Antoine R. Dumont (@ardumont) <antoine.romain.dumont@gmail.com>  Wed, 13 Jul 2016 18:42:40 +0200

swh-web (0.0.29-1~swh1) unstable-swh; urgency=medium

  * Release swh.web.ui v0.0.29
  * All around enhancements of the web ui
  * Package now tested when building

 -- Nicolas Dandrimont <nicolas@dandrimont.eu>  Tue, 14 Jun 2016 17:58:42 +0200

swh-web (0.0.28-1~swh1) unstable-swh; urgency=medium

  * v0.0.28
  * Fix packaging issues

 -- Antoine R. Dumont (@ardumont) <antoine.romain.dumont@gmail.com>  Mon, 09 May 2016 16:21:04 +0200

swh-web (0.0.27-1~swh1) unstable-swh; urgency=medium

  * v0.0.27
  * Fix packaging issue

 -- Antoine R. Dumont (@ardumont) <antoine.romain.dumont@gmail.com>  Tue, 03 May 2016 16:52:40 +0200

swh-web (0.0.24-1~swh1) unstable-swh; urgency=medium

  * Release swh.web.ui v0.0.24
  * New swh.storage API for timestamps

 -- Nicolas Dandrimont <nicolas@dandrimont.eu>  Fri, 05 Feb 2016 12:07:33 +0100

swh-web (0.0.23-1~swh1) unstable-swh; urgency=medium

  * v0.0.23
  * Bump dependency requirements to latest swh.storage
  * Returns person's identifier on api + Hide person's emails in views
    endpoint
  * Try to decode the content's raw data and fail gracefully
  * Unify /directory api to Display content's raw data when path
    resolves to a file
  * Expose unconditionally the link to download the content's raw data
  * Download link data redirects to the api ones

 -- Antoine R. Dumont (@ardumont) <antoine.romain.dumont@gmail.com>  Fri, 29 Jan 2016 17:50:31 +0100

swh-web (0.0.22-1~swh1) unstable-swh; urgency=medium

  * v0.0.22
  * Open
    /browse/revision/origin/<ORIG_ID>[/branch/<BRANCH>][/ts/<TIMESTAMP>]
    /history/<SHA1>/ view
  * Open
    /browse/revision/origin/<ORIG_ID>[/branch/<BRANCH>][/ts/<TIMESTAMP>]
    / view
  * Open
    /browse/revision/<SHA1_GIT_ROOT>/history/<SHA1_GIT>/directory/[<PATH
    >] view
  * Open
    /browse/revision/origin/<ORIG_ID>[/branch/<BRANCH>][/ts/<TIMESTAMP>]
    /history/<SHA1>/directory/[<PATH>] view
  * Open
    /browse/revision/origin/<ORIG_ID>[/branch/<BRANCH>][/ts/<TIMESTAMP>]
    /directory/[<PATH>] view
  * Open /browse/revision/<sha1_git_root>/directory/<path>/ view
  * Open /browse/revision/<sha1_git_root>/history/<sha1_git>/ view
  * Open /browse/revision/<sha1_git>/log/ view
  * Open /browse/entity/<uuid>/ view
  * Release can point to other objects than revision
  * Fix misbehavior when retrieving git log
  * Fix another edge case when listing a directory that does not exist
  * Fix edge case when listing is empty
  * Fix person_get call
  * Update documentation about possible error codes

 -- Antoine R. Dumont (@ardumont) <antoine.romain.dumont@gmail.com>  Tue, 26 Jan 2016 15:14:35 +0100

swh-web (0.0.21-1~swh1) unstable-swh; urgency=medium

  * v0.0.21
  * Deal nicely with communication downtime with storage
  * Update to latest swh.storage api

 -- Antoine R. Dumont (@ardumont) <antoine.romain.dumont@gmail.com>  Wed, 20 Jan 2016 16:31:34 +0100

swh-web (0.0.20-1~swh1) unstable-swh; urgency=medium

  * v0.0.20
  * Open /api/1/entity/<string:uuid>/

 -- Antoine R. Dumont (@ardumont) <antoine.romain.dumont@gmail.com>  Fri, 15 Jan 2016 16:40:56 +0100

swh-web (0.0.19-1~swh1) unstable-swh; urgency=medium

  * v0.0.19
  * Improve directory_get_by_path integration with storage
  * Refactor - Only lookup sha1_git_root if needed + factorize service
    behavior

 -- Antoine R. Dumont (@ardumont) <antoine.romain.dumont@gmail.com>  Fri, 15 Jan 2016 12:47:39 +0100

swh-web (0.0.18-1~swh1) unstable-swh; urgency=medium

  * v0.0.18
  * Open
    /api/1/revision/origin/<ORIG_ID>[/branch/<BRANCH>][/ts/<TIMESTAMP>]/
    history/<SHA1>/directory/[<PATH>]
  * origin/master Open
    /api/1/revision/origin/<ORIG_ID>[/branch/<BRANCH>][/ts/<TIMESTAMP>]/
    history/<SHA1>/
  * Open
    /api/1/revision/origin/<ORIG_ID>[/branch/<BRANCH>][/ts/<TIMESTAMP>]/
    directory/[<PATH>]
  * Open /api/1/revision/origin/<origin-id>/branch/<branch-
    name>/ts/<ts>/
  * /directory/ apis can now point to files too.
  * Bump dependency requirement on latest swh.storage
  * Deactivate api querying occurrences for now
  * Improve function documentation

 -- Antoine R. Dumont (@ardumont) <antoine.romain.dumont@gmail.com>  Wed, 13 Jan 2016 12:54:54 +0100

swh-web (0.0.17-1~swh1) unstable-swh; urgency=medium

  * v0.0.17
  * Open /api/1/revision/<string:sha1_git>/directory/'
  * Open
    /api/1/revision/<string:sha1_git_root>/history/<sha1_git>/directory/
    <path:dir_path>/
  * Enrich directory listing with url to next subdir
  * Improve testing coverage
  * Open 'limit' get query parameter to revision_log and
    revision_history api

 -- Antoine R. Dumont (@ardumont) <antoine.romain.dumont@gmail.com>  Fri, 08 Jan 2016 11:36:55 +0100

swh-web (0.0.16-1~swh1) unstable-swh; urgency=medium

  * v0.0.16
  * service.lookup_revision_log: Add a limit to the number of commits
  * Fix docstring rendering

 -- Antoine R. Dumont (@ardumont) <antoine.romain.dumont@gmail.com>  Wed, 06 Jan 2016 15:37:21 +0100

swh-web (0.0.15-1~swh1) unstable-swh; urgency=medium

  * v0.0.15
  * Improve browsable api rendering style
  * Fix typo in jquery.min.js link
  * Fix docstring typos
  * packaging:
  * add python3-flask-api as package dependency

 -- Antoine R. Dumont (@ardumont) <antoine.romain.dumont@gmail.com>  Wed, 06 Jan 2016 15:12:04 +0100

swh-web (0.0.14-1~swh1) unstable-swh; urgency=medium

  * v0.0.14
  * Open /revision/<sha1_git_root>/history/<sha1_git>/
  * Add links to api
  * Improve browsable api rendering -> when api links exists, actual
    html links will be displayed
  * Fix production bugs (regarding browsable api)

 -- Antoine R. Dumont (@ardumont) <antoine.romain.dumont@gmail.com>  Wed, 06 Jan 2016 11:42:18 +0100

swh-web (0.0.13-1~swh1) unstable-swh; urgency=medium

  * v0.0.13
  * Open /browse/person/ view
  * Open /browse/origin/ view
  * Open /browse/release/ view
  * Open /browse/revision/ view
  * Deactivate temporarily /browse/content/
  * Add default sha1
  * Automatic doc endpoint on base path

 -- Antoine R. Dumont (@ardumont) <antoine.romain.dumont@gmail.com>  Tue, 15 Dec 2015 17:01:27 +0100

swh-web (0.0.12-1~swh1) unstable-swh; urgency=medium

  * v0.0.12
  * Update /api/1/release/ with latest internal standard
  * Update /api/1/revision/ with latest internal standard
  * Add global filtering on 'fields' parameter
  * Update /api/1/content/<hash> with links to raw resource
  * Improve documentations
  * Open /api/1/revision/<SHA1_GIT>/log/
  * Open /browse/directory/<hash> to list directory content
  * Open /browse/content/<hash>/ to show the content
  * Open /browse/content/<hash>/raw to show the content
  * Open /api/1/person/<id>
  * Implementation detail
  * Add Flask API dependency
  * Split controller in api and views module
  * Unify internal apis' behavior

 -- Antoine R. Dumont (@ardumont) <antoine.romain.dumont@gmail.com>  Mon, 07 Dec 2015 16:44:43 +0100

swh-web (0.0.11-1~swh1) unstable-swh; urgency=medium

  * v0.0.11
  * Open /1/api/content/<algo:hash>/
  * Open /api/1/revision/<SHA1_GIT>
  * Open /api/1/release/<SHA1_GIT>
  * Open /api/1/uploadnsearch/ (POST)
  * Open /api/1/origin/
  * Unify 404 and 400 responses on api
  * Increase code coverage

 -- Antoine R. Dumont (@ardumont) <antoine.romain.dumont@gmail.com>  Thu, 19 Nov 2015 11:24:46 +0100

swh-web (0.0.10-1~swh1) unstable-swh; urgency=medium

  * v0.0.10
  * set document.domain to parent domain softwareheritage.org
  * improve HTML templates to be (more) valid
  * cosmetic change in Content-Type JSON header

 -- Stefano Zacchiroli <zack@upsilon.cc>  Mon, 02 Nov 2015 13:59:45 +0100

swh-web (0.0.9-1~swh1) unstable-swh; urgency=medium

  * v0.0.9
  * Remove query entry in api response
  * Deal with bad request properly with api calls
  * Improve coverage
  * Improve dev starting up app
  * Fix duplicated print statement in dev app startup

 -- Antoine R. Dumont (@ardumont) <antoine.romain.dumont@gmail.com>  Fri, 30 Oct 2015 17:24:15 +0100

swh-web (0.0.8-1~swh1) unstable-swh; urgency=medium

  * version 0.0.8

 -- Stefano Zacchiroli <zack@upsilon.cc>  Wed, 28 Oct 2015 20:59:40 +0100

swh-web (0.0.7-1~swh1) unstable-swh; urgency=medium

  * v0.0.7
  * Add @jsonp abilities to /api/1/stat/counters endpoint

 -- Antoine R. Dumont (@ardumont) <antoine.romain.dumont@gmail.com>  Mon, 19 Oct 2015 14:01:40 +0200

swh-web (0.0.4-1~swh1) unstable-swh; urgency=medium

  * Prepare swh.web.ui v0.0.4 deployment

 -- Nicolas Dandrimont <nicolas@dandrimont.eu>  Fri, 16 Oct 2015 15:38:44 +0200

swh-web (0.0.3-1~swh1) unstable-swh; urgency=medium

  * Prepare deployment of swh-web-ui v0.0.3

 -- Nicolas Dandrimont <nicolas@dandrimont.eu>  Wed, 14 Oct 2015 11:09:33 +0200

swh-web (0.0.2-1~swh1) unstable-swh; urgency=medium

  * Prepare swh.web.ui v0.0.2 deployment

 -- Nicolas Dandrimont <nicolas@dandrimont.eu>  Tue, 13 Oct 2015 16:25:46 +0200

swh-web (0.0.1-1~swh1) unstable-swh; urgency=medium

  * Initial release
  * v0.0.1
  * Hash lookup to check existence in swh's backend
  * Hash lookup to detail a content

 -- Antoine R. Dumont (@ardumont) <antoine.romain.dumont@gmail.com>  Thu, 01 Oct 2015 10:01:29 +0200<|MERGE_RESOLUTION|>--- conflicted
+++ resolved
@@ -1,16 +1,8 @@
-<<<<<<< HEAD
-swh-web (0.0.146-1~swh1~bpo9+1) stretch-swh; urgency=medium
-
-  * Rebuild for stretch-backports.
-
- -- Antoine Lambert <antoine.lambert@inria.fr>  Fri, 27 Jul 2018 16:37:33 +0200
-=======
 swh-web (0.0.147-1~swh1) unstable-swh; urgency=medium
 
   * version 0.0.147
 
  -- Antoine Lambert <antoine.lambert@inria.fr>  Fri, 03 Aug 2018 14:41:04 +0200
->>>>>>> dcce6e1f
 
 swh-web (0.0.146-1~swh1) unstable-swh; urgency=medium
 
