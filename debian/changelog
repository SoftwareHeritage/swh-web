<<<<<<< HEAD
swh-web (0.0.37-1~swh1~bpo9+1) stretch-swh; urgency=medium

  * Rebuild for stretch-backports.

 -- Antoine R. Dumont (@ardumont) <antoine.romain.dumont@gmail.com>  Tue, 22 Nov 2016 15:04:07 +0100
=======
swh-web (0.0.38-1~swh1) unstable-swh; urgency=medium

  * v0.0.38
  * Minor refactoring
  * Remove one commit which breaks production

 -- Antoine R. Dumont (@ardumont) <antoine.romain.dumont@gmail.com>  Tue, 22 Nov 2016 16:26:03 +0100
>>>>>>> b657e5c4

swh-web (0.0.37-1~swh1) unstable-swh; urgency=medium

  * v0.0.37
  * api: Open new endpoints on license, language, filetype
  * api: Update content endpoint to add url on new endpoints

 -- Antoine R. Dumont (@ardumont) <antoine.romain.dumont@gmail.com>  Tue, 22 Nov 2016 15:04:07 +0100

swh-web (0.0.36-1~swh1) unstable-swh; urgency=medium

  * v0.0.36
  * Adapt to latest origin_visit format

 -- Antoine R. Dumont (@ardumont) <antoine.romain.dumont@gmail.com>  Thu, 08 Sep 2016 15:24:33 +0200

swh-web (0.0.35-1~swh1) unstable-swh; urgency=medium

  * v0.0.35
  * Open /api/1/provenance/<algo:content-hash>/ api endpoint
  * Open /api/1/origin/<id>/visits/(<visit-id>) api endpoint
  * View: Fix redirection url issue

 -- Antoine R. Dumont (@ardumont) <antoine.romain.dumont@gmail.com>  Mon, 05 Sep 2016 14:28:33 +0200

swh-web (0.0.34-1~swh1) unstable-swh; urgency=medium

  * v0.0.34
  * Improve global ui navigation
  * Fix apidoc rendering issue
  * Open /api/1/provenance/ about content provenant information

 -- Antoine R. Dumont (@ardumont) <antoine.romain.dumont@gmail.com>  Fri, 02 Sep 2016 11:42:04 +0200

swh-web (0.0.33-1~swh1) unstable-swh; urgency=medium

  * Release swh.web.ui v0.0.33
  * New declarative API documentation mechanisms

 -- Nicolas Dandrimont <nicolas@dandrimont.eu>  Wed, 24 Aug 2016 16:25:24 +0200

swh-web (0.0.32-1~swh1) unstable-swh; urgency=medium

  * v0.0.32
  * Activate tests during debian packaging
  * Fix issues on debian packaging
  * Fix useless jquery loading url
  * Improve date time parsing

 -- Antoine R. Dumont (@ardumont) <antoine.romain.dumont@gmail.com>  Wed, 20 Jul 2016 12:35:09 +0200

swh-web (0.0.31-1~swh1) unstable-swh; urgency=medium

  * v0.0.31
  * Unify jquery-flot library names with .min

 -- Antoine R. Dumont (@ardumont) <antoine.romain.dumont@gmail.com>  Mon, 18 Jul 2016 11:11:59 +0200

swh-web (0.0.30-1~swh1) unstable-swh; urgency=medium

  * v0.0.30
  * View: Open calendar ui view on origin
  * API: open /api/1/stat/visits/<int:origin>/

 -- Antoine R. Dumont (@ardumont) <antoine.romain.dumont@gmail.com>  Wed, 13 Jul 2016 18:42:40 +0200

swh-web (0.0.29-1~swh1) unstable-swh; urgency=medium

  * Release swh.web.ui v0.0.29
  * All around enhancements of the web ui
  * Package now tested when building

 -- Nicolas Dandrimont <nicolas@dandrimont.eu>  Tue, 14 Jun 2016 17:58:42 +0200

swh-web (0.0.28-1~swh1) unstable-swh; urgency=medium

  * v0.0.28
  * Fix packaging issues

 -- Antoine R. Dumont (@ardumont) <antoine.romain.dumont@gmail.com>  Mon, 09 May 2016 16:21:04 +0200

swh-web (0.0.27-1~swh1) unstable-swh; urgency=medium

  * v0.0.27
  * Fix packaging issue

 -- Antoine R. Dumont (@ardumont) <antoine.romain.dumont@gmail.com>  Tue, 03 May 2016 16:52:40 +0200

swh-web (0.0.24-1~swh1) unstable-swh; urgency=medium

  * Release swh.web.ui v0.0.24
  * New swh.storage API for timestamps

 -- Nicolas Dandrimont <nicolas@dandrimont.eu>  Fri, 05 Feb 2016 12:07:33 +0100

swh-web (0.0.23-1~swh1) unstable-swh; urgency=medium

  * v0.0.23
  * Bump dependency requirements to latest swh.storage
  * Returns person's identifier on api + Hide person's emails in views
    endpoint
  * Try to decode the content's raw data and fail gracefully
  * Unify /directory api to Display content's raw data when path
    resolves to a file
  * Expose unconditionally the link to download the content's raw data
  * Download link data redirects to the api ones

 -- Antoine R. Dumont (@ardumont) <antoine.romain.dumont@gmail.com>  Fri, 29 Jan 2016 17:50:31 +0100

swh-web (0.0.22-1~swh1) unstable-swh; urgency=medium

  * v0.0.22
  * Open
    /browse/revision/origin/<ORIG_ID>[/branch/<BRANCH>][/ts/<TIMESTAMP>]
    /history/<SHA1>/ view
  * Open
    /browse/revision/origin/<ORIG_ID>[/branch/<BRANCH>][/ts/<TIMESTAMP>]
    / view
  * Open
    /browse/revision/<SHA1_GIT_ROOT>/history/<SHA1_GIT>/directory/[<PATH
    >] view
  * Open
    /browse/revision/origin/<ORIG_ID>[/branch/<BRANCH>][/ts/<TIMESTAMP>]
    /history/<SHA1>/directory/[<PATH>] view
  * Open
    /browse/revision/origin/<ORIG_ID>[/branch/<BRANCH>][/ts/<TIMESTAMP>]
    /directory/[<PATH>] view
  * Open /browse/revision/<sha1_git_root>/directory/<path>/ view
  * Open /browse/revision/<sha1_git_root>/history/<sha1_git>/ view
  * Open /browse/revision/<sha1_git>/log/ view
  * Open /browse/entity/<uuid>/ view
  * Release can point to other objects than revision
  * Fix misbehavior when retrieving git log
  * Fix another edge case when listing a directory that does not exist
  * Fix edge case when listing is empty
  * Fix person_get call
  * Update documentation about possible error codes

 -- Antoine R. Dumont (@ardumont) <antoine.romain.dumont@gmail.com>  Tue, 26 Jan 2016 15:14:35 +0100

swh-web (0.0.21-1~swh1) unstable-swh; urgency=medium

  * v0.0.21
  * Deal nicely with communication downtime with storage
  * Update to latest swh.storage api

 -- Antoine R. Dumont (@ardumont) <antoine.romain.dumont@gmail.com>  Wed, 20 Jan 2016 16:31:34 +0100

swh-web (0.0.20-1~swh1) unstable-swh; urgency=medium

  * v0.0.20
  * Open /api/1/entity/<string:uuid>/

 -- Antoine R. Dumont (@ardumont) <antoine.romain.dumont@gmail.com>  Fri, 15 Jan 2016 16:40:56 +0100

swh-web (0.0.19-1~swh1) unstable-swh; urgency=medium

  * v0.0.19
  * Improve directory_get_by_path integration with storage
  * Refactor - Only lookup sha1_git_root if needed + factorize service
    behavior

 -- Antoine R. Dumont (@ardumont) <antoine.romain.dumont@gmail.com>  Fri, 15 Jan 2016 12:47:39 +0100

swh-web (0.0.18-1~swh1) unstable-swh; urgency=medium

  * v0.0.18
  * Open
    /api/1/revision/origin/<ORIG_ID>[/branch/<BRANCH>][/ts/<TIMESTAMP>]/
    history/<SHA1>/directory/[<PATH>]
  * origin/master Open
    /api/1/revision/origin/<ORIG_ID>[/branch/<BRANCH>][/ts/<TIMESTAMP>]/
    history/<SHA1>/
  * Open
    /api/1/revision/origin/<ORIG_ID>[/branch/<BRANCH>][/ts/<TIMESTAMP>]/
    directory/[<PATH>]
  * Open /api/1/revision/origin/<origin-id>/branch/<branch-
    name>/ts/<ts>/
  * /directory/ apis can now point to files too.
  * Bump dependency requirement on latest swh.storage
  * Deactivate api querying occurrences for now
  * Improve function documentation

 -- Antoine R. Dumont (@ardumont) <antoine.romain.dumont@gmail.com>  Wed, 13 Jan 2016 12:54:54 +0100

swh-web (0.0.17-1~swh1) unstable-swh; urgency=medium

  * v0.0.17
  * Open /api/1/revision/<string:sha1_git>/directory/'
  * Open
    /api/1/revision/<string:sha1_git_root>/history/<sha1_git>/directory/
    <path:dir_path>/
  * Enrich directory listing with url to next subdir
  * Improve testing coverage
  * Open 'limit' get query parameter to revision_log and
    revision_history api

 -- Antoine R. Dumont (@ardumont) <antoine.romain.dumont@gmail.com>  Fri, 08 Jan 2016 11:36:55 +0100

swh-web (0.0.16-1~swh1) unstable-swh; urgency=medium

  * v0.0.16
  * service.lookup_revision_log: Add a limit to the number of commits
  * Fix docstring rendering

 -- Antoine R. Dumont (@ardumont) <antoine.romain.dumont@gmail.com>  Wed, 06 Jan 2016 15:37:21 +0100

swh-web (0.0.15-1~swh1) unstable-swh; urgency=medium

  * v0.0.15
  * Improve browsable api rendering style
  * Fix typo in jquery.min.js link
  * Fix docstring typos
  * packaging:
  * add python3-flask-api as package dependency

 -- Antoine R. Dumont (@ardumont) <antoine.romain.dumont@gmail.com>  Wed, 06 Jan 2016 15:12:04 +0100

swh-web (0.0.14-1~swh1) unstable-swh; urgency=medium

  * v0.0.14
  * Open /revision/<sha1_git_root>/history/<sha1_git>/
  * Add links to api
  * Improve browsable api rendering -> when api links exists, actual
    html links will be displayed
  * Fix production bugs (regarding browsable api)

 -- Antoine R. Dumont (@ardumont) <antoine.romain.dumont@gmail.com>  Wed, 06 Jan 2016 11:42:18 +0100

swh-web (0.0.13-1~swh1) unstable-swh; urgency=medium

  * v0.0.13
  * Open /browse/person/ view
  * Open /browse/origin/ view
  * Open /browse/release/ view
  * Open /browse/revision/ view
  * Deactivate temporarily /browse/content/
  * Add default sha1
  * Automatic doc endpoint on base path

 -- Antoine R. Dumont (@ardumont) <antoine.romain.dumont@gmail.com>  Tue, 15 Dec 2015 17:01:27 +0100

swh-web (0.0.12-1~swh1) unstable-swh; urgency=medium

  * v0.0.12
  * Update /api/1/release/ with latest internal standard
  * Update /api/1/revision/ with latest internal standard
  * Add global filtering on 'fields' parameter
  * Update /api/1/content/<hash> with links to raw resource
  * Improve documentations
  * Open /api/1/revision/<SHA1_GIT>/log/
  * Open /browse/directory/<hash> to list directory content
  * Open /browse/content/<hash>/ to show the content
  * Open /browse/content/<hash>/raw to show the content
  * Open /api/1/person/<id>
  * Implementation detail
  * Add Flask API dependency
  * Split controller in api and views module
  * Unify internal apis' behavior

 -- Antoine R. Dumont (@ardumont) <antoine.romain.dumont@gmail.com>  Mon, 07 Dec 2015 16:44:43 +0100

swh-web (0.0.11-1~swh1) unstable-swh; urgency=medium

  * v0.0.11
  * Open /1/api/content/<algo:hash>/
  * Open /api/1/revision/<SHA1_GIT>
  * Open /api/1/release/<SHA1_GIT>
  * Open /api/1/uploadnsearch/ (POST)
  * Open /api/1/origin/
  * Unify 404 and 400 responses on api
  * Increase code coverage

 -- Antoine R. Dumont (@ardumont) <antoine.romain.dumont@gmail.com>  Thu, 19 Nov 2015 11:24:46 +0100

swh-web (0.0.10-1~swh1) unstable-swh; urgency=medium

  * v0.0.10
  * set document.domain to parent domain softwareheritage.org
  * improve HTML templates to be (more) valid
  * cosmetic change in Content-Type JSON header

 -- Stefano Zacchiroli <zack@upsilon.cc>  Mon, 02 Nov 2015 13:59:45 +0100

swh-web (0.0.9-1~swh1) unstable-swh; urgency=medium

  * v0.0.9
  * Remove query entry in api response
  * Deal with bad request properly with api calls
  * Improve coverage
  * Improve dev starting up app
  * Fix duplicated print statement in dev app startup

 -- Antoine R. Dumont (@ardumont) <antoine.romain.dumont@gmail.com>  Fri, 30 Oct 2015 17:24:15 +0100

swh-web (0.0.8-1~swh1) unstable-swh; urgency=medium

  * version 0.0.8

 -- Stefano Zacchiroli <zack@upsilon.cc>  Wed, 28 Oct 2015 20:59:40 +0100

swh-web (0.0.7-1~swh1) unstable-swh; urgency=medium

  * v0.0.7
  * Add @jsonp abilities to /api/1/stat/counters endpoint

 -- Antoine R. Dumont (@ardumont) <antoine.romain.dumont@gmail.com>  Mon, 19 Oct 2015 14:01:40 +0200

swh-web (0.0.4-1~swh1) unstable-swh; urgency=medium

  * Prepare swh.web.ui v0.0.4 deployment

 -- Nicolas Dandrimont <nicolas@dandrimont.eu>  Fri, 16 Oct 2015 15:38:44 +0200

swh-web (0.0.3-1~swh1) unstable-swh; urgency=medium

  * Prepare deployment of swh-web-ui v0.0.3

 -- Nicolas Dandrimont <nicolas@dandrimont.eu>  Wed, 14 Oct 2015 11:09:33 +0200

swh-web (0.0.2-1~swh1) unstable-swh; urgency=medium

  * Prepare swh.web.ui v0.0.2 deployment

 -- Nicolas Dandrimont <nicolas@dandrimont.eu>  Tue, 13 Oct 2015 16:25:46 +0200

swh-web (0.0.1-1~swh1) unstable-swh; urgency=medium

  * Initial release
  * v0.0.1
  * Hash lookup to check existence in swh's backend
  * Hash lookup to detail a content

 -- Antoine R. Dumont (@ardumont) <antoine.romain.dumont@gmail.com>  Thu, 01 Oct 2015 10:01:29 +0200<|MERGE_RESOLUTION|>--- conflicted
+++ resolved
@@ -1,10 +1,3 @@
-<<<<<<< HEAD
-swh-web (0.0.37-1~swh1~bpo9+1) stretch-swh; urgency=medium
-
-  * Rebuild for stretch-backports.
-
- -- Antoine R. Dumont (@ardumont) <antoine.romain.dumont@gmail.com>  Tue, 22 Nov 2016 15:04:07 +0100
-=======
 swh-web (0.0.38-1~swh1) unstable-swh; urgency=medium
 
   * v0.0.38
@@ -12,7 +5,6 @@
   * Remove one commit which breaks production
 
  -- Antoine R. Dumont (@ardumont) <antoine.romain.dumont@gmail.com>  Tue, 22 Nov 2016 16:26:03 +0100
->>>>>>> b657e5c4
 
 swh-web (0.0.37-1~swh1) unstable-swh; urgency=medium
 
