--- conflicted
+++ resolved
@@ -1,16 +1,3 @@
-<<<<<<< HEAD
-swh-web (0.0.332-1~swh1~bpo10+2) buster-swh; urgency=medium
-
-  * Pin pytest-django to >= 3.5.1
-
- -- Antoine Lambert <anlambert@softwareheritage.org>  Thu, 07 Oct 2021 14:02:09 +0200
-
-swh-web (0.0.332-1~swh1~bpo10+1) buster-swh; urgency=medium
-
-  * Rebuild for buster-swh
-
- -- Software Heritage autobuilder (on jenkins-debian1) <jenkins@jenkins-debian1.internal.softwareheritage.org>  Thu, 07 Oct 2021 10:02:43 +0000
-=======
 swh-web (0.0.334-1~swh1) unstable-swh; urgency=medium
 
   * New upstream release 0.0.334     - (tagged by Antoine Lambert
@@ -26,7 +13,6 @@
   * Upstream changes:     - version 0.0.333
 
  -- Software Heritage autobuilder (on jenkins-debian1) <jenkins@jenkins-debian1.internal.softwareheritage.org>  Tue, 19 Oct 2021 14:34:25 +0000
->>>>>>> bee3e60a
 
 swh-web (0.0.332-1~swh1) unstable-swh; urgency=medium
 
