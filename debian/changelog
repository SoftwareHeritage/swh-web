<<<<<<< HEAD
swh-web (0.0.356-1~swh1~bpo10+1) buster-swh; urgency=medium

  * Rebuild for buster-swh

 -- Software Heritage autobuilder (on jenkins-debian1) <jenkins@jenkins-debian1.internal.softwareheritage.org>  Fri, 04 Feb 2022 20:54:29 +0000
=======
swh-web (0.0.367-1~swh1) unstable-swh; urgency=medium

  * New upstream release 0.0.367     - (tagged by Valentin Lorentz
    <vlorentz@softwareheritage.org> on 2022-02-10 14:36:43 +0100)
  * Upstream changes:     - v0.0.367     - * mailmap: make the update
    view only update a single object     - * templates/origin-visits:
    Prefer to show all visits by default     - * package.json: Upgrade
    dependencies     - * mailmaps: Add an endpoint to fetch the list
    - * mailmaps: Return a proper error in case of duplicate from_email
    - * mailmaps: Make error handling more robust when 'from_email' is
    missing/empty.     - * mailmaps: Add table UserMailmapEvent     - *
    Add a permission to get the option to use the search QL

 -- Software Heritage autobuilder (on jenkins-debian1) <jenkins@jenkins-debian1.internal.softwareheritage.org>  Thu, 10 Feb 2022 13:58:08 +0000
>>>>>>> a7e52b9c

swh-web (0.0.356-1~swh1) unstable-swh; urgency=medium

  * New upstream release 0.0.356     - (tagged by Nicolas Dandrimont
    <nicolas@dandrimont.eu> on 2022-02-04 21:23:45 +0100)
  * Upstream changes:     - Release swh.web 0.0.356     - Introduce a
    new mailmap feature     - Pin pytest to <7.0.0     - Use kwargs for
    revision_log

 -- Software Heritage autobuilder (on jenkins-debian1) <jenkins@jenkins-debian1.internal.softwareheritage.org>  Fri, 04 Feb 2022 20:46:57 +0000

swh-web (0.0.355-1~swh1) unstable-swh; urgency=medium

  * New upstream release 0.0.355     - (tagged by Antoine Lambert
    <anlambert@softwareheritage.org> on 2022-02-02 11:30:12 +0100)
  * Upstream changes:     - version 0.0.355

 -- Software Heritage autobuilder (on jenkins-debian1) <jenkins@jenkins-debian1.internal.softwareheritage.org>  Wed, 02 Feb 2022 10:51:50 +0000

swh-web (0.0.353-1~swh1) unstable-swh; urgency=medium

  * New upstream release 0.0.353     - (tagged by Antoine Lambert
    <anlambert@softwareheritage.org> on 2022-01-28 15:37:41 +0100)
  * Upstream changes:     - version 0.0.353

 -- Software Heritage autobuilder (on jenkins-debian1) <jenkins@jenkins-debian1.internal.softwareheritage.org>  Fri, 28 Jan 2022 15:31:12 +0000

swh-web (0.0.352-1~swh1) unstable-swh; urgency=medium

  * New upstream release 0.0.352     - (tagged by Antoine Lambert
    <anlambert@softwareheritage.org> on 2022-01-13 15:37:53 +0100)
  * Upstream changes:     - version 0.0.352

 -- Software Heritage autobuilder (on jenkins-debian1) <jenkins@jenkins-debian1.internal.softwareheritage.org>  Thu, 13 Jan 2022 14:59:47 +0000

swh-web (0.0.351-1~swh1) unstable-swh; urgency=medium

  * New upstream release 0.0.351     - (tagged by Antoine Lambert
    <anlambert@softwareheritage.org> on 2022-01-12 17:22:06 +0100)
  * Upstream changes:     - version 0.0.351

 -- Software Heritage autobuilder (on jenkins-debian1) <jenkins@jenkins-debian1.internal.softwareheritage.org>  Wed, 12 Jan 2022 16:43:19 +0000

swh-web (0.0.350-1~swh1) unstable-swh; urgency=medium

  * New upstream release 0.0.350     - (tagged by Antoine Lambert
    <anlambert@softwareheritage.org> on 2022-01-04 11:37:52 +0100)
  * Upstream changes:     - version 0.0.350

 -- Software Heritage autobuilder (on jenkins-debian1) <jenkins@jenkins-debian1.internal.softwareheritage.org>  Tue, 04 Jan 2022 10:57:23 +0000

swh-web (0.0.348-1~swh1) unstable-swh; urgency=medium

  * New upstream release 0.0.348     - (tagged by Antoine R. Dumont
    (@ardumont) <ardumont@softwareheritage.org> on 2021-12-16 17:01:49
    +0100)
  * Upstream changes:     - v0.0.348     - Adapt coverage tooltip for
    debian based distributions

 -- Software Heritage autobuilder (on jenkins-debian1) <jenkins@jenkins-debian1.internal.softwareheritage.org>  Thu, 16 Dec 2021 16:21:39 +0000

swh-web (0.0.347-1~swh1) unstable-swh; urgency=medium

  * New upstream release 0.0.347     - (tagged by Antoine Lambert
    <anlambert@softwareheritage.org> on 2021-12-14 20:05:59 +0100)
  * Upstream changes:     - version 0.0.347

 -- Software Heritage autobuilder (on jenkins-debian1) <jenkins@jenkins-debian1.internal.softwareheritage.org>  Tue, 14 Dec 2021 19:29:25 +0000

swh-web (0.0.346-1~swh1) unstable-swh; urgency=medium

  * New upstream release 0.0.346     - (tagged by Antoine Lambert
    <anlambert@softwareheritage.org> on 2021-12-13 14:19:18 +0100)
  * Upstream changes:     - version 0.0.346

 -- Software Heritage autobuilder (on jenkins-debian1) <jenkins@jenkins-debian1.internal.softwareheritage.org>  Mon, 13 Dec 2021 13:41:34 +0000

swh-web (0.0.345-1~swh1) unstable-swh; urgency=medium

  * New upstream release 0.0.345     - (tagged by Antoine Lambert
    <anlambert@softwareheritage.org> on 2021-12-07 15:49:26 +0100)
  * Upstream changes:     - version 0.0.345

 -- Software Heritage autobuilder (on jenkins-debian1) <jenkins@jenkins-debian1.internal.softwareheritage.org>  Tue, 07 Dec 2021 15:15:16 +0000

swh-web (0.0.343-1~swh1) unstable-swh; urgency=medium

  * New upstream release 0.0.343     - (tagged by Antoine Lambert
    <anlambert@softwareheritage.org> on 2021-12-01 12:06:22 +0100)
  * Upstream changes:     - version 0.0.343

 -- Software Heritage autobuilder (on jenkins-debian1) <jenkins@jenkins-debian1.internal.softwareheritage.org>  Wed, 01 Dec 2021 11:30:08 +0000

swh-web (0.0.342-1~swh1) unstable-swh; urgency=medium

  * New upstream release 0.0.342     - (tagged by Antoine Lambert
    <anlambert@softwareheritage.org> on 2021-11-29 19:17:45 +0100)
  * Upstream changes:     - version 0.0.342

 -- Software Heritage autobuilder (on jenkins-debian1) <jenkins@jenkins-debian1.internal.softwareheritage.org>  Mon, 29 Nov 2021 18:42:36 +0000

swh-web (0.0.341-1~swh1) unstable-swh; urgency=medium

  * New upstream release 0.0.341     - (tagged by Antoine Lambert
    <anlambert@softwareheritage.org> on 2021-11-29 16:01:01 +0100)
  * Upstream changes:     - version 0.0.341

 -- Software Heritage autobuilder (on jenkins-debian1) <jenkins@jenkins-debian1.internal.softwareheritage.org>  Mon, 29 Nov 2021 16:07:14 +0000

swh-web (0.0.340-1~swh1) unstable-swh; urgency=medium

  * New upstream release 0.0.340     - (tagged by Antoine Lambert
    <anlambert@softwareheritage.org> on 2021-11-24 15:34:44 +0100)
  * Upstream changes:     - version 0.0.340

 -- Software Heritage autobuilder (on jenkins-debian1) <jenkins@jenkins-debian1.internal.softwareheritage.org>  Wed, 24 Nov 2021 14:57:32 +0000

swh-web (0.0.339-1~swh1) unstable-swh; urgency=medium

  * New upstream release 0.0.339     - (tagged by Antoine Lambert
    <anlambert@softwareheritage.org> on 2021-11-17 10:59:40 +0100)
  * Upstream changes:     - version 0.0.339

 -- Software Heritage autobuilder (on jenkins-debian1) <jenkins@jenkins-debian1.internal.softwareheritage.org>  Wed, 17 Nov 2021 10:18:16 +0000

swh-web (0.0.338-1~swh1) unstable-swh; urgency=medium

  * New upstream release 0.0.338     - (tagged by Antoine Lambert
    <anlambert@softwareheritage.org> on 2021-10-26 16:16:27 +0200)
  * Upstream changes:     - version 0.0.338

 -- Software Heritage autobuilder (on jenkins-debian1) <jenkins@jenkins-debian1.internal.softwareheritage.org>  Tue, 26 Oct 2021 15:08:17 +0000

swh-web (0.0.336-1~swh1) unstable-swh; urgency=medium

  * New upstream release 0.0.336     - (tagged by Antoine R. Dumont
    (@ardumont) <ardumont@softwareheritage.org> on 2021-10-25 12:07:58
    +0200)
  * Upstream changes:     - v0.0.336     - coverage: Display cran
    origins coverage properly     - Deprecate /origin/log route     -
    templates/revision-info: Display author fullname when name is None

 -- Software Heritage autobuilder (on jenkins-debian1) <jenkins@jenkins-debian1.internal.softwareheritage.org>  Mon, 25 Oct 2021 10:27:27 +0000

swh-web (0.0.335-1~swh1) unstable-swh; urgency=medium

  * New upstream release 0.0.335     - (tagged by Antoine R. Dumont
    (@ardumont) <ardumont@softwareheritage.org> on 2021-10-21 14:30:23
    +0200)
  * Upstream changes:     - v0.0.335     - admin/deposit: Allow users
    with permission to list their deposits

 -- Software Heritage autobuilder (on jenkins-debian1) <jenkins@jenkins-debian1.internal.softwareheritage.org>  Thu, 21 Oct 2021 12:49:33 +0000

swh-web (0.0.334-1~swh1) unstable-swh; urgency=medium

  * New upstream release 0.0.334     - (tagged by Antoine Lambert
    <anlambert@softwareheritage.org> on 2021-10-20 11:29:35 +0200)
  * Upstream changes:     - version 0.0.334

 -- Software Heritage autobuilder (on jenkins-debian1) <jenkins@jenkins-debian1.internal.softwareheritage.org>  Wed, 20 Oct 2021 09:53:09 +0000

swh-web (0.0.333-1~swh1) unstable-swh; urgency=medium

  * New upstream release 0.0.333     - (tagged by Antoine Lambert
    <anlambert@softwareheritage.org> on 2021-10-19 16:11:52 +0200)
  * Upstream changes:     - version 0.0.333

 -- Software Heritage autobuilder (on jenkins-debian1) <jenkins@jenkins-debian1.internal.softwareheritage.org>  Tue, 19 Oct 2021 14:34:25 +0000

swh-web (0.0.332-1~swh1) unstable-swh; urgency=medium

  * New upstream release 0.0.332     - (tagged by Antoine Lambert
    <anlambert@softwareheritage.org> on 2021-10-07 11:37:35 +0200)
  * Upstream changes:     - version 0.0.332

 -- Software Heritage autobuilder (on jenkins-debian1) <jenkins@jenkins-debian1.internal.softwareheritage.org>  Thu, 07 Oct 2021 09:58:07 +0000

swh-web (0.0.331-1~swh1) unstable-swh; urgency=medium

  * New upstream release 0.0.331     - (tagged by Antoine Lambert
    <anlambert@softwareheritage.org> on 2021-09-29 18:35:03 +0200)
  * Upstream changes:     - version 0.0.331

 -- Software Heritage autobuilder (on jenkins-debian1) <jenkins@jenkins-debian1.internal.softwareheritage.org>  Wed, 29 Sep 2021 16:53:50 +0000

swh-web (0.0.330-1~swh1) unstable-swh; urgency=medium

  * New upstream release 0.0.330     - (tagged by David Douard
    <david.douard@sdfa3.org> on 2021-09-24 15:34:14 +0200)
  * Upstream changes:     - v0.0.330

 -- Software Heritage autobuilder (on jenkins-debian1) <jenkins@jenkins-debian1.internal.softwareheritage.org>  Fri, 24 Sep 2021 14:12:50 +0000

swh-web (0.0.329-1~swh1) unstable-swh; urgency=medium

  * New upstream release 0.0.329     - (tagged by Antoine Lambert
    <anlambert@softwareheritage.org> on 2021-09-21 11:07:24 +0200)
  * Upstream changes:     - version 0.0.329

 -- Software Heritage autobuilder (on jenkins-debian1) <jenkins@jenkins-debian1.internal.softwareheritage.org>  Tue, 21 Sep 2021 09:29:36 +0000

swh-web (0.0.328-1~swh1) unstable-swh; urgency=medium

  * New upstream release 0.0.328     - (tagged by Antoine Lambert
    <anlambert@softwareheritage.org> on 2021-09-20 17:08:14 +0200)
  * Upstream changes:     - version 0.0.328

 -- Software Heritage autobuilder (on jenkins-debian1) <jenkins@jenkins-debian1.internal.softwareheritage.org>  Mon, 20 Sep 2021 15:27:58 +0000

swh-web (0.0.327-1~swh1) unstable-swh; urgency=medium

  * New upstream release 0.0.327     - (tagged by Valentin Lorentz
    <vlorentz@softwareheritage.org> on 2021-09-15 14:03:21 +0200)
  * Upstream changes:     - v0.0.327     - * vault: Only show the first
    status line

 -- Software Heritage autobuilder (on jenkins-debian1) <jenkins@jenkins-debian1.internal.softwareheritage.org>  Wed, 15 Sep 2021 12:23:10 +0000

swh-web (0.0.326-1~swh1) unstable-swh; urgency=medium

  * New upstream release 0.0.326     - (tagged by Valentin Lorentz
    <vlorentz@softwareheritage.org> on 2021-09-10 14:43:11 +0200)
  * Upstream changes:     - v0.0.326     - * Stop logging some
    exceptions to Sentry

 -- Software Heritage autobuilder (on jenkins-debian1) <jenkins@jenkins-debian1.internal.softwareheritage.org>  Fri, 10 Sep 2021 13:04:19 +0000

swh-web (0.0.325-1~swh1) unstable-swh; urgency=medium

  * New upstream release 0.0.325     - (tagged by Antoine Lambert
    <anlambert@softwareheritage.org> on 2021-09-09 16:15:34 +0200)
  * Upstream changes:     - version 0.0.325

 -- Software Heritage autobuilder (on jenkins-debian1) <jenkins@jenkins-debian1.internal.softwareheritage.org>  Thu, 09 Sep 2021 14:35:03 +0000

swh-web (0.0.324-1~swh1) unstable-swh; urgency=medium

  * New upstream release 0.0.324     - (tagged by Valentin Lorentz
    <vlorentz@softwareheritage.org> on 2021-09-09 14:50:32 +0200)
  * Upstream changes:     - v0.0.324     - * Fix crash in vault API

 -- Software Heritage autobuilder (on jenkins-debian1) <jenkins@jenkins-debian1.internal.softwareheritage.org>  Thu, 09 Sep 2021 13:11:30 +0000

swh-web (0.0.323-1~swh1) unstable-swh; urgency=medium

  * New upstream release 0.0.323     - (tagged by Valentin Lorentz
    <vlorentz@softwareheritage.org> on 2021-09-09 13:14:58 +0200)
  * Upstream changes:     - v0.0.323     - * browse/snapshot_context:
    Ensure pull request branches can be browsed     - * Add
    'swh.vault.git_bare.ui' use role, to display the 'git bare' button
    on the UI     - * Add link to extrinsic metadata API from the browse
    view     - * misc: Add iframe view for contents and directories     -
    * directory-display: Show human-readable file sizes (KB, MB, ...).
    - * api/vault: Re-add obj_type and obj_id to legacy API endpoints

 -- Software Heritage autobuilder (on jenkins-debian1) <jenkins@jenkins-debian1.internal.softwareheritage.org>  Thu, 09 Sep 2021 11:33:07 +0000

swh-web (0.0.322-1~swh1) unstable-swh; urgency=medium

  * New upstream release 0.0.322     - (tagged by Vincent SELLIER
    <vincent.sellier@softwareheritage.org> on 2021-09-07 15:07:45 +0200)
  * Upstream changes:     - version v0.0.322

 -- Software Heritage autobuilder (on jenkins-debian1) <jenkins@jenkins-debian1.internal.softwareheritage.org>  Tue, 07 Sep 2021 13:29:51 +0000

swh-web (0.0.321-1~swh1) unstable-swh; urgency=medium

  * New upstream release 0.0.321     - (tagged by Antoine Lambert
    <anlambert@softwareheritage.org> on 2021-09-03 13:50:25 +0200)
  * Upstream changes:     - version 0.0.321

 -- Software Heritage autobuilder (on jenkins-debian1) <jenkins@jenkins-debian1.internal.softwareheritage.org>  Fri, 03 Sep 2021 12:17:16 +0000

swh-web (0.0.320-1~swh1) unstable-swh; urgency=medium

  * New upstream release 0.0.320     - (tagged by Valentin Lorentz
    <vlorentz@softwareheritage.org> on 2021-08-26 14:09:47 +0200)
  * Upstream changes:     - v0.0.320     - * vault API: Rename bundle
    types and use SWHIDs to identify objects

 -- Software Heritage autobuilder (on jenkins-debian1) <jenkins@jenkins-debian1.internal.softwareheritage.org>  Thu, 26 Aug 2021 12:26:46 +0000

swh-web (0.0.319-1~swh1) unstable-swh; urgency=medium

  * New upstream release 0.0.319     - (tagged by Antoine Lambert
    <anlambert@softwareheritage.org> on 2021-08-24 11:00:15 +0200)
  * Upstream changes:     - version 0.0.319

 -- Software Heritage autobuilder (on jenkins-debian1) <jenkins@jenkins-debian1.internal.softwareheritage.org>  Tue, 24 Aug 2021 09:30:41 +0000

swh-web (0.0.318-1~swh1) unstable-swh; urgency=medium

  * New upstream release 0.0.318     - (tagged by Antoine Lambert
    <anlambert@softwareheritage.org> on 2021-08-23 17:29:16 +0200)
  * Upstream changes:     - version 0.0.318

 -- Software Heritage autobuilder (on jenkins-debian1) <jenkins@jenkins-debian1.internal.softwareheritage.org>  Mon, 23 Aug 2021 15:47:22 +0000

swh-web (0.0.317-1~swh1) unstable-swh; urgency=medium

  * New upstream release 0.0.317     - (tagged by Antoine Lambert
    <anlambert@softwareheritage.org> on 2021-07-19 14:13:38 +0200)
  * Upstream changes:     - version 0.0.317

 -- Software Heritage autobuilder (on jenkins-debian1) <jenkins@jenkins-debian1.internal.softwareheritage.org>  Mon, 19 Jul 2021 13:43:28 +0000

swh-web (0.0.316-1~swh1) unstable-swh; urgency=medium

  * New upstream release 0.0.316     - (tagged by Antoine Lambert
    <anlambert@softwareheritage.org> on 2021-07-09 17:59:36 +0200)
  * Upstream changes:     - version 0.0.316

 -- Software Heritage autobuilder (on jenkins-debian1) <jenkins@jenkins-debian1.internal.softwareheritage.org>  Fri, 09 Jul 2021 16:55:16 +0000

swh-web (0.0.315-1~swh1) unstable-swh; urgency=medium

  * New upstream release 0.0.315     - (tagged by Antoine Lambert
    <anlambert@softwareheritage.org> on 2021-06-29 14:55:07 +0200)
  * Upstream changes:     - version 0.0.315

 -- Software Heritage autobuilder (on jenkins-debian1) <jenkins@jenkins-debian1.internal.softwareheritage.org>  Tue, 29 Jun 2021 13:32:00 +0000

swh-web (0.0.314-1~swh1) unstable-swh; urgency=medium

  * New upstream release 0.0.314     - (tagged by Antoine R. Dumont
    (@ardumont) <ardumont@softwareheritage.org> on 2021-06-28 11:47:06
    +0200)
  * Upstream changes:     - v0.0.314     - Add an endpoint to list and
    access raw extrinsic metadata.     - assets/save: Ensure to use
    canonical github repo URL as origin URL     - Simplify save code now
    request status updates using visit statuses

 -- Software Heritage autobuilder (on jenkins-debian1) <jenkins@jenkins-debian1.internal.softwareheritage.org>  Mon, 28 Jun 2021 10:04:26 +0000

swh-web (0.0.313-1~swh1.1) unstable-swh; urgency=medium

  * Bump new release

 -- Antoine R. Dumont (@ardumont) <ardumont@softwareheritage.org>  Tue, 15 Jun 2021 18:09:20 +0200

swh-web (0.0.313-1~swh1) unstable-swh; urgency=medium

  * New upstream release 0.0.313     - (tagged by Antoine R. Dumont
    (@ardumont) <ardumont@softwareheritage.org> on 2021-06-15 17:33:32
    +0200)
  * Upstream changes:     - v0.0.313     - Schedule save code now as
    recurring origins to ingest when successful

 -- Software Heritage autobuilder (on jenkins-debian1) <jenkins@jenkins-debian1.internal.softwareheritage.org>  Tue, 15 Jun 2021 15:59:11 +0000

swh-web (0.0.312-1~swh1) unstable-swh; urgency=medium

  * New upstream release 0.0.312     - (tagged by Antoine Lambert
    <anlambert@softwareheritage.org> on 2021-06-15 14:44:33 +0200)
  * Upstream changes:     - version 0.0.312

 -- Software Heritage autobuilder (on jenkins-debian1) <jenkins@jenkins-debian1.internal.softwareheritage.org>  Tue, 15 Jun 2021 13:26:35 +0000

swh-web (0.0.311-1~swh1) unstable-swh; urgency=medium

  * New upstream release 0.0.311     - (tagged by Antoine Lambert
    <antoine.lambert@inria.fr> on 2021-06-11 17:22:30 +0200)
  * Upstream changes:     - version 0.0.311

 -- Software Heritage autobuilder (on jenkins-debian1) <jenkins@jenkins-debian1.internal.softwareheritage.org>  Fri, 11 Jun 2021 15:43:04 +0000

swh-web (0.0.310-1~swh1) unstable-swh; urgency=medium

  * New upstream release 0.0.310     - (tagged by Vincent SELLIER
    <vincent.sellier@softwareheritage.org> on 2021-06-02 14:20:33 +0200)
  * Upstream changes:     - v0.0.310     - fix running sor update

 -- Software Heritage autobuilder (on jenkins-debian1) <jenkins@jenkins-debian1.internal.softwareheritage.org>  Wed, 02 Jun 2021 12:43:41 +0000

swh-web (0.0.309-1~swh1) unstable-swh; urgency=medium

  * New upstream release 0.0.309     - (tagged by Antoine R. Dumont
    (@ardumont) <ardumont@softwareheritage.org> on 2021-05-27 15:03:12
    +0200)
  * Upstream changes:     - v0.0.309     - common/origin_save: Update
    missing information when available     - Makefile.local: Ensure to
    kill child processes at devserver target exit     - cypress: Use
    webpack-dev-server to serve static assets     - Makefile.local: Wrap
    long lines     - cypress.json: Activate test retries in run mode

 -- Software Heritage autobuilder (on jenkins-debian1) <jenkins@jenkins-debian1.internal.softwareheritage.org>  Thu, 27 May 2021 13:21:25 +0000

swh-web (0.0.308-2~swh1) unstable-swh; urgency=medium

  * Rebuild after fixing tests execution

 -- Antoine Lambert <antoine.lambert@inria.fr>  Thu, 20 May 2021 14:22:11 +0200

swh-web (0.0.308-1~swh1) unstable-swh; urgency=medium

  * New upstream release 0.0.308     - (tagged by Antoine Lambert
    <antoine.lambert@inria.fr> on 2021-05-20 11:22:24 +0200)
  * Upstream changes:     - version 0.0.308

 -- Software Heritage autobuilder (on jenkins-debian1) <jenkins@jenkins-debian1.internal.softwareheritage.org>  Thu, 20 May 2021 10:46:36 +0000

swh-web (0.0.307-1~swh1) unstable-swh; urgency=medium

  * New upstream release 0.0.307     - (tagged by Antoine Lambert
    <antoine.lambert@inria.fr> on 2021-05-07 14:15:59 +0200)
  * Upstream changes:     - version 0.0.307

 -- Software Heritage autobuilder (on jenkins-debian1) <jenkins@jenkins-debian1.internal.softwareheritage.org>  Fri, 07 May 2021 12:44:27 +0000

swh-web (0.0.306-1~swh1) unstable-swh; urgency=medium

  * New upstream release 0.0.306     - (tagged by Antoine Lambert
    <antoine.lambert@inria.fr> on 2021-05-03 16:03:17 +0200)
  * Upstream changes:     - version 0.0.306

 -- Software Heritage autobuilder (on jenkins-debian1) <jenkins@jenkins-debian1.internal.softwareheritage.org>  Mon, 03 May 2021 14:25:10 +0000

swh-web (0.0.305-1~swh1) unstable-swh; urgency=medium

  * New upstream release 0.0.305     - (tagged by Antoine Lambert
    <antoine.lambert@inria.fr> on 2021-04-30 17:59:10 +0200)
  * Upstream changes:     - version 0.0.305

 -- Software Heritage autobuilder (on jenkins-debian1) <jenkins@jenkins-debian1.internal.softwareheritage.org>  Fri, 30 Apr 2021 16:34:26 +0000

swh-web (0.0.304-1~swh1) unstable-swh; urgency=medium

  * New upstream release 0.0.304     - (tagged by Antoine Lambert
    <antoine.lambert@inria.fr> on 2021-04-30 17:23:53 +0200)
  * Upstream changes:     - version 0.0.304

 -- Software Heritage autobuilder (on jenkins-debian1) <jenkins@jenkins-debian1.internal.softwareheritage.org>  Fri, 30 Apr 2021 15:45:42 +0000

swh-web (0.0.303-1~swh1) unstable-swh; urgency=medium

  * New upstream release 0.0.303     - (tagged by Antoine Lambert
    <antoine.lambert@inria.fr> on 2021-04-29 11:03:58 +0200)
  * Upstream changes:     - version 0.0.303

 -- Software Heritage autobuilder (on jenkins-debian1) <jenkins@jenkins-debian1.internal.softwareheritage.org>  Thu, 29 Apr 2021 09:35:13 +0000

swh-web (0.0.302-1~swh1) unstable-swh; urgency=medium

  * New upstream release 0.0.302     - (tagged by Antoine R. Dumont
    (@ardumont) <ardumont@softwareheritage.org> on 2021-04-27 11:29:03
    +0200)
  * Upstream changes:     - v0.0.302     - Save code now: Improve save
    request task information title     - Separate save code now status
    refresh routine from the listing ui     - common/identifiers: Fix
    content SWHID with anchor revision browse URL

 -- Software Heritage autobuilder (on jenkins-debian1) <jenkins@jenkins-debian1.internal.softwareheritage.org>  Tue, 27 Apr 2021 09:50:38 +0000

swh-web (0.0.301-1~swh1) unstable-swh; urgency=medium

  * New upstream release 0.0.301     - (tagged by Vincent SELLIER
    <vincent.sellier@softwareheritage.org> on 2021-04-23 12:31:50 +0200)
  * Upstream changes:     - v0.0.301     - reactivate the author counter
    on the homepage

 -- Software Heritage autobuilder (on jenkins-debian1) <jenkins@jenkins-debian1.internal.softwareheritage.org>  Fri, 23 Apr 2021 10:47:55 +0000

swh-web (0.0.300-1~swh1) unstable-swh; urgency=medium

  * New upstream release 0.0.300     - (tagged by Antoine Lambert
    <antoine.lambert@inria.fr> on 2021-04-22 15:39:52 +0200)
  * Upstream changes:     - version 0.0.300

 -- Software Heritage autobuilder (on jenkins-debian1) <jenkins@jenkins-debian1.internal.softwareheritage.org>  Thu, 22 Apr 2021 14:04:53 +0000

swh-web (0.0.299-1~swh2) unstable-swh; urgency=medium

  * Bump new release

 -- Antoine R. Dumont (@ardumont) <ardumont@softwareheritage.org>  Thu, 22 Apr 2021 09:43:59 +0200

swh-web (0.0.299-1~swh1) unstable-swh; urgency=medium

  * New upstream release 0.0.299     - (tagged by Antoine R. Dumont
    (@ardumont) <ardumont@softwareheritage.org> on 2021-04-22 09:12:22
    +0200)
  * Upstream changes:     - v0.0.299     - Drop redundant `Task` prefix
    in row title in save code now detail view     - Display visit status
    information in the save request information detail view     - docs:
    Remove doc_config module and its use     - tests: Turn some global
    js variables into functions     - tests: Add docstring and some test
    scenarios to the save code now code

 -- Software Heritage autobuilder (on jenkins-debian1) <jenkins@jenkins-debian1.internal.softwareheritage.org>  Thu, 22 Apr 2021 07:24:54 +0000

swh-web (0.0.298-1~swh1) unstable-swh; urgency=medium

  * New upstream release 0.0.298     - (tagged by Antoine Lambert
    <antoine.lambert@inria.fr> on 2021-04-19 19:04:47 +0200)
  * Upstream changes:     - version 0.0.298

 -- Software Heritage autobuilder (on jenkins-debian1) <jenkins@jenkins-debian1.internal.softwareheritage.org>  Mon, 19 Apr 2021 17:27:27 +0000

swh-web (0.0.297-1~swh1) unstable-swh; urgency=medium

  * New upstream release 0.0.297     - (tagged by Antoine Lambert
    <antoine.lambert@inria.fr> on 2021-04-19 14:15:25 +0200)
  * Upstream changes:     - version 0.0.297

 -- Software Heritage autobuilder (on jenkins-debian1) <jenkins@jenkins-debian1.internal.softwareheritage.org>  Mon, 19 Apr 2021 12:26:34 +0000

swh-web (0.0.296-1~swh2) unstable-swh; urgency=medium

  * Add missing swh-counters dependency

 -- Vincent SELLIER <vincent.sellier@softwareheritage.org>  Wed, 14 Apr 2021 17:14:34 +0200

swh-web (0.0.296-1~swh1) unstable-swh; urgency=medium

  * New upstream release 0.0.296     - (tagged by Vincent SELLIER
    <vincent.sellier@softwareheritage.org> on 2021-04-14 16:29:01 +0200)
  * Upstream changes:     - v0.0.296     - fix documentation syntax     -
    make the source of the object's counts configurable

 -- Software Heritage autobuilder (on jenkins-debian1) <jenkins@jenkins-debian1.internal.softwareheritage.org>  Wed, 14 Apr 2021 14:41:28 +0000

swh-web (0.0.295-1~swh1) unstable-swh; urgency=medium

  * New upstream release 0.0.295     - (tagged by Vincent SELLIER
    <vincent.sellier@softwareheritage.org> on 2021-04-13 18:04:13 +0200)
  * Upstream changes:     - v0.0.295     - counters: Remove hardcoded
    historical values

 -- Software Heritage autobuilder (on jenkins-debian1) <jenkins@jenkins-debian1.internal.softwareheritage.org>  Tue, 13 Apr 2021 16:16:07 +0000

swh-web (0.0.294-1~swh1) unstable-swh; urgency=medium

  * New upstream release 0.0.294     - (tagged by Antoine R. Dumont
    (@ardumont) <ardumont@softwareheritage.org> on 2021-04-09 14:25:58
    +0200)
  * Upstream changes:     - v0.0.294     - Add metric to monitor "save
    code now" efficiency     - tests/conftest: Keep mypy happy
    regardless hypothesis version

 -- Software Heritage autobuilder (on jenkins-debian1) <jenkins@jenkins-debian1.internal.softwareheritage.org>  Fri, 09 Apr 2021 12:36:38 +0000

swh-web (0.0.293-1~swh1) unstable-swh; urgency=medium

  * New upstream release 0.0.293     - (tagged by Antoine Lambert
    <antoine.lambert@inria.fr> on 2021-04-08 17:14:32 +0200)
  * Upstream changes:     - version 0.0.293

 -- Software Heritage autobuilder (on jenkins-debian1) <jenkins@jenkins-debian1.internal.softwareheritage.org>  Thu, 08 Apr 2021 15:41:29 +0000

swh-web (0.0.292-1~swh1) unstable-swh; urgency=medium

  * New upstream release 0.0.292     - (tagged by Antoine Lambert
    <antoine.lambert@inria.fr> on 2021-04-02 12:28:06 +0200)
  * Upstream changes:     - version 0.0.292

 -- Software Heritage autobuilder (on jenkins-debian1) <jenkins@jenkins-debian1.internal.softwareheritage.org>  Fri, 02 Apr 2021 10:45:27 +0000

swh-web (0.0.291-1~swh1) unstable-swh; urgency=medium

  * New upstream release 0.0.291     - (tagged by Antoine Lambert
    <antoine.lambert@inria.fr> on 2021-04-02 11:31:28 +0200)
  * Upstream changes:     - version 0.0.291

 -- Software Heritage autobuilder (on jenkins-debian1) <jenkins@jenkins-debian1.internal.softwareheritage.org>  Fri, 02 Apr 2021 09:42:23 +0000

swh-web (0.0.290-1~swh1) unstable-swh; urgency=medium

  * New upstream release 0.0.290     - (tagged by Antoine R. Dumont
    (@ardumont) <ardumont@softwareheritage.org> on 2021-04-01 17:42:29
    +0200)
  * Upstream changes:     - v0.0.290     - migrate-to-pg swh-web:
    Migrate from sqlite to postgresql     - auth: Use generic Django
    authentication backends from swh-auth

 -- Software Heritage autobuilder (on jenkins-debian1) <jenkins@jenkins-debian1.internal.softwareheritage.org>  Thu, 01 Apr 2021 15:59:48 +0000

swh-web (0.0.289-1~swh1) unstable-swh; urgency=medium

  * New upstream release 0.0.289     - (tagged by Antoine Lambert
    <antoine.lambert@inria.fr> on 2021-03-30 11:19:02 +0200)
  * Upstream changes:     - version 0.0.289

 -- Software Heritage autobuilder (on jenkins-debian1) <jenkins@jenkins-debian1.internal.softwareheritage.org>  Tue, 30 Mar 2021 09:45:12 +0000

swh-web (0.0.288-1~swh1) unstable-swh; urgency=medium

  * New upstream release 0.0.288     - (tagged by Antoine Lambert
    <antoine.lambert@inria.fr> on 2021-03-18 19:04:53 +0100)
  * Upstream changes:     - version 0.0.288

 -- Software Heritage autobuilder (on jenkins-debian1) <jenkins@jenkins-debian1.internal.softwareheritage.org>  Thu, 18 Mar 2021 18:22:07 +0000

swh-web (0.0.287-1~swh1) unstable-swh; urgency=medium

  * New upstream release 0.0.287     - (tagged by Antoine Lambert
    <antoine.lambert@inria.fr> on 2021-03-17 18:12:18 +0100)
  * Upstream changes:     - version 0.0.287

 -- Software Heritage autobuilder (on jenkins-debian1) <jenkins@jenkins-debian1.internal.softwareheritage.org>  Wed, 17 Mar 2021 17:31:10 +0000

swh-web (0.0.286-1~swh1) unstable-swh; urgency=medium

  * New upstream release 0.0.286     - (tagged by Antoine Lambert
    <antoine.lambert@inria.fr> on 2021-03-17 11:19:39 +0100)
  * Upstream changes:     - version 0.0.286

 -- Software Heritage autobuilder (on jenkins-debian1) <jenkins@jenkins-debian1.internal.softwareheritage.org>  Wed, 17 Mar 2021 10:39:49 +0000

swh-web (0.0.285-1~swh1) unstable-swh; urgency=medium

  * New upstream release 0.0.285     - (tagged by Antoine Lambert
    <antoine.lambert@inria.fr> on 2021-03-16 17:35:24 +0100)
  * Upstream changes:     - version 0.0.285

 -- Software Heritage autobuilder (on jenkins-debian1) <jenkins@jenkins-debian1.internal.softwareheritage.org>  Tue, 16 Mar 2021 17:01:04 +0000

swh-web (0.0.284-1~swh1) unstable-swh; urgency=medium

  * New upstream release 0.0.284     - (tagged by Antoine Lambert
    <antoine.lambert@inria.fr> on 2021-03-03 13:45:53 +0100)
  * Upstream changes:     - version 0.0.284

 -- Software Heritage autobuilder (on jenkins-debian1) <jenkins@jenkins-debian1.internal.softwareheritage.org>  Wed, 03 Mar 2021 13:04:38 +0000

swh-web (0.0.283-1~swh1) unstable-swh; urgency=medium

  * New upstream release 0.0.283     - (tagged by Antoine Lambert
    <antoine.lambert@inria.fr> on 2021-02-17 16:56:12 +0100)
  * Upstream changes:     - version 0.0.283

 -- Software Heritage autobuilder (on jenkins-debian1) <jenkins@jenkins-debian1.internal.softwareheritage.org>  Wed, 17 Feb 2021 16:12:40 +0000

swh-web (0.0.282-1~swh1) unstable-swh; urgency=medium

  * New upstream release 0.0.282     - (tagged by Antoine Lambert
    <antoine.lambert@inria.fr> on 2021-02-17 12:12:22 +0100)
  * Upstream changes:     - version 0.0.282

 -- Software Heritage autobuilder (on jenkins-debian1) <jenkins@jenkins-debian1.internal.softwareheritage.org>  Wed, 17 Feb 2021 11:37:02 +0000

swh-web (0.0.281-1~swh1) unstable-swh; urgency=medium

  * New upstream release 0.0.281     - (tagged by Antoine Lambert
    <antoine.lambert@inria.fr> on 2021-02-05 17:18:46 +0100)
  * Upstream changes:     - version 0.0.281

 -- Software Heritage autobuilder (on jenkins-debian1) <jenkins@jenkins-debian1.internal.softwareheritage.org>  Fri, 05 Feb 2021 16:36:15 +0000

swh-web (0.0.280-1~swh1) unstable-swh; urgency=medium

  * New upstream release 0.0.280     - (tagged by Antoine R. Dumont
    (@ardumont) <ardumont@softwareheritage.org> on 2021-02-03 15:31:09
    +0100)
  * Upstream changes:     - v0.0.280     - Adapt
    origin_get_latest_visit_status according to latest api change     -
    tests/data: Ensure git data are properly loaded into the test
    archive     - tests/resources: Fix mypy 0.800 errors

 -- Software Heritage autobuilder (on jenkins-debian1) <jenkins@jenkins-debian1.internal.softwareheritage.org>  Wed, 03 Feb 2021 14:45:55 +0000

swh-web (0.0.279-1~swh1) unstable-swh; urgency=medium

  * New upstream release 0.0.279     - (tagged by Antoine Lambert
    <antoine.lambert@inria.fr> on 2021-01-21 16:04:31 +0100)
  * Upstream changes:     - version 0.0.279

 -- Software Heritage autobuilder (on jenkins-debian1) <jenkins@jenkins-debian1.internal.softwareheritage.org>  Thu, 21 Jan 2021 15:40:28 +0000

swh-web (0.0.278-1~swh1) unstable-swh; urgency=medium

  * New upstream release 0.0.278     - (tagged by Antoine Lambert
    <antoine.lambert@inria.fr> on 2021-01-08 15:31:33 +0100)
  * Upstream changes:     - version 0.0.278

 -- Software Heritage autobuilder (on jenkins-debian1) <jenkins@jenkins-debian1.internal.softwareheritage.org>  Fri, 08 Jan 2021 14:42:05 +0000

swh-web (0.0.277-1~swh1) unstable-swh; urgency=medium

  * New upstream release 0.0.277     - (tagged by Antoine Lambert
    <antoine.lambert@inria.fr> on 2021-01-07 11:41:11 +0100)
  * Upstream changes:     - version 0.0.277

 -- Software Heritage autobuilder (on jenkins-debian1) <jenkins@jenkins-debian1.internal.softwareheritage.org>  Thu, 07 Jan 2021 11:04:29 +0000

swh-web (0.0.276-1~swh1) unstable-swh; urgency=medium

  * New upstream release 0.0.276     - (tagged by Antoine Lambert
    <antoine.lambert@inria.fr> on 2020-12-14 16:25:46 +0100)
  * Upstream changes:     - version 0.0.276

 -- Software Heritage autobuilder (on jenkins-debian1) <jenkins@jenkins-debian1.internal.softwareheritage.org>  Mon, 14 Dec 2020 15:43:02 +0000

swh-web (0.0.275-1~swh1) unstable-swh; urgency=medium

  * New upstream release 0.0.275     - (tagged by Antoine Lambert
    <antoine.lambert@inria.fr> on 2020-12-09 13:30:31 +0100)
  * Upstream changes:     - version 0.0.275

 -- Software Heritage autobuilder (on jenkins-debian1) <jenkins@jenkins-debian1.internal.softwareheritage.org>  Wed, 09 Dec 2020 12:48:53 +0000

swh-web (0.0.274-1~swh1) unstable-swh; urgency=medium

  * New upstream release 0.0.274     - (tagged by Antoine Lambert
    <antoine.lambert@inria.fr> on 2020-12-08 17:09:17 +0100)
  * Upstream changes:     - version 0.0.274

 -- Software Heritage autobuilder (on jenkins-debian1) <jenkins@jenkins-debian1.internal.softwareheritage.org>  Tue, 08 Dec 2020 16:35:24 +0000

swh-web (0.0.273-1~swh1) unstable-swh; urgency=medium

  * New upstream release 0.0.273     - (tagged by Antoine Lambert
    <antoine.lambert@inria.fr> on 2020-11-25 16:23:58 +0100)
  * Upstream changes:     - version 0.0.273

 -- Software Heritage autobuilder (on jenkins-debian1) <jenkins@jenkins-debian1.internal.softwareheritage.org>  Wed, 25 Nov 2020 15:42:43 +0000

swh-web (0.0.272-1~swh1) unstable-swh; urgency=medium

  * New upstream release 0.0.272     - (tagged by Antoine Lambert
    <antoine.lambert@inria.fr> on 2020-11-24 12:21:37 +0100)
  * Upstream changes:     - version 0.0.272

 -- Software Heritage autobuilder (on jenkins-debian1) <jenkins@jenkins-debian1.internal.softwareheritage.org>  Tue, 24 Nov 2020 11:51:14 +0000

swh-web (0.0.271-1~swh1) unstable-swh; urgency=medium

  * New upstream release 0.0.271     - (tagged by Antoine R. Dumont
    (@ardumont) <ardumont@softwareheritage.org> on 2020-11-19 16:09:49
    +0100)
  * Upstream changes:     - v0.0.271     - vault-ui: Log caught error
    when listing     - vault: Fix vault response schema     - assets:
    Migrate compilation to webpack 5.x     - package.json: Upgrade
    dependencies

 -- Software Heritage autobuilder (on jenkins-debian1) <jenkins@jenkins-debian1.internal.softwareheritage.org>  Thu, 19 Nov 2020 15:30:51 +0000

swh-web (0.0.270-1~swh1) unstable-swh; urgency=medium

  * New upstream release 0.0.270     - (tagged by Antoine Lambert
    <antoine.lambert@inria.fr> on 2020-11-16 16:31:43 +0100)
  * Upstream changes:     - version 0.0.270

 -- Software Heritage autobuilder (on jenkins-debian1) <jenkins@jenkins-debian1.internal.softwareheritage.org>  Mon, 16 Nov 2020 15:51:54 +0000

swh-web (0.0.269-1~swh1) unstable-swh; urgency=medium

  * New upstream release 0.0.269     - (tagged by Antoine Lambert
    <antoine.lambert@inria.fr> on 2020-11-12 15:31:37 +0100)
  * Upstream changes:     - version 0.0.269

 -- Software Heritage autobuilder (on jenkins-debian1) <jenkins@jenkins-debian1.internal.softwareheritage.org>  Thu, 12 Nov 2020 15:03:49 +0000

swh-web (0.0.268-1~swh1) unstable-swh; urgency=medium

  * New upstream release 0.0.268     - (tagged by Antoine Lambert
    <antoine.lambert@inria.fr> on 2020-11-09 12:19:05 +0100)
  * Upstream changes:     - version 0.0.268

 -- Software Heritage autobuilder (on jenkins-debian1) <jenkins@jenkins-debian1.internal.softwareheritage.org>  Mon, 09 Nov 2020 11:37:25 +0000

swh-web (0.0.267-1~swh1) unstable-swh; urgency=medium

  * New upstream release 0.0.267     - (tagged by Antoine Lambert
    <antoine.lambert@inria.fr> on 2020-11-06 17:13:03 +0100)
  * Upstream changes:     - version 0.0.267

 -- Software Heritage autobuilder (on jenkins-debian1) <jenkins@jenkins-debian1.internal.softwareheritage.org>  Fri, 06 Nov 2020 16:31:03 +0000

swh-web (0.0.266-1~swh1) unstable-swh; urgency=medium

  * New upstream release 0.0.266     - (tagged by Antoine Lambert
    <antoine.lambert@inria.fr> on 2020-11-06 12:48:47 +0100)
  * Upstream changes:     - version 0.0.266

 -- Software Heritage autobuilder (on jenkins-debian1) <jenkins@jenkins-debian1.internal.softwareheritage.org>  Fri, 06 Nov 2020 12:07:02 +0000

swh-web (0.0.265-1~swh1) unstable-swh; urgency=medium

  * New upstream release 0.0.265     - (tagged by Antoine Lambert
    <antoine.lambert@inria.fr> on 2020-10-30 16:22:10 +0100)
  * Upstream changes:     - version 0.0.265

 -- Software Heritage autobuilder (on jenkins-debian1) <jenkins@jenkins-debian1.internal.softwareheritage.org>  Fri, 30 Oct 2020 15:48:13 +0000

swh-web (0.0.264-1~swh1) unstable-swh; urgency=medium

  * New upstream release 0.0.264     - (tagged by Antoine R. Dumont
    (@ardumont) <ardumont@softwareheritage.org> on 2020-10-19 12:03:15
    +0200)
  * Upstream changes:     - v0.0.264     - web.config: Adapt indexer
    configuration structure     - web.config: Adapt scheduler
    configuration structure     - swh.web.tests: Adapt
    get_indexer_storage to latest version     - Use swh.model.model
    helpers to compute object identifiers     - common/archive: Fix
    empty content handling in lookup_content_raw     - apidoc: Fix bad
    URL replacement missed due to an invalid test     - common/typing:
    Fix error with mypy 0.790     - browse/directory: Fix invalid query
    parameter value for content links     - templates/directory-display:
    Remove permissions display for directories     - templates: Update
    save code now icon and new snapshot button

 -- Software Heritage autobuilder (on jenkins-debian1) <jenkins@jenkins-debian1.internal.softwareheritage.org>  Mon, 19 Oct 2020 12:06:32 +0000

swh-web (0.0.263-1~swh1) unstable-swh; urgency=medium

  * New upstream release 0.0.263     - (tagged by Antoine Lambert
    <antoine.lambert@inria.fr> on 2020-10-08 16:40:40 +0200)
  * Upstream changes:     - version 0.0.263

 -- Software Heritage autobuilder (on jenkins-debian1) <jenkins@jenkins-debian1.internal.softwareheritage.org>  Thu, 08 Oct 2020 15:11:38 +0000

swh-web (0.0.262-2~swh1) unstable-swh; urgency=medium

  * Make the postinst a little bit more robust

 -- Nicolas Dandrimont <olasd@debian.org>  Fri, 25 Sep 2020 19:53:02 +0200

swh-web (0.0.262-1~swh1) unstable-swh; urgency=medium

  * New upstream release 0.0.262     - (tagged by Antoine Lambert
    <antoine.lambert@inria.fr> on 2020-09-25 17:02:27 +0200)
  * Upstream changes:     - version 0.0.262

 -- Software Heritage autobuilder (on jenkins-debian1) <jenkins@jenkins-debian1.internal.softwareheritage.org>  Fri, 25 Sep 2020 15:20:11 +0000

swh-web (0.0.261-1~swh1) unstable-swh; urgency=medium

  * New upstream release 0.0.261     - (tagged by Antoine Lambert
    <antoine.lambert@inria.fr> on 2020-09-25 15:55:40 +0200)
  * Upstream changes:     - version 0.0.261

 -- Software Heritage autobuilder (on jenkins-debian1) <jenkins@jenkins-debian1.internal.softwareheritage.org>  Fri, 25 Sep 2020 14:06:26 +0000

swh-web (0.0.260-1~swh1) unstable-swh; urgency=medium

  * New upstream release 0.0.260     - (tagged by Antoine Lambert
    <antoine.lambert@inria.fr> on 2020-09-23 16:05:51 +0200)
  * Upstream changes:     - version 0.0.260

 -- Software Heritage autobuilder (on jenkins-debian1) <jenkins@jenkins-debian1.internal.softwareheritage.org>  Wed, 23 Sep 2020 14:31:59 +0000

swh-web (0.0.259-1~swh1) unstable-swh; urgency=medium

  * New upstream release 0.0.259     - (tagged by Antoine Lambert
    <antoine.lambert@inria.fr> on 2020-09-16 17:48:00 +0200)
  * Upstream changes:     - version 0.0.259

 -- Software Heritage autobuilder (on jenkins-debian1) <jenkins@jenkins-debian1.internal.softwareheritage.org>  Wed, 16 Sep 2020 16:05:10 +0000

swh-web (0.0.258-1~swh1) unstable-swh; urgency=medium

  * New upstream release 0.0.258     - (tagged by Antoine Lambert
    <antoine.lambert@inria.fr> on 2020-09-16 13:14:02 +0200)
  * Upstream changes:     - version 0.0.258

 -- Software Heritage autobuilder (on jenkins-debian1) <jenkins@jenkins-debian1.internal.softwareheritage.org>  Wed, 16 Sep 2020 11:39:10 +0000

swh-web (0.0.257-1~swh1) unstable-swh; urgency=medium

  * New upstream release 0.0.257     - (tagged by Antoine R. Dumont
    (@ardumont) <ardumont@softwareheritage.org> on 2020-09-15 12:15:49
    +0200)
  * Upstream changes:     - v0.0.257     - common/highlightjs: Fix issue
    with Pygments 2.7

 -- Software Heritage autobuilder (on jenkins-debian1) <jenkins@jenkins-debian1.internal.softwareheritage.org>  Tue, 15 Sep 2020 10:27:21 +0000

swh-web (0.0.255-1~swh1) unstable-swh; urgency=medium

  * New upstream release 0.0.255     - (tagged by Antoine R. Dumont
    (@ardumont) <ardumont@softwareheritage.org> on 2020-09-04 16:02:25
    +0200)
  * Upstream changes:     - v0.0.255     - Adapt storage.revision_get
    calls according to latest api change     - package.json: Upgrade
    dependencies     - cypress/origin-save: Improve tests implementation
    - assets/origin-save: Fix handling of null visit dates in requests
    list     - Adapt to latest storage release_get api change

 -- Software Heritage autobuilder (on jenkins-debian1) <jenkins@jenkins-debian1.internal.softwareheritage.org>  Fri, 04 Sep 2020 14:18:01 +0000

swh-web (0.0.254-1~swh1) unstable-swh; urgency=medium

  * New upstream release 0.0.254     - (tagged by Antoine Lambert
    <antoine.lambert@inria.fr> on 2020-08-28 15:35:49 +0200)
  * Upstream changes:     - version 0.0.254

 -- Software Heritage autobuilder (on jenkins-debian1) <jenkins@jenkins-debian1.internal.softwareheritage.org>  Fri, 28 Aug 2020 14:01:09 +0000

swh-web (0.0.253-1~swh1) unstable-swh; urgency=medium

  * New upstream release 0.0.253     - (tagged by Antoine Lambert
    <antoine.lambert@inria.fr> on 2020-08-27 18:51:20 +0200)
  * Upstream changes:     - version 0.0.253

 -- Software Heritage autobuilder (on jenkins-debian1) <jenkins@jenkins-debian1.internal.softwareheritage.org>  Thu, 27 Aug 2020 17:16:29 +0000

swh-web (0.0.252-1~swh1) unstable-swh; urgency=medium

  * New upstream release 0.0.252     - (tagged by Antoine Lambert
    <antoine.lambert@inria.fr> on 2020-08-24 14:07:27 +0200)
  * Upstream changes:     - version 0.0.252

 -- Software Heritage autobuilder (on jenkins-debian1) <jenkins@jenkins-debian1.internal.softwareheritage.org>  Mon, 24 Aug 2020 12:24:41 +0000

swh-web (0.0.251-1~swh1) unstable-swh; urgency=medium

  * New upstream release 0.0.251     - (tagged by Antoine Lambert
    <antoine.lambert@inria.fr> on 2020-08-24 11:15:57 +0200)
  * Upstream changes:     - version 0.0.251

 -- Software Heritage autobuilder (on jenkins-debian1) <jenkins@jenkins-debian1.internal.softwareheritage.org>  Mon, 24 Aug 2020 09:32:42 +0000

swh-web (0.0.250-1~swh1) unstable-swh; urgency=medium

  * New upstream release 0.0.250     - (tagged by Antoine Lambert
    <antoine.lambert@inria.fr> on 2020-08-21 12:06:06 +0200)
  * Upstream changes:     - version 0.0.250

 -- Software Heritage autobuilder (on jenkins-debian1) <jenkins@jenkins-debian1.internal.softwareheritage.org>  Fri, 21 Aug 2020 10:24:25 +0000

swh-web (0.0.249-1~swh1) unstable-swh; urgency=medium

  * New upstream release 0.0.249     - (tagged by Antoine Lambert
    <antoine.lambert@inria.fr> on 2020-08-18 12:12:39 +0200)
  * Upstream changes:     - version 0.0.249

 -- Software Heritage autobuilder (on jenkins-debian1) <jenkins@jenkins-debian1.internal.softwareheritage.org>  Tue, 18 Aug 2020 10:30:08 +0000

swh-web (0.0.248-1~swh1) unstable-swh; urgency=medium

  * New upstream release 0.0.248     - (tagged by Antoine R. Dumont
    (@ardumont) <ardumont@softwareheritage.org> on 2020-08-05 10:01:23
    +0200)
  * Upstream changes:     - v0.0.248     - package.json: Upgrade
    dependencies     - templates: Fix browsed object metadata
    availability from javascript     - service: Adapt according to the
    latest storage.content_find changes     - Adapt swh-search
    configuration (runtime + tests)     - origin: Migrate use to
    storage.origin_list instead of origin_get_range

 -- Software Heritage autobuilder (on jenkins-debian1) <jenkins@jenkins-debian1.internal.softwareheritage.org>  Wed, 05 Aug 2020 08:49:00 +0000

swh-web (0.0.246-1~swh2) unstable-swh; urgency=medium

  * Update missing dependency + bump

 -- Antoine R. Dumont <ardumont@softwareheritage.org>  Tue, 28 Jul 2020 06:57:28 +0000

swh-web (0.0.246-1~swh1) unstable-swh; urgency=medium

  * New upstream release 0.0.246     - (tagged by Antoine R. Dumont
    (@ardumont) <ardumont@softwareheritage.org> on 2020-07-28 08:11:28
    +0200)
  * Upstream changes:     - v0.0.246     - Update
    swh.storage.origin_visit_get_by calls to latest api change     -
    Update swh.storage.origin_get calls to latest api change     -
    setup.py: Migrate from vcversioner to setuptools-scm     -
    package.json: Upgrade dependencies     - tests: Fix flaky test     -
    assets/save: Try to set origin type when clicking on "Save again"
    - api/identifiers: Adapt to swh-model >= 0.5.0     - pytest.ini:
    Prevent swh-storage pytest plugin loading     - Rename all
    references of swh PIDs to SWHIDs for consistency

 -- Software Heritage autobuilder (on jenkins-debian1) <jenkins@jenkins-debian1.internal.softwareheritage.org>  Tue, 28 Jul 2020 06:28:05 +0000

swh-web (0.0.245-1~swh1) unstable-swh; urgency=medium

  * New upstream release 0.0.245     - (tagged by Antoine Lambert
    <antoine.lambert@inria.fr> on 2020-07-02 15:51:46 +0200)
  * Upstream changes:     - version 0.0.245

 -- Software Heritage autobuilder (on jenkins-debian1) <jenkins@jenkins-debian1.internal.softwareheritage.org>  Thu, 02 Jul 2020 14:28:23 +0000

swh-web (0.0.244-1~swh1) unstable-swh; urgency=medium

  * New upstream release 0.0.244     - (tagged by Antoine Lambert
    <antoine.lambert@inria.fr> on 2020-06-29 15:00:40 +0200)
  * Upstream changes:     - version 0.0.244

 -- Software Heritage autobuilder (on jenkins-debian1) <jenkins@jenkins-debian1.internal.softwareheritage.org>  Mon, 29 Jun 2020 13:22:24 +0000

swh-web (0.0.242-1~swh1) unstable-swh; urgency=medium

  * New upstream release 0.0.242     - (tagged by Antoine Lambert
    <antoine.lambert@inria.fr> on 2020-06-23 14:24:01 +0200)
  * Upstream changes:     - version 0.0.242

 -- Software Heritage autobuilder (on jenkins-debian1) <jenkins@jenkins-debian1.internal.softwareheritage.org>  Tue, 23 Jun 2020 12:55:08 +0000

swh-web (0.0.241-1~swh1) unstable-swh; urgency=medium

  * New upstream release 0.0.241     - (tagged by Antoine R. Dumont
    (@ardumont) <ardumont@softwareheritage.org> on 2020-06-19 18:08:44
    +0200)
  * Upstream changes:     - v0.0.241     - misc/coverage: Add IPOL and
    NixOS logos     - service: Use latest origin visit status from an
    origin     - Migrate to swh.storage.algos.snapshot_get_latest     -
    templates/browse: Improve navigation for origin/snapshot related
    views

 -- Software Heritage autobuilder (on jenkins-debian1) <jenkins@jenkins-debian1.internal.softwareheritage.org>  Fri, 19 Jun 2020 16:22:34 +0000

swh-web (0.0.240-1~swh1) unstable-swh; urgency=medium

  * New upstream release 0.0.240     - (tagged by Antoine Lambert
    <antoine.lambert@inria.fr> on 2020-06-18 14:13:12 +0200)
  * Upstream changes:     - version 0.0.240

 -- Software Heritage autobuilder (on jenkins-debian1) <jenkins@jenkins-debian1.internal.softwareheritage.org>  Thu, 18 Jun 2020 13:13:08 +0000

swh-web (0.0.239-1~swh1) unstable-swh; urgency=medium

  * New upstream release 0.0.239     - (tagged by Antoine Lambert
    <antoine.lambert@inria.fr> on 2020-06-17 10:52:06 +0200)
  * Upstream changes:     - version 0.0.239

 -- Software Heritage autobuilder (on jenkins-debian1) <jenkins@jenkins-debian1.internal.softwareheritage.org>  Wed, 17 Jun 2020 09:16:33 +0000

swh-web (0.0.238-1~swh1) unstable-swh; urgency=medium

  * New upstream release 0.0.238     - (tagged by Antoine Lambert
    <antoine.lambert@inria.fr> on 2020-06-12 14:17:47 +0200)
  * Upstream changes:     - version 0.0.238

 -- Software Heritage autobuilder (on jenkins-debian1) <jenkins@jenkins-debian1.internal.softwareheritage.org>  Fri, 12 Jun 2020 13:14:45 +0000

swh-web (0.0.237-1~swh1) unstable-swh; urgency=medium

  * New upstream release 0.0.237     - (tagged by Antoine Lambert
    <antoine.lambert@inria.fr> on 2020-06-05 17:42:35 +0200)
  * Upstream changes:     - version 0.0.237

 -- Software Heritage autobuilder (on jenkins-debian1) <jenkins@jenkins-debian1.internal.softwareheritage.org>  Fri, 05 Jun 2020 16:24:05 +0000

swh-web (0.0.236-1~swh1) unstable-swh; urgency=medium

  * New upstream release 0.0.236     - (tagged by Antoine Lambert
    <antoine.lambert@inria.fr> on 2020-06-05 14:38:37 +0200)
  * Upstream changes:     - version 0.0.236

 -- Software Heritage autobuilder (on jenkins-debian1) <jenkins@jenkins-debian1.internal.softwareheritage.org>  Fri, 05 Jun 2020 13:05:41 +0000

swh-web (0.0.235-1~swh1) unstable-swh; urgency=medium

  * New upstream release 0.0.235     - (tagged by Antoine R. Dumont
    (@ardumont) <ardumont@softwareheritage.org> on 2020-05-27 14:58:13
    +0200)
  * Upstream changes:     - v0.0.235     - admin-deposit: Fix edge case
    on empty exclude pattern

 -- Software Heritage autobuilder (on jenkins-debian1) <jenkins@jenkins-debian1.internal.softwareheritage.org>  Wed, 27 May 2020 13:10:37 +0000

swh-web (0.0.234-1~swh1) unstable-swh; urgency=medium

  * New upstream release 0.0.234     - (tagged by Antoine R. Dumont
    (@ardumont) <ardumont@softwareheritage.org> on 2020-05-26 15:39:22
    +0200)
  * Upstream changes:     - v0.0.234     - deposit-admin: Filtering out
    deposits matching an excluding pattern     - deposit-admin-spec:
    Improve default tests on admin page     - deposit-admin.spec: Add
    coverage to the deposit admin page     - admin/deposit: Fix
    discrepancy     - admin/deposit: Fix column identifiers

 -- Software Heritage autobuilder (on jenkins-debian1) <jenkins@jenkins-debian1.internal.softwareheritage.org>  Tue, 26 May 2020 13:58:52 +0000

swh-web (0.0.233-1~swh1) unstable-swh; urgency=medium

  * New upstream release 0.0.233     - (tagged by Antoine R. Dumont
    (@ardumont) <ardumont@softwareheritage.org> on 2020-05-20 11:32:57
    +0200)
  * Upstream changes:     - v0.0.233     - admin/deposit: Drop unused
    columns and rename "directory with context"     - Drop
    swh_anchor_id* references from Deposit model

 -- Software Heritage autobuilder (on jenkins-debian1) <jenkins@jenkins-debian1.internal.softwareheritage.org>  Wed, 20 May 2020 09:51:40 +0000

swh-web (0.0.232-1~swh1) unstable-swh; urgency=medium

  * New upstream release 0.0.232     - (tagged by Antoine R. Dumont
    (@ardumont) <ardumont@softwareheritage.org> on 2020-05-19 09:57:29
    +0200)
  * Upstream changes:     - v0.0.232     - admin/deposit: Extract origin
    from swh_anchor_id according to latest change     - Fix pep8
    violations

 -- Software Heritage autobuilder (on jenkins-debian1) <jenkins@jenkins-debian1.internal.softwareheritage.org>  Tue, 19 May 2020 08:08:47 +0000

swh-web (0.0.231-1~swh1) unstable-swh; urgency=medium

  * New upstream release 0.0.231     - (tagged by Antoine Lambert
    <antoine.lambert@inria.fr> on 2020-05-07 18:07:33 +0200)
  * Upstream changes:     - version 0.0.231

 -- Software Heritage autobuilder (on jenkins-debian1) <jenkins@jenkins-debian1.internal.softwareheritage.org>  Thu, 07 May 2020 16:29:01 +0000

swh-web (0.0.230-1~swh1) unstable-swh; urgency=medium

  * New upstream release 0.0.230     - (tagged by Antoine Lambert
    <antoine.lambert@inria.fr> on 2020-05-05 19:19:24 +0200)
  * Upstream changes:     - version 0.0.230

 -- Software Heritage autobuilder (on jenkins-debian1) <jenkins@jenkins-debian1.internal.softwareheritage.org>  Tue, 05 May 2020 17:55:59 +0000

swh-web (0.0.229-1~swh1) unstable-swh; urgency=medium

  * New upstream release 0.0.229     - (tagged by Antoine Lambert
    <antoine.lambert@inria.fr> on 2020-04-22 12:54:34 +0200)
  * Upstream changes:     - version 0.0.229

 -- Software Heritage autobuilder (on jenkins-debian1) <jenkins@jenkins-debian1.internal.softwareheritage.org>  Wed, 22 Apr 2020 11:23:17 +0000

swh-web (0.0.228-1~swh1) unstable-swh; urgency=medium

  * New upstream release 0.0.228     - (tagged by Antoine Lambert
    <antoine.lambert@inria.fr> on 2020-04-21 13:59:34 +0200)
  * Upstream changes:     - version 0.0.228

 -- Software Heritage autobuilder (on jenkins-debian1) <jenkins@jenkins-debian1.internal.softwareheritage.org>  Tue, 21 Apr 2020 12:19:31 +0000

swh-web (0.0.227-1~swh1) unstable-swh; urgency=medium

  * New upstream release 0.0.227     - (tagged by Antoine Lambert
    <antoine.lambert@inria.fr> on 2020-04-07 12:34:35 +0200)
  * Upstream changes:     - version 0.0.227

 -- Software Heritage autobuilder (on jenkins-debian1) <jenkins@jenkins-debian1.internal.softwareheritage.org>  Tue, 07 Apr 2020 14:41:45 +0000

swh-web (0.0.226-1~swh1) unstable-swh; urgency=medium

  * New upstream release 0.0.226     - (tagged by Antoine Lambert
    <antoine.lambert@inria.fr> on 2020-02-18 16:46:42 +0100)
  * Upstream changes:     - version 0.0.226

 -- Software Heritage autobuilder (on jenkins-debian1) <jenkins@jenkins-debian1.internal.softwareheritage.org>  Tue, 18 Feb 2020 16:38:01 +0000

swh-web (0.0.225-1~swh1) unstable-swh; urgency=medium

  * New upstream release 0.0.225     - (tagged by Antoine Lambert
    <antoine.lambert@inria.fr> on 2020-02-10 11:39:19 +0100)
  * Upstream changes:     - version 0.0.225

 -- Software Heritage autobuilder (on jenkins-debian1) <jenkins@jenkins-debian1.internal.softwareheritage.org>  Mon, 10 Feb 2020 11:35:35 +0000

swh-web (0.0.224-1~swh1) unstable-swh; urgency=medium

  * New upstream release 0.0.224     - (tagged by Antoine Lambert
    <antoine.lambert@inria.fr> on 2020-01-16 13:42:20 +0100)
  * Upstream changes:     - version 0.0.224

 -- Software Heritage autobuilder (on jenkins-debian1) <jenkins@jenkins-debian1.internal.softwareheritage.org>  Thu, 16 Jan 2020 13:09:29 +0000

swh-web (0.0.223-1~swh1) unstable-swh; urgency=medium

  * New upstream release 0.0.223     - (tagged by Antoine Lambert
    <antoine.lambert@inria.fr> on 2019-12-13 15:01:06 +0100)
  * Upstream changes:     - version 0.0.223

 -- Software Heritage autobuilder (on jenkins-debian1) <jenkins@jenkins-debian1.internal.softwareheritage.org>  Fri, 13 Dec 2019 14:24:54 +0000

swh-web (0.0.221-1~swh1) unstable-swh; urgency=medium

  * New upstream release 0.0.221     - (tagged by Antoine Lambert
    <antoine.lambert@inria.fr> on 2019-12-04 13:30:38 +0100)
  * Upstream changes:     - version 0.0.221

 -- Software Heritage autobuilder (on jenkins-debian1) <jenkins@jenkins-debian1.internal.softwareheritage.org>  Wed, 04 Dec 2019 12:53:41 +0000

swh-web (0.0.220-1~swh1) unstable-swh; urgency=medium

  * New upstream release 0.0.220     - (tagged by Valentin Lorentz
    <vlorentz@softwareheritage.org> on 2019-11-08 18:00:47 +0100)
  * Upstream changes:     - v0.0.220     - * typing: minimal changes to
    make a no-op mypy run pass     - * Makefile.local: port to new swh-
    environment typecheck naming     - * sphinx: Fix doc generation and
    warnings     - * Add support for swh-indexer v0.0.157.

 -- Software Heritage autobuilder (on jenkins-debian1) <jenkins@jenkins-debian1.internal.softwareheritage.org>  Fri, 08 Nov 2019 17:21:30 +0000

swh-web (0.0.219-1~swh1) unstable-swh; urgency=medium

  * New upstream release 0.0.219     - (tagged by Antoine Lambert
    <antoine.lambert@inria.fr> on 2019-11-06 10:49:54 +0100)
  * Upstream changes:     - version 0.0.219

 -- Software Heritage autobuilder (on jenkins-debian1) <jenkins@jenkins-debian1.internal.softwareheritage.org>  Wed, 06 Nov 2019 10:10:30 +0000

swh-web (0.0.218-1~swh1) unstable-swh; urgency=medium

  * New upstream release 0.0.218     - (tagged by Antoine Lambert
    <antoine.lambert@inria.fr> on 2019-11-04 13:43:02 +0100)
  * Upstream changes:     - version 0.0.218

 -- Software Heritage autobuilder (on jenkins-debian1) <jenkins@jenkins-debian1.internal.softwareheritage.org>  Mon, 04 Nov 2019 13:11:48 +0000

swh-web (0.0.216-1~swh1) unstable-swh; urgency=medium

  * New upstream release 0.0.216     - (tagged by Nicolas Dandrimont
    <nicolas@dandrimont.eu> on 2019-10-14 19:56:40 +0200)
  * Upstream changes:     - Release swh.web v0.0.216

 -- Software Heritage autobuilder (on jenkins-debian1) <jenkins@jenkins-debian1.internal.softwareheritage.org>  Mon, 14 Oct 2019 18:14:01 +0000

swh-web (0.0.215-1~swh1) unstable-swh; urgency=medium

  * New upstream release 0.0.215     - (tagged by Antoine Lambert
    <antoine.lambert@inria.fr> on 2019-10-09 14:38:48 +0200)
  * Upstream changes:     - version 0.0.215

 -- Software Heritage autobuilder (on jenkins-debian1) <jenkins@jenkins-debian1.internal.softwareheritage.org>  Wed, 09 Oct 2019 13:20:53 +0000

swh-web (0.0.214-1~swh1) unstable-swh; urgency=medium

  * New upstream release 0.0.214     - (tagged by Antoine Lambert
    <antoine.lambert@inria.fr> on 2019-09-27 16:31:59 +0200)
  * Upstream changes:     - version 0.0.214

 -- Software Heritage autobuilder (on jenkins-debian1) <jenkins@jenkins-debian1.internal.softwareheritage.org>  Fri, 27 Sep 2019 16:17:33 +0000

swh-web (0.0.213-1~swh1) unstable-swh; urgency=medium

  * New upstream release 0.0.213     - (tagged by Antoine Lambert
    <antoine.lambert@inria.fr> on 2019-09-25 16:17:06 +0200)
  * Upstream changes:     - version 0.0.213

 -- Software Heritage autobuilder (on jenkins-debian1) <jenkins@jenkins-debian1.internal.softwareheritage.org>  Wed, 25 Sep 2019 15:13:06 +0000

swh-web (0.0.212-1~swh1) unstable-swh; urgency=medium

  * New upstream release 0.0.212     - (tagged by Antoine Lambert
    <antoine.lambert@inria.fr> on 2019-09-17 17:41:43 +0200)
  * Upstream changes:     - version 0.0.212

 -- Software Heritage autobuilder (on jenkins-debian1) <jenkins@jenkins-debian1.internal.softwareheritage.org>  Tue, 17 Sep 2019 16:07:58 +0000

swh-web (0.0.211-1~swh1) unstable-swh; urgency=medium

  * New upstream release 0.0.211     - (tagged by Antoine Lambert
    <antoine.lambert@inria.fr> on 2019-09-17 17:04:19 +0200)
  * Upstream changes:     - version 0.0.211

 -- Software Heritage autobuilder (on jenkins-debian1) <jenkins@jenkins-debian1.internal.softwareheritage.org>  Tue, 17 Sep 2019 15:34:22 +0000

swh-web (0.0.210-1~swh1) unstable-swh; urgency=medium

  * New upstream release 0.0.210     - (tagged by Antoine Lambert
    <antoine.lambert@inria.fr> on 2019-09-06 14:26:33 +0200)
  * Upstream changes:     - version 0.0.210

 -- Software Heritage autobuilder (on jenkins-debian1) <jenkins@jenkins-debian1.internal.softwareheritage.org>  Fri, 06 Sep 2019 13:14:46 +0000

swh-web (0.0.209-1~swh1) unstable-swh; urgency=medium

  * New upstream release 0.0.209     - (tagged by Valentin Lorentz
    <vlorentz@softwareheritage.org> on 2019-08-26 18:14:16 +0200)
  * Upstream changes:     - v0.0.209     - * fix in generated
    documentation     - * test fixes / new tests     - * remove
    references to `person['id']` and person_get API/browse     - * fix
    crash on metadata search results whose `origin_url` is missing

 -- Software Heritage autobuilder (on jenkins-debian1) <jenkins@jenkins-debian1.internal.softwareheritage.org>  Mon, 26 Aug 2019 16:39:53 +0000

swh-web (0.0.208-1~swh1) unstable-swh; urgency=medium

  * New upstream release 0.0.208     - (tagged by Valentin Lorentz
    <vlorentz@softwareheritage.org> on 2019-08-20 13:52:25 +0200)
  * Upstream changes:     - v0.0.208     - * Remove "person_get"
    endpoints     - * Add cypress tests

 -- Software Heritage autobuilder (on jenkins-debian1) <jenkins@jenkins-debian1.internal.softwareheritage.org>  Tue, 20 Aug 2019 12:30:54 +0000

swh-web (0.0.207-1~swh1) unstable-swh; urgency=medium

  * New upstream release 0.0.207     - (tagged by Antoine Lambert
    <antoine.lambert@inria.fr> on 2019-08-09 14:43:05 +0200)
  * Upstream changes:     - version 0.0.207

 -- Software Heritage autobuilder (on jenkins-debian1) <jenkins@jenkins-debian1.internal.softwareheritage.org>  Fri, 09 Aug 2019 13:08:31 +0000

swh-web (0.0.206-1~swh1) unstable-swh; urgency=medium

  * New upstream release 0.0.206     - (tagged by Antoine Lambert
    <antoine.lambert@inria.fr> on 2019-07-31 17:37:41 +0200)
  * Upstream changes:     - version 0.0.206

 -- Software Heritage autobuilder (on jenkins-debian1) <jenkins@jenkins-debian1.internal.softwareheritage.org>  Wed, 31 Jul 2019 15:54:55 +0000

swh-web (0.0.205-1~swh1) unstable-swh; urgency=medium

  * New upstream release 0.0.205     - (tagged by Antoine Lambert
    <antoine.lambert@inria.fr> on 2019-07-31 16:13:39 +0200)
  * Upstream changes:     - version 0.0.205

 -- Software Heritage autobuilder (on jenkins-debian1) <jenkins@jenkins-debian1.internal.softwareheritage.org>  Wed, 31 Jul 2019 14:47:24 +0000

swh-web (0.0.204-1~swh1) unstable-swh; urgency=medium

  * New upstream release 0.0.204     - (tagged by Antoine Lambert
    <antoine.lambert@inria.fr> on 2019-07-30 15:54:26 +0200)
  * Upstream changes:     - version 0.0.204

 -- Software Heritage autobuilder (on jenkins-debian1) <jenkins@jenkins-debian1.internal.softwareheritage.org>  Tue, 30 Jul 2019 14:21:24 +0000

swh-web (0.0.203-1~swh1) unstable-swh; urgency=medium

  * New upstream release 0.0.203     - (tagged by Antoine Lambert
    <antoine.lambert@inria.fr> on 2019-06-24 17:11:04 +0200)
  * Upstream changes:     - version 0.0.203

 -- Software Heritage autobuilder (on jenkins-debian1) <jenkins@jenkins-debian1.internal.softwareheritage.org>  Mon, 24 Jun 2019 15:57:25 +0000

swh-web (0.0.202-1~swh1) unstable-swh; urgency=medium

  * New upstream release 0.0.202     - (tagged by Antoine Lambert
    <antoine.lambert@inria.fr> on 2019-06-18 16:22:03 +0200)
  * Upstream changes:     - version 0.0.202

 -- Software Heritage autobuilder (on jenkins-debian1) <jenkins@jenkins-debian1.internal.softwareheritage.org>  Tue, 18 Jun 2019 15:02:25 +0000

swh-web (0.0.201-1~swh1) unstable-swh; urgency=medium

  * New upstream release 0.0.201     - (tagged by Antoine Lambert
    <antoine.lambert@inria.fr> on 2019-06-06 16:01:50 +0200)
  * Upstream changes:     - version 0.0.201

 -- Software Heritage autobuilder (on jenkins-debian1) <jenkins@jenkins-debian1.internal.softwareheritage.org>  Thu, 06 Jun 2019 14:39:51 +0000

swh-web (0.0.200-1~swh1) unstable-swh; urgency=medium

  * New upstream release 0.0.200     - (tagged by Antoine Lambert
    <antoine.lambert@inria.fr> on 2019-05-29 15:22:18 +0200)
  * Upstream changes:     - version 0.0.200

 -- Software Heritage autobuilder (on jenkins-debian1) <jenkins@jenkins-debian1.internal.softwareheritage.org>  Wed, 29 May 2019 13:52:48 +0000

swh-web (0.0.199-1~swh1) unstable-swh; urgency=medium

  * New upstream release 0.0.199     - (tagged by Antoine Lambert
    <antoine.lambert@inria.fr> on 2019-05-21 15:57:10 +0200)
  * Upstream changes:     - version 0.0.199

 -- Software Heritage autobuilder (on jenkins-debian1) <jenkins@jenkins-debian1.internal.softwareheritage.org>  Tue, 21 May 2019 14:17:57 +0000

swh-web (0.0.198-1~swh1) unstable-swh; urgency=medium

  * New upstream release 0.0.198     - (tagged by Antoine Lambert
    <antoine.lambert@inria.fr> on 2019-05-20 10:55:57 +0200)
  * Upstream changes:     - version 0.0.198

 -- Software Heritage autobuilder (on jenkins-debian1) <jenkins@jenkins-debian1.internal.softwareheritage.org>  Mon, 20 May 2019 09:17:32 +0000

swh-web (0.0.196-1~swh1) unstable-swh; urgency=medium

  * New upstream release 0.0.196     - (tagged by Antoine Lambert
    <antoine.lambert@inria.fr> on 2019-05-16 14:58:49 +0200)
  * Upstream changes:     - version 0.0.196

 -- Software Heritage autobuilder (on jenkins-debian1) <jenkins@jenkins-debian1.internal.softwareheritage.org>  Thu, 16 May 2019 13:16:14 +0000

swh-web (0.0.195-1~swh1) unstable-swh; urgency=medium

  * New upstream release 0.0.195     - (tagged by Antoine Lambert
    <antoine.lambert@inria.fr> on 2019-05-15 17:42:02 +0200)
  * Upstream changes:     - version 0.0.195

 -- Software Heritage autobuilder (on jenkins-debian1) <jenkins@jenkins-debian1.internal.softwareheritage.org>  Wed, 15 May 2019 16:19:28 +0000

swh-web (0.0.194-1~swh1) unstable-swh; urgency=medium

  * New upstream release 0.0.194     - (tagged by Antoine Lambert
    <antoine.lambert@inria.fr> on 2019-05-07 10:51:28 +0200)
  * Upstream changes:     - version 0.0.194

 -- Software Heritage autobuilder (on jenkins-debian1) <jenkins@jenkins-debian1.internal.softwareheritage.org>  Tue, 07 May 2019 09:01:19 +0000

swh-web (0.0.193-1~swh1) unstable-swh; urgency=medium

  * New upstream release 0.0.193     - (tagged by Antoine Lambert
    <antoine.lambert@inria.fr> on 2019-05-02 16:59:26 +0200)
  * Upstream changes:     - version 0.0.193

 -- Software Heritage autobuilder (on jenkins-debian1) <jenkins@jenkins-debian1.internal.softwareheritage.org>  Thu, 02 May 2019 15:12:33 +0000

swh-web (0.0.192-1~swh1) unstable-swh; urgency=medium

  * New upstream release 0.0.192     - (tagged by Antoine Lambert
    <antoine.lambert@inria.fr> on 2019-05-02 14:14:32 +0200)
  * Upstream changes:     - version 0.0.192

 -- Software Heritage autobuilder (on jenkins-debian1) <jenkins@jenkins-debian1.internal.softwareheritage.org>  Thu, 02 May 2019 12:33:10 +0000

swh-web (0.0.191-1~swh1) unstable-swh; urgency=medium

  * New upstream release 0.0.191     - (tagged by Antoine Lambert
    <antoine.lambert@inria.fr> on 2019-05-02 11:35:19 +0200)
  * Upstream changes:     - version 0.0.191

 -- Software Heritage autobuilder (on jenkins-debian1) <jenkins@jenkins-debian1.internal.softwareheritage.org>  Thu, 02 May 2019 09:57:15 +0000

swh-web (0.0.190-1~swh1) unstable-swh; urgency=medium

  * New upstream release 0.0.190     - (tagged by Antoine Lambert
    <antoine.lambert@inria.fr> on 2019-04-10 16:59:12 +0200)
  * Upstream changes:     - version 0.0.190

 -- Software Heritage autobuilder (on jenkins-debian1) <jenkins@jenkins-debian1.internal.softwareheritage.org>  Wed, 10 Apr 2019 15:14:12 +0000

swh-web (0.0.189-1~swh1) unstable-swh; urgency=medium

  * New upstream release 0.0.189     - (tagged by Antoine Lambert
    <antoine.lambert@inria.fr> on 2019-04-01 14:32:45 +0200)
  * Upstream changes:     - version 0.0.189

 -- Software Heritage autobuilder (on jenkins-debian1) <jenkins@jenkins-debian1.internal.softwareheritage.org>  Mon, 01 Apr 2019 12:51:57 +0000

swh-web (0.0.188-1~swh1) unstable-swh; urgency=medium

  * New upstream release 0.0.188     - (tagged by Antoine Lambert
    <antoine.lambert@inria.fr> on 2019-03-29 11:39:52 +0100)
  * Upstream changes:     - version 0.0.188

 -- Software Heritage autobuilder (on jenkins-debian1) <jenkins@jenkins-debian1.internal.softwareheritage.org>  Fri, 29 Mar 2019 11:00:27 +0000

swh-web (0.0.187-1~swh1) unstable-swh; urgency=medium

  * New upstream release 0.0.187     - (tagged by Valentin Lorentz
    <vlorentz@softwareheritage.org> on 2019-03-14 15:22:01 +0100)
  * Upstream changes:     - Apply rename of 'origin_id' in the indexer
    API.

 -- Software Heritage autobuilder (on jenkins-debian1) <jenkins@jenkins-debian1.internal.softwareheritage.org>  Thu, 14 Mar 2019 14:41:39 +0000

swh-web (0.0.186-1~swh1) unstable-swh; urgency=medium

  * New upstream release 0.0.186     - (tagged by Antoine Lambert
    <antoine.lambert@inria.fr> on 2019-03-05 16:36:03 +0100)
  * Upstream changes:     - version 0.0.186

 -- Software Heritage autobuilder (on jenkins-debian1) <jenkins@jenkins-debian1.internal.softwareheritage.org>  Tue, 05 Mar 2019 15:57:31 +0000

swh-web (0.0.185-1~swh1) unstable-swh; urgency=medium

  * New upstream release 0.0.185     - (tagged by Antoine Lambert
    <antoine.lambert@inria.fr> on 2019-03-05 14:30:09 +0100)
  * Upstream changes:     - version 0.0.185

 -- Software Heritage autobuilder (on jenkins-debian1) <jenkins@jenkins-debian1.internal.softwareheritage.org>  Tue, 05 Mar 2019 13:52:13 +0000

swh-web (0.0.184-1~swh1) unstable-swh; urgency=medium

  * New upstream release 0.0.184     - (tagged by Antoine Lambert
    <antoine.lambert@inria.fr> on 2019-03-04 14:49:46 +0100)
  * Upstream changes:     - version 0.0.184

 -- Software Heritage autobuilder (on jenkins-debian1) <jenkins@jenkins-debian1.internal.softwareheritage.org>  Mon, 04 Mar 2019 14:09:10 +0000

swh-web (0.0.182-1~swh1) unstable-swh; urgency=medium

  * New upstream release 0.0.182     - (tagged by Antoine Lambert
    <antoine.lambert@inria.fr> on 2019-02-28 18:08:47 +0100)
  * Upstream changes:     - version 0.0.182

 -- Software Heritage autobuilder (on jenkins-debian1) <jenkins@jenkins-debian1.internal.softwareheritage.org>  Thu, 28 Feb 2019 17:33:27 +0000

swh-web (0.0.181-1~swh1) unstable-swh; urgency=medium

  * New upstream release 0.0.181     - (tagged by Antoine Lambert
    <antoine.lambert@inria.fr> on 2019-02-13 14:58:04 +0100)
  * Upstream changes:     - version 0.0.181

 -- Software Heritage autobuilder (on jenkins-debian1) <jenkins@jenkins-debian1.internal.softwareheritage.org>  Wed, 13 Feb 2019 14:18:36 +0000

swh-web (0.0.180-1~swh1) unstable-swh; urgency=medium

  * New upstream release 0.0.180     - (tagged by Antoine Lambert
    <antoine.lambert@inria.fr> on 2019-02-13 13:52:14 +0100)
  * Upstream changes:     - version 0.0.180

 -- Software Heritage autobuilder (on jenkins-debian1) <jenkins@jenkins-debian1.internal.softwareheritage.org>  Wed, 13 Feb 2019 13:13:16 +0000

swh-web (0.0.179-1~swh1) unstable-swh; urgency=medium

  * New upstream release 0.0.179     - (tagged by Antoine Lambert
    <antoine.lambert@inria.fr> on 2019-02-08 14:20:28 +0100)
  * Upstream changes:     - version 0.0.179

 -- Software Heritage autobuilder (on jenkins-debian1) <jenkins@jenkins-debian1.internal.softwareheritage.org>  Fri, 08 Feb 2019 13:42:04 +0000

swh-web (0.0.178-1~swh1) unstable-swh; urgency=medium

  * New upstream release 0.0.178     - (tagged by Antoine Lambert
    <antoine.lambert@inria.fr> on 2019-02-04 15:21:40 +0100)
  * Upstream changes:     - version 0.0.178

 -- Software Heritage autobuilder (on jenkins-debian1) <jenkins@jenkins-debian1.internal.softwareheritage.org>  Mon, 04 Feb 2019 14:59:44 +0000

swh-web (0.0.177-1~swh1) unstable-swh; urgency=medium

  * New upstream release 0.0.177     - (tagged by Antoine Lambert
    <antoine.lambert@inria.fr> on 2019-01-30 13:46:15 +0100)
  * Upstream changes:     - version 0.0.177

 -- Software Heritage autobuilder (on jenkins-debian1) <jenkins@jenkins-debian1.internal.softwareheritage.org>  Wed, 30 Jan 2019 12:59:31 +0000

swh-web (0.0.175-1~swh1) unstable-swh; urgency=medium

  * New upstream release 0.0.175     - (tagged by Antoine Lambert
    <antoine.lambert@inria.fr> on 2019-01-25 14:31:33 +0100)
  * Upstream changes:     - version 0.0.175

 -- Software Heritage autobuilder (on jenkins-debian1) <jenkins@jenkins-debian1.internal.softwareheritage.org>  Fri, 25 Jan 2019 13:50:54 +0000

swh-web (0.0.174-1~swh1) unstable-swh; urgency=medium

  * New upstream release 0.0.174     - (tagged by Antoine Lambert
    <antoine.lambert@inria.fr> on 2019-01-24 17:43:52 +0100)
  * Upstream changes:     - version 0.0.174

 -- Software Heritage autobuilder (on jenkins-debian1) <jenkins@jenkins-debian1.internal.softwareheritage.org>  Thu, 24 Jan 2019 17:43:48 +0000

swh-web (0.0.173-1~swh1) unstable-swh; urgency=medium

  * New upstream release 0.0.173     - (tagged by Antoine Lambert
    <antoine.lambert@inria.fr> on 2019-01-10 17:18:58 +0100)
  * Upstream changes:     - version 0.0.173

 -- Software Heritage autobuilder (on jenkins-debian1) <jenkins@jenkins-debian1.internal.softwareheritage.org>  Thu, 10 Jan 2019 17:02:08 +0000

swh-web (0.0.170-1~swh1) unstable-swh; urgency=medium

  * version 0.0.170

 -- Antoine Lambert <antoine.lambert@inria.fr>  Wed, 28 Nov 2018 16:26:02 +0100

swh-web (0.0.169-1~swh1) unstable-swh; urgency=medium

  * version 0.0.169

 -- Antoine Lambert <antoine.lambert@inria.fr>  Thu, 15 Nov 2018 17:52:14 +0100

swh-web (0.0.168-1~swh1) unstable-swh; urgency=medium

  * version 0.0.168

 -- Antoine Lambert <antoine.lambert@inria.fr>  Thu, 15 Nov 2018 15:24:28 +0100

swh-web (0.0.167-1~swh1) unstable-swh; urgency=medium

  * version 0.0.167

 -- Antoine Lambert <antoine.lambert@inria.fr>  Mon, 12 Nov 2018 17:47:52 +0100

swh-web (0.0.166-1~swh1) unstable-swh; urgency=medium

  * version 0.0.166

 -- Antoine Lambert <antoine.lambert@inria.fr>  Tue, 06 Nov 2018 13:31:08 +0100

swh-web (0.0.165-1~swh1) unstable-swh; urgency=medium

  * version 0.0.165

 -- Antoine Lambert <antoine.lambert@inria.fr>  Wed, 31 Oct 2018 17:46:32 +0100

swh-web (0.0.164-1~swh1) unstable-swh; urgency=medium

  * version 0.0.164

 -- Antoine Lambert <antoine.lambert@inria.fr>  Wed, 31 Oct 2018 17:38:39 +0100

swh-web (0.0.163-1~swh1) unstable-swh; urgency=medium

  * version 0.0.163

 -- Antoine Lambert <antoine.lambert@inria.fr>  Wed, 31 Oct 2018 17:17:05 +0100

swh-web (0.0.162-1~swh1) unstable-swh; urgency=medium

  * version 0.0.162

 -- Antoine Lambert <antoine.lambert@inria.fr>  Thu, 18 Oct 2018 17:57:52 +0200

swh-web (0.0.161-1~swh1) unstable-swh; urgency=medium

  * version 0.0.161

 -- Antoine Lambert <antoine.lambert@inria.fr>  Wed, 17 Oct 2018 15:30:50 +0200

swh-web (0.0.160-1~swh1) unstable-swh; urgency=medium

  * version 0.0.160

 -- Antoine Lambert <antoine.lambert@inria.fr>  Fri, 12 Oct 2018 15:28:05 +0200

swh-web (0.0.159-1~swh1) unstable-swh; urgency=medium

  * version 0.0.159

 -- Antoine Lambert <antoine.lambert@inria.fr>  Fri, 12 Oct 2018 10:18:46 +0200

swh-web (0.0.158-1~swh1) unstable-swh; urgency=medium

  * version 0.0.158

 -- Antoine Lambert <antoine.lambert@inria.fr>  Thu, 11 Oct 2018 17:49:17 +0200

swh-web (0.0.157-1~swh1) unstable-swh; urgency=medium

  * version 0.0.157

 -- Antoine Lambert <antoine.lambert@inria.fr>  Thu, 27 Sep 2018 17:21:28 +0200

swh-web (0.0.156-1~swh1) unstable-swh; urgency=medium

  * version 0.0.156

 -- Antoine Lambert <antoine.lambert@inria.fr>  Thu, 20 Sep 2018 14:40:37 +0200

swh-web (0.0.155-1~swh1) unstable-swh; urgency=medium

  * version 0.0.155

 -- Antoine Lambert <antoine.lambert@inria.fr>  Tue, 18 Sep 2018 10:44:38 +0200

swh-web (0.0.154-1~swh1) unstable-swh; urgency=medium

  * version 0.0.154

 -- Antoine Lambert <antoine.lambert@inria.fr>  Fri, 14 Sep 2018 16:37:48 +0200

swh-web (0.0.153-1~swh1) unstable-swh; urgency=medium

  * version 0.0.153

 -- Antoine Lambert <antoine.lambert@inria.fr>  Wed, 12 Sep 2018 16:44:06 +0200

swh-web (0.0.152-1~swh1) unstable-swh; urgency=medium

  * version 0.0.152

 -- Antoine Lambert <antoine.lambert@inria.fr>  Wed, 12 Sep 2018 16:04:47 +0200

swh-web (0.0.151-1~swh1) unstable-swh; urgency=medium

  * version 0.0.151

 -- Antoine Lambert <antoine.lambert@inria.fr>  Tue, 04 Sep 2018 17:28:46 +0200

swh-web (0.0.150-1~swh1) unstable-swh; urgency=medium

  * version 0.0.150

 -- Antoine Lambert <antoine.lambert@inria.fr>  Tue, 04 Sep 2018 15:15:05 +0200

swh-web (0.0.149-1~swh1) unstable-swh; urgency=medium

  * version 0.0.149

 -- Antoine Lambert <antoine.lambert@inria.fr>  Thu, 30 Aug 2018 16:23:05 +0200

swh-web (0.0.148-1~swh1) unstable-swh; urgency=medium

  * version 0.0.148

 -- Antoine Lambert <antoine.lambert@inria.fr>  Thu, 30 Aug 2018 11:27:42 +0200

swh-web (0.0.147-1~swh1) unstable-swh; urgency=medium

  * version 0.0.147

 -- Antoine Lambert <antoine.lambert@inria.fr>  Fri, 03 Aug 2018 14:41:04 +0200

swh-web (0.0.146-1~swh1) unstable-swh; urgency=medium

  * version 0.0.146

 -- Antoine Lambert <antoine.lambert@inria.fr>  Fri, 27 Jul 2018 16:37:33 +0200

swh-web (0.0.145-1~swh1) unstable-swh; urgency=medium

  * version 0.0.145

 -- Antoine Lambert <antoine.lambert@inria.fr>  Fri, 27 Jul 2018 16:10:36 +0200

swh-web (0.0.144-1~swh1) unstable-swh; urgency=medium

  * version 0.0.144

 -- Antoine Lambert <antoine.lambert@inria.fr>  Fri, 20 Jul 2018 16:26:52 +0200

swh-web (0.0.143-1~swh1) unstable-swh; urgency=medium

  * version 0.0.143

 -- Antoine Lambert <antoine.lambert@inria.fr>  Fri, 20 Jul 2018 16:19:56 +0200

swh-web (0.0.142-1~swh1) unstable-swh; urgency=medium

  * version 0.0.142

 -- Antoine Lambert <antoine.lambert@inria.fr>  Fri, 20 Jul 2018 15:51:20 +0200

swh-web (0.0.141-1~swh1) unstable-swh; urgency=medium

  * version 0.0.141

 -- Antoine Lambert <antoine.lambert@inria.fr>  Fri, 06 Jul 2018 14:11:39 +0200

swh-web (0.0.140-1~swh1) unstable-swh; urgency=medium

  * version 0.0.140

 -- Antoine Lambert <antoine.lambert@inria.fr>  Fri, 29 Jun 2018 16:42:06 +0200

swh-web (0.0.139-1~swh1) unstable-swh; urgency=medium

  * version 0.0.139

 -- Antoine Lambert <antoine.lambert@inria.fr>  Wed, 27 Jun 2018 16:47:17 +0200

swh-web (0.0.138-1~swh1) unstable-swh; urgency=medium

  * version 0.0.138

 -- Antoine Lambert <antoine.lambert@inria.fr>  Wed, 13 Jun 2018 12:18:23 +0200

swh-web (0.0.137-1~swh1) unstable-swh; urgency=medium

  * version 0.0.137

 -- Antoine Lambert <antoine.lambert@inria.fr>  Wed, 13 Jun 2018 11:52:05 +0200

swh-web (0.0.136-1~swh1) unstable-swh; urgency=medium

  * version 0.0.136

 -- Antoine Lambert <antoine.lambert@inria.fr>  Tue, 05 Jun 2018 18:59:20 +0200

swh-web (0.0.135-1~swh1) unstable-swh; urgency=medium

  * version 0.0.135

 -- Antoine Lambert <antoine.lambert@inria.fr>  Fri, 01 Jun 2018 17:47:58 +0200

swh-web (0.0.134-1~swh1) unstable-swh; urgency=medium

  * version 0.0.134

 -- Antoine Lambert <antoine.lambert@inria.fr>  Thu, 31 May 2018 17:56:04 +0200

swh-web (0.0.133-1~swh1) unstable-swh; urgency=medium

  * version 0.0.133

 -- Antoine Lambert <antoine.lambert@inria.fr>  Tue, 29 May 2018 18:13:59 +0200

swh-web (0.0.132-1~swh1) unstable-swh; urgency=medium

  * version 0.0.132

 -- Antoine Lambert <antoine.lambert@inria.fr>  Tue, 29 May 2018 14:25:16 +0200

swh-web (0.0.131-1~swh1) unstable-swh; urgency=medium

  * version 0.0.131

 -- Antoine Lambert <antoine.lambert@inria.fr>  Fri, 25 May 2018 17:31:58 +0200

swh-web (0.0.130-1~swh1) unstable-swh; urgency=medium

  * version 0.0.130

 -- Antoine Lambert <antoine.lambert@inria.fr>  Fri, 25 May 2018 11:59:17 +0200

swh-web (0.0.129-1~swh1) unstable-swh; urgency=medium

  * version 0.0.129

 -- Antoine Lambert <antoine.lambert@inria.fr>  Thu, 24 May 2018 18:28:48 +0200

swh-web (0.0.128-1~swh1) unstable-swh; urgency=medium

  * version 0.0.128

 -- Antoine Lambert <antoine.lambert@inria.fr>  Wed, 16 May 2018 13:52:33 +0200

swh-web (0.0.127-1~swh1) unstable-swh; urgency=medium

  * version 0.0.127

 -- Antoine Lambert <antoine.lambert@inria.fr>  Fri, 04 May 2018 19:14:58 +0200

swh-web (0.0.126-1~swh1) unstable-swh; urgency=medium

  * version 0.0.126

 -- Antoine Lambert <antoine.lambert@inria.fr>  Fri, 04 May 2018 15:29:49 +0200

swh-web (0.0.125-1~swh1) unstable-swh; urgency=medium

  * version 0.0.125

 -- Antoine Lambert <antoine.lambert@inria.fr>  Fri, 20 Apr 2018 15:45:05 +0200

swh-web (0.0.124-1~swh1) unstable-swh; urgency=medium

  * version 0.0.124

 -- Antoine Lambert <antoine.lambert@inria.fr>  Fri, 20 Apr 2018 14:46:00 +0200

swh-web (0.0.123-1~swh1) unstable-swh; urgency=medium

  * version 0.0.123

 -- Antoine Lambert <antoine.lambert@inria.fr>  Mon, 26 Mar 2018 11:34:32 +0200

swh-web (0.0.122-1~swh1) unstable-swh; urgency=medium

  * version 0.0.122

 -- Antoine Lambert <antoine.lambert@inria.fr>  Wed, 14 Mar 2018 17:23:15 +0100

swh-web (0.0.121-1~swh1) unstable-swh; urgency=medium

  * version 0.0.121

 -- Antoine Lambert <antoine.lambert@inria.fr>  Wed, 07 Mar 2018 18:02:29 +0100

swh-web (0.0.120-1~swh1) unstable-swh; urgency=medium

  * version 0.0.120

 -- Antoine Lambert <antoine.lambert@inria.fr>  Wed, 07 Mar 2018 17:31:08 +0100

swh-web (0.0.119-1~swh1) unstable-swh; urgency=medium

  * version 0.0.119

 -- Antoine Lambert <antoine.lambert@inria.fr>  Thu, 01 Mar 2018 18:11:40 +0100

swh-web (0.0.118-1~swh1) unstable-swh; urgency=medium

  * version 0.0.118

 -- Antoine Lambert <antoine.lambert@inria.fr>  Thu, 22 Feb 2018 17:26:28 +0100

swh-web (0.0.117-1~swh1) unstable-swh; urgency=medium

  * version 0.0.117

 -- Antoine Lambert <antoine.lambert@inria.fr>  Wed, 21 Feb 2018 14:56:27 +0100

swh-web (0.0.116-1~swh1) unstable-swh; urgency=medium

  * version 0.0.116

 -- Antoine Lambert <antoine.lambert@inria.fr>  Mon, 19 Feb 2018 17:47:57 +0100

swh-web (0.0.115-1~swh1) unstable-swh; urgency=medium

  * version 0.0.115

 -- Antoine Lambert <antoine.lambert@inria.fr>  Mon, 19 Feb 2018 12:00:47 +0100

swh-web (0.0.114-1~swh1) unstable-swh; urgency=medium

  * version 0.0.114

 -- Antoine Lambert <antoine.lambert@inria.fr>  Fri, 16 Feb 2018 16:13:58 +0100

swh-web (0.0.113-1~swh1) unstable-swh; urgency=medium

  * version 0.0.113

 -- Antoine Lambert <antoine.lambert@inria.fr>  Thu, 15 Feb 2018 15:52:57 +0100

swh-web (0.0.112-1~swh1) unstable-swh; urgency=medium

  * version 0.0.112

 -- Antoine Lambert <antoine.lambert@inria.fr>  Thu, 08 Feb 2018 12:10:44 +0100

swh-web (0.0.111-1~swh1) unstable-swh; urgency=medium

  * Release swh.web v0.0.111
  * Support snapshot information in origin_visit

 -- Nicolas Dandrimont <nicolas@dandrimont.eu>  Tue, 06 Feb 2018 14:54:29 +0100

swh-web (0.0.110-1~swh1) unstable-swh; urgency=medium

  * version 0.0.110

 -- Antoine Lambert <antoine.lambert@inria.fr>  Fri, 02 Feb 2018 15:52:10 +0100

swh-web (0.0.109-1~swh1) unstable-swh; urgency=medium

  * version 0.0.109

 -- Antoine Lambert <antoine.lambert@inria.fr>  Thu, 01 Feb 2018 18:04:10 +0100

swh-web (0.0.108-1~swh1) unstable-swh; urgency=medium

  * version 0.0.108

 -- Antoine Lambert <antoine.lambert@inria.fr>  Tue, 23 Jan 2018 17:31:13 +0100

swh-web (0.0.107-1~swh1) unstable-swh; urgency=medium

  * version 0.0.107

 -- Antoine Lambert <antoine.lambert@inria.fr>  Tue, 23 Jan 2018 12:13:58 +0100

swh-web (0.0.106-1~swh1) unstable-swh; urgency=medium

  * version 0.0.106

 -- Antoine Lambert <antoine.lambert@inria.fr>  Thu, 18 Jan 2018 15:28:44 +0100

swh-web (0.0.105-1~swh1) unstable-swh; urgency=medium

  * version 0.0.105

 -- Antoine Lambert <antoine.lambert@inria.fr>  Tue, 09 Jan 2018 17:32:29 +0100

swh-web (0.0.104-1~swh1) unstable-swh; urgency=medium

  * version 0.0.104

 -- Antoine Lambert <antoine.lambert@inria.fr>  Tue, 09 Jan 2018 14:29:32 +0100

swh-web (0.0.103-1~swh1) unstable-swh; urgency=medium

  * version 0.0.103

 -- Antoine Lambert <antoine.lambert@inria.fr>  Thu, 04 Jan 2018 16:48:56 +0100

swh-web (0.0.102-1~swh1) unstable-swh; urgency=medium

  * version 0.0.102

 -- Antoine Lambert <antoine.lambert@inria.fr>  Thu, 14 Dec 2017 15:13:22 +0100

swh-web (0.0.101-1~swh1) unstable-swh; urgency=medium

  * version 0.0.101

 -- Antoine Pietri <antoine.pietri1@gmail.com>  Fri, 08 Dec 2017 16:38:05 +0100

swh-web (0.0.100-1~swh1) unstable-swh; urgency=medium

  * v0.0.100
  * swh.web.common.service: Read indexer data through the indexer
  * storage

 -- Antoine R. Dumont (@ardumont) <antoine.romain.dumont@gmail.com>  Thu, 07 Dec 2017 16:25:12 +0100

swh-web (0.0.99-1~swh1) unstable-swh; urgency=medium

  * version 0.0.99

 -- Antoine Lambert <antoine.lambert@inria.fr>  Wed, 06 Dec 2017 17:07:37 +0100

swh-web (0.0.98-1~swh1) unstable-swh; urgency=medium

  * version 0.0.98

 -- Antoine Lambert <antoine.lambert@inria.fr>  Wed, 06 Dec 2017 15:41:13 +0100

swh-web (0.0.97-1~swh1) unstable-swh; urgency=medium

  * version 0.0.97

 -- Antoine Lambert <antoine.lambert@inria.fr>  Fri, 24 Nov 2017 16:24:07 +0100

swh-web (0.0.96-1~swh1) unstable-swh; urgency=medium

  * version 0.0.96

 -- Antoine Lambert <antoine.lambert@inria.fr>  Fri, 24 Nov 2017 15:22:16 +0100

swh-web (0.0.95-1~swh1) unstable-swh; urgency=medium

  * version 0.0.95

 -- Antoine Lambert <antoine.lambert@inria.fr>  Thu, 09 Nov 2017 18:14:31 +0100

swh-web (0.0.94-1~swh1) unstable-swh; urgency=medium

  * version 0.0.94

 -- Antoine Lambert <antoine.lambert@inria.fr>  Mon, 06 Nov 2017 16:19:48 +0100

swh-web (0.0.93-1~swh1) unstable-swh; urgency=medium

  * version 0.0.93

 -- Antoine Lambert <antoine.lambert@inria.fr>  Fri, 27 Oct 2017 16:28:22 +0200

swh-web (0.0.92-1~swh1) unstable-swh; urgency=medium

  * version 0.0.92

 -- Antoine Lambert <antoine.lambert@inria.fr>  Fri, 27 Oct 2017 16:07:47 +0200

swh-web (0.0.91-1~swh1) unstable-swh; urgency=medium

  * v0.0.91

 -- Antoine Lambert <antoine.lambert@inria.fr>  Fri, 13 Oct 2017 20:40:07 +0200

swh-web (0.0.90-1~swh1) unstable-swh; urgency=medium

  * version 0.0.90

 -- Antoine Lambert <antoine.lambert@inria.fr>  Wed, 04 Oct 2017 13:53:28 +0200

swh-web (0.0.89-1~swh1) unstable-swh; urgency=medium

  * version 0.0.89

 -- Antoine Lambert <antoine.lambert@inria.fr>  Wed, 04 Oct 2017 10:42:11 +0200

swh-web (0.0.88-1~swh1) unstable-swh; urgency=medium

  * v0.0.88
  * Fix default webapp configuration file lookup
  * Fix templating errors
  * Fix wrong default configuration
  * Add missing endpoint information about error (origin visit endpoint)

 -- Antoine R. Dumont (@ardumont) <antoine.romain.dumont@gmail.com>  Wed, 13 Sep 2017 15:02:24 +0200

swh-web (0.0.87-1~swh1) unstable-swh; urgency=medium

  * v0.0.87
  * throttling: permit the use to define cache server
  * throttling: improve configuration intent
  * configuration: Clarify config keys intent and improve config
  * management
  * docs: change content example to ls.c from GNU corutils
  * packaging: Fix dependency requirements

 -- Antoine R. Dumont (@ardumont) <antoine.romain.dumont@gmail.com>  Tue, 12 Sep 2017 14:11:10 +0200

swh-web (0.0.86-1~swh1) unstable-swh; urgency=medium

  * v0.0.86

 -- Antoine Lambert <antoine.lambert@inria.fr>  Fri, 08 Sep 2017 14:07:19 +0200

swh-web (0.0.85-1~swh1) unstable-swh; urgency=medium

  * v0.0.85

 -- Antoine Lambert <antoine.lambert@inria.fr>  Fri, 08 Sep 2017 10:55:50 +0200

swh-web (0.0.84-1~swh1) unstable-swh; urgency=medium

  * Release swh.web.ui v0.0.84
  * Prepare stretch packaging

 -- Nicolas Dandrimont <nicolas@dandrimont.eu>  Fri, 30 Jun 2017 18:18:55 +0200

swh-web (0.0.83-1~swh1) unstable-swh; urgency=medium

  * Release swh.web.ui v0.0.83
  * Allow exemption by network for rate limiting

 -- Nicolas Dandrimont <nicolas@dandrimont.eu>  Wed, 24 May 2017 18:01:53 +0200

swh-web (0.0.82-1~swh1) unstable-swh; urgency=medium

  * v0.0.83
  * Add new blake2s256 data column on content

 -- Antoine R. Dumont (@ardumont) <antoine.romain.dumont@gmail.com>  Tue, 04 Apr 2017 16:54:25 +0200

swh-web (0.0.81-1~swh1) unstable-swh; urgency=medium

  * v0.0.81
  * Migrate functions from swh.core.hashutil to swh.model.hashutil

 -- Antoine R. Dumont (@ardumont) <antoine.romain.dumont@gmail.com>  Wed, 15 Mar 2017 16:26:42 +0100

swh-web (0.0.80-1~swh1) unstable-swh; urgency=medium

  * v0.0.80
  * /api/1/content/raw/: Make no textual content request forbidden

 -- Antoine R. Dumont (@ardumont) <antoine.romain.dumont@gmail.com>  Wed, 15 Mar 2017 12:35:43 +0100

swh-web (0.0.79-1~swh1) unstable-swh; urgency=medium

  * v0.0.79
  * /api/1/content/raw/: Improve error msg when content not available
  * /api/1/content/raw/: Open endpoint documentation in api endpoints
  * index

 -- Antoine R. Dumont (@ardumont) <antoine.romain.dumont@gmail.com>  Wed, 15 Mar 2017 11:43:00 +0100

swh-web (0.0.78-1~swh1) unstable-swh; urgency=medium

  * v0.0.78
  * /api/1/content/raw/: Open endpoint to download only text-ish
  * contents (other contents are deemed unavailable)
  * /api/1/content/raw/: Permit the user to provide a 'filename'
  * parameter to name the downloaded contents as they see fit.

 -- Antoine R. Dumont (@ardumont) <antoine.romain.dumont@gmail.com>  Wed, 15 Mar 2017 10:48:21 +0100

swh-web (0.0.77-1~swh1) unstable-swh; urgency=medium

  * v0.0.77
  * API doc: add warning about API instability
  * API: Unify remaining dates as iso8601 string
  * /api/1/revision/: Merge 'parents' key into a dict list
  * /api/1/release/: Enrich output with author_url if author mentioned
  * packaging: split internal and external requirements in separate
    files

 -- Antoine R. Dumont (@ardumont) <antoine.romain.dumont@gmail.com>  Tue, 21 Feb 2017 11:37:19 +0100

swh-web (0.0.76-1~swh1) unstable-swh; urgency=medium

  * Release swh.web.ui v0.0.76
  * Refactor APIDoc to be more sensible
  * Share rate limits between all the api_ queries

 -- Nicolas Dandrimont <nicolas@dandrimont.eu>  Thu, 02 Feb 2017 17:32:57 +0100

swh-web (0.0.75-1~swh1) unstable-swh; urgency=medium

  * v0.0.75
  * Remove build dependency on libjs-cryptojs, libjs-jquery-flot*,
  * libjs-jquery-datatables
  * views/browse,api: move main apidoc views to views/api

 -- Antoine R. Dumont (@ardumont) <antoine.romain.dumont@gmail.com>  Thu, 02 Feb 2017 15:03:20 +0100

swh-web (0.0.74-1~swh1) unstable-swh; urgency=medium

  * Release swh.web.ui v0.0.74
  * Various interface cleanups for API documentation
  * Return Error types in API error return values

 -- Nicolas Dandrimont <nicolas@dandrimont.eu>  Thu, 02 Feb 2017 11:03:56 +0100

swh-web (0.0.73-1~swh1) unstable-swh; urgency=medium

  * Deploy swh.web.ui v0.0.73
  * Add a bazillion of style fixes.

 -- Nicolas Dandrimont <nicolas@dandrimont.eu>  Wed, 01 Feb 2017 22:44:10 +0100

swh-web (0.0.72-1~swh1) unstable-swh; urgency=medium

  * v0.0.72
  * apidoc rendering: Improvements
  * apidoc: add usual copyright/license/contact footer
  * apidoc: show status code if != 200
  * apidoc: hide /content/known/ from the doc
  * apidoc: document upcoming v. available in endpoint index
  * apidoc: vertically distantiate jquery search box and preceding text

 -- Antoine R. Dumont (@ardumont) <antoine.romain.dumont@gmail.com>  Wed, 01 Feb 2017 18:34:56 +0100

swh-web (0.0.71-1~swh1) unstable-swh; urgency=medium

  * v0.0.71
  * add static/robots.txt, disabling crawling of /api/
  * re-root content-specific endpoints under /api/1/content/
  * fix not converted empty bytes string
  * /revision/origin/: Make the timestamp default to the most recent
    visit
  * api: simplify HTML layout by dropping redundant nav and about page
  * apidoc: document correctly endpoints /content/known/,
  * /revision/{origin,origin/log}/ and /stat/counters/

 -- Antoine R. Dumont (@ardumont) <antoine.romain.dumont@gmail.com>  Wed, 01 Feb 2017 16:23:56 +0100

swh-web (0.0.70-1~swh1) unstable-swh; urgency=medium

  * v0.0.70
  * apidoc: Review documentation for
  * endpoints (person/release/revision/visit-related/upcoming methods)
  * apidoc: List only method docstring's first paragraph in endpoint
    index
  * apidoc: Render type annotation for optional parameter
  * apidoc: Improve rendering issues
  * api: Fix problem in origin visit by type and url lookup

 -- Antoine R. Dumont (@ardumont) <antoine.romain.dumont@gmail.com>  Wed, 01 Feb 2017 11:28:32 +0100

swh-web (0.0.69-1~swh1) unstable-swh; urgency=medium

  * v0.0.69
  * Improve documentation information and rendering

 -- Antoine R. Dumont (@ardumont) <antoine.romain.dumont@gmail.com>  Tue, 31 Jan 2017 14:31:19 +0100

swh-web (0.0.68-1~swh1) unstable-swh; urgency=medium

  * v0.0.68
  * Improve ui with last nitpicks
  * Remove endpoints not supposed to be displayed

 -- Antoine R. Dumont (@ardumont) <antoine.romain.dumont@gmail.com>  Wed, 25 Jan 2017 13:29:49 +0100

swh-web (0.0.67-1~swh1) unstable-swh; urgency=medium

  * v0.0.67
  * Improve rendering style - pass 4

 -- Antoine R. Dumont (@ardumont) <antoine.romain.dumont@gmail.com>  Tue, 24 Jan 2017 15:30:58 +0100

swh-web (0.0.66-1~swh1) unstable-swh; urgency=medium

  * v0.0.66
  * Improve rendering style - pass 4

 -- Antoine R. Dumont (@ardumont) <antoine.romain.dumont@gmail.com>  Tue, 24 Jan 2017 15:24:05 +0100

swh-web (0.0.65-1~swh1) unstable-swh; urgency=medium

  * v0.0.65
  * Unify rendering style with www.s.o - pass 3

 -- Antoine R. Dumont (@ardumont) <antoine.romain.dumont@gmail.com>  Mon, 23 Jan 2017 19:58:19 +0100

swh-web (0.0.64-1~swh1) unstable-swh; urgency=medium

  * v0.0.64
  * Unify rendering style with www.s.o - pass 2

 -- Antoine R. Dumont (@ardumont) <antoine.romain.dumont@gmail.com>  Mon, 23 Jan 2017 19:28:31 +0100

swh-web (0.0.63-1~swh1) unstable-swh; urgency=medium

  * v0.0.63
  * Unify rendering style with www.s.o - pass 1

 -- Antoine R. Dumont (@ardumont) <antoine.romain.dumont@gmail.com>  Mon, 23 Jan 2017 16:06:30 +0100

swh-web (0.0.62-1~swh1) unstable-swh; urgency=medium

  * Release swh-web-ui v0.0.62
  * Add flask-limiter to dependencies and wire it in

 -- Nicolas Dandrimont <nicolas@dandrimont.eu>  Fri, 20 Jan 2017 16:29:48 +0100

swh-web (0.0.61-1~swh1) unstable-swh; urgency=medium

  * v0.0.61
  * Fix revision's metadata field limitation

 -- Antoine R. Dumont (@ardumont) <antoine.romain.dumont@gmail.com>  Fri, 20 Jan 2017 15:26:37 +0100

swh-web (0.0.60-1~swh1) unstable-swh; urgency=medium

  * v0.0.60
  * Improve escaping data

 -- Antoine R. Dumont (@ardumont) <antoine.romain.dumont@gmail.com>  Fri, 20 Jan 2017 12:21:22 +0100

swh-web (0.0.59-1~swh1) unstable-swh; urgency=medium

  * v0.0.59
  * Unify pagination on /revision/log/ and /revision/origin/log/
    endpoints

 -- Antoine R. Dumont (@ardumont) <antoine.romain.dumont@gmail.com>  Thu, 19 Jan 2017 15:59:06 +0100

swh-web (0.0.58-1~swh1) unstable-swh; urgency=medium

  * v0.0.58
  * Pagination on /api/1/origin/visits/ endpoint

 -- Antoine R. Dumont (@ardumont) <antoine.romain.dumont@gmail.com>  Thu, 19 Jan 2017 14:48:57 +0100

swh-web (0.0.57-1~swh1) unstable-swh; urgency=medium

  * v0.0.57
  * Improve documentation information on api endpoints

 -- Antoine R. Dumont (@ardumont) <antoine.romain.dumont@gmail.com>  Thu, 19 Jan 2017 13:32:56 +0100

swh-web (0.0.56-1~swh1) unstable-swh; urgency=medium

  * v0.0.56
  * Add abilities to display multiple examples on each doc endpoint.

 -- Antoine R. Dumont (@ardumont) <antoine.romain.dumont@gmail.com>  Wed, 18 Jan 2017 14:43:58 +0100

swh-web (0.0.55-1~swh1) unstable-swh; urgency=medium

  * v0.0.55
  * api /content/search/ to /content/known/
  * Adapt return values to empty list/dict instead of null
  * Remove empty values when mono-values are null
  * Fix broken entity endpoint
  * Update upcoming endpoints
  * apidoc: Remove hard-coded example and provide links to follow

 -- Antoine R. Dumont (@ardumont) <antoine.romain.dumont@gmail.com>  Wed, 18 Jan 2017 11:27:45 +0100

swh-web (0.0.54-1~swh1) unstable-swh; urgency=medium

  * v0.0.54
  * Improve documentation description and browsability
  * Fix css style

 -- Antoine R. Dumont (@ardumont) <antoine.romain.dumont@gmail.com>  Mon, 16 Jan 2017 17:18:21 +0100

swh-web (0.0.53-1~swh1) unstable-swh; urgency=medium

  * v0.0.53
  * apidoc: Update upcoming and hidden endpoints information
  * apidoc: Enrich route information with tags
  * apidoc: /api/1/revision/origin/log/: Add pagination explanation
  * apidoc: /api/1/revision/log/: Add pagination explanation
  * api: Fix filtering fields to work in depth

 -- Antoine R. Dumont (@ardumont) <antoine.romain.dumont@gmail.com>  Fri, 13 Jan 2017 17:33:01 +0100

swh-web (0.0.52-1~swh1) unstable-swh; urgency=medium

  * v0.0.52
  * Fix doc generation regarding arg and exception
  * Fix broken examples
  * Add missing documentation on not found origin visit

 -- Antoine R. Dumont (@ardumont) <antoine.romain.dumont@gmail.com>  Thu, 12 Jan 2017 17:38:59 +0100

swh-web (0.0.51-1~swh1) unstable-swh; urgency=medium

  * v0.0.51
  * Update configuration file from ini to yml

 -- Antoine R. Dumont (@ardumont) <antoine.romain.dumont@gmail.com>  Fri, 16 Dec 2016 13:27:08 +0100

swh-web (0.0.50-1~swh1) unstable-swh; urgency=medium

  * v0.0.50
  * Fix issue regarding data structure change in ctags' reading api
    endpoint

 -- Antoine R. Dumont (@ardumont) <antoine.romain.dumont@gmail.com>  Tue, 06 Dec 2016 16:08:01 +0100

swh-web (0.0.49-1~swh1) unstable-swh; urgency=medium

  * v0.0.49
  * Rendering improvements

 -- Antoine R. Dumont (@ardumont) <antoine.romain.dumont@gmail.com>  Thu, 01 Dec 2016 16:29:31 +0100

swh-web (0.0.48-1~swh1) unstable-swh; urgency=medium

  * v0.0.48
  * Fix api doc example to actual existing data
  * Improve search symbol view experience

 -- Antoine R. Dumont (@ardumont) <antoine.romain.dumont@gmail.com>  Thu, 01 Dec 2016 15:32:44 +0100

swh-web (0.0.47-1~swh1) unstable-swh; urgency=medium

  * v0.0.47
  * Improve search content ui (add datatable)
  * Improve search symbol ui (add datatable without pagination, with
  * multi-field search)
  * Split those views to improve readability

 -- Antoine R. Dumont (@ardumont) <antoine.romain.dumont@gmail.com>  Thu, 01 Dec 2016 11:57:16 +0100

swh-web (0.0.46-1~swh1) unstable-swh; urgency=medium

  * v0.0.46
  * Improve search output view on symbols

 -- Antoine R. Dumont (@ardumont) <antoine.romain.dumont@gmail.com>  Wed, 30 Nov 2016 17:45:40 +0100

swh-web (0.0.45-1~swh1) unstable-swh; urgency=medium

  * v0.0.45
  * Migrate search symbol api endpoint to strict equality search
  * Improve search symbol view result (based on that api) to navigate
  * through result
  * Permit to slice result per page with per page flag (limited to 100)
  * Unify behavior in renderer regarding pagination computation

 -- Antoine R. Dumont (@ardumont) <antoine.romain.dumont@gmail.com>  Wed, 30 Nov 2016 11:00:49 +0100

swh-web (0.0.44-1~swh1) unstable-swh; urgency=medium

  * v0.0.44
  * Rename appropriately /api/1/symbol to /api/1/content/symbol/
  * Improve documentation on /api/1/content/symbol/ api endpoint

 -- Antoine R. Dumont (@ardumont) <antoine.romain.dumont@gmail.com>  Tue, 29 Nov 2016 15:00:14 +0100

swh-web (0.0.43-1~swh1) unstable-swh; urgency=medium

  * v0.0.43
  * Improve edge case when looking for ctags symbols
  * Add a lookup ui to search through symbols

 -- Antoine R. Dumont (@ardumont) <antoine.romain.dumont@gmail.com>  Mon, 28 Nov 2016 16:42:33 +0100

swh-web (0.0.42-1~swh1) unstable-swh; urgency=medium

  * v0.0.42
  * List ctags line as link to content in /browse/content/ view

 -- Antoine R. Dumont (@ardumont) <antoine.romain.dumont@gmail.com>  Fri, 25 Nov 2016 16:21:12 +0100

swh-web (0.0.41-1~swh1) unstable-swh; urgency=medium

  * v0.0.41
  * Improve browse content view by:
  * adding new information (license, mimetype, language)
  * highlighting source code

 -- Antoine R. Dumont (@ardumont) <antoine.romain.dumont@gmail.com>  Fri, 25 Nov 2016 14:52:34 +0100

swh-web (0.0.40-1~swh1) unstable-swh; urgency=medium

  * v0.0.40
  * Add pagination to symbol search endpoint

 -- Antoine R. Dumont (@ardumont) <antoine.romain.dumont@gmail.com>  Thu, 24 Nov 2016 14:23:45 +0100

swh-web (0.0.39-1~swh1) unstable-swh; urgency=medium

  * v0.0.39
  * Open /api/1/symbol/<expression>/
  * Fix api breaking on /api/1/content/search/

 -- Antoine R. Dumont (@ardumont) <antoine.romain.dumont@gmail.com>  Thu, 24 Nov 2016 10:28:42 +0100

swh-web (0.0.38-1~swh1) unstable-swh; urgency=medium

  * v0.0.38
  * Minor refactoring
  * Remove one commit which breaks production

 -- Antoine R. Dumont (@ardumont) <antoine.romain.dumont@gmail.com>  Tue, 22 Nov 2016 16:26:03 +0100

swh-web (0.0.37-1~swh1) unstable-swh; urgency=medium

  * v0.0.37
  * api: Open new endpoints on license, language, filetype
  * api: Update content endpoint to add url on new endpoints

 -- Antoine R. Dumont (@ardumont) <antoine.romain.dumont@gmail.com>  Tue, 22 Nov 2016 15:04:07 +0100

swh-web (0.0.36-1~swh1) unstable-swh; urgency=medium

  * v0.0.36
  * Adapt to latest origin_visit format

 -- Antoine R. Dumont (@ardumont) <antoine.romain.dumont@gmail.com>  Thu, 08 Sep 2016 15:24:33 +0200

swh-web (0.0.35-1~swh1) unstable-swh; urgency=medium

  * v0.0.35
  * Open /api/1/provenance/<algo:content-hash>/ api endpoint
  * Open /api/1/origin/<id>/visits/(<visit-id>) api endpoint
  * View: Fix redirection url issue

 -- Antoine R. Dumont (@ardumont) <antoine.romain.dumont@gmail.com>  Mon, 05 Sep 2016 14:28:33 +0200

swh-web (0.0.34-1~swh1) unstable-swh; urgency=medium

  * v0.0.34
  * Improve global ui navigation
  * Fix apidoc rendering issue
  * Open /api/1/provenance/ about content provenant information

 -- Antoine R. Dumont (@ardumont) <antoine.romain.dumont@gmail.com>  Fri, 02 Sep 2016 11:42:04 +0200

swh-web (0.0.33-1~swh1) unstable-swh; urgency=medium

  * Release swh.web.ui v0.0.33
  * New declarative API documentation mechanisms

 -- Nicolas Dandrimont <nicolas@dandrimont.eu>  Wed, 24 Aug 2016 16:25:24 +0200

swh-web (0.0.32-1~swh1) unstable-swh; urgency=medium

  * v0.0.32
  * Activate tests during debian packaging
  * Fix issues on debian packaging
  * Fix useless jquery loading url
  * Improve date time parsing

 -- Antoine R. Dumont (@ardumont) <antoine.romain.dumont@gmail.com>  Wed, 20 Jul 2016 12:35:09 +0200

swh-web (0.0.31-1~swh1) unstable-swh; urgency=medium

  * v0.0.31
  * Unify jquery-flot library names with .min

 -- Antoine R. Dumont (@ardumont) <antoine.romain.dumont@gmail.com>  Mon, 18 Jul 2016 11:11:59 +0200

swh-web (0.0.30-1~swh1) unstable-swh; urgency=medium

  * v0.0.30
  * View: Open calendar ui view on origin
  * API: open /api/1/stat/visits/<int:origin>/

 -- Antoine R. Dumont (@ardumont) <antoine.romain.dumont@gmail.com>  Wed, 13 Jul 2016 18:42:40 +0200

swh-web (0.0.29-1~swh1) unstable-swh; urgency=medium

  * Release swh.web.ui v0.0.29
  * All around enhancements of the web ui
  * Package now tested when building

 -- Nicolas Dandrimont <nicolas@dandrimont.eu>  Tue, 14 Jun 2016 17:58:42 +0200

swh-web (0.0.28-1~swh1) unstable-swh; urgency=medium

  * v0.0.28
  * Fix packaging issues

 -- Antoine R. Dumont (@ardumont) <antoine.romain.dumont@gmail.com>  Mon, 09 May 2016 16:21:04 +0200

swh-web (0.0.27-1~swh1) unstable-swh; urgency=medium

  * v0.0.27
  * Fix packaging issue

 -- Antoine R. Dumont (@ardumont) <antoine.romain.dumont@gmail.com>  Tue, 03 May 2016 16:52:40 +0200

swh-web (0.0.24-1~swh1) unstable-swh; urgency=medium

  * Release swh.web.ui v0.0.24
  * New swh.storage API for timestamps

 -- Nicolas Dandrimont <nicolas@dandrimont.eu>  Fri, 05 Feb 2016 12:07:33 +0100

swh-web (0.0.23-1~swh1) unstable-swh; urgency=medium

  * v0.0.23
  * Bump dependency requirements to latest swh.storage
  * Returns person's identifier on api + Hide person's emails in views
    endpoint
  * Try to decode the content's raw data and fail gracefully
  * Unify /directory api to Display content's raw data when path
    resolves to a file
  * Expose unconditionally the link to download the content's raw data
  * Download link data redirects to the api ones

 -- Antoine R. Dumont (@ardumont) <antoine.romain.dumont@gmail.com>  Fri, 29 Jan 2016 17:50:31 +0100

swh-web (0.0.22-1~swh1) unstable-swh; urgency=medium

  * v0.0.22
  * Open
    /browse/revision/origin/<ORIG_ID>[/branch/<BRANCH>][/ts/<TIMESTAMP>]
    /history/<SHA1>/ view
  * Open
    /browse/revision/origin/<ORIG_ID>[/branch/<BRANCH>][/ts/<TIMESTAMP>]
    / view
  * Open
    /browse/revision/<SHA1_GIT_ROOT>/history/<SHA1_GIT>/directory/[<PATH
    >] view
  * Open
    /browse/revision/origin/<ORIG_ID>[/branch/<BRANCH>][/ts/<TIMESTAMP>]
    /history/<SHA1>/directory/[<PATH>] view
  * Open
    /browse/revision/origin/<ORIG_ID>[/branch/<BRANCH>][/ts/<TIMESTAMP>]
    /directory/[<PATH>] view
  * Open /browse/revision/<sha1_git_root>/directory/<path>/ view
  * Open /browse/revision/<sha1_git_root>/history/<sha1_git>/ view
  * Open /browse/revision/<sha1_git>/log/ view
  * Open /browse/entity/<uuid>/ view
  * Release can point to other objects than revision
  * Fix misbehavior when retrieving git log
  * Fix another edge case when listing a directory that does not exist
  * Fix edge case when listing is empty
  * Fix person_get call
  * Update documentation about possible error codes

 -- Antoine R. Dumont (@ardumont) <antoine.romain.dumont@gmail.com>  Tue, 26 Jan 2016 15:14:35 +0100

swh-web (0.0.21-1~swh1) unstable-swh; urgency=medium

  * v0.0.21
  * Deal nicely with communication downtime with storage
  * Update to latest swh.storage api

 -- Antoine R. Dumont (@ardumont) <antoine.romain.dumont@gmail.com>  Wed, 20 Jan 2016 16:31:34 +0100

swh-web (0.0.20-1~swh1) unstable-swh; urgency=medium

  * v0.0.20
  * Open /api/1/entity/<string:uuid>/

 -- Antoine R. Dumont (@ardumont) <antoine.romain.dumont@gmail.com>  Fri, 15 Jan 2016 16:40:56 +0100

swh-web (0.0.19-1~swh1) unstable-swh; urgency=medium

  * v0.0.19
  * Improve directory_get_by_path integration with storage
  * Refactor - Only lookup sha1_git_root if needed + factorize service
    behavior

 -- Antoine R. Dumont (@ardumont) <antoine.romain.dumont@gmail.com>  Fri, 15 Jan 2016 12:47:39 +0100

swh-web (0.0.18-1~swh1) unstable-swh; urgency=medium

  * v0.0.18
  * Open
    /api/1/revision/origin/<ORIG_ID>[/branch/<BRANCH>][/ts/<TIMESTAMP>]/
    history/<SHA1>/directory/[<PATH>]
  * origin/master Open
    /api/1/revision/origin/<ORIG_ID>[/branch/<BRANCH>][/ts/<TIMESTAMP>]/
    history/<SHA1>/
  * Open
    /api/1/revision/origin/<ORIG_ID>[/branch/<BRANCH>][/ts/<TIMESTAMP>]/
    directory/[<PATH>]
  * Open /api/1/revision/origin/<origin-id>/branch/<branch-
    name>/ts/<ts>/
  * /directory/ apis can now point to files too.
  * Bump dependency requirement on latest swh.storage
  * Deactivate api querying occurrences for now
  * Improve function documentation

 -- Antoine R. Dumont (@ardumont) <antoine.romain.dumont@gmail.com>  Wed, 13 Jan 2016 12:54:54 +0100

swh-web (0.0.17-1~swh1) unstable-swh; urgency=medium

  * v0.0.17
  * Open /api/1/revision/<string:sha1_git>/directory/'
  * Open
    /api/1/revision/<string:sha1_git_root>/history/<sha1_git>/directory/
    <path:dir_path>/
  * Enrich directory listing with url to next subdir
  * Improve testing coverage
  * Open 'limit' get query parameter to revision_log and
    revision_history api

 -- Antoine R. Dumont (@ardumont) <antoine.romain.dumont@gmail.com>  Fri, 08 Jan 2016 11:36:55 +0100

swh-web (0.0.16-1~swh1) unstable-swh; urgency=medium

  * v0.0.16
  * service.lookup_revision_log: Add a limit to the number of commits
  * Fix docstring rendering

 -- Antoine R. Dumont (@ardumont) <antoine.romain.dumont@gmail.com>  Wed, 06 Jan 2016 15:37:21 +0100

swh-web (0.0.15-1~swh1) unstable-swh; urgency=medium

  * v0.0.15
  * Improve browsable api rendering style
  * Fix typo in jquery.min.js link
  * Fix docstring typos
  * packaging:
  * add python3-flask-api as package dependency

 -- Antoine R. Dumont (@ardumont) <antoine.romain.dumont@gmail.com>  Wed, 06 Jan 2016 15:12:04 +0100

swh-web (0.0.14-1~swh1) unstable-swh; urgency=medium

  * v0.0.14
  * Open /revision/<sha1_git_root>/history/<sha1_git>/
  * Add links to api
  * Improve browsable api rendering -> when api links exists, actual
    html links will be displayed
  * Fix production bugs (regarding browsable api)

 -- Antoine R. Dumont (@ardumont) <antoine.romain.dumont@gmail.com>  Wed, 06 Jan 2016 11:42:18 +0100

swh-web (0.0.13-1~swh1) unstable-swh; urgency=medium

  * v0.0.13
  * Open /browse/person/ view
  * Open /browse/origin/ view
  * Open /browse/release/ view
  * Open /browse/revision/ view
  * Deactivate temporarily /browse/content/
  * Add default sha1
  * Automatic doc endpoint on base path

 -- Antoine R. Dumont (@ardumont) <antoine.romain.dumont@gmail.com>  Tue, 15 Dec 2015 17:01:27 +0100

swh-web (0.0.12-1~swh1) unstable-swh; urgency=medium

  * v0.0.12
  * Update /api/1/release/ with latest internal standard
  * Update /api/1/revision/ with latest internal standard
  * Add global filtering on 'fields' parameter
  * Update /api/1/content/<hash> with links to raw resource
  * Improve documentations
  * Open /api/1/revision/<SHA1_GIT>/log/
  * Open /browse/directory/<hash> to list directory content
  * Open /browse/content/<hash>/ to show the content
  * Open /browse/content/<hash>/raw to show the content
  * Open /api/1/person/<id>
  * Implementation detail
  * Add Flask API dependency
  * Split controller in api and views module
  * Unify internal apis' behavior

 -- Antoine R. Dumont (@ardumont) <antoine.romain.dumont@gmail.com>  Mon, 07 Dec 2015 16:44:43 +0100

swh-web (0.0.11-1~swh1) unstable-swh; urgency=medium

  * v0.0.11
  * Open /1/api/content/<algo:hash>/
  * Open /api/1/revision/<SHA1_GIT>
  * Open /api/1/release/<SHA1_GIT>
  * Open /api/1/uploadnsearch/ (POST)
  * Open /api/1/origin/
  * Unify 404 and 400 responses on api
  * Increase code coverage

 -- Antoine R. Dumont (@ardumont) <antoine.romain.dumont@gmail.com>  Thu, 19 Nov 2015 11:24:46 +0100

swh-web (0.0.10-1~swh1) unstable-swh; urgency=medium

  * v0.0.10
  * set document.domain to parent domain softwareheritage.org
  * improve HTML templates to be (more) valid
  * cosmetic change in Content-Type JSON header

 -- Stefano Zacchiroli <zack@upsilon.cc>  Mon, 02 Nov 2015 13:59:45 +0100

swh-web (0.0.9-1~swh1) unstable-swh; urgency=medium

  * v0.0.9
  * Remove query entry in api response
  * Deal with bad request properly with api calls
  * Improve coverage
  * Improve dev starting up app
  * Fix duplicated print statement in dev app startup

 -- Antoine R. Dumont (@ardumont) <antoine.romain.dumont@gmail.com>  Fri, 30 Oct 2015 17:24:15 +0100

swh-web (0.0.8-1~swh1) unstable-swh; urgency=medium

  * version 0.0.8

 -- Stefano Zacchiroli <zack@upsilon.cc>  Wed, 28 Oct 2015 20:59:40 +0100

swh-web (0.0.7-1~swh1) unstable-swh; urgency=medium

  * v0.0.7
  * Add @jsonp abilities to /api/1/stat/counters endpoint

 -- Antoine R. Dumont (@ardumont) <antoine.romain.dumont@gmail.com>  Mon, 19 Oct 2015 14:01:40 +0200

swh-web (0.0.4-1~swh1) unstable-swh; urgency=medium

  * Prepare swh.web.ui v0.0.4 deployment

 -- Nicolas Dandrimont <nicolas@dandrimont.eu>  Fri, 16 Oct 2015 15:38:44 +0200

swh-web (0.0.3-1~swh1) unstable-swh; urgency=medium

  * Prepare deployment of swh-web-ui v0.0.3

 -- Nicolas Dandrimont <nicolas@dandrimont.eu>  Wed, 14 Oct 2015 11:09:33 +0200

swh-web (0.0.2-1~swh1) unstable-swh; urgency=medium

  * Prepare swh.web.ui v0.0.2 deployment

 -- Nicolas Dandrimont <nicolas@dandrimont.eu>  Tue, 13 Oct 2015 16:25:46 +0200

swh-web (0.0.1-1~swh1) unstable-swh; urgency=medium

  * Initial release
  * v0.0.1
  * Hash lookup to check existence in swh's backend
  * Hash lookup to detail a content

 -- Antoine R. Dumont (@ardumont) <antoine.romain.dumont@gmail.com>  Thu, 01 Oct 2015 10:01:29 +0200<|MERGE_RESOLUTION|>--- conflicted
+++ resolved
@@ -1,10 +1,3 @@
-<<<<<<< HEAD
-swh-web (0.0.356-1~swh1~bpo10+1) buster-swh; urgency=medium
-
-  * Rebuild for buster-swh
-
- -- Software Heritage autobuilder (on jenkins-debian1) <jenkins@jenkins-debian1.internal.softwareheritage.org>  Fri, 04 Feb 2022 20:54:29 +0000
-=======
 swh-web (0.0.367-1~swh1) unstable-swh; urgency=medium
 
   * New upstream release 0.0.367     - (tagged by Valentin Lorentz
@@ -19,7 +12,6 @@
     Add a permission to get the option to use the search QL
 
  -- Software Heritage autobuilder (on jenkins-debian1) <jenkins@jenkins-debian1.internal.softwareheritage.org>  Thu, 10 Feb 2022 13:58:08 +0000
->>>>>>> a7e52b9c
 
 swh-web (0.0.356-1~swh1) unstable-swh; urgency=medium
 
