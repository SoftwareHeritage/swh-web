<<<<<<< HEAD
swh-web (0.0.372-1~swh1~bpo10+1) buster-swh; urgency=medium

  * Rebuild for buster-swh

 -- Software Heritage autobuilder (on jenkins-debian1) <jenkins@jenkins-debian1.internal.softwareheritage.org>  Wed, 23 Feb 2022 14:07:34 +0000
=======
swh-web (0.0.373-1~swh1) unstable-swh; urgency=medium

  * New upstream release 0.0.373     - (tagged by Antoine Lambert
    <anlambert@softwareheritage.org> on 2022-02-23 16:21:49 +0100)
  * Upstream changes:     - version 0.0.373

 -- Software Heritage autobuilder (on jenkins-debian1) <jenkins@jenkins-debian1.internal.softwareheritage.org>  Wed, 23 Feb 2022 15:42:46 +0000
>>>>>>> 8ff6fcd6

swh-web (0.0.372-1~swh1) unstable-swh; urgency=medium

  * New upstream release 0.0.372     - (tagged by Antoine Lambert
    <anlambert@softwareheritage.org> on 2022-02-23 13:46:47 +0100)
  * Upstream changes:     - version 0.0.372

 -- Software Heritage autobuilder (on jenkins-debian1) <jenkins@jenkins-debian1.internal.softwareheritage.org>  Wed, 23 Feb 2022 14:00:01 +0000

swh-web (0.0.371-1~swh1) unstable-swh; urgency=medium

  * New upstream release 0.0.371     - (tagged by Antoine Lambert
    <anlambert@softwareheritage.org> on 2022-02-21 11:20:34 +0100)
  * Upstream changes:     - version 0.0.371

 -- Software Heritage autobuilder (on jenkins-debian1) <jenkins@jenkins-debian1.internal.softwareheritage.org>  Mon, 21 Feb 2022 10:40:13 +0000

swh-web (0.0.370-1~swh1) unstable-swh; urgency=medium

  * New upstream release 0.0.370     - (tagged by Antoine Lambert
    <anlambert@softwareheritage.org> on 2022-02-15 17:54:17 +0100)
  * Upstream changes:     - version 0.0.370

 -- Software Heritage autobuilder (on jenkins-debian1) <jenkins@jenkins-debian1.internal.softwareheritage.org>  Tue, 15 Feb 2022 17:13:16 +0000

swh-web (0.0.369-1~swh1) unstable-swh; urgency=medium

  * New upstream release 0.0.369     - (tagged by Antoine Lambert
    <anlambert@softwareheritage.org> on 2022-02-11 14:35:58 +0100)
  * Upstream changes:     - version 0.0.369

 -- Software Heritage autobuilder (on jenkins-debian1) <jenkins@jenkins-debian1.internal.softwareheritage.org>  Fri, 11 Feb 2022 13:57:11 +0000

swh-web (0.0.368-1~swh1) unstable-swh; urgency=medium

  * New upstream release 0.0.368     - (tagged by Antoine Lambert
    <anlambert@softwareheritage.org> on 2022-02-11 11:38:04 +0100)
  * Upstream changes:     - version 0.0.368

 -- Software Heritage autobuilder (on jenkins-debian1) <jenkins@jenkins-debian1.internal.softwareheritage.org>  Fri, 11 Feb 2022 11:26:56 +0000

swh-web (0.0.367-1~swh1) unstable-swh; urgency=medium

  * New upstream release 0.0.367     - (tagged by Valentin Lorentz
    <vlorentz@softwareheritage.org> on 2022-02-10 14:36:43 +0100)
  * Upstream changes:     - v0.0.367     - * mailmap: make the update
    view only update a single object     - * templates/origin-visits:
    Prefer to show all visits by default     - * package.json: Upgrade
    dependencies     - * mailmaps: Add an endpoint to fetch the list
    - * mailmaps: Return a proper error in case of duplicate from_email
    - * mailmaps: Make error handling more robust when 'from_email' is
    missing/empty.     - * mailmaps: Add table UserMailmapEvent     - *
    Add a permission to get the option to use the search QL

 -- Software Heritage autobuilder (on jenkins-debian1) <jenkins@jenkins-debian1.internal.softwareheritage.org>  Thu, 10 Feb 2022 13:58:08 +0000

swh-web (0.0.356-1~swh1) unstable-swh; urgency=medium

  * New upstream release 0.0.356     - (tagged by Nicolas Dandrimont
    <nicolas@dandrimont.eu> on 2022-02-04 21:23:45 +0100)
  * Upstream changes:     - Release swh.web 0.0.356     - Introduce a
    new mailmap feature     - Pin pytest to <7.0.0     - Use kwargs for
    revision_log

 -- Software Heritage autobuilder (on jenkins-debian1) <jenkins@jenkins-debian1.internal.softwareheritage.org>  Fri, 04 Feb 2022 20:46:57 +0000

swh-web (0.0.355-1~swh1) unstable-swh; urgency=medium

  * New upstream release 0.0.355     - (tagged by Antoine Lambert
    <anlambert@softwareheritage.org> on 2022-02-02 11:30:12 +0100)
  * Upstream changes:     - version 0.0.355

 -- Software Heritage autobuilder (on jenkins-debian1) <jenkins@jenkins-debian1.internal.softwareheritage.org>  Wed, 02 Feb 2022 10:51:50 +0000

swh-web (0.0.353-1~swh1) unstable-swh; urgency=medium

  * New upstream release 0.0.353     - (tagged by Antoine Lambert
    <anlambert@softwareheritage.org> on 2022-01-28 15:37:41 +0100)
  * Upstream changes:     - version 0.0.353

 -- Software Heritage autobuilder (on jenkins-debian1) <jenkins@jenkins-debian1.internal.softwareheritage.org>  Fri, 28 Jan 2022 15:31:12 +0000

swh-web (0.0.352-1~swh1) unstable-swh; urgency=medium

  * New upstream release 0.0.352     - (tagged by Antoine Lambert
    <anlambert@softwareheritage.org> on 2022-01-13 15:37:53 +0100)
  * Upstream changes:     - version 0.0.352

 -- Software Heritage autobuilder (on jenkins-debian1) <jenkins@jenkins-debian1.internal.softwareheritage.org>  Thu, 13 Jan 2022 14:59:47 +0000

swh-web (0.0.351-1~swh1) unstable-swh; urgency=medium

  * New upstream release 0.0.351     - (tagged by Antoine Lambert
    <anlambert@softwareheritage.org> on 2022-01-12 17:22:06 +0100)
  * Upstream changes:     - version 0.0.351

 -- Software Heritage autobuilder (on jenkins-debian1) <jenkins@jenkins-debian1.internal.softwareheritage.org>  Wed, 12 Jan 2022 16:43:19 +0000

swh-web (0.0.350-1~swh1) unstable-swh; urgency=medium

  * New upstream release 0.0.350     - (tagged by Antoine Lambert
    <anlambert@softwareheritage.org> on 2022-01-04 11:37:52 +0100)
  * Upstream changes:     - version 0.0.350

 -- Software Heritage autobuilder (on jenkins-debian1) <jenkins@jenkins-debian1.internal.softwareheritage.org>  Tue, 04 Jan 2022 10:57:23 +0000

swh-web (0.0.348-1~swh1) unstable-swh; urgency=medium

  * New upstream release 0.0.348     - (tagged by Antoine R. Dumont
    (@ardumont) <ardumont@softwareheritage.org> on 2021-12-16 17:01:49
    +0100)
  * Upstream changes:     - v0.0.348     - Adapt coverage tooltip for
    debian based distributions

 -- Software Heritage autobuilder (on jenkins-debian1) <jenkins@jenkins-debian1.internal.softwareheritage.org>  Thu, 16 Dec 2021 16:21:39 +0000

swh-web (0.0.347-1~swh1) unstable-swh; urgency=medium

  * New upstream release 0.0.347     - (tagged by Antoine Lambert
    <anlambert@softwareheritage.org> on 2021-12-14 20:05:59 +0100)
  * Upstream changes:     - version 0.0.347

 -- Software Heritage autobuilder (on jenkins-debian1) <jenkins@jenkins-debian1.internal.softwareheritage.org>  Tue, 14 Dec 2021 19:29:25 +0000

swh-web (0.0.346-1~swh1) unstable-swh; urgency=medium

  * New upstream release 0.0.346     - (tagged by Antoine Lambert
    <anlambert@softwareheritage.org> on 2021-12-13 14:19:18 +0100)
  * Upstream changes:     - version 0.0.346

 -- Software Heritage autobuilder (on jenkins-debian1) <jenkins@jenkins-debian1.internal.softwareheritage.org>  Mon, 13 Dec 2021 13:41:34 +0000

swh-web (0.0.345-1~swh1) unstable-swh; urgency=medium

  * New upstream release 0.0.345     - (tagged by Antoine Lambert
    <anlambert@softwareheritage.org> on 2021-12-07 15:49:26 +0100)
  * Upstream changes:     - version 0.0.345

 -- Software Heritage autobuilder (on jenkins-debian1) <jenkins@jenkins-debian1.internal.softwareheritage.org>  Tue, 07 Dec 2021 15:15:16 +0000

swh-web (0.0.343-1~swh1) unstable-swh; urgency=medium

  * New upstream release 0.0.343     - (tagged by Antoine Lambert
    <anlambert@softwareheritage.org> on 2021-12-01 12:06:22 +0100)
  * Upstream changes:     - version 0.0.343

 -- Software Heritage autobuilder (on jenkins-debian1) <jenkins@jenkins-debian1.internal.softwareheritage.org>  Wed, 01 Dec 2021 11:30:08 +0000

swh-web (0.0.342-1~swh1) unstable-swh; urgency=medium

  * New upstream release 0.0.342     - (tagged by Antoine Lambert
    <anlambert@softwareheritage.org> on 2021-11-29 19:17:45 +0100)
  * Upstream changes:     - version 0.0.342

 -- Software Heritage autobuilder (on jenkins-debian1) <jenkins@jenkins-debian1.internal.softwareheritage.org>  Mon, 29 Nov 2021 18:42:36 +0000

swh-web (0.0.341-1~swh1) unstable-swh; urgency=medium

  * New upstream release 0.0.341     - (tagged by Antoine Lambert
    <anlambert@softwareheritage.org> on 2021-11-29 16:01:01 +0100)
  * Upstream changes:     - version 0.0.341

 -- Software Heritage autobuilder (on jenkins-debian1) <jenkins@jenkins-debian1.internal.softwareheritage.org>  Mon, 29 Nov 2021 16:07:14 +0000

swh-web (0.0.340-1~swh1) unstable-swh; urgency=medium

  * New upstream release 0.0.340     - (tagged by Antoine Lambert
    <anlambert@softwareheritage.org> on 2021-11-24 15:34:44 +0100)
  * Upstream changes:     - version 0.0.340

 -- Software Heritage autobuilder (on jenkins-debian1) <jenkins@jenkins-debian1.internal.softwareheritage.org>  Wed, 24 Nov 2021 14:57:32 +0000

swh-web (0.0.339-1~swh1) unstable-swh; urgency=medium

  * New upstream release 0.0.339     - (tagged by Antoine Lambert
    <anlambert@softwareheritage.org> on 2021-11-17 10:59:40 +0100)
  * Upstream changes:     - version 0.0.339

 -- Software Heritage autobuilder (on jenkins-debian1) <jenkins@jenkins-debian1.internal.softwareheritage.org>  Wed, 17 Nov 2021 10:18:16 +0000

swh-web (0.0.338-1~swh1) unstable-swh; urgency=medium

  * New upstream release 0.0.338     - (tagged by Antoine Lambert
    <anlambert@softwareheritage.org> on 2021-10-26 16:16:27 +0200)
  * Upstream changes:     - version 0.0.338

 -- Software Heritage autobuilder (on jenkins-debian1) <jenkins@jenkins-debian1.internal.softwareheritage.org>  Tue, 26 Oct 2021 15:08:17 +0000

swh-web (0.0.336-1~swh1) unstable-swh; urgency=medium

  * New upstream release 0.0.336     - (tagged by Antoine R. Dumont
    (@ardumont) <ardumont@softwareheritage.org> on 2021-10-25 12:07:58
    +0200)
  * Upstream changes:     - v0.0.336     - coverage: Display cran
    origins coverage properly     - Deprecate /origin/log route     -
    templates/revision-info: Display author fullname when name is None

 -- Software Heritage autobuilder (on jenkins-debian1) <jenkins@jenkins-debian1.internal.softwareheritage.org>  Mon, 25 Oct 2021 10:27:27 +0000

swh-web (0.0.335-1~swh1) unstable-swh; urgency=medium

  * New upstream release 0.0.335     - (tagged by Antoine R. Dumont
    (@ardumont) <ardumont@softwareheritage.org> on 2021-10-21 14:30:23
    +0200)
  * Upstream changes:     - v0.0.335     - admin/deposit: Allow users
    with permission to list their deposits

 -- Software Heritage autobuilder (on jenkins-debian1) <jenkins@jenkins-debian1.internal.softwareheritage.org>  Thu, 21 Oct 2021 12:49:33 +0000

swh-web (0.0.334-1~swh1) unstable-swh; urgency=medium

  * New upstream release 0.0.334     - (tagged by Antoine Lambert
    <anlambert@softwareheritage.org> on 2021-10-20 11:29:35 +0200)
  * Upstream changes:     - version 0.0.334

 -- Software Heritage autobuilder (on jenkins-debian1) <jenkins@jenkins-debian1.internal.softwareheritage.org>  Wed, 20 Oct 2021 09:53:09 +0000

swh-web (0.0.333-1~swh1) unstable-swh; urgency=medium

  * New upstream release 0.0.333     - (tagged by Antoine Lambert
    <anlambert@softwareheritage.org> on 2021-10-19 16:11:52 +0200)
  * Upstream changes:     - version 0.0.333

 -- Software Heritage autobuilder (on jenkins-debian1) <jenkins@jenkins-debian1.internal.softwareheritage.org>  Tue, 19 Oct 2021 14:34:25 +0000

swh-web (0.0.332-1~swh1) unstable-swh; urgency=medium

  * New upstream release 0.0.332     - (tagged by Antoine Lambert
    <anlambert@softwareheritage.org> on 2021-10-07 11:37:35 +0200)
  * Upstream changes:     - version 0.0.332

 -- Software Heritage autobuilder (on jenkins-debian1) <jenkins@jenkins-debian1.internal.softwareheritage.org>  Thu, 07 Oct 2021 09:58:07 +0000

swh-web (0.0.331-1~swh1) unstable-swh; urgency=medium

  * New upstream release 0.0.331     - (tagged by Antoine Lambert
    <anlambert@softwareheritage.org> on 2021-09-29 18:35:03 +0200)
  * Upstream changes:     - version 0.0.331

 -- Software Heritage autobuilder (on jenkins-debian1) <jenkins@jenkins-debian1.internal.softwareheritage.org>  Wed, 29 Sep 2021 16:53:50 +0000

swh-web (0.0.330-1~swh1) unstable-swh; urgency=medium

  * New upstream release 0.0.330     - (tagged by David Douard
    <david.douard@sdfa3.org> on 2021-09-24 15:34:14 +0200)
  * Upstream changes:     - v0.0.330

 -- Software Heritage autobuilder (on jenkins-debian1) <jenkins@jenkins-debian1.internal.softwareheritage.org>  Fri, 24 Sep 2021 14:12:50 +0000

swh-web (0.0.329-1~swh1) unstable-swh; urgency=medium

  * New upstream release 0.0.329     - (tagged by Antoine Lambert
    <anlambert@softwareheritage.org> on 2021-09-21 11:07:24 +0200)
  * Upstream changes:     - version 0.0.329

 -- Software Heritage autobuilder (on jenkins-debian1) <jenkins@jenkins-debian1.internal.softwareheritage.org>  Tue, 21 Sep 2021 09:29:36 +0000

swh-web (0.0.328-1~swh1) unstable-swh; urgency=medium

  * New upstream release 0.0.328     - (tagged by Antoine Lambert
    <anlambert@softwareheritage.org> on 2021-09-20 17:08:14 +0200)
  * Upstream changes:     - version 0.0.328

 -- Software Heritage autobuilder (on jenkins-debian1) <jenkins@jenkins-debian1.internal.softwareheritage.org>  Mon, 20 Sep 2021 15:27:58 +0000

swh-web (0.0.327-1~swh1) unstable-swh; urgency=medium

  * New upstream release 0.0.327     - (tagged by Valentin Lorentz
    <vlorentz@softwareheritage.org> on 2021-09-15 14:03:21 +0200)
  * Upstream changes:     - v0.0.327     - * vault: Only show the first
    status line

 -- Software Heritage autobuilder (on jenkins-debian1) <jenkins@jenkins-debian1.internal.softwareheritage.org>  Wed, 15 Sep 2021 12:23:10 +0000

swh-web (0.0.326-1~swh1) unstable-swh; urgency=medium

  * New upstream release 0.0.326     - (tagged by Valentin Lorentz
    <vlorentz@softwareheritage.org> on 2021-09-10 14:43:11 +0200)
  * Upstream changes:     - v0.0.326     - * Stop logging some
    exceptions to Sentry

 -- Software Heritage autobuilder (on jenkins-debian1) <jenkins@jenkins-debian1.internal.softwareheritage.org>  Fri, 10 Sep 2021 13:04:19 +0000

swh-web (0.0.325-1~swh1) unstable-swh; urgency=medium

  * New upstream release 0.0.325     - (tagged by Antoine Lambert
    <anlambert@softwareheritage.org> on 2021-09-09 16:15:34 +0200)
  * Upstream changes:     - version 0.0.325

 -- Software Heritage autobuilder (on jenkins-debian1) <jenkins@jenkins-debian1.internal.softwareheritage.org>  Thu, 09 Sep 2021 14:35:03 +0000

swh-web (0.0.324-1~swh1) unstable-swh; urgency=medium

  * New upstream release 0.0.324     - (tagged by Valentin Lorentz
    <vlorentz@softwareheritage.org> on 2021-09-09 14:50:32 +0200)
  * Upstream changes:     - v0.0.324     - * Fix crash in vault API

 -- Software Heritage autobuilder (on jenkins-debian1) <jenkins@jenkins-debian1.internal.softwareheritage.org>  Thu, 09 Sep 2021 13:11:30 +0000

swh-web (0.0.323-1~swh1) unstable-swh; urgency=medium

  * New upstream release 0.0.323     - (tagged by Valentin Lorentz
    <vlorentz@softwareheritage.org> on 2021-09-09 13:14:58 +0200)
  * Upstream changes:     - v0.0.323     - * browse/snapshot_context:
    Ensure pull request branches can be browsed     - * Add
    'swh.vault.git_bare.ui' use role, to display the 'git bare' button
    on the UI     - * Add link to extrinsic metadata API from the browse
    view     - * misc: Add iframe view for contents and directories     -
    * directory-display: Show human-readable file sizes (KB, MB, ...).
    - * api/vault: Re-add obj_type and obj_id to legacy API endpoints

 -- Software Heritage autobuilder (on jenkins-debian1) <jenkins@jenkins-debian1.internal.softwareheritage.org>  Thu, 09 Sep 2021 11:33:07 +0000

swh-web (0.0.322-1~swh1) unstable-swh; urgency=medium

  * New upstream release 0.0.322     - (tagged by Vincent SELLIER
    <vincent.sellier@softwareheritage.org> on 2021-09-07 15:07:45 +0200)
  * Upstream changes:     - version v0.0.322

 -- Software Heritage autobuilder (on jenkins-debian1) <jenkins@jenkins-debian1.internal.softwareheritage.org>  Tue, 07 Sep 2021 13:29:51 +0000

swh-web (0.0.321-1~swh1) unstable-swh; urgency=medium

  * New upstream release 0.0.321     - (tagged by Antoine Lambert
    <anlambert@softwareheritage.org> on 2021-09-03 13:50:25 +0200)
  * Upstream changes:     - version 0.0.321

 -- Software Heritage autobuilder (on jenkins-debian1) <jenkins@jenkins-debian1.internal.softwareheritage.org>  Fri, 03 Sep 2021 12:17:16 +0000

swh-web (0.0.320-1~swh1) unstable-swh; urgency=medium

  * New upstream release 0.0.320     - (tagged by Valentin Lorentz
    <vlorentz@softwareheritage.org> on 2021-08-26 14:09:47 +0200)
  * Upstream changes:     - v0.0.320     - * vault API: Rename bundle
    types and use SWHIDs to identify objects

 -- Software Heritage autobuilder (on jenkins-debian1) <jenkins@jenkins-debian1.internal.softwareheritage.org>  Thu, 26 Aug 2021 12:26:46 +0000

swh-web (0.0.319-1~swh1) unstable-swh; urgency=medium

  * New upstream release 0.0.319     - (tagged by Antoine Lambert
    <anlambert@softwareheritage.org> on 2021-08-24 11:00:15 +0200)
  * Upstream changes:     - version 0.0.319

 -- Software Heritage autobuilder (on jenkins-debian1) <jenkins@jenkins-debian1.internal.softwareheritage.org>  Tue, 24 Aug 2021 09:30:41 +0000

swh-web (0.0.318-1~swh1) unstable-swh; urgency=medium

  * New upstream release 0.0.318     - (tagged by Antoine Lambert
    <anlambert@softwareheritage.org> on 2021-08-23 17:29:16 +0200)
  * Upstream changes:     - version 0.0.318

 -- Software Heritage autobuilder (on jenkins-debian1) <jenkins@jenkins-debian1.internal.softwareheritage.org>  Mon, 23 Aug 2021 15:47:22 +0000

swh-web (0.0.317-1~swh1) unstable-swh; urgency=medium

  * New upstream release 0.0.317     - (tagged by Antoine Lambert
    <anlambert@softwareheritage.org> on 2021-07-19 14:13:38 +0200)
  * Upstream changes:     - version 0.0.317

 -- Software Heritage autobuilder (on jenkins-debian1) <jenkins@jenkins-debian1.internal.softwareheritage.org>  Mon, 19 Jul 2021 13:43:28 +0000

swh-web (0.0.316-1~swh1) unstable-swh; urgency=medium

  * New upstream release 0.0.316     - (tagged by Antoine Lambert
    <anlambert@softwareheritage.org> on 2021-07-09 17:59:36 +0200)
  * Upstream changes:     - version 0.0.316

 -- Software Heritage autobuilder (on jenkins-debian1) <jenkins@jenkins-debian1.internal.softwareheritage.org>  Fri, 09 Jul 2021 16:55:16 +0000

swh-web (0.0.315-1~swh1) unstable-swh; urgency=medium

  * New upstream release 0.0.315     - (tagged by Antoine Lambert
    <anlambert@softwareheritage.org> on 2021-06-29 14:55:07 +0200)
  * Upstream changes:     - version 0.0.315

 -- Software Heritage autobuilder (on jenkins-debian1) <jenkins@jenkins-debian1.internal.softwareheritage.org>  Tue, 29 Jun 2021 13:32:00 +0000

swh-web (0.0.314-1~swh1) unstable-swh; urgency=medium

  * New upstream release 0.0.314     - (tagged by Antoine R. Dumont
    (@ardumont) <ardumont@softwareheritage.org> on 2021-06-28 11:47:06
    +0200)
  * Upstream changes:     - v0.0.314     - Add an endpoint to list and
    access raw extrinsic metadata.     - assets/save: Ensure to use
    canonical github repo URL as origin URL     - Simplify save code now
    request status updates using visit statuses

 -- Software Heritage autobuilder (on jenkins-debian1) <jenkins@jenkins-debian1.internal.softwareheritage.org>  Mon, 28 Jun 2021 10:04:26 +0000

swh-web (0.0.313-1~swh1.1) unstable-swh; urgency=medium

  * Bump new release

 -- Antoine R. Dumont (@ardumont) <ardumont@softwareheritage.org>  Tue, 15 Jun 2021 18:09:20 +0200

swh-web (0.0.313-1~swh1) unstable-swh; urgency=medium

  * New upstream release 0.0.313     - (tagged by Antoine R. Dumont
    (@ardumont) <ardumont@softwareheritage.org> on 2021-06-15 17:33:32
    +0200)
  * Upstream changes:     - v0.0.313     - Schedule save code now as
    recurring origins to ingest when successful

 -- Software Heritage autobuilder (on jenkins-debian1) <jenkins@jenkins-debian1.internal.softwareheritage.org>  Tue, 15 Jun 2021 15:59:11 +0000

swh-web (0.0.312-1~swh1) unstable-swh; urgency=medium

  * New upstream release 0.0.312     - (tagged by Antoine Lambert
    <anlambert@softwareheritage.org> on 2021-06-15 14:44:33 +0200)
  * Upstream changes:     - version 0.0.312

 -- Software Heritage autobuilder (on jenkins-debian1) <jenkins@jenkins-debian1.internal.softwareheritage.org>  Tue, 15 Jun 2021 13:26:35 +0000

swh-web (0.0.311-1~swh1) unstable-swh; urgency=medium

  * New upstream release 0.0.311     - (tagged by Antoine Lambert
    <antoine.lambert@inria.fr> on 2021-06-11 17:22:30 +0200)
  * Upstream changes:     - version 0.0.311

 -- Software Heritage autobuilder (on jenkins-debian1) <jenkins@jenkins-debian1.internal.softwareheritage.org>  Fri, 11 Jun 2021 15:43:04 +0000

swh-web (0.0.310-1~swh1) unstable-swh; urgency=medium

  * New upstream release 0.0.310     - (tagged by Vincent SELLIER
    <vincent.sellier@softwareheritage.org> on 2021-06-02 14:20:33 +0200)
  * Upstream changes:     - v0.0.310     - fix running sor update

 -- Software Heritage autobuilder (on jenkins-debian1) <jenkins@jenkins-debian1.internal.softwareheritage.org>  Wed, 02 Jun 2021 12:43:41 +0000

swh-web (0.0.309-1~swh1) unstable-swh; urgency=medium

  * New upstream release 0.0.309     - (tagged by Antoine R. Dumont
    (@ardumont) <ardumont@softwareheritage.org> on 2021-05-27 15:03:12
    +0200)
  * Upstream changes:     - v0.0.309     - common/origin_save: Update
    missing information when available     - Makefile.local: Ensure to
    kill child processes at devserver target exit     - cypress: Use
    webpack-dev-server to serve static assets     - Makefile.local: Wrap
    long lines     - cypress.json: Activate test retries in run mode

 -- Software Heritage autobuilder (on jenkins-debian1) <jenkins@jenkins-debian1.internal.softwareheritage.org>  Thu, 27 May 2021 13:21:25 +0000

swh-web (0.0.308-2~swh1) unstable-swh; urgency=medium

  * Rebuild after fixing tests execution

 -- Antoine Lambert <antoine.lambert@inria.fr>  Thu, 20 May 2021 14:22:11 +0200

swh-web (0.0.308-1~swh1) unstable-swh; urgency=medium

  * New upstream release 0.0.308     - (tagged by Antoine Lambert
    <antoine.lambert@inria.fr> on 2021-05-20 11:22:24 +0200)
  * Upstream changes:     - version 0.0.308

 -- Software Heritage autobuilder (on jenkins-debian1) <jenkins@jenkins-debian1.internal.softwareheritage.org>  Thu, 20 May 2021 10:46:36 +0000

swh-web (0.0.307-1~swh1) unstable-swh; urgency=medium

  * New upstream release 0.0.307     - (tagged by Antoine Lambert
    <antoine.lambert@inria.fr> on 2021-05-07 14:15:59 +0200)
  * Upstream changes:     - version 0.0.307

 -- Software Heritage autobuilder (on jenkins-debian1) <jenkins@jenkins-debian1.internal.softwareheritage.org>  Fri, 07 May 2021 12:44:27 +0000

swh-web (0.0.306-1~swh1) unstable-swh; urgency=medium

  * New upstream release 0.0.306     - (tagged by Antoine Lambert
    <antoine.lambert@inria.fr> on 2021-05-03 16:03:17 +0200)
  * Upstream changes:     - version 0.0.306

 -- Software Heritage autobuilder (on jenkins-debian1) <jenkins@jenkins-debian1.internal.softwareheritage.org>  Mon, 03 May 2021 14:25:10 +0000

swh-web (0.0.305-1~swh1) unstable-swh; urgency=medium

  * New upstream release 0.0.305     - (tagged by Antoine Lambert
    <antoine.lambert@inria.fr> on 2021-04-30 17:59:10 +0200)
  * Upstream changes:     - version 0.0.305

 -- Software Heritage autobuilder (on jenkins-debian1) <jenkins@jenkins-debian1.internal.softwareheritage.org>  Fri, 30 Apr 2021 16:34:26 +0000

swh-web (0.0.304-1~swh1) unstable-swh; urgency=medium

  * New upstream release 0.0.304     - (tagged by Antoine Lambert
    <antoine.lambert@inria.fr> on 2021-04-30 17:23:53 +0200)
  * Upstream changes:     - version 0.0.304

 -- Software Heritage autobuilder (on jenkins-debian1) <jenkins@jenkins-debian1.internal.softwareheritage.org>  Fri, 30 Apr 2021 15:45:42 +0000

swh-web (0.0.303-1~swh1) unstable-swh; urgency=medium

  * New upstream release 0.0.303     - (tagged by Antoine Lambert
    <antoine.lambert@inria.fr> on 2021-04-29 11:03:58 +0200)
  * Upstream changes:     - version 0.0.303

 -- Software Heritage autobuilder (on jenkins-debian1) <jenkins@jenkins-debian1.internal.softwareheritage.org>  Thu, 29 Apr 2021 09:35:13 +0000

swh-web (0.0.302-1~swh1) unstable-swh; urgency=medium

  * New upstream release 0.0.302     - (tagged by Antoine R. Dumont
    (@ardumont) <ardumont@softwareheritage.org> on 2021-04-27 11:29:03
    +0200)
  * Upstream changes:     - v0.0.302     - Save code now: Improve save
    request task information title     - Separate save code now status
    refresh routine from the listing ui     - common/identifiers: Fix
    content SWHID with anchor revision browse URL

 -- Software Heritage autobuilder (on jenkins-debian1) <jenkins@jenkins-debian1.internal.softwareheritage.org>  Tue, 27 Apr 2021 09:50:38 +0000

swh-web (0.0.301-1~swh1) unstable-swh; urgency=medium

  * New upstream release 0.0.301     - (tagged by Vincent SELLIER
    <vincent.sellier@softwareheritage.org> on 2021-04-23 12:31:50 +0200)
  * Upstream changes:     - v0.0.301     - reactivate the author counter
    on the homepage

 -- Software Heritage autobuilder (on jenkins-debian1) <jenkins@jenkins-debian1.internal.softwareheritage.org>  Fri, 23 Apr 2021 10:47:55 +0000

swh-web (0.0.300-1~swh1) unstable-swh; urgency=medium

  * New upstream release 0.0.300     - (tagged by Antoine Lambert
    <antoine.lambert@inria.fr> on 2021-04-22 15:39:52 +0200)
  * Upstream changes:     - version 0.0.300

 -- Software Heritage autobuilder (on jenkins-debian1) <jenkins@jenkins-debian1.internal.softwareheritage.org>  Thu, 22 Apr 2021 14:04:53 +0000

swh-web (0.0.299-1~swh2) unstable-swh; urgency=medium

  * Bump new release

 -- Antoine R. Dumont (@ardumont) <ardumont@softwareheritage.org>  Thu, 22 Apr 2021 09:43:59 +0200

swh-web (0.0.299-1~swh1) unstable-swh; urgency=medium

  * New upstream release 0.0.299     - (tagged by Antoine R. Dumont
    (@ardumont) <ardumont@softwareheritage.org> on 2021-04-22 09:12:22
    +0200)
  * Upstream changes:     - v0.0.299     - Drop redundant `Task` prefix
    in row title in save code now detail view     - Display visit status
    information in the save request information detail view     - docs:
    Remove doc_config module and its use     - tests: Turn some global
    js variables into functions     - tests: Add docstring and some test
    scenarios to the save code now code

 -- Software Heritage autobuilder (on jenkins-debian1) <jenkins@jenkins-debian1.internal.softwareheritage.org>  Thu, 22 Apr 2021 07:24:54 +0000

swh-web (0.0.298-1~swh1) unstable-swh; urgency=medium

  * New upstream release 0.0.298     - (tagged by Antoine Lambert
    <antoine.lambert@inria.fr> on 2021-04-19 19:04:47 +0200)
  * Upstream changes:     - version 0.0.298

 -- Software Heritage autobuilder (on jenkins-debian1) <jenkins@jenkins-debian1.internal.softwareheritage.org>  Mon, 19 Apr 2021 17:27:27 +0000

swh-web (0.0.297-1~swh1) unstable-swh; urgency=medium

  * New upstream release 0.0.297     - (tagged by Antoine Lambert
    <antoine.lambert@inria.fr> on 2021-04-19 14:15:25 +0200)
  * Upstream changes:     - version 0.0.297

 -- Software Heritage autobuilder (on jenkins-debian1) <jenkins@jenkins-debian1.internal.softwareheritage.org>  Mon, 19 Apr 2021 12:26:34 +0000

swh-web (0.0.296-1~swh2) unstable-swh; urgency=medium

  * Add missing swh-counters dependency

 -- Vincent SELLIER <vincent.sellier@softwareheritage.org>  Wed, 14 Apr 2021 17:14:34 +0200

swh-web (0.0.296-1~swh1) unstable-swh; urgency=medium

  * New upstream release 0.0.296     - (tagged by Vincent SELLIER
    <vincent.sellier@softwareheritage.org> on 2021-04-14 16:29:01 +0200)
  * Upstream changes:     - v0.0.296     - fix documentation syntax     -
    make the source of the object's counts configurable

 -- Software Heritage autobuilder (on jenkins-debian1) <jenkins@jenkins-debian1.internal.softwareheritage.org>  Wed, 14 Apr 2021 14:41:28 +0000

swh-web (0.0.295-1~swh1) unstable-swh; urgency=medium

  * New upstream release 0.0.295     - (tagged by Vincent SELLIER
    <vincent.sellier@softwareheritage.org> on 2021-04-13 18:04:13 +0200)
  * Upstream changes:     - v0.0.295     - counters: Remove hardcoded
    historical values

 -- Software Heritage autobuilder (on jenkins-debian1) <jenkins@jenkins-debian1.internal.softwareheritage.org>  Tue, 13 Apr 2021 16:16:07 +0000

swh-web (0.0.294-1~swh1) unstable-swh; urgency=medium

  * New upstream release 0.0.294     - (tagged by Antoine R. Dumont
    (@ardumont) <ardumont@softwareheritage.org> on 2021-04-09 14:25:58
    +0200)
  * Upstream changes:     - v0.0.294     - Add metric to monitor "save
    code now" efficiency     - tests/conftest: Keep mypy happy
    regardless hypothesis version

 -- Software Heritage autobuilder (on jenkins-debian1) <jenkins@jenkins-debian1.internal.softwareheritage.org>  Fri, 09 Apr 2021 12:36:38 +0000

swh-web (0.0.293-1~swh1) unstable-swh; urgency=medium

  * New upstream release 0.0.293     - (tagged by Antoine Lambert
    <antoine.lambert@inria.fr> on 2021-04-08 17:14:32 +0200)
  * Upstream changes:     - version 0.0.293

 -- Software Heritage autobuilder (on jenkins-debian1) <jenkins@jenkins-debian1.internal.softwareheritage.org>  Thu, 08 Apr 2021 15:41:29 +0000

swh-web (0.0.292-1~swh1) unstable-swh; urgency=medium

  * New upstream release 0.0.292     - (tagged by Antoine Lambert
    <antoine.lambert@inria.fr> on 2021-04-02 12:28:06 +0200)
  * Upstream changes:     - version 0.0.292

 -- Software Heritage autobuilder (on jenkins-debian1) <jenkins@jenkins-debian1.internal.softwareheritage.org>  Fri, 02 Apr 2021 10:45:27 +0000

swh-web (0.0.291-1~swh1) unstable-swh; urgency=medium

  * New upstream release 0.0.291     - (tagged by Antoine Lambert
    <antoine.lambert@inria.fr> on 2021-04-02 11:31:28 +0200)
  * Upstream changes:     - version 0.0.291

 -- Software Heritage autobuilder (on jenkins-debian1) <jenkins@jenkins-debian1.internal.softwareheritage.org>  Fri, 02 Apr 2021 09:42:23 +0000

swh-web (0.0.290-1~swh1) unstable-swh; urgency=medium

  * New upstream release 0.0.290     - (tagged by Antoine R. Dumont
    (@ardumont) <ardumont@softwareheritage.org> on 2021-04-01 17:42:29
    +0200)
  * Upstream changes:     - v0.0.290     - migrate-to-pg swh-web:
    Migrate from sqlite to postgresql     - auth: Use generic Django
    authentication backends from swh-auth

 -- Software Heritage autobuilder (on jenkins-debian1) <jenkins@jenkins-debian1.internal.softwareheritage.org>  Thu, 01 Apr 2021 15:59:48 +0000

swh-web (0.0.289-1~swh1) unstable-swh; urgency=medium

  * New upstream release 0.0.289     - (tagged by Antoine Lambert
    <antoine.lambert@inria.fr> on 2021-03-30 11:19:02 +0200)
  * Upstream changes:     - version 0.0.289

 -- Software Heritage autobuilder (on jenkins-debian1) <jenkins@jenkins-debian1.internal.softwareheritage.org>  Tue, 30 Mar 2021 09:45:12 +0000

swh-web (0.0.288-1~swh1) unstable-swh; urgency=medium

  * New upstream release 0.0.288     - (tagged by Antoine Lambert
    <antoine.lambert@inria.fr> on 2021-03-18 19:04:53 +0100)
  * Upstream changes:     - version 0.0.288

 -- Software Heritage autobuilder (on jenkins-debian1) <jenkins@jenkins-debian1.internal.softwareheritage.org>  Thu, 18 Mar 2021 18:22:07 +0000

swh-web (0.0.287-1~swh1) unstable-swh; urgency=medium

  * New upstream release 0.0.287     - (tagged by Antoine Lambert
    <antoine.lambert@inria.fr> on 2021-03-17 18:12:18 +0100)
  * Upstream changes:     - version 0.0.287

 -- Software Heritage autobuilder (on jenkins-debian1) <jenkins@jenkins-debian1.internal.softwareheritage.org>  Wed, 17 Mar 2021 17:31:10 +0000

swh-web (0.0.286-1~swh1) unstable-swh; urgency=medium

  * New upstream release 0.0.286     - (tagged by Antoine Lambert
    <antoine.lambert@inria.fr> on 2021-03-17 11:19:39 +0100)
  * Upstream changes:     - version 0.0.286

 -- Software Heritage autobuilder (on jenkins-debian1) <jenkins@jenkins-debian1.internal.softwareheritage.org>  Wed, 17 Mar 2021 10:39:49 +0000

swh-web (0.0.285-1~swh1) unstable-swh; urgency=medium

  * New upstream release 0.0.285     - (tagged by Antoine Lambert
    <antoine.lambert@inria.fr> on 2021-03-16 17:35:24 +0100)
  * Upstream changes:     - version 0.0.285

 -- Software Heritage autobuilder (on jenkins-debian1) <jenkins@jenkins-debian1.internal.softwareheritage.org>  Tue, 16 Mar 2021 17:01:04 +0000

swh-web (0.0.284-1~swh1) unstable-swh; urgency=medium

  * New upstream release 0.0.284     - (tagged by Antoine Lambert
    <antoine.lambert@inria.fr> on 2021-03-03 13:45:53 +0100)
  * Upstream changes:     - version 0.0.284

 -- Software Heritage autobuilder (on jenkins-debian1) <jenkins@jenkins-debian1.internal.softwareheritage.org>  Wed, 03 Mar 2021 13:04:38 +0000

swh-web (0.0.283-1~swh1) unstable-swh; urgency=medium

  * New upstream release 0.0.283     - (tagged by Antoine Lambert
    <antoine.lambert@inria.fr> on 2021-02-17 16:56:12 +0100)
  * Upstream changes:     - version 0.0.283

 -- Software Heritage autobuilder (on jenkins-debian1) <jenkins@jenkins-debian1.internal.softwareheritage.org>  Wed, 17 Feb 2021 16:12:40 +0000

swh-web (0.0.282-1~swh1) unstable-swh; urgency=medium

  * New upstream release 0.0.282     - (tagged by Antoine Lambert
    <antoine.lambert@inria.fr> on 2021-02-17 12:12:22 +0100)
  * Upstream changes:     - version 0.0.282

 -- Software Heritage autobuilder (on jenkins-debian1) <jenkins@jenkins-debian1.internal.softwareheritage.org>  Wed, 17 Feb 2021 11:37:02 +0000

swh-web (0.0.281-1~swh1) unstable-swh; urgency=medium

  * New upstream release 0.0.281     - (tagged by Antoine Lambert
    <antoine.lambert@inria.fr> on 2021-02-05 17:18:46 +0100)
  * Upstream changes:     - version 0.0.281

 -- Software Heritage autobuilder (on jenkins-debian1) <jenkins@jenkins-debian1.internal.softwareheritage.org>  Fri, 05 Feb 2021 16:36:15 +0000

swh-web (0.0.280-1~swh1) unstable-swh; urgency=medium

  * New upstream release 0.0.280     - (tagged by Antoine R. Dumont
    (@ardumont) <ardumont@softwareheritage.org> on 2021-02-03 15:31:09
    +0100)
  * Upstream changes:     - v0.0.280     - Adapt
    origin_get_latest_visit_status according to latest api change     -
    tests/data: Ensure git data are properly loaded into the test
    archive     - tests/resources: Fix mypy 0.800 errors

 -- Software Heritage autobuilder (on jenkins-debian1) <jenkins@jenkins-debian1.internal.softwareheritage.org>  Wed, 03 Feb 2021 14:45:55 +0000

swh-web (0.0.279-1~swh1) unstable-swh; urgency=medium

  * New upstream release 0.0.279     - (tagged by Antoine Lambert
    <antoine.lambert@inria.fr> on 2021-01-21 16:04:31 +0100)
  * Upstream changes:     - version 0.0.279

 -- Software Heritage autobuilder (on jenkins-debian1) <jenkins@jenkins-debian1.internal.softwareheritage.org>  Thu, 21 Jan 2021 15:40:28 +0000

swh-web (0.0.278-1~swh1) unstable-swh; urgency=medium

  * New upstream release 0.0.278     - (tagged by Antoine Lambert
    <antoine.lambert@inria.fr> on 2021-01-08 15:31:33 +0100)
  * Upstream changes:     - version 0.0.278

 -- Software Heritage autobuilder (on jenkins-debian1) <jenkins@jenkins-debian1.internal.softwareheritage.org>  Fri, 08 Jan 2021 14:42:05 +0000

swh-web (0.0.277-1~swh1) unstable-swh; urgency=medium

  * New upstream release 0.0.277     - (tagged by Antoine Lambert
    <antoine.lambert@inria.fr> on 2021-01-07 11:41:11 +0100)
  * Upstream changes:     - version 0.0.277

 -- Software Heritage autobuilder (on jenkins-debian1) <jenkins@jenkins-debian1.internal.softwareheritage.org>  Thu, 07 Jan 2021 11:04:29 +0000

swh-web (0.0.276-1~swh1) unstable-swh; urgency=medium

  * New upstream release 0.0.276     - (tagged by Antoine Lambert
    <antoine.lambert@inria.fr> on 2020-12-14 16:25:46 +0100)
  * Upstream changes:     - version 0.0.276

 -- Software Heritage autobuilder (on jenkins-debian1) <jenkins@jenkins-debian1.internal.softwareheritage.org>  Mon, 14 Dec 2020 15:43:02 +0000

swh-web (0.0.275-1~swh1) unstable-swh; urgency=medium

  * New upstream release 0.0.275     - (tagged by Antoine Lambert
    <antoine.lambert@inria.fr> on 2020-12-09 13:30:31 +0100)
  * Upstream changes:     - version 0.0.275

 -- Software Heritage autobuilder (on jenkins-debian1) <jenkins@jenkins-debian1.internal.softwareheritage.org>  Wed, 09 Dec 2020 12:48:53 +0000

swh-web (0.0.274-1~swh1) unstable-swh; urgency=medium

  * New upstream release 0.0.274     - (tagged by Antoine Lambert
    <antoine.lambert@inria.fr> on 2020-12-08 17:09:17 +0100)
  * Upstream changes:     - version 0.0.274

 -- Software Heritage autobuilder (on jenkins-debian1) <jenkins@jenkins-debian1.internal.softwareheritage.org>  Tue, 08 Dec 2020 16:35:24 +0000

swh-web (0.0.273-1~swh1) unstable-swh; urgency=medium

  * New upstream release 0.0.273     - (tagged by Antoine Lambert
    <antoine.lambert@inria.fr> on 2020-11-25 16:23:58 +0100)
  * Upstream changes:     - version 0.0.273

 -- Software Heritage autobuilder (on jenkins-debian1) <jenkins@jenkins-debian1.internal.softwareheritage.org>  Wed, 25 Nov 2020 15:42:43 +0000

swh-web (0.0.272-1~swh1) unstable-swh; urgency=medium

  * New upstream release 0.0.272     - (tagged by Antoine Lambert
    <antoine.lambert@inria.fr> on 2020-11-24 12:21:37 +0100)
  * Upstream changes:     - version 0.0.272

 -- Software Heritage autobuilder (on jenkins-debian1) <jenkins@jenkins-debian1.internal.softwareheritage.org>  Tue, 24 Nov 2020 11:51:14 +0000

swh-web (0.0.271-1~swh1) unstable-swh; urgency=medium

  * New upstream release 0.0.271     - (tagged by Antoine R. Dumont
    (@ardumont) <ardumont@softwareheritage.org> on 2020-11-19 16:09:49
    +0100)
  * Upstream changes:     - v0.0.271     - vault-ui: Log caught error
    when listing     - vault: Fix vault response schema     - assets:
    Migrate compilation to webpack 5.x     - package.json: Upgrade
    dependencies

 -- Software Heritage autobuilder (on jenkins-debian1) <jenkins@jenkins-debian1.internal.softwareheritage.org>  Thu, 19 Nov 2020 15:30:51 +0000

swh-web (0.0.270-1~swh1) unstable-swh; urgency=medium

  * New upstream release 0.0.270     - (tagged by Antoine Lambert
    <antoine.lambert@inria.fr> on 2020-11-16 16:31:43 +0100)
  * Upstream changes:     - version 0.0.270

 -- Software Heritage autobuilder (on jenkins-debian1) <jenkins@jenkins-debian1.internal.softwareheritage.org>  Mon, 16 Nov 2020 15:51:54 +0000

swh-web (0.0.269-1~swh1) unstable-swh; urgency=medium

  * New upstream release 0.0.269     - (tagged by Antoine Lambert
    <antoine.lambert@inria.fr> on 2020-11-12 15:31:37 +0100)
  * Upstream changes:     - version 0.0.269

 -- Software Heritage autobuilder (on jenkins-debian1) <jenkins@jenkins-debian1.internal.softwareheritage.org>  Thu, 12 Nov 2020 15:03:49 +0000

swh-web (0.0.268-1~swh1) unstable-swh; urgency=medium

  * New upstream release 0.0.268     - (tagged by Antoine Lambert
    <antoine.lambert@inria.fr> on 2020-11-09 12:19:05 +0100)
  * Upstream changes:     - version 0.0.268

 -- Software Heritage autobuilder (on jenkins-debian1) <jenkins@jenkins-debian1.internal.softwareheritage.org>  Mon, 09 Nov 2020 11:37:25 +0000

swh-web (0.0.267-1~swh1) unstable-swh; urgency=medium

  * New upstream release 0.0.267     - (tagged by Antoine Lambert
    <antoine.lambert@inria.fr> on 2020-11-06 17:13:03 +0100)
  * Upstream changes:     - version 0.0.267

 -- Software Heritage autobuilder (on jenkins-debian1) <jenkins@jenkins-debian1.internal.softwareheritage.org>  Fri, 06 Nov 2020 16:31:03 +0000

swh-web (0.0.266-1~swh1) unstable-swh; urgency=medium

  * New upstream release 0.0.266     - (tagged by Antoine Lambert
    <antoine.lambert@inria.fr> on 2020-11-06 12:48:47 +0100)
  * Upstream changes:     - version 0.0.266

 -- Software Heritage autobuilder (on jenkins-debian1) <jenkins@jenkins-debian1.internal.softwareheritage.org>  Fri, 06 Nov 2020 12:07:02 +0000

swh-web (0.0.265-1~swh1) unstable-swh; urgency=medium

  * New upstream release 0.0.265     - (tagged by Antoine Lambert
    <antoine.lambert@inria.fr> on 2020-10-30 16:22:10 +0100)
  * Upstream changes:     - version 0.0.265

 -- Software Heritage autobuilder (on jenkins-debian1) <jenkins@jenkins-debian1.internal.softwareheritage.org>  Fri, 30 Oct 2020 15:48:13 +0000

swh-web (0.0.264-1~swh1) unstable-swh; urgency=medium

  * New upstream release 0.0.264     - (tagged by Antoine R. Dumont
    (@ardumont) <ardumont@softwareheritage.org> on 2020-10-19 12:03:15
    +0200)
  * Upstream changes:     - v0.0.264     - web.config: Adapt indexer
    configuration structure     - web.config: Adapt scheduler
    configuration structure     - swh.web.tests: Adapt
    get_indexer_storage to latest version     - Use swh.model.model
    helpers to compute object identifiers     - common/archive: Fix
    empty content handling in lookup_content_raw     - apidoc: Fix bad
    URL replacement missed due to an invalid test     - common/typing:
    Fix error with mypy 0.790     - browse/directory: Fix invalid query
    parameter value for content links     - templates/directory-display:
    Remove permissions display for directories     - templates: Update
    save code now icon and new snapshot button

 -- Software Heritage autobuilder (on jenkins-debian1) <jenkins@jenkins-debian1.internal.softwareheritage.org>  Mon, 19 Oct 2020 12:06:32 +0000

swh-web (0.0.263-1~swh1) unstable-swh; urgency=medium

  * New upstream release 0.0.263     - (tagged by Antoine Lambert
    <antoine.lambert@inria.fr> on 2020-10-08 16:40:40 +0200)
  * Upstream changes:     - version 0.0.263

 -- Software Heritage autobuilder (on jenkins-debian1) <jenkins@jenkins-debian1.internal.softwareheritage.org>  Thu, 08 Oct 2020 15:11:38 +0000

swh-web (0.0.262-2~swh1) unstable-swh; urgency=medium

  * Make the postinst a little bit more robust

 -- Nicolas Dandrimont <olasd@debian.org>  Fri, 25 Sep 2020 19:53:02 +0200

swh-web (0.0.262-1~swh1) unstable-swh; urgency=medium

  * New upstream release 0.0.262     - (tagged by Antoine Lambert
    <antoine.lambert@inria.fr> on 2020-09-25 17:02:27 +0200)
  * Upstream changes:     - version 0.0.262

 -- Software Heritage autobuilder (on jenkins-debian1) <jenkins@jenkins-debian1.internal.softwareheritage.org>  Fri, 25 Sep 2020 15:20:11 +0000

swh-web (0.0.261-1~swh1) unstable-swh; urgency=medium

  * New upstream release 0.0.261     - (tagged by Antoine Lambert
    <antoine.lambert@inria.fr> on 2020-09-25 15:55:40 +0200)
  * Upstream changes:     - version 0.0.261

 -- Software Heritage autobuilder (on jenkins-debian1) <jenkins@jenkins-debian1.internal.softwareheritage.org>  Fri, 25 Sep 2020 14:06:26 +0000

swh-web (0.0.260-1~swh1) unstable-swh; urgency=medium

  * New upstream release 0.0.260     - (tagged by Antoine Lambert
    <antoine.lambert@inria.fr> on 2020-09-23 16:05:51 +0200)
  * Upstream changes:     - version 0.0.260

 -- Software Heritage autobuilder (on jenkins-debian1) <jenkins@jenkins-debian1.internal.softwareheritage.org>  Wed, 23 Sep 2020 14:31:59 +0000

swh-web (0.0.259-1~swh1) unstable-swh; urgency=medium

  * New upstream release 0.0.259     - (tagged by Antoine Lambert
    <antoine.lambert@inria.fr> on 2020-09-16 17:48:00 +0200)
  * Upstream changes:     - version 0.0.259

 -- Software Heritage autobuilder (on jenkins-debian1) <jenkins@jenkins-debian1.internal.softwareheritage.org>  Wed, 16 Sep 2020 16:05:10 +0000

swh-web (0.0.258-1~swh1) unstable-swh; urgency=medium

  * New upstream release 0.0.258     - (tagged by Antoine Lambert
    <antoine.lambert@inria.fr> on 2020-09-16 13:14:02 +0200)
  * Upstream changes:     - version 0.0.258

 -- Software Heritage autobuilder (on jenkins-debian1) <jenkins@jenkins-debian1.internal.softwareheritage.org>  Wed, 16 Sep 2020 11:39:10 +0000

swh-web (0.0.257-1~swh1) unstable-swh; urgency=medium

  * New upstream release 0.0.257     - (tagged by Antoine R. Dumont
    (@ardumont) <ardumont@softwareheritage.org> on 2020-09-15 12:15:49
    +0200)
  * Upstream changes:     - v0.0.257     - common/highlightjs: Fix issue
    with Pygments 2.7

 -- Software Heritage autobuilder (on jenkins-debian1) <jenkins@jenkins-debian1.internal.softwareheritage.org>  Tue, 15 Sep 2020 10:27:21 +0000

swh-web (0.0.255-1~swh1) unstable-swh; urgency=medium

  * New upstream release 0.0.255     - (tagged by Antoine R. Dumont
    (@ardumont) <ardumont@softwareheritage.org> on 2020-09-04 16:02:25
    +0200)
  * Upstream changes:     - v0.0.255     - Adapt storage.revision_get
    calls according to latest api change     - package.json: Upgrade
    dependencies     - cypress/origin-save: Improve tests implementation
    - assets/origin-save: Fix handling of null visit dates in requests
    list     - Adapt to latest storage release_get api change

 -- Software Heritage autobuilder (on jenkins-debian1) <jenkins@jenkins-debian1.internal.softwareheritage.org>  Fri, 04 Sep 2020 14:18:01 +0000

swh-web (0.0.254-1~swh1) unstable-swh; urgency=medium

  * New upstream release 0.0.254     - (tagged by Antoine Lambert
    <antoine.lambert@inria.fr> on 2020-08-28 15:35:49 +0200)
  * Upstream changes:     - version 0.0.254

 -- Software Heritage autobuilder (on jenkins-debian1) <jenkins@jenkins-debian1.internal.softwareheritage.org>  Fri, 28 Aug 2020 14:01:09 +0000

swh-web (0.0.253-1~swh1) unstable-swh; urgency=medium

  * New upstream release 0.0.253     - (tagged by Antoine Lambert
    <antoine.lambert@inria.fr> on 2020-08-27 18:51:20 +0200)
  * Upstream changes:     - version 0.0.253

 -- Software Heritage autobuilder (on jenkins-debian1) <jenkins@jenkins-debian1.internal.softwareheritage.org>  Thu, 27 Aug 2020 17:16:29 +0000

swh-web (0.0.252-1~swh1) unstable-swh; urgency=medium

  * New upstream release 0.0.252     - (tagged by Antoine Lambert
    <antoine.lambert@inria.fr> on 2020-08-24 14:07:27 +0200)
  * Upstream changes:     - version 0.0.252

 -- Software Heritage autobuilder (on jenkins-debian1) <jenkins@jenkins-debian1.internal.softwareheritage.org>  Mon, 24 Aug 2020 12:24:41 +0000

swh-web (0.0.251-1~swh1) unstable-swh; urgency=medium

  * New upstream release 0.0.251     - (tagged by Antoine Lambert
    <antoine.lambert@inria.fr> on 2020-08-24 11:15:57 +0200)
  * Upstream changes:     - version 0.0.251

 -- Software Heritage autobuilder (on jenkins-debian1) <jenkins@jenkins-debian1.internal.softwareheritage.org>  Mon, 24 Aug 2020 09:32:42 +0000

swh-web (0.0.250-1~swh1) unstable-swh; urgency=medium

  * New upstream release 0.0.250     - (tagged by Antoine Lambert
    <antoine.lambert@inria.fr> on 2020-08-21 12:06:06 +0200)
  * Upstream changes:     - version 0.0.250

 -- Software Heritage autobuilder (on jenkins-debian1) <jenkins@jenkins-debian1.internal.softwareheritage.org>  Fri, 21 Aug 2020 10:24:25 +0000

swh-web (0.0.249-1~swh1) unstable-swh; urgency=medium

  * New upstream release 0.0.249     - (tagged by Antoine Lambert
    <antoine.lambert@inria.fr> on 2020-08-18 12:12:39 +0200)
  * Upstream changes:     - version 0.0.249

 -- Software Heritage autobuilder (on jenkins-debian1) <jenkins@jenkins-debian1.internal.softwareheritage.org>  Tue, 18 Aug 2020 10:30:08 +0000

swh-web (0.0.248-1~swh1) unstable-swh; urgency=medium

  * New upstream release 0.0.248     - (tagged by Antoine R. Dumont
    (@ardumont) <ardumont@softwareheritage.org> on 2020-08-05 10:01:23
    +0200)
  * Upstream changes:     - v0.0.248     - package.json: Upgrade
    dependencies     - templates: Fix browsed object metadata
    availability from javascript     - service: Adapt according to the
    latest storage.content_find changes     - Adapt swh-search
    configuration (runtime + tests)     - origin: Migrate use to
    storage.origin_list instead of origin_get_range

 -- Software Heritage autobuilder (on jenkins-debian1) <jenkins@jenkins-debian1.internal.softwareheritage.org>  Wed, 05 Aug 2020 08:49:00 +0000

swh-web (0.0.246-1~swh2) unstable-swh; urgency=medium

  * Update missing dependency + bump

 -- Antoine R. Dumont <ardumont@softwareheritage.org>  Tue, 28 Jul 2020 06:57:28 +0000

swh-web (0.0.246-1~swh1) unstable-swh; urgency=medium

  * New upstream release 0.0.246     - (tagged by Antoine R. Dumont
    (@ardumont) <ardumont@softwareheritage.org> on 2020-07-28 08:11:28
    +0200)
  * Upstream changes:     - v0.0.246     - Update
    swh.storage.origin_visit_get_by calls to latest api change     -
    Update swh.storage.origin_get calls to latest api change     -
    setup.py: Migrate from vcversioner to setuptools-scm     -
    package.json: Upgrade dependencies     - tests: Fix flaky test     -
    assets/save: Try to set origin type when clicking on "Save again"
    - api/identifiers: Adapt to swh-model >= 0.5.0     - pytest.ini:
    Prevent swh-storage pytest plugin loading     - Rename all
    references of swh PIDs to SWHIDs for consistency

 -- Software Heritage autobuilder (on jenkins-debian1) <jenkins@jenkins-debian1.internal.softwareheritage.org>  Tue, 28 Jul 2020 06:28:05 +0000

swh-web (0.0.245-1~swh1) unstable-swh; urgency=medium

  * New upstream release 0.0.245     - (tagged by Antoine Lambert
    <antoine.lambert@inria.fr> on 2020-07-02 15:51:46 +0200)
  * Upstream changes:     - version 0.0.245

 -- Software Heritage autobuilder (on jenkins-debian1) <jenkins@jenkins-debian1.internal.softwareheritage.org>  Thu, 02 Jul 2020 14:28:23 +0000

swh-web (0.0.244-1~swh1) unstable-swh; urgency=medium

  * New upstream release 0.0.244     - (tagged by Antoine Lambert
    <antoine.lambert@inria.fr> on 2020-06-29 15:00:40 +0200)
  * Upstream changes:     - version 0.0.244

 -- Software Heritage autobuilder (on jenkins-debian1) <jenkins@jenkins-debian1.internal.softwareheritage.org>  Mon, 29 Jun 2020 13:22:24 +0000

swh-web (0.0.242-1~swh1) unstable-swh; urgency=medium

  * New upstream release 0.0.242     - (tagged by Antoine Lambert
    <antoine.lambert@inria.fr> on 2020-06-23 14:24:01 +0200)
  * Upstream changes:     - version 0.0.242

 -- Software Heritage autobuilder (on jenkins-debian1) <jenkins@jenkins-debian1.internal.softwareheritage.org>  Tue, 23 Jun 2020 12:55:08 +0000

swh-web (0.0.241-1~swh1) unstable-swh; urgency=medium

  * New upstream release 0.0.241     - (tagged by Antoine R. Dumont
    (@ardumont) <ardumont@softwareheritage.org> on 2020-06-19 18:08:44
    +0200)
  * Upstream changes:     - v0.0.241     - misc/coverage: Add IPOL and
    NixOS logos     - service: Use latest origin visit status from an
    origin     - Migrate to swh.storage.algos.snapshot_get_latest     -
    templates/browse: Improve navigation for origin/snapshot related
    views

 -- Software Heritage autobuilder (on jenkins-debian1) <jenkins@jenkins-debian1.internal.softwareheritage.org>  Fri, 19 Jun 2020 16:22:34 +0000

swh-web (0.0.240-1~swh1) unstable-swh; urgency=medium

  * New upstream release 0.0.240     - (tagged by Antoine Lambert
    <antoine.lambert@inria.fr> on 2020-06-18 14:13:12 +0200)
  * Upstream changes:     - version 0.0.240

 -- Software Heritage autobuilder (on jenkins-debian1) <jenkins@jenkins-debian1.internal.softwareheritage.org>  Thu, 18 Jun 2020 13:13:08 +0000

swh-web (0.0.239-1~swh1) unstable-swh; urgency=medium

  * New upstream release 0.0.239     - (tagged by Antoine Lambert
    <antoine.lambert@inria.fr> on 2020-06-17 10:52:06 +0200)
  * Upstream changes:     - version 0.0.239

 -- Software Heritage autobuilder (on jenkins-debian1) <jenkins@jenkins-debian1.internal.softwareheritage.org>  Wed, 17 Jun 2020 09:16:33 +0000

swh-web (0.0.238-1~swh1) unstable-swh; urgency=medium

  * New upstream release 0.0.238     - (tagged by Antoine Lambert
    <antoine.lambert@inria.fr> on 2020-06-12 14:17:47 +0200)
  * Upstream changes:     - version 0.0.238

 -- Software Heritage autobuilder (on jenkins-debian1) <jenkins@jenkins-debian1.internal.softwareheritage.org>  Fri, 12 Jun 2020 13:14:45 +0000

swh-web (0.0.237-1~swh1) unstable-swh; urgency=medium

  * New upstream release 0.0.237     - (tagged by Antoine Lambert
    <antoine.lambert@inria.fr> on 2020-06-05 17:42:35 +0200)
  * Upstream changes:     - version 0.0.237

 -- Software Heritage autobuilder (on jenkins-debian1) <jenkins@jenkins-debian1.internal.softwareheritage.org>  Fri, 05 Jun 2020 16:24:05 +0000

swh-web (0.0.236-1~swh1) unstable-swh; urgency=medium

  * New upstream release 0.0.236     - (tagged by Antoine Lambert
    <antoine.lambert@inria.fr> on 2020-06-05 14:38:37 +0200)
  * Upstream changes:     - version 0.0.236

 -- Software Heritage autobuilder (on jenkins-debian1) <jenkins@jenkins-debian1.internal.softwareheritage.org>  Fri, 05 Jun 2020 13:05:41 +0000

swh-web (0.0.235-1~swh1) unstable-swh; urgency=medium

  * New upstream release 0.0.235     - (tagged by Antoine R. Dumont
    (@ardumont) <ardumont@softwareheritage.org> on 2020-05-27 14:58:13
    +0200)
  * Upstream changes:     - v0.0.235     - admin-deposit: Fix edge case
    on empty exclude pattern

 -- Software Heritage autobuilder (on jenkins-debian1) <jenkins@jenkins-debian1.internal.softwareheritage.org>  Wed, 27 May 2020 13:10:37 +0000

swh-web (0.0.234-1~swh1) unstable-swh; urgency=medium

  * New upstream release 0.0.234     - (tagged by Antoine R. Dumont
    (@ardumont) <ardumont@softwareheritage.org> on 2020-05-26 15:39:22
    +0200)
  * Upstream changes:     - v0.0.234     - deposit-admin: Filtering out
    deposits matching an excluding pattern     - deposit-admin-spec:
    Improve default tests on admin page     - deposit-admin.spec: Add
    coverage to the deposit admin page     - admin/deposit: Fix
    discrepancy     - admin/deposit: Fix column identifiers

 -- Software Heritage autobuilder (on jenkins-debian1) <jenkins@jenkins-debian1.internal.softwareheritage.org>  Tue, 26 May 2020 13:58:52 +0000

swh-web (0.0.233-1~swh1) unstable-swh; urgency=medium

  * New upstream release 0.0.233     - (tagged by Antoine R. Dumont
    (@ardumont) <ardumont@softwareheritage.org> on 2020-05-20 11:32:57
    +0200)
  * Upstream changes:     - v0.0.233     - admin/deposit: Drop unused
    columns and rename "directory with context"     - Drop
    swh_anchor_id* references from Deposit model

 -- Software Heritage autobuilder (on jenkins-debian1) <jenkins@jenkins-debian1.internal.softwareheritage.org>  Wed, 20 May 2020 09:51:40 +0000

swh-web (0.0.232-1~swh1) unstable-swh; urgency=medium

  * New upstream release 0.0.232     - (tagged by Antoine R. Dumont
    (@ardumont) <ardumont@softwareheritage.org> on 2020-05-19 09:57:29
    +0200)
  * Upstream changes:     - v0.0.232     - admin/deposit: Extract origin
    from swh_anchor_id according to latest change     - Fix pep8
    violations

 -- Software Heritage autobuilder (on jenkins-debian1) <jenkins@jenkins-debian1.internal.softwareheritage.org>  Tue, 19 May 2020 08:08:47 +0000

swh-web (0.0.231-1~swh1) unstable-swh; urgency=medium

  * New upstream release 0.0.231     - (tagged by Antoine Lambert
    <antoine.lambert@inria.fr> on 2020-05-07 18:07:33 +0200)
  * Upstream changes:     - version 0.0.231

 -- Software Heritage autobuilder (on jenkins-debian1) <jenkins@jenkins-debian1.internal.softwareheritage.org>  Thu, 07 May 2020 16:29:01 +0000

swh-web (0.0.230-1~swh1) unstable-swh; urgency=medium

  * New upstream release 0.0.230     - (tagged by Antoine Lambert
    <antoine.lambert@inria.fr> on 2020-05-05 19:19:24 +0200)
  * Upstream changes:     - version 0.0.230

 -- Software Heritage autobuilder (on jenkins-debian1) <jenkins@jenkins-debian1.internal.softwareheritage.org>  Tue, 05 May 2020 17:55:59 +0000

swh-web (0.0.229-1~swh1) unstable-swh; urgency=medium

  * New upstream release 0.0.229     - (tagged by Antoine Lambert
    <antoine.lambert@inria.fr> on 2020-04-22 12:54:34 +0200)
  * Upstream changes:     - version 0.0.229

 -- Software Heritage autobuilder (on jenkins-debian1) <jenkins@jenkins-debian1.internal.softwareheritage.org>  Wed, 22 Apr 2020 11:23:17 +0000

swh-web (0.0.228-1~swh1) unstable-swh; urgency=medium

  * New upstream release 0.0.228     - (tagged by Antoine Lambert
    <antoine.lambert@inria.fr> on 2020-04-21 13:59:34 +0200)
  * Upstream changes:     - version 0.0.228

 -- Software Heritage autobuilder (on jenkins-debian1) <jenkins@jenkins-debian1.internal.softwareheritage.org>  Tue, 21 Apr 2020 12:19:31 +0000

swh-web (0.0.227-1~swh1) unstable-swh; urgency=medium

  * New upstream release 0.0.227     - (tagged by Antoine Lambert
    <antoine.lambert@inria.fr> on 2020-04-07 12:34:35 +0200)
  * Upstream changes:     - version 0.0.227

 -- Software Heritage autobuilder (on jenkins-debian1) <jenkins@jenkins-debian1.internal.softwareheritage.org>  Tue, 07 Apr 2020 14:41:45 +0000

swh-web (0.0.226-1~swh1) unstable-swh; urgency=medium

  * New upstream release 0.0.226     - (tagged by Antoine Lambert
    <antoine.lambert@inria.fr> on 2020-02-18 16:46:42 +0100)
  * Upstream changes:     - version 0.0.226

 -- Software Heritage autobuilder (on jenkins-debian1) <jenkins@jenkins-debian1.internal.softwareheritage.org>  Tue, 18 Feb 2020 16:38:01 +0000

swh-web (0.0.225-1~swh1) unstable-swh; urgency=medium

  * New upstream release 0.0.225     - (tagged by Antoine Lambert
    <antoine.lambert@inria.fr> on 2020-02-10 11:39:19 +0100)
  * Upstream changes:     - version 0.0.225

 -- Software Heritage autobuilder (on jenkins-debian1) <jenkins@jenkins-debian1.internal.softwareheritage.org>  Mon, 10 Feb 2020 11:35:35 +0000

swh-web (0.0.224-1~swh1) unstable-swh; urgency=medium

  * New upstream release 0.0.224     - (tagged by Antoine Lambert
    <antoine.lambert@inria.fr> on 2020-01-16 13:42:20 +0100)
  * Upstream changes:     - version 0.0.224

 -- Software Heritage autobuilder (on jenkins-debian1) <jenkins@jenkins-debian1.internal.softwareheritage.org>  Thu, 16 Jan 2020 13:09:29 +0000

swh-web (0.0.223-1~swh1) unstable-swh; urgency=medium

  * New upstream release 0.0.223     - (tagged by Antoine Lambert
    <antoine.lambert@inria.fr> on 2019-12-13 15:01:06 +0100)
  * Upstream changes:     - version 0.0.223

 -- Software Heritage autobuilder (on jenkins-debian1) <jenkins@jenkins-debian1.internal.softwareheritage.org>  Fri, 13 Dec 2019 14:24:54 +0000

swh-web (0.0.221-1~swh1) unstable-swh; urgency=medium

  * New upstream release 0.0.221     - (tagged by Antoine Lambert
    <antoine.lambert@inria.fr> on 2019-12-04 13:30:38 +0100)
  * Upstream changes:     - version 0.0.221

 -- Software Heritage autobuilder (on jenkins-debian1) <jenkins@jenkins-debian1.internal.softwareheritage.org>  Wed, 04 Dec 2019 12:53:41 +0000

swh-web (0.0.220-1~swh1) unstable-swh; urgency=medium

  * New upstream release 0.0.220     - (tagged by Valentin Lorentz
    <vlorentz@softwareheritage.org> on 2019-11-08 18:00:47 +0100)
  * Upstream changes:     - v0.0.220     - * typing: minimal changes to
    make a no-op mypy run pass     - * Makefile.local: port to new swh-
    environment typecheck naming     - * sphinx: Fix doc generation and
    warnings     - * Add support for swh-indexer v0.0.157.

 -- Software Heritage autobuilder (on jenkins-debian1) <jenkins@jenkins-debian1.internal.softwareheritage.org>  Fri, 08 Nov 2019 17:21:30 +0000

swh-web (0.0.219-1~swh1) unstable-swh; urgency=medium

  * New upstream release 0.0.219     - (tagged by Antoine Lambert
    <antoine.lambert@inria.fr> on 2019-11-06 10:49:54 +0100)
  * Upstream changes:     - version 0.0.219

 -- Software Heritage autobuilder (on jenkins-debian1) <jenkins@jenkins-debian1.internal.softwareheritage.org>  Wed, 06 Nov 2019 10:10:30 +0000

swh-web (0.0.218-1~swh1) unstable-swh; urgency=medium

  * New upstream release 0.0.218     - (tagged by Antoine Lambert
    <antoine.lambert@inria.fr> on 2019-11-04 13:43:02 +0100)
  * Upstream changes:     - version 0.0.218

 -- Software Heritage autobuilder (on jenkins-debian1) <jenkins@jenkins-debian1.internal.softwareheritage.org>  Mon, 04 Nov 2019 13:11:48 +0000

swh-web (0.0.216-1~swh1) unstable-swh; urgency=medium

  * New upstream release 0.0.216     - (tagged by Nicolas Dandrimont
    <nicolas@dandrimont.eu> on 2019-10-14 19:56:40 +0200)
  * Upstream changes:     - Release swh.web v0.0.216

 -- Software Heritage autobuilder (on jenkins-debian1) <jenkins@jenkins-debian1.internal.softwareheritage.org>  Mon, 14 Oct 2019 18:14:01 +0000

swh-web (0.0.215-1~swh1) unstable-swh; urgency=medium

  * New upstream release 0.0.215     - (tagged by Antoine Lambert
    <antoine.lambert@inria.fr> on 2019-10-09 14:38:48 +0200)
  * Upstream changes:     - version 0.0.215

 -- Software Heritage autobuilder (on jenkins-debian1) <jenkins@jenkins-debian1.internal.softwareheritage.org>  Wed, 09 Oct 2019 13:20:53 +0000

swh-web (0.0.214-1~swh1) unstable-swh; urgency=medium

  * New upstream release 0.0.214     - (tagged by Antoine Lambert
    <antoine.lambert@inria.fr> on 2019-09-27 16:31:59 +0200)
  * Upstream changes:     - version 0.0.214

 -- Software Heritage autobuilder (on jenkins-debian1) <jenkins@jenkins-debian1.internal.softwareheritage.org>  Fri, 27 Sep 2019 16:17:33 +0000

swh-web (0.0.213-1~swh1) unstable-swh; urgency=medium

  * New upstream release 0.0.213     - (tagged by Antoine Lambert
    <antoine.lambert@inria.fr> on 2019-09-25 16:17:06 +0200)
  * Upstream changes:     - version 0.0.213

 -- Software Heritage autobuilder (on jenkins-debian1) <jenkins@jenkins-debian1.internal.softwareheritage.org>  Wed, 25 Sep 2019 15:13:06 +0000

swh-web (0.0.212-1~swh1) unstable-swh; urgency=medium

  * New upstream release 0.0.212     - (tagged by Antoine Lambert
    <antoine.lambert@inria.fr> on 2019-09-17 17:41:43 +0200)
  * Upstream changes:     - version 0.0.212

 -- Software Heritage autobuilder (on jenkins-debian1) <jenkins@jenkins-debian1.internal.softwareheritage.org>  Tue, 17 Sep 2019 16:07:58 +0000

swh-web (0.0.211-1~swh1) unstable-swh; urgency=medium

  * New upstream release 0.0.211     - (tagged by Antoine Lambert
    <antoine.lambert@inria.fr> on 2019-09-17 17:04:19 +0200)
  * Upstream changes:     - version 0.0.211

 -- Software Heritage autobuilder (on jenkins-debian1) <jenkins@jenkins-debian1.internal.softwareheritage.org>  Tue, 17 Sep 2019 15:34:22 +0000

swh-web (0.0.210-1~swh1) unstable-swh; urgency=medium

  * New upstream release 0.0.210     - (tagged by Antoine Lambert
    <antoine.lambert@inria.fr> on 2019-09-06 14:26:33 +0200)
  * Upstream changes:     - version 0.0.210

 -- Software Heritage autobuilder (on jenkins-debian1) <jenkins@jenkins-debian1.internal.softwareheritage.org>  Fri, 06 Sep 2019 13:14:46 +0000

swh-web (0.0.209-1~swh1) unstable-swh; urgency=medium

  * New upstream release 0.0.209     - (tagged by Valentin Lorentz
    <vlorentz@softwareheritage.org> on 2019-08-26 18:14:16 +0200)
  * Upstream changes:     - v0.0.209     - * fix in generated
    documentation     - * test fixes / new tests     - * remove
    references to `person['id']` and person_get API/browse     - * fix
    crash on metadata search results whose `origin_url` is missing

 -- Software Heritage autobuilder (on jenkins-debian1) <jenkins@jenkins-debian1.internal.softwareheritage.org>  Mon, 26 Aug 2019 16:39:53 +0000

swh-web (0.0.208-1~swh1) unstable-swh; urgency=medium

  * New upstream release 0.0.208     - (tagged by Valentin Lorentz
    <vlorentz@softwareheritage.org> on 2019-08-20 13:52:25 +0200)
  * Upstream changes:     - v0.0.208     - * Remove "person_get"
    endpoints     - * Add cypress tests

 -- Software Heritage autobuilder (on jenkins-debian1) <jenkins@jenkins-debian1.internal.softwareheritage.org>  Tue, 20 Aug 2019 12:30:54 +0000

swh-web (0.0.207-1~swh1) unstable-swh; urgency=medium

  * New upstream release 0.0.207     - (tagged by Antoine Lambert
    <antoine.lambert@inria.fr> on 2019-08-09 14:43:05 +0200)
  * Upstream changes:     - version 0.0.207

 -- Software Heritage autobuilder (on jenkins-debian1) <jenkins@jenkins-debian1.internal.softwareheritage.org>  Fri, 09 Aug 2019 13:08:31 +0000

swh-web (0.0.206-1~swh1) unstable-swh; urgency=medium

  * New upstream release 0.0.206     - (tagged by Antoine Lambert
    <antoine.lambert@inria.fr> on 2019-07-31 17:37:41 +0200)
  * Upstream changes:     - version 0.0.206

 -- Software Heritage autobuilder (on jenkins-debian1) <jenkins@jenkins-debian1.internal.softwareheritage.org>  Wed, 31 Jul 2019 15:54:55 +0000

swh-web (0.0.205-1~swh1) unstable-swh; urgency=medium

  * New upstream release 0.0.205     - (tagged by Antoine Lambert
    <antoine.lambert@inria.fr> on 2019-07-31 16:13:39 +0200)
  * Upstream changes:     - version 0.0.205

 -- Software Heritage autobuilder (on jenkins-debian1) <jenkins@jenkins-debian1.internal.softwareheritage.org>  Wed, 31 Jul 2019 14:47:24 +0000

swh-web (0.0.204-1~swh1) unstable-swh; urgency=medium

  * New upstream release 0.0.204     - (tagged by Antoine Lambert
    <antoine.lambert@inria.fr> on 2019-07-30 15:54:26 +0200)
  * Upstream changes:     - version 0.0.204

 -- Software Heritage autobuilder (on jenkins-debian1) <jenkins@jenkins-debian1.internal.softwareheritage.org>  Tue, 30 Jul 2019 14:21:24 +0000

swh-web (0.0.203-1~swh1) unstable-swh; urgency=medium

  * New upstream release 0.0.203     - (tagged by Antoine Lambert
    <antoine.lambert@inria.fr> on 2019-06-24 17:11:04 +0200)
  * Upstream changes:     - version 0.0.203

 -- Software Heritage autobuilder (on jenkins-debian1) <jenkins@jenkins-debian1.internal.softwareheritage.org>  Mon, 24 Jun 2019 15:57:25 +0000

swh-web (0.0.202-1~swh1) unstable-swh; urgency=medium

  * New upstream release 0.0.202     - (tagged by Antoine Lambert
    <antoine.lambert@inria.fr> on 2019-06-18 16:22:03 +0200)
  * Upstream changes:     - version 0.0.202

 -- Software Heritage autobuilder (on jenkins-debian1) <jenkins@jenkins-debian1.internal.softwareheritage.org>  Tue, 18 Jun 2019 15:02:25 +0000

swh-web (0.0.201-1~swh1) unstable-swh; urgency=medium

  * New upstream release 0.0.201     - (tagged by Antoine Lambert
    <antoine.lambert@inria.fr> on 2019-06-06 16:01:50 +0200)
  * Upstream changes:     - version 0.0.201

 -- Software Heritage autobuilder (on jenkins-debian1) <jenkins@jenkins-debian1.internal.softwareheritage.org>  Thu, 06 Jun 2019 14:39:51 +0000

swh-web (0.0.200-1~swh1) unstable-swh; urgency=medium

  * New upstream release 0.0.200     - (tagged by Antoine Lambert
    <antoine.lambert@inria.fr> on 2019-05-29 15:22:18 +0200)
  * Upstream changes:     - version 0.0.200

 -- Software Heritage autobuilder (on jenkins-debian1) <jenkins@jenkins-debian1.internal.softwareheritage.org>  Wed, 29 May 2019 13:52:48 +0000

swh-web (0.0.199-1~swh1) unstable-swh; urgency=medium

  * New upstream release 0.0.199     - (tagged by Antoine Lambert
    <antoine.lambert@inria.fr> on 2019-05-21 15:57:10 +0200)
  * Upstream changes:     - version 0.0.199

 -- Software Heritage autobuilder (on jenkins-debian1) <jenkins@jenkins-debian1.internal.softwareheritage.org>  Tue, 21 May 2019 14:17:57 +0000

swh-web (0.0.198-1~swh1) unstable-swh; urgency=medium

  * New upstream release 0.0.198     - (tagged by Antoine Lambert
    <antoine.lambert@inria.fr> on 2019-05-20 10:55:57 +0200)
  * Upstream changes:     - version 0.0.198

 -- Software Heritage autobuilder (on jenkins-debian1) <jenkins@jenkins-debian1.internal.softwareheritage.org>  Mon, 20 May 2019 09:17:32 +0000

swh-web (0.0.196-1~swh1) unstable-swh; urgency=medium

  * New upstream release 0.0.196     - (tagged by Antoine Lambert
    <antoine.lambert@inria.fr> on 2019-05-16 14:58:49 +0200)
  * Upstream changes:     - version 0.0.196

 -- Software Heritage autobuilder (on jenkins-debian1) <jenkins@jenkins-debian1.internal.softwareheritage.org>  Thu, 16 May 2019 13:16:14 +0000

swh-web (0.0.195-1~swh1) unstable-swh; urgency=medium

  * New upstream release 0.0.195     - (tagged by Antoine Lambert
    <antoine.lambert@inria.fr> on 2019-05-15 17:42:02 +0200)
  * Upstream changes:     - version 0.0.195

 -- Software Heritage autobuilder (on jenkins-debian1) <jenkins@jenkins-debian1.internal.softwareheritage.org>  Wed, 15 May 2019 16:19:28 +0000

swh-web (0.0.194-1~swh1) unstable-swh; urgency=medium

  * New upstream release 0.0.194     - (tagged by Antoine Lambert
    <antoine.lambert@inria.fr> on 2019-05-07 10:51:28 +0200)
  * Upstream changes:     - version 0.0.194

 -- Software Heritage autobuilder (on jenkins-debian1) <jenkins@jenkins-debian1.internal.softwareheritage.org>  Tue, 07 May 2019 09:01:19 +0000

swh-web (0.0.193-1~swh1) unstable-swh; urgency=medium

  * New upstream release 0.0.193     - (tagged by Antoine Lambert
    <antoine.lambert@inria.fr> on 2019-05-02 16:59:26 +0200)
  * Upstream changes:     - version 0.0.193

 -- Software Heritage autobuilder (on jenkins-debian1) <jenkins@jenkins-debian1.internal.softwareheritage.org>  Thu, 02 May 2019 15:12:33 +0000

swh-web (0.0.192-1~swh1) unstable-swh; urgency=medium

  * New upstream release 0.0.192     - (tagged by Antoine Lambert
    <antoine.lambert@inria.fr> on 2019-05-02 14:14:32 +0200)
  * Upstream changes:     - version 0.0.192

 -- Software Heritage autobuilder (on jenkins-debian1) <jenkins@jenkins-debian1.internal.softwareheritage.org>  Thu, 02 May 2019 12:33:10 +0000

swh-web (0.0.191-1~swh1) unstable-swh; urgency=medium

  * New upstream release 0.0.191     - (tagged by Antoine Lambert
    <antoine.lambert@inria.fr> on 2019-05-02 11:35:19 +0200)
  * Upstream changes:     - version 0.0.191

 -- Software Heritage autobuilder (on jenkins-debian1) <jenkins@jenkins-debian1.internal.softwareheritage.org>  Thu, 02 May 2019 09:57:15 +0000

swh-web (0.0.190-1~swh1) unstable-swh; urgency=medium

  * New upstream release 0.0.190     - (tagged by Antoine Lambert
    <antoine.lambert@inria.fr> on 2019-04-10 16:59:12 +0200)
  * Upstream changes:     - version 0.0.190

 -- Software Heritage autobuilder (on jenkins-debian1) <jenkins@jenkins-debian1.internal.softwareheritage.org>  Wed, 10 Apr 2019 15:14:12 +0000

swh-web (0.0.189-1~swh1) unstable-swh; urgency=medium

  * New upstream release 0.0.189     - (tagged by Antoine Lambert
    <antoine.lambert@inria.fr> on 2019-04-01 14:32:45 +0200)
  * Upstream changes:     - version 0.0.189

 -- Software Heritage autobuilder (on jenkins-debian1) <jenkins@jenkins-debian1.internal.softwareheritage.org>  Mon, 01 Apr 2019 12:51:57 +0000

swh-web (0.0.188-1~swh1) unstable-swh; urgency=medium

  * New upstream release 0.0.188     - (tagged by Antoine Lambert
    <antoine.lambert@inria.fr> on 2019-03-29 11:39:52 +0100)
  * Upstream changes:     - version 0.0.188

 -- Software Heritage autobuilder (on jenkins-debian1) <jenkins@jenkins-debian1.internal.softwareheritage.org>  Fri, 29 Mar 2019 11:00:27 +0000

swh-web (0.0.187-1~swh1) unstable-swh; urgency=medium

  * New upstream release 0.0.187     - (tagged by Valentin Lorentz
    <vlorentz@softwareheritage.org> on 2019-03-14 15:22:01 +0100)
  * Upstream changes:     - Apply rename of 'origin_id' in the indexer
    API.

 -- Software Heritage autobuilder (on jenkins-debian1) <jenkins@jenkins-debian1.internal.softwareheritage.org>  Thu, 14 Mar 2019 14:41:39 +0000

swh-web (0.0.186-1~swh1) unstable-swh; urgency=medium

  * New upstream release 0.0.186     - (tagged by Antoine Lambert
    <antoine.lambert@inria.fr> on 2019-03-05 16:36:03 +0100)
  * Upstream changes:     - version 0.0.186

 -- Software Heritage autobuilder (on jenkins-debian1) <jenkins@jenkins-debian1.internal.softwareheritage.org>  Tue, 05 Mar 2019 15:57:31 +0000

swh-web (0.0.185-1~swh1) unstable-swh; urgency=medium

  * New upstream release 0.0.185     - (tagged by Antoine Lambert
    <antoine.lambert@inria.fr> on 2019-03-05 14:30:09 +0100)
  * Upstream changes:     - version 0.0.185

 -- Software Heritage autobuilder (on jenkins-debian1) <jenkins@jenkins-debian1.internal.softwareheritage.org>  Tue, 05 Mar 2019 13:52:13 +0000

swh-web (0.0.184-1~swh1) unstable-swh; urgency=medium

  * New upstream release 0.0.184     - (tagged by Antoine Lambert
    <antoine.lambert@inria.fr> on 2019-03-04 14:49:46 +0100)
  * Upstream changes:     - version 0.0.184

 -- Software Heritage autobuilder (on jenkins-debian1) <jenkins@jenkins-debian1.internal.softwareheritage.org>  Mon, 04 Mar 2019 14:09:10 +0000

swh-web (0.0.182-1~swh1) unstable-swh; urgency=medium

  * New upstream release 0.0.182     - (tagged by Antoine Lambert
    <antoine.lambert@inria.fr> on 2019-02-28 18:08:47 +0100)
  * Upstream changes:     - version 0.0.182

 -- Software Heritage autobuilder (on jenkins-debian1) <jenkins@jenkins-debian1.internal.softwareheritage.org>  Thu, 28 Feb 2019 17:33:27 +0000

swh-web (0.0.181-1~swh1) unstable-swh; urgency=medium

  * New upstream release 0.0.181     - (tagged by Antoine Lambert
    <antoine.lambert@inria.fr> on 2019-02-13 14:58:04 +0100)
  * Upstream changes:     - version 0.0.181

 -- Software Heritage autobuilder (on jenkins-debian1) <jenkins@jenkins-debian1.internal.softwareheritage.org>  Wed, 13 Feb 2019 14:18:36 +0000

swh-web (0.0.180-1~swh1) unstable-swh; urgency=medium

  * New upstream release 0.0.180     - (tagged by Antoine Lambert
    <antoine.lambert@inria.fr> on 2019-02-13 13:52:14 +0100)
  * Upstream changes:     - version 0.0.180

 -- Software Heritage autobuilder (on jenkins-debian1) <jenkins@jenkins-debian1.internal.softwareheritage.org>  Wed, 13 Feb 2019 13:13:16 +0000

swh-web (0.0.179-1~swh1) unstable-swh; urgency=medium

  * New upstream release 0.0.179     - (tagged by Antoine Lambert
    <antoine.lambert@inria.fr> on 2019-02-08 14:20:28 +0100)
  * Upstream changes:     - version 0.0.179

 -- Software Heritage autobuilder (on jenkins-debian1) <jenkins@jenkins-debian1.internal.softwareheritage.org>  Fri, 08 Feb 2019 13:42:04 +0000

swh-web (0.0.178-1~swh1) unstable-swh; urgency=medium

  * New upstream release 0.0.178     - (tagged by Antoine Lambert
    <antoine.lambert@inria.fr> on 2019-02-04 15:21:40 +0100)
  * Upstream changes:     - version 0.0.178

 -- Software Heritage autobuilder (on jenkins-debian1) <jenkins@jenkins-debian1.internal.softwareheritage.org>  Mon, 04 Feb 2019 14:59:44 +0000

swh-web (0.0.177-1~swh1) unstable-swh; urgency=medium

  * New upstream release 0.0.177     - (tagged by Antoine Lambert
    <antoine.lambert@inria.fr> on 2019-01-30 13:46:15 +0100)
  * Upstream changes:     - version 0.0.177

 -- Software Heritage autobuilder (on jenkins-debian1) <jenkins@jenkins-debian1.internal.softwareheritage.org>  Wed, 30 Jan 2019 12:59:31 +0000

swh-web (0.0.175-1~swh1) unstable-swh; urgency=medium

  * New upstream release 0.0.175     - (tagged by Antoine Lambert
    <antoine.lambert@inria.fr> on 2019-01-25 14:31:33 +0100)
  * Upstream changes:     - version 0.0.175

 -- Software Heritage autobuilder (on jenkins-debian1) <jenkins@jenkins-debian1.internal.softwareheritage.org>  Fri, 25 Jan 2019 13:50:54 +0000

swh-web (0.0.174-1~swh1) unstable-swh; urgency=medium

  * New upstream release 0.0.174     - (tagged by Antoine Lambert
    <antoine.lambert@inria.fr> on 2019-01-24 17:43:52 +0100)
  * Upstream changes:     - version 0.0.174

 -- Software Heritage autobuilder (on jenkins-debian1) <jenkins@jenkins-debian1.internal.softwareheritage.org>  Thu, 24 Jan 2019 17:43:48 +0000

swh-web (0.0.173-1~swh1) unstable-swh; urgency=medium

  * New upstream release 0.0.173     - (tagged by Antoine Lambert
    <antoine.lambert@inria.fr> on 2019-01-10 17:18:58 +0100)
  * Upstream changes:     - version 0.0.173

 -- Software Heritage autobuilder (on jenkins-debian1) <jenkins@jenkins-debian1.internal.softwareheritage.org>  Thu, 10 Jan 2019 17:02:08 +0000

swh-web (0.0.170-1~swh1) unstable-swh; urgency=medium

  * version 0.0.170

 -- Antoine Lambert <antoine.lambert@inria.fr>  Wed, 28 Nov 2018 16:26:02 +0100

swh-web (0.0.169-1~swh1) unstable-swh; urgency=medium

  * version 0.0.169

 -- Antoine Lambert <antoine.lambert@inria.fr>  Thu, 15 Nov 2018 17:52:14 +0100

swh-web (0.0.168-1~swh1) unstable-swh; urgency=medium

  * version 0.0.168

 -- Antoine Lambert <antoine.lambert@inria.fr>  Thu, 15 Nov 2018 15:24:28 +0100

swh-web (0.0.167-1~swh1) unstable-swh; urgency=medium

  * version 0.0.167

 -- Antoine Lambert <antoine.lambert@inria.fr>  Mon, 12 Nov 2018 17:47:52 +0100

swh-web (0.0.166-1~swh1) unstable-swh; urgency=medium

  * version 0.0.166

 -- Antoine Lambert <antoine.lambert@inria.fr>  Tue, 06 Nov 2018 13:31:08 +0100

swh-web (0.0.165-1~swh1) unstable-swh; urgency=medium

  * version 0.0.165

 -- Antoine Lambert <antoine.lambert@inria.fr>  Wed, 31 Oct 2018 17:46:32 +0100

swh-web (0.0.164-1~swh1) unstable-swh; urgency=medium

  * version 0.0.164

 -- Antoine Lambert <antoine.lambert@inria.fr>  Wed, 31 Oct 2018 17:38:39 +0100

swh-web (0.0.163-1~swh1) unstable-swh; urgency=medium

  * version 0.0.163

 -- Antoine Lambert <antoine.lambert@inria.fr>  Wed, 31 Oct 2018 17:17:05 +0100

swh-web (0.0.162-1~swh1) unstable-swh; urgency=medium

  * version 0.0.162

 -- Antoine Lambert <antoine.lambert@inria.fr>  Thu, 18 Oct 2018 17:57:52 +0200

swh-web (0.0.161-1~swh1) unstable-swh; urgency=medium

  * version 0.0.161

 -- Antoine Lambert <antoine.lambert@inria.fr>  Wed, 17 Oct 2018 15:30:50 +0200

swh-web (0.0.160-1~swh1) unstable-swh; urgency=medium

  * version 0.0.160

 -- Antoine Lambert <antoine.lambert@inria.fr>  Fri, 12 Oct 2018 15:28:05 +0200

swh-web (0.0.159-1~swh1) unstable-swh; urgency=medium

  * version 0.0.159

 -- Antoine Lambert <antoine.lambert@inria.fr>  Fri, 12 Oct 2018 10:18:46 +0200

swh-web (0.0.158-1~swh1) unstable-swh; urgency=medium

  * version 0.0.158

 -- Antoine Lambert <antoine.lambert@inria.fr>  Thu, 11 Oct 2018 17:49:17 +0200

swh-web (0.0.157-1~swh1) unstable-swh; urgency=medium

  * version 0.0.157

 -- Antoine Lambert <antoine.lambert@inria.fr>  Thu, 27 Sep 2018 17:21:28 +0200

swh-web (0.0.156-1~swh1) unstable-swh; urgency=medium

  * version 0.0.156

 -- Antoine Lambert <antoine.lambert@inria.fr>  Thu, 20 Sep 2018 14:40:37 +0200

swh-web (0.0.155-1~swh1) unstable-swh; urgency=medium

  * version 0.0.155

 -- Antoine Lambert <antoine.lambert@inria.fr>  Tue, 18 Sep 2018 10:44:38 +0200

swh-web (0.0.154-1~swh1) unstable-swh; urgency=medium

  * version 0.0.154

 -- Antoine Lambert <antoine.lambert@inria.fr>  Fri, 14 Sep 2018 16:37:48 +0200

swh-web (0.0.153-1~swh1) unstable-swh; urgency=medium

  * version 0.0.153

 -- Antoine Lambert <antoine.lambert@inria.fr>  Wed, 12 Sep 2018 16:44:06 +0200

swh-web (0.0.152-1~swh1) unstable-swh; urgency=medium

  * version 0.0.152

 -- Antoine Lambert <antoine.lambert@inria.fr>  Wed, 12 Sep 2018 16:04:47 +0200

swh-web (0.0.151-1~swh1) unstable-swh; urgency=medium

  * version 0.0.151

 -- Antoine Lambert <antoine.lambert@inria.fr>  Tue, 04 Sep 2018 17:28:46 +0200

swh-web (0.0.150-1~swh1) unstable-swh; urgency=medium

  * version 0.0.150

 -- Antoine Lambert <antoine.lambert@inria.fr>  Tue, 04 Sep 2018 15:15:05 +0200

swh-web (0.0.149-1~swh1) unstable-swh; urgency=medium

  * version 0.0.149

 -- Antoine Lambert <antoine.lambert@inria.fr>  Thu, 30 Aug 2018 16:23:05 +0200

swh-web (0.0.148-1~swh1) unstable-swh; urgency=medium

  * version 0.0.148

 -- Antoine Lambert <antoine.lambert@inria.fr>  Thu, 30 Aug 2018 11:27:42 +0200

swh-web (0.0.147-1~swh1) unstable-swh; urgency=medium

  * version 0.0.147

 -- Antoine Lambert <antoine.lambert@inria.fr>  Fri, 03 Aug 2018 14:41:04 +0200

swh-web (0.0.146-1~swh1) unstable-swh; urgency=medium

  * version 0.0.146

 -- Antoine Lambert <antoine.lambert@inria.fr>  Fri, 27 Jul 2018 16:37:33 +0200

swh-web (0.0.145-1~swh1) unstable-swh; urgency=medium

  * version 0.0.145

 -- Antoine Lambert <antoine.lambert@inria.fr>  Fri, 27 Jul 2018 16:10:36 +0200

swh-web (0.0.144-1~swh1) unstable-swh; urgency=medium

  * version 0.0.144

 -- Antoine Lambert <antoine.lambert@inria.fr>  Fri, 20 Jul 2018 16:26:52 +0200

swh-web (0.0.143-1~swh1) unstable-swh; urgency=medium

  * version 0.0.143

 -- Antoine Lambert <antoine.lambert@inria.fr>  Fri, 20 Jul 2018 16:19:56 +0200

swh-web (0.0.142-1~swh1) unstable-swh; urgency=medium

  * version 0.0.142

 -- Antoine Lambert <antoine.lambert@inria.fr>  Fri, 20 Jul 2018 15:51:20 +0200

swh-web (0.0.141-1~swh1) unstable-swh; urgency=medium

  * version 0.0.141

 -- Antoine Lambert <antoine.lambert@inria.fr>  Fri, 06 Jul 2018 14:11:39 +0200

swh-web (0.0.140-1~swh1) unstable-swh; urgency=medium

  * version 0.0.140

 -- Antoine Lambert <antoine.lambert@inria.fr>  Fri, 29 Jun 2018 16:42:06 +0200

swh-web (0.0.139-1~swh1) unstable-swh; urgency=medium

  * version 0.0.139

 -- Antoine Lambert <antoine.lambert@inria.fr>  Wed, 27 Jun 2018 16:47:17 +0200

swh-web (0.0.138-1~swh1) unstable-swh; urgency=medium

  * version 0.0.138

 -- Antoine Lambert <antoine.lambert@inria.fr>  Wed, 13 Jun 2018 12:18:23 +0200

swh-web (0.0.137-1~swh1) unstable-swh; urgency=medium

  * version 0.0.137

 -- Antoine Lambert <antoine.lambert@inria.fr>  Wed, 13 Jun 2018 11:52:05 +0200

swh-web (0.0.136-1~swh1) unstable-swh; urgency=medium

  * version 0.0.136

 -- Antoine Lambert <antoine.lambert@inria.fr>  Tue, 05 Jun 2018 18:59:20 +0200

swh-web (0.0.135-1~swh1) unstable-swh; urgency=medium

  * version 0.0.135

 -- Antoine Lambert <antoine.lambert@inria.fr>  Fri, 01 Jun 2018 17:47:58 +0200

swh-web (0.0.134-1~swh1) unstable-swh; urgency=medium

  * version 0.0.134

 -- Antoine Lambert <antoine.lambert@inria.fr>  Thu, 31 May 2018 17:56:04 +0200

swh-web (0.0.133-1~swh1) unstable-swh; urgency=medium

  * version 0.0.133

 -- Antoine Lambert <antoine.lambert@inria.fr>  Tue, 29 May 2018 18:13:59 +0200

swh-web (0.0.132-1~swh1) unstable-swh; urgency=medium

  * version 0.0.132

 -- Antoine Lambert <antoine.lambert@inria.fr>  Tue, 29 May 2018 14:25:16 +0200

swh-web (0.0.131-1~swh1) unstable-swh; urgency=medium

  * version 0.0.131

 -- Antoine Lambert <antoine.lambert@inria.fr>  Fri, 25 May 2018 17:31:58 +0200

swh-web (0.0.130-1~swh1) unstable-swh; urgency=medium

  * version 0.0.130

 -- Antoine Lambert <antoine.lambert@inria.fr>  Fri, 25 May 2018 11:59:17 +0200

swh-web (0.0.129-1~swh1) unstable-swh; urgency=medium

  * version 0.0.129

 -- Antoine Lambert <antoine.lambert@inria.fr>  Thu, 24 May 2018 18:28:48 +0200

swh-web (0.0.128-1~swh1) unstable-swh; urgency=medium

  * version 0.0.128

 -- Antoine Lambert <antoine.lambert@inria.fr>  Wed, 16 May 2018 13:52:33 +0200

swh-web (0.0.127-1~swh1) unstable-swh; urgency=medium

  * version 0.0.127

 -- Antoine Lambert <antoine.lambert@inria.fr>  Fri, 04 May 2018 19:14:58 +0200

swh-web (0.0.126-1~swh1) unstable-swh; urgency=medium

  * version 0.0.126

 -- Antoine Lambert <antoine.lambert@inria.fr>  Fri, 04 May 2018 15:29:49 +0200

swh-web (0.0.125-1~swh1) unstable-swh; urgency=medium

  * version 0.0.125

 -- Antoine Lambert <antoine.lambert@inria.fr>  Fri, 20 Apr 2018 15:45:05 +0200

swh-web (0.0.124-1~swh1) unstable-swh; urgency=medium

  * version 0.0.124

 -- Antoine Lambert <antoine.lambert@inria.fr>  Fri, 20 Apr 2018 14:46:00 +0200

swh-web (0.0.123-1~swh1) unstable-swh; urgency=medium

  * version 0.0.123

 -- Antoine Lambert <antoine.lambert@inria.fr>  Mon, 26 Mar 2018 11:34:32 +0200

swh-web (0.0.122-1~swh1) unstable-swh; urgency=medium

  * version 0.0.122

 -- Antoine Lambert <antoine.lambert@inria.fr>  Wed, 14 Mar 2018 17:23:15 +0100

swh-web (0.0.121-1~swh1) unstable-swh; urgency=medium

  * version 0.0.121

 -- Antoine Lambert <antoine.lambert@inria.fr>  Wed, 07 Mar 2018 18:02:29 +0100

swh-web (0.0.120-1~swh1) unstable-swh; urgency=medium

  * version 0.0.120

 -- Antoine Lambert <antoine.lambert@inria.fr>  Wed, 07 Mar 2018 17:31:08 +0100

swh-web (0.0.119-1~swh1) unstable-swh; urgency=medium

  * version 0.0.119

 -- Antoine Lambert <antoine.lambert@inria.fr>  Thu, 01 Mar 2018 18:11:40 +0100

swh-web (0.0.118-1~swh1) unstable-swh; urgency=medium

  * version 0.0.118

 -- Antoine Lambert <antoine.lambert@inria.fr>  Thu, 22 Feb 2018 17:26:28 +0100

swh-web (0.0.117-1~swh1) unstable-swh; urgency=medium

  * version 0.0.117

 -- Antoine Lambert <antoine.lambert@inria.fr>  Wed, 21 Feb 2018 14:56:27 +0100

swh-web (0.0.116-1~swh1) unstable-swh; urgency=medium

  * version 0.0.116

 -- Antoine Lambert <antoine.lambert@inria.fr>  Mon, 19 Feb 2018 17:47:57 +0100

swh-web (0.0.115-1~swh1) unstable-swh; urgency=medium

  * version 0.0.115

 -- Antoine Lambert <antoine.lambert@inria.fr>  Mon, 19 Feb 2018 12:00:47 +0100

swh-web (0.0.114-1~swh1) unstable-swh; urgency=medium

  * version 0.0.114

 -- Antoine Lambert <antoine.lambert@inria.fr>  Fri, 16 Feb 2018 16:13:58 +0100

swh-web (0.0.113-1~swh1) unstable-swh; urgency=medium

  * version 0.0.113

 -- Antoine Lambert <antoine.lambert@inria.fr>  Thu, 15 Feb 2018 15:52:57 +0100

swh-web (0.0.112-1~swh1) unstable-swh; urgency=medium

  * version 0.0.112

 -- Antoine Lambert <antoine.lambert@inria.fr>  Thu, 08 Feb 2018 12:10:44 +0100

swh-web (0.0.111-1~swh1) unstable-swh; urgency=medium

  * Release swh.web v0.0.111
  * Support snapshot information in origin_visit

 -- Nicolas Dandrimont <nicolas@dandrimont.eu>  Tue, 06 Feb 2018 14:54:29 +0100

swh-web (0.0.110-1~swh1) unstable-swh; urgency=medium

  * version 0.0.110

 -- Antoine Lambert <antoine.lambert@inria.fr>  Fri, 02 Feb 2018 15:52:10 +0100

swh-web (0.0.109-1~swh1) unstable-swh; urgency=medium

  * version 0.0.109

 -- Antoine Lambert <antoine.lambert@inria.fr>  Thu, 01 Feb 2018 18:04:10 +0100

swh-web (0.0.108-1~swh1) unstable-swh; urgency=medium

  * version 0.0.108

 -- Antoine Lambert <antoine.lambert@inria.fr>  Tue, 23 Jan 2018 17:31:13 +0100

swh-web (0.0.107-1~swh1) unstable-swh; urgency=medium

  * version 0.0.107

 -- Antoine Lambert <antoine.lambert@inria.fr>  Tue, 23 Jan 2018 12:13:58 +0100

swh-web (0.0.106-1~swh1) unstable-swh; urgency=medium

  * version 0.0.106

 -- Antoine Lambert <antoine.lambert@inria.fr>  Thu, 18 Jan 2018 15:28:44 +0100

swh-web (0.0.105-1~swh1) unstable-swh; urgency=medium

  * version 0.0.105

 -- Antoine Lambert <antoine.lambert@inria.fr>  Tue, 09 Jan 2018 17:32:29 +0100

swh-web (0.0.104-1~swh1) unstable-swh; urgency=medium

  * version 0.0.104

 -- Antoine Lambert <antoine.lambert@inria.fr>  Tue, 09 Jan 2018 14:29:32 +0100

swh-web (0.0.103-1~swh1) unstable-swh; urgency=medium

  * version 0.0.103

 -- Antoine Lambert <antoine.lambert@inria.fr>  Thu, 04 Jan 2018 16:48:56 +0100

swh-web (0.0.102-1~swh1) unstable-swh; urgency=medium

  * version 0.0.102

 -- Antoine Lambert <antoine.lambert@inria.fr>  Thu, 14 Dec 2017 15:13:22 +0100

swh-web (0.0.101-1~swh1) unstable-swh; urgency=medium

  * version 0.0.101

 -- Antoine Pietri <antoine.pietri1@gmail.com>  Fri, 08 Dec 2017 16:38:05 +0100

swh-web (0.0.100-1~swh1) unstable-swh; urgency=medium

  * v0.0.100
  * swh.web.common.service: Read indexer data through the indexer
  * storage

 -- Antoine R. Dumont (@ardumont) <antoine.romain.dumont@gmail.com>  Thu, 07 Dec 2017 16:25:12 +0100

swh-web (0.0.99-1~swh1) unstable-swh; urgency=medium

  * version 0.0.99

 -- Antoine Lambert <antoine.lambert@inria.fr>  Wed, 06 Dec 2017 17:07:37 +0100

swh-web (0.0.98-1~swh1) unstable-swh; urgency=medium

  * version 0.0.98

 -- Antoine Lambert <antoine.lambert@inria.fr>  Wed, 06 Dec 2017 15:41:13 +0100

swh-web (0.0.97-1~swh1) unstable-swh; urgency=medium

  * version 0.0.97

 -- Antoine Lambert <antoine.lambert@inria.fr>  Fri, 24 Nov 2017 16:24:07 +0100

swh-web (0.0.96-1~swh1) unstable-swh; urgency=medium

  * version 0.0.96

 -- Antoine Lambert <antoine.lambert@inria.fr>  Fri, 24 Nov 2017 15:22:16 +0100

swh-web (0.0.95-1~swh1) unstable-swh; urgency=medium

  * version 0.0.95

 -- Antoine Lambert <antoine.lambert@inria.fr>  Thu, 09 Nov 2017 18:14:31 +0100

swh-web (0.0.94-1~swh1) unstable-swh; urgency=medium

  * version 0.0.94

 -- Antoine Lambert <antoine.lambert@inria.fr>  Mon, 06 Nov 2017 16:19:48 +0100

swh-web (0.0.93-1~swh1) unstable-swh; urgency=medium

  * version 0.0.93

 -- Antoine Lambert <antoine.lambert@inria.fr>  Fri, 27 Oct 2017 16:28:22 +0200

swh-web (0.0.92-1~swh1) unstable-swh; urgency=medium

  * version 0.0.92

 -- Antoine Lambert <antoine.lambert@inria.fr>  Fri, 27 Oct 2017 16:07:47 +0200

swh-web (0.0.91-1~swh1) unstable-swh; urgency=medium

  * v0.0.91

 -- Antoine Lambert <antoine.lambert@inria.fr>  Fri, 13 Oct 2017 20:40:07 +0200

swh-web (0.0.90-1~swh1) unstable-swh; urgency=medium

  * version 0.0.90

 -- Antoine Lambert <antoine.lambert@inria.fr>  Wed, 04 Oct 2017 13:53:28 +0200

swh-web (0.0.89-1~swh1) unstable-swh; urgency=medium

  * version 0.0.89

 -- Antoine Lambert <antoine.lambert@inria.fr>  Wed, 04 Oct 2017 10:42:11 +0200

swh-web (0.0.88-1~swh1) unstable-swh; urgency=medium

  * v0.0.88
  * Fix default webapp configuration file lookup
  * Fix templating errors
  * Fix wrong default configuration
  * Add missing endpoint information about error (origin visit endpoint)

 -- Antoine R. Dumont (@ardumont) <antoine.romain.dumont@gmail.com>  Wed, 13 Sep 2017 15:02:24 +0200

swh-web (0.0.87-1~swh1) unstable-swh; urgency=medium

  * v0.0.87
  * throttling: permit the use to define cache server
  * throttling: improve configuration intent
  * configuration: Clarify config keys intent and improve config
  * management
  * docs: change content example to ls.c from GNU corutils
  * packaging: Fix dependency requirements

 -- Antoine R. Dumont (@ardumont) <antoine.romain.dumont@gmail.com>  Tue, 12 Sep 2017 14:11:10 +0200

swh-web (0.0.86-1~swh1) unstable-swh; urgency=medium

  * v0.0.86

 -- Antoine Lambert <antoine.lambert@inria.fr>  Fri, 08 Sep 2017 14:07:19 +0200

swh-web (0.0.85-1~swh1) unstable-swh; urgency=medium

  * v0.0.85

 -- Antoine Lambert <antoine.lambert@inria.fr>  Fri, 08 Sep 2017 10:55:50 +0200

swh-web (0.0.84-1~swh1) unstable-swh; urgency=medium

  * Release swh.web.ui v0.0.84
  * Prepare stretch packaging

 -- Nicolas Dandrimont <nicolas@dandrimont.eu>  Fri, 30 Jun 2017 18:18:55 +0200

swh-web (0.0.83-1~swh1) unstable-swh; urgency=medium

  * Release swh.web.ui v0.0.83
  * Allow exemption by network for rate limiting

 -- Nicolas Dandrimont <nicolas@dandrimont.eu>  Wed, 24 May 2017 18:01:53 +0200

swh-web (0.0.82-1~swh1) unstable-swh; urgency=medium

  * v0.0.83
  * Add new blake2s256 data column on content

 -- Antoine R. Dumont (@ardumont) <antoine.romain.dumont@gmail.com>  Tue, 04 Apr 2017 16:54:25 +0200

swh-web (0.0.81-1~swh1) unstable-swh; urgency=medium

  * v0.0.81
  * Migrate functions from swh.core.hashutil to swh.model.hashutil

 -- Antoine R. Dumont (@ardumont) <antoine.romain.dumont@gmail.com>  Wed, 15 Mar 2017 16:26:42 +0100

swh-web (0.0.80-1~swh1) unstable-swh; urgency=medium

  * v0.0.80
  * /api/1/content/raw/: Make no textual content request forbidden

 -- Antoine R. Dumont (@ardumont) <antoine.romain.dumont@gmail.com>  Wed, 15 Mar 2017 12:35:43 +0100

swh-web (0.0.79-1~swh1) unstable-swh; urgency=medium

  * v0.0.79
  * /api/1/content/raw/: Improve error msg when content not available
  * /api/1/content/raw/: Open endpoint documentation in api endpoints
  * index

 -- Antoine R. Dumont (@ardumont) <antoine.romain.dumont@gmail.com>  Wed, 15 Mar 2017 11:43:00 +0100

swh-web (0.0.78-1~swh1) unstable-swh; urgency=medium

  * v0.0.78
  * /api/1/content/raw/: Open endpoint to download only text-ish
  * contents (other contents are deemed unavailable)
  * /api/1/content/raw/: Permit the user to provide a 'filename'
  * parameter to name the downloaded contents as they see fit.

 -- Antoine R. Dumont (@ardumont) <antoine.romain.dumont@gmail.com>  Wed, 15 Mar 2017 10:48:21 +0100

swh-web (0.0.77-1~swh1) unstable-swh; urgency=medium

  * v0.0.77
  * API doc: add warning about API instability
  * API: Unify remaining dates as iso8601 string
  * /api/1/revision/: Merge 'parents' key into a dict list
  * /api/1/release/: Enrich output with author_url if author mentioned
  * packaging: split internal and external requirements in separate
    files

 -- Antoine R. Dumont (@ardumont) <antoine.romain.dumont@gmail.com>  Tue, 21 Feb 2017 11:37:19 +0100

swh-web (0.0.76-1~swh1) unstable-swh; urgency=medium

  * Release swh.web.ui v0.0.76
  * Refactor APIDoc to be more sensible
  * Share rate limits between all the api_ queries

 -- Nicolas Dandrimont <nicolas@dandrimont.eu>  Thu, 02 Feb 2017 17:32:57 +0100

swh-web (0.0.75-1~swh1) unstable-swh; urgency=medium

  * v0.0.75
  * Remove build dependency on libjs-cryptojs, libjs-jquery-flot*,
  * libjs-jquery-datatables
  * views/browse,api: move main apidoc views to views/api

 -- Antoine R. Dumont (@ardumont) <antoine.romain.dumont@gmail.com>  Thu, 02 Feb 2017 15:03:20 +0100

swh-web (0.0.74-1~swh1) unstable-swh; urgency=medium

  * Release swh.web.ui v0.0.74
  * Various interface cleanups for API documentation
  * Return Error types in API error return values

 -- Nicolas Dandrimont <nicolas@dandrimont.eu>  Thu, 02 Feb 2017 11:03:56 +0100

swh-web (0.0.73-1~swh1) unstable-swh; urgency=medium

  * Deploy swh.web.ui v0.0.73
  * Add a bazillion of style fixes.

 -- Nicolas Dandrimont <nicolas@dandrimont.eu>  Wed, 01 Feb 2017 22:44:10 +0100

swh-web (0.0.72-1~swh1) unstable-swh; urgency=medium

  * v0.0.72
  * apidoc rendering: Improvements
  * apidoc: add usual copyright/license/contact footer
  * apidoc: show status code if != 200
  * apidoc: hide /content/known/ from the doc
  * apidoc: document upcoming v. available in endpoint index
  * apidoc: vertically distantiate jquery search box and preceding text

 -- Antoine R. Dumont (@ardumont) <antoine.romain.dumont@gmail.com>  Wed, 01 Feb 2017 18:34:56 +0100

swh-web (0.0.71-1~swh1) unstable-swh; urgency=medium

  * v0.0.71
  * add static/robots.txt, disabling crawling of /api/
  * re-root content-specific endpoints under /api/1/content/
  * fix not converted empty bytes string
  * /revision/origin/: Make the timestamp default to the most recent
    visit
  * api: simplify HTML layout by dropping redundant nav and about page
  * apidoc: document correctly endpoints /content/known/,
  * /revision/{origin,origin/log}/ and /stat/counters/

 -- Antoine R. Dumont (@ardumont) <antoine.romain.dumont@gmail.com>  Wed, 01 Feb 2017 16:23:56 +0100

swh-web (0.0.70-1~swh1) unstable-swh; urgency=medium

  * v0.0.70
  * apidoc: Review documentation for
  * endpoints (person/release/revision/visit-related/upcoming methods)
  * apidoc: List only method docstring's first paragraph in endpoint
    index
  * apidoc: Render type annotation for optional parameter
  * apidoc: Improve rendering issues
  * api: Fix problem in origin visit by type and url lookup

 -- Antoine R. Dumont (@ardumont) <antoine.romain.dumont@gmail.com>  Wed, 01 Feb 2017 11:28:32 +0100

swh-web (0.0.69-1~swh1) unstable-swh; urgency=medium

  * v0.0.69
  * Improve documentation information and rendering

 -- Antoine R. Dumont (@ardumont) <antoine.romain.dumont@gmail.com>  Tue, 31 Jan 2017 14:31:19 +0100

swh-web (0.0.68-1~swh1) unstable-swh; urgency=medium

  * v0.0.68
  * Improve ui with last nitpicks
  * Remove endpoints not supposed to be displayed

 -- Antoine R. Dumont (@ardumont) <antoine.romain.dumont@gmail.com>  Wed, 25 Jan 2017 13:29:49 +0100

swh-web (0.0.67-1~swh1) unstable-swh; urgency=medium

  * v0.0.67
  * Improve rendering style - pass 4

 -- Antoine R. Dumont (@ardumont) <antoine.romain.dumont@gmail.com>  Tue, 24 Jan 2017 15:30:58 +0100

swh-web (0.0.66-1~swh1) unstable-swh; urgency=medium

  * v0.0.66
  * Improve rendering style - pass 4

 -- Antoine R. Dumont (@ardumont) <antoine.romain.dumont@gmail.com>  Tue, 24 Jan 2017 15:24:05 +0100

swh-web (0.0.65-1~swh1) unstable-swh; urgency=medium

  * v0.0.65
  * Unify rendering style with www.s.o - pass 3

 -- Antoine R. Dumont (@ardumont) <antoine.romain.dumont@gmail.com>  Mon, 23 Jan 2017 19:58:19 +0100

swh-web (0.0.64-1~swh1) unstable-swh; urgency=medium

  * v0.0.64
  * Unify rendering style with www.s.o - pass 2

 -- Antoine R. Dumont (@ardumont) <antoine.romain.dumont@gmail.com>  Mon, 23 Jan 2017 19:28:31 +0100

swh-web (0.0.63-1~swh1) unstable-swh; urgency=medium

  * v0.0.63
  * Unify rendering style with www.s.o - pass 1

 -- Antoine R. Dumont (@ardumont) <antoine.romain.dumont@gmail.com>  Mon, 23 Jan 2017 16:06:30 +0100

swh-web (0.0.62-1~swh1) unstable-swh; urgency=medium

  * Release swh-web-ui v0.0.62
  * Add flask-limiter to dependencies and wire it in

 -- Nicolas Dandrimont <nicolas@dandrimont.eu>  Fri, 20 Jan 2017 16:29:48 +0100

swh-web (0.0.61-1~swh1) unstable-swh; urgency=medium

  * v0.0.61
  * Fix revision's metadata field limitation

 -- Antoine R. Dumont (@ardumont) <antoine.romain.dumont@gmail.com>  Fri, 20 Jan 2017 15:26:37 +0100

swh-web (0.0.60-1~swh1) unstable-swh; urgency=medium

  * v0.0.60
  * Improve escaping data

 -- Antoine R. Dumont (@ardumont) <antoine.romain.dumont@gmail.com>  Fri, 20 Jan 2017 12:21:22 +0100

swh-web (0.0.59-1~swh1) unstable-swh; urgency=medium

  * v0.0.59
  * Unify pagination on /revision/log/ and /revision/origin/log/
    endpoints

 -- Antoine R. Dumont (@ardumont) <antoine.romain.dumont@gmail.com>  Thu, 19 Jan 2017 15:59:06 +0100

swh-web (0.0.58-1~swh1) unstable-swh; urgency=medium

  * v0.0.58
  * Pagination on /api/1/origin/visits/ endpoint

 -- Antoine R. Dumont (@ardumont) <antoine.romain.dumont@gmail.com>  Thu, 19 Jan 2017 14:48:57 +0100

swh-web (0.0.57-1~swh1) unstable-swh; urgency=medium

  * v0.0.57
  * Improve documentation information on api endpoints

 -- Antoine R. Dumont (@ardumont) <antoine.romain.dumont@gmail.com>  Thu, 19 Jan 2017 13:32:56 +0100

swh-web (0.0.56-1~swh1) unstable-swh; urgency=medium

  * v0.0.56
  * Add abilities to display multiple examples on each doc endpoint.

 -- Antoine R. Dumont (@ardumont) <antoine.romain.dumont@gmail.com>  Wed, 18 Jan 2017 14:43:58 +0100

swh-web (0.0.55-1~swh1) unstable-swh; urgency=medium

  * v0.0.55
  * api /content/search/ to /content/known/
  * Adapt return values to empty list/dict instead of null
  * Remove empty values when mono-values are null
  * Fix broken entity endpoint
  * Update upcoming endpoints
  * apidoc: Remove hard-coded example and provide links to follow

 -- Antoine R. Dumont (@ardumont) <antoine.romain.dumont@gmail.com>  Wed, 18 Jan 2017 11:27:45 +0100

swh-web (0.0.54-1~swh1) unstable-swh; urgency=medium

  * v0.0.54
  * Improve documentation description and browsability
  * Fix css style

 -- Antoine R. Dumont (@ardumont) <antoine.romain.dumont@gmail.com>  Mon, 16 Jan 2017 17:18:21 +0100

swh-web (0.0.53-1~swh1) unstable-swh; urgency=medium

  * v0.0.53
  * apidoc: Update upcoming and hidden endpoints information
  * apidoc: Enrich route information with tags
  * apidoc: /api/1/revision/origin/log/: Add pagination explanation
  * apidoc: /api/1/revision/log/: Add pagination explanation
  * api: Fix filtering fields to work in depth

 -- Antoine R. Dumont (@ardumont) <antoine.romain.dumont@gmail.com>  Fri, 13 Jan 2017 17:33:01 +0100

swh-web (0.0.52-1~swh1) unstable-swh; urgency=medium

  * v0.0.52
  * Fix doc generation regarding arg and exception
  * Fix broken examples
  * Add missing documentation on not found origin visit

 -- Antoine R. Dumont (@ardumont) <antoine.romain.dumont@gmail.com>  Thu, 12 Jan 2017 17:38:59 +0100

swh-web (0.0.51-1~swh1) unstable-swh; urgency=medium

  * v0.0.51
  * Update configuration file from ini to yml

 -- Antoine R. Dumont (@ardumont) <antoine.romain.dumont@gmail.com>  Fri, 16 Dec 2016 13:27:08 +0100

swh-web (0.0.50-1~swh1) unstable-swh; urgency=medium

  * v0.0.50
  * Fix issue regarding data structure change in ctags' reading api
    endpoint

 -- Antoine R. Dumont (@ardumont) <antoine.romain.dumont@gmail.com>  Tue, 06 Dec 2016 16:08:01 +0100

swh-web (0.0.49-1~swh1) unstable-swh; urgency=medium

  * v0.0.49
  * Rendering improvements

 -- Antoine R. Dumont (@ardumont) <antoine.romain.dumont@gmail.com>  Thu, 01 Dec 2016 16:29:31 +0100

swh-web (0.0.48-1~swh1) unstable-swh; urgency=medium

  * v0.0.48
  * Fix api doc example to actual existing data
  * Improve search symbol view experience

 -- Antoine R. Dumont (@ardumont) <antoine.romain.dumont@gmail.com>  Thu, 01 Dec 2016 15:32:44 +0100

swh-web (0.0.47-1~swh1) unstable-swh; urgency=medium

  * v0.0.47
  * Improve search content ui (add datatable)
  * Improve search symbol ui (add datatable without pagination, with
  * multi-field search)
  * Split those views to improve readability

 -- Antoine R. Dumont (@ardumont) <antoine.romain.dumont@gmail.com>  Thu, 01 Dec 2016 11:57:16 +0100

swh-web (0.0.46-1~swh1) unstable-swh; urgency=medium

  * v0.0.46
  * Improve search output view on symbols

 -- Antoine R. Dumont (@ardumont) <antoine.romain.dumont@gmail.com>  Wed, 30 Nov 2016 17:45:40 +0100

swh-web (0.0.45-1~swh1) unstable-swh; urgency=medium

  * v0.0.45
  * Migrate search symbol api endpoint to strict equality search
  * Improve search symbol view result (based on that api) to navigate
  * through result
  * Permit to slice result per page with per page flag (limited to 100)
  * Unify behavior in renderer regarding pagination computation

 -- Antoine R. Dumont (@ardumont) <antoine.romain.dumont@gmail.com>  Wed, 30 Nov 2016 11:00:49 +0100

swh-web (0.0.44-1~swh1) unstable-swh; urgency=medium

  * v0.0.44
  * Rename appropriately /api/1/symbol to /api/1/content/symbol/
  * Improve documentation on /api/1/content/symbol/ api endpoint

 -- Antoine R. Dumont (@ardumont) <antoine.romain.dumont@gmail.com>  Tue, 29 Nov 2016 15:00:14 +0100

swh-web (0.0.43-1~swh1) unstable-swh; urgency=medium

  * v0.0.43
  * Improve edge case when looking for ctags symbols
  * Add a lookup ui to search through symbols

 -- Antoine R. Dumont (@ardumont) <antoine.romain.dumont@gmail.com>  Mon, 28 Nov 2016 16:42:33 +0100

swh-web (0.0.42-1~swh1) unstable-swh; urgency=medium

  * v0.0.42
  * List ctags line as link to content in /browse/content/ view

 -- Antoine R. Dumont (@ardumont) <antoine.romain.dumont@gmail.com>  Fri, 25 Nov 2016 16:21:12 +0100

swh-web (0.0.41-1~swh1) unstable-swh; urgency=medium

  * v0.0.41
  * Improve browse content view by:
  * adding new information (license, mimetype, language)
  * highlighting source code

 -- Antoine R. Dumont (@ardumont) <antoine.romain.dumont@gmail.com>  Fri, 25 Nov 2016 14:52:34 +0100

swh-web (0.0.40-1~swh1) unstable-swh; urgency=medium

  * v0.0.40
  * Add pagination to symbol search endpoint

 -- Antoine R. Dumont (@ardumont) <antoine.romain.dumont@gmail.com>  Thu, 24 Nov 2016 14:23:45 +0100

swh-web (0.0.39-1~swh1) unstable-swh; urgency=medium

  * v0.0.39
  * Open /api/1/symbol/<expression>/
  * Fix api breaking on /api/1/content/search/

 -- Antoine R. Dumont (@ardumont) <antoine.romain.dumont@gmail.com>  Thu, 24 Nov 2016 10:28:42 +0100

swh-web (0.0.38-1~swh1) unstable-swh; urgency=medium

  * v0.0.38
  * Minor refactoring
  * Remove one commit which breaks production

 -- Antoine R. Dumont (@ardumont) <antoine.romain.dumont@gmail.com>  Tue, 22 Nov 2016 16:26:03 +0100

swh-web (0.0.37-1~swh1) unstable-swh; urgency=medium

  * v0.0.37
  * api: Open new endpoints on license, language, filetype
  * api: Update content endpoint to add url on new endpoints

 -- Antoine R. Dumont (@ardumont) <antoine.romain.dumont@gmail.com>  Tue, 22 Nov 2016 15:04:07 +0100

swh-web (0.0.36-1~swh1) unstable-swh; urgency=medium

  * v0.0.36
  * Adapt to latest origin_visit format

 -- Antoine R. Dumont (@ardumont) <antoine.romain.dumont@gmail.com>  Thu, 08 Sep 2016 15:24:33 +0200

swh-web (0.0.35-1~swh1) unstable-swh; urgency=medium

  * v0.0.35
  * Open /api/1/provenance/<algo:content-hash>/ api endpoint
  * Open /api/1/origin/<id>/visits/(<visit-id>) api endpoint
  * View: Fix redirection url issue

 -- Antoine R. Dumont (@ardumont) <antoine.romain.dumont@gmail.com>  Mon, 05 Sep 2016 14:28:33 +0200

swh-web (0.0.34-1~swh1) unstable-swh; urgency=medium

  * v0.0.34
  * Improve global ui navigation
  * Fix apidoc rendering issue
  * Open /api/1/provenance/ about content provenant information

 -- Antoine R. Dumont (@ardumont) <antoine.romain.dumont@gmail.com>  Fri, 02 Sep 2016 11:42:04 +0200

swh-web (0.0.33-1~swh1) unstable-swh; urgency=medium

  * Release swh.web.ui v0.0.33
  * New declarative API documentation mechanisms

 -- Nicolas Dandrimont <nicolas@dandrimont.eu>  Wed, 24 Aug 2016 16:25:24 +0200

swh-web (0.0.32-1~swh1) unstable-swh; urgency=medium

  * v0.0.32
  * Activate tests during debian packaging
  * Fix issues on debian packaging
  * Fix useless jquery loading url
  * Improve date time parsing

 -- Antoine R. Dumont (@ardumont) <antoine.romain.dumont@gmail.com>  Wed, 20 Jul 2016 12:35:09 +0200

swh-web (0.0.31-1~swh1) unstable-swh; urgency=medium

  * v0.0.31
  * Unify jquery-flot library names with .min

 -- Antoine R. Dumont (@ardumont) <antoine.romain.dumont@gmail.com>  Mon, 18 Jul 2016 11:11:59 +0200

swh-web (0.0.30-1~swh1) unstable-swh; urgency=medium

  * v0.0.30
  * View: Open calendar ui view on origin
  * API: open /api/1/stat/visits/<int:origin>/

 -- Antoine R. Dumont (@ardumont) <antoine.romain.dumont@gmail.com>  Wed, 13 Jul 2016 18:42:40 +0200

swh-web (0.0.29-1~swh1) unstable-swh; urgency=medium

  * Release swh.web.ui v0.0.29
  * All around enhancements of the web ui
  * Package now tested when building

 -- Nicolas Dandrimont <nicolas@dandrimont.eu>  Tue, 14 Jun 2016 17:58:42 +0200

swh-web (0.0.28-1~swh1) unstable-swh; urgency=medium

  * v0.0.28
  * Fix packaging issues

 -- Antoine R. Dumont (@ardumont) <antoine.romain.dumont@gmail.com>  Mon, 09 May 2016 16:21:04 +0200

swh-web (0.0.27-1~swh1) unstable-swh; urgency=medium

  * v0.0.27
  * Fix packaging issue

 -- Antoine R. Dumont (@ardumont) <antoine.romain.dumont@gmail.com>  Tue, 03 May 2016 16:52:40 +0200

swh-web (0.0.24-1~swh1) unstable-swh; urgency=medium

  * Release swh.web.ui v0.0.24
  * New swh.storage API for timestamps

 -- Nicolas Dandrimont <nicolas@dandrimont.eu>  Fri, 05 Feb 2016 12:07:33 +0100

swh-web (0.0.23-1~swh1) unstable-swh; urgency=medium

  * v0.0.23
  * Bump dependency requirements to latest swh.storage
  * Returns person's identifier on api + Hide person's emails in views
    endpoint
  * Try to decode the content's raw data and fail gracefully
  * Unify /directory api to Display content's raw data when path
    resolves to a file
  * Expose unconditionally the link to download the content's raw data
  * Download link data redirects to the api ones

 -- Antoine R. Dumont (@ardumont) <antoine.romain.dumont@gmail.com>  Fri, 29 Jan 2016 17:50:31 +0100

swh-web (0.0.22-1~swh1) unstable-swh; urgency=medium

  * v0.0.22
  * Open
    /browse/revision/origin/<ORIG_ID>[/branch/<BRANCH>][/ts/<TIMESTAMP>]
    /history/<SHA1>/ view
  * Open
    /browse/revision/origin/<ORIG_ID>[/branch/<BRANCH>][/ts/<TIMESTAMP>]
    / view
  * Open
    /browse/revision/<SHA1_GIT_ROOT>/history/<SHA1_GIT>/directory/[<PATH
    >] view
  * Open
    /browse/revision/origin/<ORIG_ID>[/branch/<BRANCH>][/ts/<TIMESTAMP>]
    /history/<SHA1>/directory/[<PATH>] view
  * Open
    /browse/revision/origin/<ORIG_ID>[/branch/<BRANCH>][/ts/<TIMESTAMP>]
    /directory/[<PATH>] view
  * Open /browse/revision/<sha1_git_root>/directory/<path>/ view
  * Open /browse/revision/<sha1_git_root>/history/<sha1_git>/ view
  * Open /browse/revision/<sha1_git>/log/ view
  * Open /browse/entity/<uuid>/ view
  * Release can point to other objects than revision
  * Fix misbehavior when retrieving git log
  * Fix another edge case when listing a directory that does not exist
  * Fix edge case when listing is empty
  * Fix person_get call
  * Update documentation about possible error codes

 -- Antoine R. Dumont (@ardumont) <antoine.romain.dumont@gmail.com>  Tue, 26 Jan 2016 15:14:35 +0100

swh-web (0.0.21-1~swh1) unstable-swh; urgency=medium

  * v0.0.21
  * Deal nicely with communication downtime with storage
  * Update to latest swh.storage api

 -- Antoine R. Dumont (@ardumont) <antoine.romain.dumont@gmail.com>  Wed, 20 Jan 2016 16:31:34 +0100

swh-web (0.0.20-1~swh1) unstable-swh; urgency=medium

  * v0.0.20
  * Open /api/1/entity/<string:uuid>/

 -- Antoine R. Dumont (@ardumont) <antoine.romain.dumont@gmail.com>  Fri, 15 Jan 2016 16:40:56 +0100

swh-web (0.0.19-1~swh1) unstable-swh; urgency=medium

  * v0.0.19
  * Improve directory_get_by_path integration with storage
  * Refactor - Only lookup sha1_git_root if needed + factorize service
    behavior

 -- Antoine R. Dumont (@ardumont) <antoine.romain.dumont@gmail.com>  Fri, 15 Jan 2016 12:47:39 +0100

swh-web (0.0.18-1~swh1) unstable-swh; urgency=medium

  * v0.0.18
  * Open
    /api/1/revision/origin/<ORIG_ID>[/branch/<BRANCH>][/ts/<TIMESTAMP>]/
    history/<SHA1>/directory/[<PATH>]
  * origin/master Open
    /api/1/revision/origin/<ORIG_ID>[/branch/<BRANCH>][/ts/<TIMESTAMP>]/
    history/<SHA1>/
  * Open
    /api/1/revision/origin/<ORIG_ID>[/branch/<BRANCH>][/ts/<TIMESTAMP>]/
    directory/[<PATH>]
  * Open /api/1/revision/origin/<origin-id>/branch/<branch-
    name>/ts/<ts>/
  * /directory/ apis can now point to files too.
  * Bump dependency requirement on latest swh.storage
  * Deactivate api querying occurrences for now
  * Improve function documentation

 -- Antoine R. Dumont (@ardumont) <antoine.romain.dumont@gmail.com>  Wed, 13 Jan 2016 12:54:54 +0100

swh-web (0.0.17-1~swh1) unstable-swh; urgency=medium

  * v0.0.17
  * Open /api/1/revision/<string:sha1_git>/directory/'
  * Open
    /api/1/revision/<string:sha1_git_root>/history/<sha1_git>/directory/
    <path:dir_path>/
  * Enrich directory listing with url to next subdir
  * Improve testing coverage
  * Open 'limit' get query parameter to revision_log and
    revision_history api

 -- Antoine R. Dumont (@ardumont) <antoine.romain.dumont@gmail.com>  Fri, 08 Jan 2016 11:36:55 +0100

swh-web (0.0.16-1~swh1) unstable-swh; urgency=medium

  * v0.0.16
  * service.lookup_revision_log: Add a limit to the number of commits
  * Fix docstring rendering

 -- Antoine R. Dumont (@ardumont) <antoine.romain.dumont@gmail.com>  Wed, 06 Jan 2016 15:37:21 +0100

swh-web (0.0.15-1~swh1) unstable-swh; urgency=medium

  * v0.0.15
  * Improve browsable api rendering style
  * Fix typo in jquery.min.js link
  * Fix docstring typos
  * packaging:
  * add python3-flask-api as package dependency

 -- Antoine R. Dumont (@ardumont) <antoine.romain.dumont@gmail.com>  Wed, 06 Jan 2016 15:12:04 +0100

swh-web (0.0.14-1~swh1) unstable-swh; urgency=medium

  * v0.0.14
  * Open /revision/<sha1_git_root>/history/<sha1_git>/
  * Add links to api
  * Improve browsable api rendering -> when api links exists, actual
    html links will be displayed
  * Fix production bugs (regarding browsable api)

 -- Antoine R. Dumont (@ardumont) <antoine.romain.dumont@gmail.com>  Wed, 06 Jan 2016 11:42:18 +0100

swh-web (0.0.13-1~swh1) unstable-swh; urgency=medium

  * v0.0.13
  * Open /browse/person/ view
  * Open /browse/origin/ view
  * Open /browse/release/ view
  * Open /browse/revision/ view
  * Deactivate temporarily /browse/content/
  * Add default sha1
  * Automatic doc endpoint on base path

 -- Antoine R. Dumont (@ardumont) <antoine.romain.dumont@gmail.com>  Tue, 15 Dec 2015 17:01:27 +0100

swh-web (0.0.12-1~swh1) unstable-swh; urgency=medium

  * v0.0.12
  * Update /api/1/release/ with latest internal standard
  * Update /api/1/revision/ with latest internal standard
  * Add global filtering on 'fields' parameter
  * Update /api/1/content/<hash> with links to raw resource
  * Improve documentations
  * Open /api/1/revision/<SHA1_GIT>/log/
  * Open /browse/directory/<hash> to list directory content
  * Open /browse/content/<hash>/ to show the content
  * Open /browse/content/<hash>/raw to show the content
  * Open /api/1/person/<id>
  * Implementation detail
  * Add Flask API dependency
  * Split controller in api and views module
  * Unify internal apis' behavior

 -- Antoine R. Dumont (@ardumont) <antoine.romain.dumont@gmail.com>  Mon, 07 Dec 2015 16:44:43 +0100

swh-web (0.0.11-1~swh1) unstable-swh; urgency=medium

  * v0.0.11
  * Open /1/api/content/<algo:hash>/
  * Open /api/1/revision/<SHA1_GIT>
  * Open /api/1/release/<SHA1_GIT>
  * Open /api/1/uploadnsearch/ (POST)
  * Open /api/1/origin/
  * Unify 404 and 400 responses on api
  * Increase code coverage

 -- Antoine R. Dumont (@ardumont) <antoine.romain.dumont@gmail.com>  Thu, 19 Nov 2015 11:24:46 +0100

swh-web (0.0.10-1~swh1) unstable-swh; urgency=medium

  * v0.0.10
  * set document.domain to parent domain softwareheritage.org
  * improve HTML templates to be (more) valid
  * cosmetic change in Content-Type JSON header

 -- Stefano Zacchiroli <zack@upsilon.cc>  Mon, 02 Nov 2015 13:59:45 +0100

swh-web (0.0.9-1~swh1) unstable-swh; urgency=medium

  * v0.0.9
  * Remove query entry in api response
  * Deal with bad request properly with api calls
  * Improve coverage
  * Improve dev starting up app
  * Fix duplicated print statement in dev app startup

 -- Antoine R. Dumont (@ardumont) <antoine.romain.dumont@gmail.com>  Fri, 30 Oct 2015 17:24:15 +0100

swh-web (0.0.8-1~swh1) unstable-swh; urgency=medium

  * version 0.0.8

 -- Stefano Zacchiroli <zack@upsilon.cc>  Wed, 28 Oct 2015 20:59:40 +0100

swh-web (0.0.7-1~swh1) unstable-swh; urgency=medium

  * v0.0.7
  * Add @jsonp abilities to /api/1/stat/counters endpoint

 -- Antoine R. Dumont (@ardumont) <antoine.romain.dumont@gmail.com>  Mon, 19 Oct 2015 14:01:40 +0200

swh-web (0.0.4-1~swh1) unstable-swh; urgency=medium

  * Prepare swh.web.ui v0.0.4 deployment

 -- Nicolas Dandrimont <nicolas@dandrimont.eu>  Fri, 16 Oct 2015 15:38:44 +0200

swh-web (0.0.3-1~swh1) unstable-swh; urgency=medium

  * Prepare deployment of swh-web-ui v0.0.3

 -- Nicolas Dandrimont <nicolas@dandrimont.eu>  Wed, 14 Oct 2015 11:09:33 +0200

swh-web (0.0.2-1~swh1) unstable-swh; urgency=medium

  * Prepare swh.web.ui v0.0.2 deployment

 -- Nicolas Dandrimont <nicolas@dandrimont.eu>  Tue, 13 Oct 2015 16:25:46 +0200

swh-web (0.0.1-1~swh1) unstable-swh; urgency=medium

  * Initial release
  * v0.0.1
  * Hash lookup to check existence in swh's backend
  * Hash lookup to detail a content

 -- Antoine R. Dumont (@ardumont) <antoine.romain.dumont@gmail.com>  Thu, 01 Oct 2015 10:01:29 +0200<|MERGE_RESOLUTION|>--- conflicted
+++ resolved
@@ -1,10 +1,3 @@
-<<<<<<< HEAD
-swh-web (0.0.372-1~swh1~bpo10+1) buster-swh; urgency=medium
-
-  * Rebuild for buster-swh
-
- -- Software Heritage autobuilder (on jenkins-debian1) <jenkins@jenkins-debian1.internal.softwareheritage.org>  Wed, 23 Feb 2022 14:07:34 +0000
-=======
 swh-web (0.0.373-1~swh1) unstable-swh; urgency=medium
 
   * New upstream release 0.0.373     - (tagged by Antoine Lambert
@@ -12,7 +5,6 @@
   * Upstream changes:     - version 0.0.373
 
  -- Software Heritage autobuilder (on jenkins-debian1) <jenkins@jenkins-debian1.internal.softwareheritage.org>  Wed, 23 Feb 2022 15:42:46 +0000
->>>>>>> 8ff6fcd6
 
 swh-web (0.0.372-1~swh1) unstable-swh; urgency=medium
 
