--- conflicted
+++ resolved
@@ -1,16 +1,8 @@
-<<<<<<< HEAD
-swh-web (0.0.156-1~swh1~bpo9+1) stretch-swh; urgency=medium
-
-  * Rebuild for stretch-backports.
-
- -- Antoine Lambert <antoine.lambert@inria.fr>  Thu, 20 Sep 2018 14:40:37 +0200
-=======
 swh-web (0.0.157-1~swh1) unstable-swh; urgency=medium
 
   * version 0.0.157
 
  -- Antoine Lambert <antoine.lambert@inria.fr>  Thu, 27 Sep 2018 17:21:28 +0200
->>>>>>> b89c4cc9
 
 swh-web (0.0.156-1~swh1) unstable-swh; urgency=medium
 
