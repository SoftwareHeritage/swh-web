--- conflicted
+++ resolved
@@ -1,16 +1,8 @@
-<<<<<<< HEAD
-swh-web (0.0.152-1~swh1~bpo9+1) stretch-swh; urgency=medium
-
-  * Rebuild for stretch-backports.
-
- -- Antoine Lambert <antoine.lambert@inria.fr>  Wed, 12 Sep 2018 16:04:47 +0200
-=======
 swh-web (0.0.153-1~swh1) unstable-swh; urgency=medium
 
   * version 0.0.153
 
  -- Antoine Lambert <antoine.lambert@inria.fr>  Wed, 12 Sep 2018 16:44:06 +0200
->>>>>>> 2c07074b
 
 swh-web (0.0.152-1~swh1) unstable-swh; urgency=medium
 
