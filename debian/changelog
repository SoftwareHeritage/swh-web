--- conflicted
+++ resolved
@@ -1,10 +1,3 @@
-<<<<<<< HEAD
-swh-web (0.2.3-1~swh1~bpo10+1) buster-swh; urgency=medium
-
-  * Rebuild for buster-swh
-
- -- Software Heritage autobuilder (on jenkins-debian1) <jenkins@jenkins-debian1.internal.softwareheritage.org>  Wed, 09 Nov 2022 17:15:40 +0000
-=======
 swh-web (0.2.6-1~swh1) unstable-swh; urgency=medium
 
   * New upstream release 0.2.6     - (tagged by Antoine Lambert
@@ -24,7 +17,6 @@
     URLs using swh-search
 
  -- Software Heritage autobuilder (on jenkins-debian1) <jenkins@jenkins-debian1.internal.softwareheritage.org>  Tue, 15 Nov 2022 11:08:08 +0000
->>>>>>> 56e32f6b
 
 swh-web (0.2.3-1~swh1) unstable-swh; urgency=medium
 
