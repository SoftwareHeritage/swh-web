--- conflicted
+++ resolved
@@ -1,10 +1,3 @@
-<<<<<<< HEAD
-swh-web (0.0.373-1~swh1~bpo10+1) buster-swh; urgency=medium
-
-  * Rebuild for buster-swh
-
- -- Software Heritage autobuilder (on jenkins-debian1) <jenkins@jenkins-debian1.internal.softwareheritage.org>  Wed, 23 Feb 2022 15:50:20 +0000
-=======
 swh-web (0.0.374-1~swh1) unstable-swh; urgency=medium
 
   * New upstream release 0.0.374     - (tagged by Antoine Lambert
@@ -12,7 +5,6 @@
   * Upstream changes:     - version 0.0.374
 
  -- Software Heritage autobuilder (on jenkins-debian1) <jenkins@jenkins-debian1.internal.softwareheritage.org>  Thu, 24 Feb 2022 16:16:48 +0000
->>>>>>> 2056f1d9
 
 swh-web (0.0.373-1~swh1) unstable-swh; urgency=medium
 
