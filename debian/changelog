<<<<<<< HEAD
swh-web (0.0.143-1~swh1~bpo9+1) stretch-swh; urgency=medium

  * Rebuild for stretch-backports.

 -- Antoine Lambert <antoine.lambert@inria.fr>  Fri, 20 Jul 2018 16:19:56 +0200
=======
swh-web (0.0.144-1~swh1) unstable-swh; urgency=medium

  * version 0.0.144

 -- Antoine Lambert <antoine.lambert@inria.fr>  Fri, 20 Jul 2018 16:26:52 +0200
>>>>>>> e08c0bab

swh-web (0.0.143-1~swh1) unstable-swh; urgency=medium

  * version 0.0.143

 -- Antoine Lambert <antoine.lambert@inria.fr>  Fri, 20 Jul 2018 16:19:56 +0200

swh-web (0.0.142-1~swh1) unstable-swh; urgency=medium

  * version 0.0.142

 -- Antoine Lambert <antoine.lambert@inria.fr>  Fri, 20 Jul 2018 15:51:20 +0200

swh-web (0.0.141-1~swh1) unstable-swh; urgency=medium

  * version 0.0.141

 -- Antoine Lambert <antoine.lambert@inria.fr>  Fri, 06 Jul 2018 14:11:39 +0200

swh-web (0.0.140-1~swh1) unstable-swh; urgency=medium

  * version 0.0.140

 -- Antoine Lambert <antoine.lambert@inria.fr>  Fri, 29 Jun 2018 16:42:06 +0200

swh-web (0.0.139-1~swh1) unstable-swh; urgency=medium

  * version 0.0.139

 -- Antoine Lambert <antoine.lambert@inria.fr>  Wed, 27 Jun 2018 16:47:17 +0200

swh-web (0.0.138-1~swh1) unstable-swh; urgency=medium

  * version 0.0.138

 -- Antoine Lambert <antoine.lambert@inria.fr>  Wed, 13 Jun 2018 12:18:23 +0200

swh-web (0.0.137-1~swh1) unstable-swh; urgency=medium

  * version 0.0.137

 -- Antoine Lambert <antoine.lambert@inria.fr>  Wed, 13 Jun 2018 11:52:05 +0200

swh-web (0.0.136-1~swh1) unstable-swh; urgency=medium

  * version 0.0.136

 -- Antoine Lambert <antoine.lambert@inria.fr>  Tue, 05 Jun 2018 18:59:20 +0200

swh-web (0.0.135-1~swh1) unstable-swh; urgency=medium

  * version 0.0.135

 -- Antoine Lambert <antoine.lambert@inria.fr>  Fri, 01 Jun 2018 17:47:58 +0200

swh-web (0.0.134-1~swh1) unstable-swh; urgency=medium

  * version 0.0.134

 -- Antoine Lambert <antoine.lambert@inria.fr>  Thu, 31 May 2018 17:56:04 +0200

swh-web (0.0.133-1~swh1) unstable-swh; urgency=medium

  * version 0.0.133

 -- Antoine Lambert <antoine.lambert@inria.fr>  Tue, 29 May 2018 18:13:59 +0200

swh-web (0.0.132-1~swh1) unstable-swh; urgency=medium

  * version 0.0.132

 -- Antoine Lambert <antoine.lambert@inria.fr>  Tue, 29 May 2018 14:25:16 +0200

swh-web (0.0.131-1~swh1) unstable-swh; urgency=medium

  * version 0.0.131

 -- Antoine Lambert <antoine.lambert@inria.fr>  Fri, 25 May 2018 17:31:58 +0200

swh-web (0.0.130-1~swh1) unstable-swh; urgency=medium

  * version 0.0.130

 -- Antoine Lambert <antoine.lambert@inria.fr>  Fri, 25 May 2018 11:59:17 +0200

swh-web (0.0.129-1~swh1) unstable-swh; urgency=medium

  * version 0.0.129

 -- Antoine Lambert <antoine.lambert@inria.fr>  Thu, 24 May 2018 18:28:48 +0200

swh-web (0.0.128-1~swh1) unstable-swh; urgency=medium

  * version 0.0.128

 -- Antoine Lambert <antoine.lambert@inria.fr>  Wed, 16 May 2018 13:52:33 +0200

swh-web (0.0.127-1~swh1) unstable-swh; urgency=medium

  * version 0.0.127

 -- Antoine Lambert <antoine.lambert@inria.fr>  Fri, 04 May 2018 19:14:58 +0200

swh-web (0.0.126-1~swh1) unstable-swh; urgency=medium

  * version 0.0.126

 -- Antoine Lambert <antoine.lambert@inria.fr>  Fri, 04 May 2018 15:29:49 +0200

swh-web (0.0.125-1~swh1) unstable-swh; urgency=medium

  * version 0.0.125

 -- Antoine Lambert <antoine.lambert@inria.fr>  Fri, 20 Apr 2018 15:45:05 +0200

swh-web (0.0.124-1~swh1) unstable-swh; urgency=medium

  * version 0.0.124

 -- Antoine Lambert <antoine.lambert@inria.fr>  Fri, 20 Apr 2018 14:46:00 +0200

swh-web (0.0.123-1~swh1) unstable-swh; urgency=medium

  * version 0.0.123

 -- Antoine Lambert <antoine.lambert@inria.fr>  Mon, 26 Mar 2018 11:34:32 +0200

swh-web (0.0.122-1~swh1) unstable-swh; urgency=medium

  * version 0.0.122

 -- Antoine Lambert <antoine.lambert@inria.fr>  Wed, 14 Mar 2018 17:23:15 +0100

swh-web (0.0.121-1~swh1) unstable-swh; urgency=medium

  * version 0.0.121

 -- Antoine Lambert <antoine.lambert@inria.fr>  Wed, 07 Mar 2018 18:02:29 +0100

swh-web (0.0.120-1~swh1) unstable-swh; urgency=medium

  * version 0.0.120

 -- Antoine Lambert <antoine.lambert@inria.fr>  Wed, 07 Mar 2018 17:31:08 +0100

swh-web (0.0.119-1~swh1) unstable-swh; urgency=medium

  * version 0.0.119

 -- Antoine Lambert <antoine.lambert@inria.fr>  Thu, 01 Mar 2018 18:11:40 +0100

swh-web (0.0.118-1~swh1) unstable-swh; urgency=medium

  * version 0.0.118

 -- Antoine Lambert <antoine.lambert@inria.fr>  Thu, 22 Feb 2018 17:26:28 +0100

swh-web (0.0.117-1~swh1) unstable-swh; urgency=medium

  * version 0.0.117

 -- Antoine Lambert <antoine.lambert@inria.fr>  Wed, 21 Feb 2018 14:56:27 +0100

swh-web (0.0.116-1~swh1) unstable-swh; urgency=medium

  * version 0.0.116

 -- Antoine Lambert <antoine.lambert@inria.fr>  Mon, 19 Feb 2018 17:47:57 +0100

swh-web (0.0.115-1~swh1) unstable-swh; urgency=medium

  * version 0.0.115

 -- Antoine Lambert <antoine.lambert@inria.fr>  Mon, 19 Feb 2018 12:00:47 +0100

swh-web (0.0.114-1~swh1) unstable-swh; urgency=medium

  * version 0.0.114

 -- Antoine Lambert <antoine.lambert@inria.fr>  Fri, 16 Feb 2018 16:13:58 +0100

swh-web (0.0.113-1~swh1) unstable-swh; urgency=medium

  * version 0.0.113

 -- Antoine Lambert <antoine.lambert@inria.fr>  Thu, 15 Feb 2018 15:52:57 +0100

swh-web (0.0.112-1~swh1) unstable-swh; urgency=medium

  * version 0.0.112

 -- Antoine Lambert <antoine.lambert@inria.fr>  Thu, 08 Feb 2018 12:10:44 +0100

swh-web (0.0.111-1~swh1) unstable-swh; urgency=medium

  * Release swh.web v0.0.111
  * Support snapshot information in origin_visit

 -- Nicolas Dandrimont <nicolas@dandrimont.eu>  Tue, 06 Feb 2018 14:54:29 +0100

swh-web (0.0.110-1~swh1) unstable-swh; urgency=medium

  * version 0.0.110

 -- Antoine Lambert <antoine.lambert@inria.fr>  Fri, 02 Feb 2018 15:52:10 +0100

swh-web (0.0.109-1~swh1) unstable-swh; urgency=medium

  * version 0.0.109

 -- Antoine Lambert <antoine.lambert@inria.fr>  Thu, 01 Feb 2018 18:04:10 +0100

swh-web (0.0.108-1~swh1) unstable-swh; urgency=medium

  * version 0.0.108

 -- Antoine Lambert <antoine.lambert@inria.fr>  Tue, 23 Jan 2018 17:31:13 +0100

swh-web (0.0.107-1~swh1) unstable-swh; urgency=medium

  * version 0.0.107

 -- Antoine Lambert <antoine.lambert@inria.fr>  Tue, 23 Jan 2018 12:13:58 +0100

swh-web (0.0.106-1~swh1) unstable-swh; urgency=medium

  * version 0.0.106

 -- Antoine Lambert <antoine.lambert@inria.fr>  Thu, 18 Jan 2018 15:28:44 +0100

swh-web (0.0.105-1~swh1) unstable-swh; urgency=medium

  * version 0.0.105

 -- Antoine Lambert <antoine.lambert@inria.fr>  Tue, 09 Jan 2018 17:32:29 +0100

swh-web (0.0.104-1~swh1) unstable-swh; urgency=medium

  * version 0.0.104

 -- Antoine Lambert <antoine.lambert@inria.fr>  Tue, 09 Jan 2018 14:29:32 +0100

swh-web (0.0.103-1~swh1) unstable-swh; urgency=medium

  * version 0.0.103

 -- Antoine Lambert <antoine.lambert@inria.fr>  Thu, 04 Jan 2018 16:48:56 +0100

swh-web (0.0.102-1~swh1) unstable-swh; urgency=medium

  * version 0.0.102

 -- Antoine Lambert <antoine.lambert@inria.fr>  Thu, 14 Dec 2017 15:13:22 +0100

swh-web (0.0.101-1~swh1) unstable-swh; urgency=medium

  * version 0.0.101

 -- Antoine Pietri <antoine.pietri1@gmail.com>  Fri, 08 Dec 2017 16:38:05 +0100

swh-web (0.0.100-1~swh1) unstable-swh; urgency=medium

  * v0.0.100
  * swh.web.common.service: Read indexer data through the indexer
  * storage

 -- Antoine R. Dumont (@ardumont) <antoine.romain.dumont@gmail.com>  Thu, 07 Dec 2017 16:25:12 +0100

swh-web (0.0.99-1~swh1) unstable-swh; urgency=medium

  * version 0.0.99

 -- Antoine Lambert <antoine.lambert@inria.fr>  Wed, 06 Dec 2017 17:07:37 +0100

swh-web (0.0.98-1~swh1) unstable-swh; urgency=medium

  * version 0.0.98

 -- Antoine Lambert <antoine.lambert@inria.fr>  Wed, 06 Dec 2017 15:41:13 +0100

swh-web (0.0.97-1~swh1) unstable-swh; urgency=medium

  * version 0.0.97

 -- Antoine Lambert <antoine.lambert@inria.fr>  Fri, 24 Nov 2017 16:24:07 +0100

swh-web (0.0.96-1~swh1) unstable-swh; urgency=medium

  * version 0.0.96

 -- Antoine Lambert <antoine.lambert@inria.fr>  Fri, 24 Nov 2017 15:22:16 +0100

swh-web (0.0.95-1~swh1) unstable-swh; urgency=medium

  * version 0.0.95

 -- Antoine Lambert <antoine.lambert@inria.fr>  Thu, 09 Nov 2017 18:14:31 +0100

swh-web (0.0.94-1~swh1) unstable-swh; urgency=medium

  * version 0.0.94

 -- Antoine Lambert <antoine.lambert@inria.fr>  Mon, 06 Nov 2017 16:19:48 +0100

swh-web (0.0.93-1~swh1) unstable-swh; urgency=medium

  * version 0.0.93

 -- Antoine Lambert <antoine.lambert@inria.fr>  Fri, 27 Oct 2017 16:28:22 +0200

swh-web (0.0.92-1~swh1) unstable-swh; urgency=medium

  * version 0.0.92

 -- Antoine Lambert <antoine.lambert@inria.fr>  Fri, 27 Oct 2017 16:07:47 +0200

swh-web (0.0.91-1~swh1) unstable-swh; urgency=medium

  * v0.0.91

 -- Antoine Lambert <antoine.lambert@inria.fr>  Fri, 13 Oct 2017 20:40:07 +0200

swh-web (0.0.90-1~swh1) unstable-swh; urgency=medium

  * version 0.0.90

 -- Antoine Lambert <antoine.lambert@inria.fr>  Wed, 04 Oct 2017 13:53:28 +0200

swh-web (0.0.89-1~swh1) unstable-swh; urgency=medium

  * version 0.0.89

 -- Antoine Lambert <antoine.lambert@inria.fr>  Wed, 04 Oct 2017 10:42:11 +0200

swh-web (0.0.88-1~swh1) unstable-swh; urgency=medium

  * v0.0.88
  * Fix default webapp configuration file lookup
  * Fix templating errors
  * Fix wrong default configuration
  * Add missing endpoint information about error (origin visit endpoint)

 -- Antoine R. Dumont (@ardumont) <antoine.romain.dumont@gmail.com>  Wed, 13 Sep 2017 15:02:24 +0200

swh-web (0.0.87-1~swh1) unstable-swh; urgency=medium

  * v0.0.87
  * throttling: permit the use to define cache server
  * throttling: improve configuration intent
  * configuration: Clarify config keys intent and improve config
  * management
  * docs: change content example to ls.c from GNU corutils
  * packaging: Fix dependency requirements

 -- Antoine R. Dumont (@ardumont) <antoine.romain.dumont@gmail.com>  Tue, 12 Sep 2017 14:11:10 +0200

swh-web (0.0.86-1~swh1) unstable-swh; urgency=medium

  * v0.0.86

 -- Antoine Lambert <antoine.lambert@inria.fr>  Fri, 08 Sep 2017 14:07:19 +0200

swh-web (0.0.85-1~swh1) unstable-swh; urgency=medium

  * v0.0.85

 -- Antoine Lambert <antoine.lambert@inria.fr>  Fri, 08 Sep 2017 10:55:50 +0200

swh-web (0.0.84-1~swh1) unstable-swh; urgency=medium

  * Release swh.web.ui v0.0.84
  * Prepare stretch packaging

 -- Nicolas Dandrimont <nicolas@dandrimont.eu>  Fri, 30 Jun 2017 18:18:55 +0200

swh-web (0.0.83-1~swh1) unstable-swh; urgency=medium

  * Release swh.web.ui v0.0.83
  * Allow exemption by network for rate limiting

 -- Nicolas Dandrimont <nicolas@dandrimont.eu>  Wed, 24 May 2017 18:01:53 +0200

swh-web (0.0.82-1~swh1) unstable-swh; urgency=medium

  * v0.0.83
  * Add new blake2s256 data column on content

 -- Antoine R. Dumont (@ardumont) <antoine.romain.dumont@gmail.com>  Tue, 04 Apr 2017 16:54:25 +0200

swh-web (0.0.81-1~swh1) unstable-swh; urgency=medium

  * v0.0.81
  * Migrate functions from swh.core.hashutil to swh.model.hashutil

 -- Antoine R. Dumont (@ardumont) <antoine.romain.dumont@gmail.com>  Wed, 15 Mar 2017 16:26:42 +0100

swh-web (0.0.80-1~swh1) unstable-swh; urgency=medium

  * v0.0.80
  * /api/1/content/raw/: Make no textual content request forbidden

 -- Antoine R. Dumont (@ardumont) <antoine.romain.dumont@gmail.com>  Wed, 15 Mar 2017 12:35:43 +0100

swh-web (0.0.79-1~swh1) unstable-swh; urgency=medium

  * v0.0.79
  * /api/1/content/raw/: Improve error msg when content not available
  * /api/1/content/raw/: Open endpoint documentation in api endpoints
  * index

 -- Antoine R. Dumont (@ardumont) <antoine.romain.dumont@gmail.com>  Wed, 15 Mar 2017 11:43:00 +0100

swh-web (0.0.78-1~swh1) unstable-swh; urgency=medium

  * v0.0.78
  * /api/1/content/raw/: Open endpoint to download only text-ish
  * contents (other contents are deemed unavailable)
  * /api/1/content/raw/: Permit the user to provide a 'filename'
  * parameter to name the downloaded contents as they see fit.

 -- Antoine R. Dumont (@ardumont) <antoine.romain.dumont@gmail.com>  Wed, 15 Mar 2017 10:48:21 +0100

swh-web (0.0.77-1~swh1) unstable-swh; urgency=medium

  * v0.0.77
  * API doc: add warning about API instability
  * API: Unify remaining dates as iso8601 string
  * /api/1/revision/: Merge 'parents' key into a dict list
  * /api/1/release/: Enrich output with author_url if author mentioned
  * packaging: split internal and external requirements in separate
    files

 -- Antoine R. Dumont (@ardumont) <antoine.romain.dumont@gmail.com>  Tue, 21 Feb 2017 11:37:19 +0100

swh-web (0.0.76-1~swh1) unstable-swh; urgency=medium

  * Release swh.web.ui v0.0.76
  * Refactor APIDoc to be more sensible
  * Share rate limits between all the api_ queries

 -- Nicolas Dandrimont <nicolas@dandrimont.eu>  Thu, 02 Feb 2017 17:32:57 +0100

swh-web (0.0.75-1~swh1) unstable-swh; urgency=medium

  * v0.0.75
  * Remove build dependency on libjs-cryptojs, libjs-jquery-flot*,
  * libjs-jquery-datatables
  * views/browse,api: move main apidoc views to views/api

 -- Antoine R. Dumont (@ardumont) <antoine.romain.dumont@gmail.com>  Thu, 02 Feb 2017 15:03:20 +0100

swh-web (0.0.74-1~swh1) unstable-swh; urgency=medium

  * Release swh.web.ui v0.0.74
  * Various interface cleanups for API documentation
  * Return Error types in API error return values

 -- Nicolas Dandrimont <nicolas@dandrimont.eu>  Thu, 02 Feb 2017 11:03:56 +0100

swh-web (0.0.73-1~swh1) unstable-swh; urgency=medium

  * Deploy swh.web.ui v0.0.73
  * Add a bazillion of style fixes.

 -- Nicolas Dandrimont <nicolas@dandrimont.eu>  Wed, 01 Feb 2017 22:44:10 +0100

swh-web (0.0.72-1~swh1) unstable-swh; urgency=medium

  * v0.0.72
  * apidoc rendering: Improvments
  * apidoc: add usual copyright/license/contact footer
  * apidoc: show status code if != 200
  * apidoc: hide /content/known/ from the doc
  * apidoc: document upcoming v. available in endpoint index
  * apidoc: vertically distantiate jquery search box and preceding text

 -- Antoine R. Dumont (@ardumont) <antoine.romain.dumont@gmail.com>  Wed, 01 Feb 2017 18:34:56 +0100

swh-web (0.0.71-1~swh1) unstable-swh; urgency=medium

  * v0.0.71
  * add static/robots.txt, disabling crawling of /api/
  * re-root content-specific endpoints under /api/1/content/
  * fix not converted empty bytes string
  * /revision/origin/: Make the timestamp default to the most recent
    visit
  * api: simplify HTML layout by dropping redundant nav and about page
  * apidoc: document correctly endpoints /content/known/,
  * /revision/{origin,origin/log}/ and /stat/counters/

 -- Antoine R. Dumont (@ardumont) <antoine.romain.dumont@gmail.com>  Wed, 01 Feb 2017 16:23:56 +0100

swh-web (0.0.70-1~swh1) unstable-swh; urgency=medium

  * v0.0.70
  * apidoc: Review documentation for
  * endpoints (person/release/revision/visit-related/upcoming methods)
  * apidoc: List only method docstring's first paragraph in endpoint
    index
  * apidoc: Render type annotation for optional parameter
  * apidoc: Improve rendering issues
  * api: Fix problem in origin visit by type and url lookup

 -- Antoine R. Dumont (@ardumont) <antoine.romain.dumont@gmail.com>  Wed, 01 Feb 2017 11:28:32 +0100

swh-web (0.0.69-1~swh1) unstable-swh; urgency=medium

  * v0.0.69
  * Improve documentation information and rendering

 -- Antoine R. Dumont (@ardumont) <antoine.romain.dumont@gmail.com>  Tue, 31 Jan 2017 14:31:19 +0100

swh-web (0.0.68-1~swh1) unstable-swh; urgency=medium

  * v0.0.68
  * Improve ui with last nitpicks
  * Remove endpoints not supposed to be displayed

 -- Antoine R. Dumont (@ardumont) <antoine.romain.dumont@gmail.com>  Wed, 25 Jan 2017 13:29:49 +0100

swh-web (0.0.67-1~swh1) unstable-swh; urgency=medium

  * v0.0.67
  * Improve rendering style - pass 4

 -- Antoine R. Dumont (@ardumont) <antoine.romain.dumont@gmail.com>  Tue, 24 Jan 2017 15:30:58 +0100

swh-web (0.0.66-1~swh1) unstable-swh; urgency=medium

  * v0.0.66
  * Improve rendering style - pass 4

 -- Antoine R. Dumont (@ardumont) <antoine.romain.dumont@gmail.com>  Tue, 24 Jan 2017 15:24:05 +0100

swh-web (0.0.65-1~swh1) unstable-swh; urgency=medium

  * v0.0.65
  * Unify rendering style with www.s.o - pass 3

 -- Antoine R. Dumont (@ardumont) <antoine.romain.dumont@gmail.com>  Mon, 23 Jan 2017 19:58:19 +0100

swh-web (0.0.64-1~swh1) unstable-swh; urgency=medium

  * v0.0.64
  * Unify rendering style with www.s.o - pass 2

 -- Antoine R. Dumont (@ardumont) <antoine.romain.dumont@gmail.com>  Mon, 23 Jan 2017 19:28:31 +0100

swh-web (0.0.63-1~swh1) unstable-swh; urgency=medium

  * v0.0.63
  * Unify rendering style with www.s.o - pass 1

 -- Antoine R. Dumont (@ardumont) <antoine.romain.dumont@gmail.com>  Mon, 23 Jan 2017 16:06:30 +0100

swh-web (0.0.62-1~swh1) unstable-swh; urgency=medium

  * Release swh-web-ui v0.0.62
  * Add flask-limiter to dependencies and wire it in

 -- Nicolas Dandrimont <nicolas@dandrimont.eu>  Fri, 20 Jan 2017 16:29:48 +0100

swh-web (0.0.61-1~swh1) unstable-swh; urgency=medium

  * v0.0.61
  * Fix revision's metadata field limitation

 -- Antoine R. Dumont (@ardumont) <antoine.romain.dumont@gmail.com>  Fri, 20 Jan 2017 15:26:37 +0100

swh-web (0.0.60-1~swh1) unstable-swh; urgency=medium

  * v0.0.60
  * Improve escaping data

 -- Antoine R. Dumont (@ardumont) <antoine.romain.dumont@gmail.com>  Fri, 20 Jan 2017 12:21:22 +0100

swh-web (0.0.59-1~swh1) unstable-swh; urgency=medium

  * v0.0.59
  * Unify pagination on /revision/log/ and /revision/origin/log/
    endpoints

 -- Antoine R. Dumont (@ardumont) <antoine.romain.dumont@gmail.com>  Thu, 19 Jan 2017 15:59:06 +0100

swh-web (0.0.58-1~swh1) unstable-swh; urgency=medium

  * v0.0.58
  * Pagination on /api/1/origin/visits/ endpoint

 -- Antoine R. Dumont (@ardumont) <antoine.romain.dumont@gmail.com>  Thu, 19 Jan 2017 14:48:57 +0100

swh-web (0.0.57-1~swh1) unstable-swh; urgency=medium

  * v0.0.57
  * Improve documentation information on api endpoints

 -- Antoine R. Dumont (@ardumont) <antoine.romain.dumont@gmail.com>  Thu, 19 Jan 2017 13:32:56 +0100

swh-web (0.0.56-1~swh1) unstable-swh; urgency=medium

  * v0.0.56
  * Add abilities to display multiple examples on each doc endpoint.

 -- Antoine R. Dumont (@ardumont) <antoine.romain.dumont@gmail.com>  Wed, 18 Jan 2017 14:43:58 +0100

swh-web (0.0.55-1~swh1) unstable-swh; urgency=medium

  * v0.0.55
  * api /content/search/ to /content/known/
  * Adapt return values to empty list/dict instead of null
  * Remove empty values when mono-values are null
  * Fix broken entity endpoint
  * Update upcoming endpoints
  * apidoc: Remove hard-coded example and provide links to follow

 -- Antoine R. Dumont (@ardumont) <antoine.romain.dumont@gmail.com>  Wed, 18 Jan 2017 11:27:45 +0100

swh-web (0.0.54-1~swh1) unstable-swh; urgency=medium

  * v0.0.54
  * Improve documentation description and browsability
  * Fix css style

 -- Antoine R. Dumont (@ardumont) <antoine.romain.dumont@gmail.com>  Mon, 16 Jan 2017 17:18:21 +0100

swh-web (0.0.53-1~swh1) unstable-swh; urgency=medium

  * v0.0.53
  * apidoc: Update upcoming and hidden endpoints information
  * apidoc: Enrich route information with tags
  * apidoc: /api/1/revision/origin/log/: Add pagination explanation
  * apidoc: /api/1/revision/log/: Add pagination explanation
  * api: Fix filtering fields to work in depth

 -- Antoine R. Dumont (@ardumont) <antoine.romain.dumont@gmail.com>  Fri, 13 Jan 2017 17:33:01 +0100

swh-web (0.0.52-1~swh1) unstable-swh; urgency=medium

  * v0.0.52
  * Fix doc generation regarding arg and exception
  * Fix broken examples
  * Add missing documentation on not found origin visit

 -- Antoine R. Dumont (@ardumont) <antoine.romain.dumont@gmail.com>  Thu, 12 Jan 2017 17:38:59 +0100

swh-web (0.0.51-1~swh1) unstable-swh; urgency=medium

  * v0.0.51
  * Update configuration file from ini to yml

 -- Antoine R. Dumont (@ardumont) <antoine.romain.dumont@gmail.com>  Fri, 16 Dec 2016 13:27:08 +0100

swh-web (0.0.50-1~swh1) unstable-swh; urgency=medium

  * v0.0.50
  * Fix issue regarding data structure change in ctags' reading api
    endpoint

 -- Antoine R. Dumont (@ardumont) <antoine.romain.dumont@gmail.com>  Tue, 06 Dec 2016 16:08:01 +0100

swh-web (0.0.49-1~swh1) unstable-swh; urgency=medium

  * v0.0.49
  * Rendering improvments

 -- Antoine R. Dumont (@ardumont) <antoine.romain.dumont@gmail.com>  Thu, 01 Dec 2016 16:29:31 +0100

swh-web (0.0.48-1~swh1) unstable-swh; urgency=medium

  * v0.0.48
  * Fix api doc example to actual existing data
  * Improve search symbol view experience

 -- Antoine R. Dumont (@ardumont) <antoine.romain.dumont@gmail.com>  Thu, 01 Dec 2016 15:32:44 +0100

swh-web (0.0.47-1~swh1) unstable-swh; urgency=medium

  * v0.0.47
  * Improve search content ui (add datatable)
  * Improve search symbol ui (add datatable without pagination, with
  * multi-field search)
  * Split those views to improve readability

 -- Antoine R. Dumont (@ardumont) <antoine.romain.dumont@gmail.com>  Thu, 01 Dec 2016 11:57:16 +0100

swh-web (0.0.46-1~swh1) unstable-swh; urgency=medium

  * v0.0.46
  * Improve search output view on symbols

 -- Antoine R. Dumont (@ardumont) <antoine.romain.dumont@gmail.com>  Wed, 30 Nov 2016 17:45:40 +0100

swh-web (0.0.45-1~swh1) unstable-swh; urgency=medium

  * v0.0.45
  * Migrate search symbol api endpoint to strict equality search
  * Improve search symbol view result (based on that api) to navigate
  * through result
  * Permit to slice result per page with per page flag (limited to 100)
  * Unify behavior in renderer regarding pagination computation

 -- Antoine R. Dumont (@ardumont) <antoine.romain.dumont@gmail.com>  Wed, 30 Nov 2016 11:00:49 +0100

swh-web (0.0.44-1~swh1) unstable-swh; urgency=medium

  * v0.0.44
  * Rename appropriately /api/1/symbol to /api/1/content/symbol/
  * Improve documentation on /api/1/content/symbol/ api endpoint

 -- Antoine R. Dumont (@ardumont) <antoine.romain.dumont@gmail.com>  Tue, 29 Nov 2016 15:00:14 +0100

swh-web (0.0.43-1~swh1) unstable-swh; urgency=medium

  * v0.0.43
  * Improve edge case when looking for ctags symbols
  * Add a lookup ui to search through symbols

 -- Antoine R. Dumont (@ardumont) <antoine.romain.dumont@gmail.com>  Mon, 28 Nov 2016 16:42:33 +0100

swh-web (0.0.42-1~swh1) unstable-swh; urgency=medium

  * v0.0.42
  * List ctags line as link to content in /browse/content/ view

 -- Antoine R. Dumont (@ardumont) <antoine.romain.dumont@gmail.com>  Fri, 25 Nov 2016 16:21:12 +0100

swh-web (0.0.41-1~swh1) unstable-swh; urgency=medium

  * v0.0.41
  * Improve browse content view by:
  * adding new information (license, mimetype, language)
  * highlighting source code

 -- Antoine R. Dumont (@ardumont) <antoine.romain.dumont@gmail.com>  Fri, 25 Nov 2016 14:52:34 +0100

swh-web (0.0.40-1~swh1) unstable-swh; urgency=medium

  * v0.0.40
  * Add pagination to symbol search endpoint

 -- Antoine R. Dumont (@ardumont) <antoine.romain.dumont@gmail.com>  Thu, 24 Nov 2016 14:23:45 +0100

swh-web (0.0.39-1~swh1) unstable-swh; urgency=medium

  * v0.0.39
  * Open /api/1/symbol/<expression>/
  * Fix api breaking on /api/1/content/search/

 -- Antoine R. Dumont (@ardumont) <antoine.romain.dumont@gmail.com>  Thu, 24 Nov 2016 10:28:42 +0100

swh-web (0.0.38-1~swh1) unstable-swh; urgency=medium

  * v0.0.38
  * Minor refactoring
  * Remove one commit which breaks production

 -- Antoine R. Dumont (@ardumont) <antoine.romain.dumont@gmail.com>  Tue, 22 Nov 2016 16:26:03 +0100

swh-web (0.0.37-1~swh1) unstable-swh; urgency=medium

  * v0.0.37
  * api: Open new endpoints on license, language, filetype
  * api: Update content endpoint to add url on new endpoints

 -- Antoine R. Dumont (@ardumont) <antoine.romain.dumont@gmail.com>  Tue, 22 Nov 2016 15:04:07 +0100

swh-web (0.0.36-1~swh1) unstable-swh; urgency=medium

  * v0.0.36
  * Adapt to latest origin_visit format

 -- Antoine R. Dumont (@ardumont) <antoine.romain.dumont@gmail.com>  Thu, 08 Sep 2016 15:24:33 +0200

swh-web (0.0.35-1~swh1) unstable-swh; urgency=medium

  * v0.0.35
  * Open /api/1/provenance/<algo:content-hash>/ api endpoint
  * Open /api/1/origin/<id>/visits/(<visit-id>) api endpoint
  * View: Fix redirection url issue

 -- Antoine R. Dumont (@ardumont) <antoine.romain.dumont@gmail.com>  Mon, 05 Sep 2016 14:28:33 +0200

swh-web (0.0.34-1~swh1) unstable-swh; urgency=medium

  * v0.0.34
  * Improve global ui navigation
  * Fix apidoc rendering issue
  * Open /api/1/provenance/ about content provenant information

 -- Antoine R. Dumont (@ardumont) <antoine.romain.dumont@gmail.com>  Fri, 02 Sep 2016 11:42:04 +0200

swh-web (0.0.33-1~swh1) unstable-swh; urgency=medium

  * Release swh.web.ui v0.0.33
  * New declarative API documentation mechanisms

 -- Nicolas Dandrimont <nicolas@dandrimont.eu>  Wed, 24 Aug 2016 16:25:24 +0200

swh-web (0.0.32-1~swh1) unstable-swh; urgency=medium

  * v0.0.32
  * Activate tests during debian packaging
  * Fix issues on debian packaging
  * Fix useless jquery loading url
  * Improve date time parsing

 -- Antoine R. Dumont (@ardumont) <antoine.romain.dumont@gmail.com>  Wed, 20 Jul 2016 12:35:09 +0200

swh-web (0.0.31-1~swh1) unstable-swh; urgency=medium

  * v0.0.31
  * Unify jquery-flot library names with .min

 -- Antoine R. Dumont (@ardumont) <antoine.romain.dumont@gmail.com>  Mon, 18 Jul 2016 11:11:59 +0200

swh-web (0.0.30-1~swh1) unstable-swh; urgency=medium

  * v0.0.30
  * View: Open calendar ui view on origin
  * API: open /api/1/stat/visits/<int:origin>/

 -- Antoine R. Dumont (@ardumont) <antoine.romain.dumont@gmail.com>  Wed, 13 Jul 2016 18:42:40 +0200

swh-web (0.0.29-1~swh1) unstable-swh; urgency=medium

  * Release swh.web.ui v0.0.29
  * All around enhancements of the web ui
  * Package now tested when building

 -- Nicolas Dandrimont <nicolas@dandrimont.eu>  Tue, 14 Jun 2016 17:58:42 +0200

swh-web (0.0.28-1~swh1) unstable-swh; urgency=medium

  * v0.0.28
  * Fix packaging issues

 -- Antoine R. Dumont (@ardumont) <antoine.romain.dumont@gmail.com>  Mon, 09 May 2016 16:21:04 +0200

swh-web (0.0.27-1~swh1) unstable-swh; urgency=medium

  * v0.0.27
  * Fix packaging issue

 -- Antoine R. Dumont (@ardumont) <antoine.romain.dumont@gmail.com>  Tue, 03 May 2016 16:52:40 +0200

swh-web (0.0.24-1~swh1) unstable-swh; urgency=medium

  * Release swh.web.ui v0.0.24
  * New swh.storage API for timestamps

 -- Nicolas Dandrimont <nicolas@dandrimont.eu>  Fri, 05 Feb 2016 12:07:33 +0100

swh-web (0.0.23-1~swh1) unstable-swh; urgency=medium

  * v0.0.23
  * Bump dependency requirements to latest swh.storage
  * Returns person's identifier on api + Hide person's emails in views
    endpoint
  * Try to decode the content's raw data and fail gracefully
  * Unify /directory api to Display content's raw data when path
    resolves to a file
  * Expose unconditionally the link to download the content's raw data
  * Download link data redirects to the api ones

 -- Antoine R. Dumont (@ardumont) <antoine.romain.dumont@gmail.com>  Fri, 29 Jan 2016 17:50:31 +0100

swh-web (0.0.22-1~swh1) unstable-swh; urgency=medium

  * v0.0.22
  * Open
    /browse/revision/origin/<ORIG_ID>[/branch/<BRANCH>][/ts/<TIMESTAMP>]
    /history/<SHA1>/ view
  * Open
    /browse/revision/origin/<ORIG_ID>[/branch/<BRANCH>][/ts/<TIMESTAMP>]
    / view
  * Open
    /browse/revision/<SHA1_GIT_ROOT>/history/<SHA1_GIT>/directory/[<PATH
    >] view
  * Open
    /browse/revision/origin/<ORIG_ID>[/branch/<BRANCH>][/ts/<TIMESTAMP>]
    /history/<SHA1>/directory/[<PATH>] view
  * Open
    /browse/revision/origin/<ORIG_ID>[/branch/<BRANCH>][/ts/<TIMESTAMP>]
    /directory/[<PATH>] view
  * Open /browse/revision/<sha1_git_root>/directory/<path>/ view
  * Open /browse/revision/<sha1_git_root>/history/<sha1_git>/ view
  * Open /browse/revision/<sha1_git>/log/ view
  * Open /browse/entity/<uuid>/ view
  * Release can point to other objects than revision
  * Fix misbehavior when retrieving git log
  * Fix another edge case when listing a directory that does not exist
  * Fix edge case when listing is empty
  * Fix person_get call
  * Update documentation about possible error codes

 -- Antoine R. Dumont (@ardumont) <antoine.romain.dumont@gmail.com>  Tue, 26 Jan 2016 15:14:35 +0100

swh-web (0.0.21-1~swh1) unstable-swh; urgency=medium

  * v0.0.21
  * Deal nicely with communication downtime with storage
  * Update to latest swh.storage api

 -- Antoine R. Dumont (@ardumont) <antoine.romain.dumont@gmail.com>  Wed, 20 Jan 2016 16:31:34 +0100

swh-web (0.0.20-1~swh1) unstable-swh; urgency=medium

  * v0.0.20
  * Open /api/1/entity/<string:uuid>/

 -- Antoine R. Dumont (@ardumont) <antoine.romain.dumont@gmail.com>  Fri, 15 Jan 2016 16:40:56 +0100

swh-web (0.0.19-1~swh1) unstable-swh; urgency=medium

  * v0.0.19
  * Improve directory_get_by_path integration with storage
  * Refactor - Only lookup sha1_git_root if needed + factorize service
    behavior

 -- Antoine R. Dumont (@ardumont) <antoine.romain.dumont@gmail.com>  Fri, 15 Jan 2016 12:47:39 +0100

swh-web (0.0.18-1~swh1) unstable-swh; urgency=medium

  * v0.0.18
  * Open
    /api/1/revision/origin/<ORIG_ID>[/branch/<BRANCH>][/ts/<TIMESTAMP>]/
    history/<SHA1>/directory/[<PATH>]
  * origin/master Open
    /api/1/revision/origin/<ORIG_ID>[/branch/<BRANCH>][/ts/<TIMESTAMP>]/
    history/<SHA1>/
  * Open
    /api/1/revision/origin/<ORIG_ID>[/branch/<BRANCH>][/ts/<TIMESTAMP>]/
    directory/[<PATH>]
  * Open /api/1/revision/origin/<origin-id>/branch/<branch-
    name>/ts/<ts>/
  * /directory/ apis can now point to files too.
  * Bump dependency requirement on latest swh.storage
  * Deactivate api querying occurrences for now
  * Improve function documentation

 -- Antoine R. Dumont (@ardumont) <antoine.romain.dumont@gmail.com>  Wed, 13 Jan 2016 12:54:54 +0100

swh-web (0.0.17-1~swh1) unstable-swh; urgency=medium

  * v0.0.17
  * Open /api/1/revision/<string:sha1_git>/directory/'
  * Open
    /api/1/revision/<string:sha1_git_root>/history/<sha1_git>/directory/
    <path:dir_path>/
  * Enrich directory listing with url to next subdir
  * Improve testing coverage
  * Open 'limit' get query parameter to revision_log and
    revision_history api

 -- Antoine R. Dumont (@ardumont) <antoine.romain.dumont@gmail.com>  Fri, 08 Jan 2016 11:36:55 +0100

swh-web (0.0.16-1~swh1) unstable-swh; urgency=medium

  * v0.0.16
  * service.lookup_revision_log: Add a limit to the number of commits
  * Fix docstring rendering

 -- Antoine R. Dumont (@ardumont) <antoine.romain.dumont@gmail.com>  Wed, 06 Jan 2016 15:37:21 +0100

swh-web (0.0.15-1~swh1) unstable-swh; urgency=medium

  * v0.0.15
  * Improve browsable api rendering style
  * Fix typo in jquery.min.js link
  * Fix docstring typos
  * packaging:
  * add python3-flask-api as package dependency

 -- Antoine R. Dumont (@ardumont) <antoine.romain.dumont@gmail.com>  Wed, 06 Jan 2016 15:12:04 +0100

swh-web (0.0.14-1~swh1) unstable-swh; urgency=medium

  * v0.0.14
  * Open /revision/<sha1_git_root>/history/<sha1_git>/
  * Add links to api
  * Improve browsable api rendering -> when api links exists, actual
    html links will be displayed
  * Fix production bugs (regarding browsable api)

 -- Antoine R. Dumont (@ardumont) <antoine.romain.dumont@gmail.com>  Wed, 06 Jan 2016 11:42:18 +0100

swh-web (0.0.13-1~swh1) unstable-swh; urgency=medium

  * v0.0.13
  * Open /browse/person/ view
  * Open /browse/origin/ view
  * Open /browse/release/ view
  * Open /browse/revision/ view
  * Deactivate temporarily /browse/content/
  * Add default sha1
  * Automatic doc endpoint on base path

 -- Antoine R. Dumont (@ardumont) <antoine.romain.dumont@gmail.com>  Tue, 15 Dec 2015 17:01:27 +0100

swh-web (0.0.12-1~swh1) unstable-swh; urgency=medium

  * v0.0.12
  * Update /api/1/release/ with latest internal standard
  * Update /api/1/revision/ with latest internal standard
  * Add global filtering on 'fields' parameter
  * Update /api/1/content/<hash> with links to raw resource
  * Improve documentations
  * Open /api/1/revision/<SHA1_GIT>/log/
  * Open /browse/directory/<hash> to list directory content
  * Open /browse/content/<hash>/ to show the content
  * Open /browse/content/<hash>/raw to show the content
  * Open /api/1/person/<id>
  * Implementation detail
  * Add Flask API dependency
  * Split controller in api and views module
  * Unify internal apis' behavior

 -- Antoine R. Dumont (@ardumont) <antoine.romain.dumont@gmail.com>  Mon, 07 Dec 2015 16:44:43 +0100

swh-web (0.0.11-1~swh1) unstable-swh; urgency=medium

  * v0.0.11
  * Open /1/api/content/<algo:hash>/
  * Open /api/1/revision/<SHA1_GIT>
  * Open /api/1/release/<SHA1_GIT>
  * Open /api/1/uploadnsearch/ (POST)
  * Open /api/1/origin/
  * Unify 404 and 400 responses on api
  * Increase code coverage

 -- Antoine R. Dumont (@ardumont) <antoine.romain.dumont@gmail.com>  Thu, 19 Nov 2015 11:24:46 +0100

swh-web (0.0.10-1~swh1) unstable-swh; urgency=medium

  * v0.0.10
  * set document.domain to parent domain softwareheritage.org
  * improve HTML templates to be (more) valid
  * cosmetic change in Content-Type JSON header

 -- Stefano Zacchiroli <zack@upsilon.cc>  Mon, 02 Nov 2015 13:59:45 +0100

swh-web (0.0.9-1~swh1) unstable-swh; urgency=medium

  * v0.0.9
  * Remove query entry in api response
  * Deal with bad request properly with api calls
  * Improve coverage
  * Improve dev starting up app
  * Fix duplicated print statement in dev app startup

 -- Antoine R. Dumont (@ardumont) <antoine.romain.dumont@gmail.com>  Fri, 30 Oct 2015 17:24:15 +0100

swh-web (0.0.8-1~swh1) unstable-swh; urgency=medium

  * version 0.0.8

 -- Stefano Zacchiroli <zack@upsilon.cc>  Wed, 28 Oct 2015 20:59:40 +0100

swh-web (0.0.7-1~swh1) unstable-swh; urgency=medium

  * v0.0.7
  * Add @jsonp abilities to /api/1/stat/counters endpoint

 -- Antoine R. Dumont (@ardumont) <antoine.romain.dumont@gmail.com>  Mon, 19 Oct 2015 14:01:40 +0200

swh-web (0.0.4-1~swh1) unstable-swh; urgency=medium

  * Prepare swh.web.ui v0.0.4 deployment

 -- Nicolas Dandrimont <nicolas@dandrimont.eu>  Fri, 16 Oct 2015 15:38:44 +0200

swh-web (0.0.3-1~swh1) unstable-swh; urgency=medium

  * Prepare deployment of swh-web-ui v0.0.3

 -- Nicolas Dandrimont <nicolas@dandrimont.eu>  Wed, 14 Oct 2015 11:09:33 +0200

swh-web (0.0.2-1~swh1) unstable-swh; urgency=medium

  * Prepare swh.web.ui v0.0.2 deployment

 -- Nicolas Dandrimont <nicolas@dandrimont.eu>  Tue, 13 Oct 2015 16:25:46 +0200

swh-web (0.0.1-1~swh1) unstable-swh; urgency=medium

  * Initial release
  * v0.0.1
  * Hash lookup to check existence in swh's backend
  * Hash lookup to detail a content

 -- Antoine R. Dumont (@ardumont) <antoine.romain.dumont@gmail.com>  Thu, 01 Oct 2015 10:01:29 +0200<|MERGE_RESOLUTION|>--- conflicted
+++ resolved
@@ -1,16 +1,8 @@
-<<<<<<< HEAD
-swh-web (0.0.143-1~swh1~bpo9+1) stretch-swh; urgency=medium
-
-  * Rebuild for stretch-backports.
-
- -- Antoine Lambert <antoine.lambert@inria.fr>  Fri, 20 Jul 2018 16:19:56 +0200
-=======
 swh-web (0.0.144-1~swh1) unstable-swh; urgency=medium
 
   * version 0.0.144
 
  -- Antoine Lambert <antoine.lambert@inria.fr>  Fri, 20 Jul 2018 16:26:52 +0200
->>>>>>> e08c0bab
 
 swh-web (0.0.143-1~swh1) unstable-swh; urgency=medium
 
