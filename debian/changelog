<<<<<<< HEAD
swh-web (0.0.150-1~swh1~bpo9+1) stretch-swh; urgency=medium

  * Rebuild for stretch-backports.

 -- Antoine Lambert <antoine.lambert@inria.fr>  Tue, 04 Sep 2018 15:15:04 +0200
=======
swh-web (0.0.151-1~swh1) unstable-swh; urgency=medium

  * version 0.0.151

 -- Antoine Lambert <antoine.lambert@inria.fr>  Tue, 04 Sep 2018 17:28:46 +0200
>>>>>>> ece4b327

swh-web (0.0.150-1~swh1) unstable-swh; urgency=medium

  * version 0.0.150

 -- Antoine Lambert <antoine.lambert@inria.fr>  Tue, 04 Sep 2018 15:15:05 +0200

swh-web (0.0.149-1~swh1) unstable-swh; urgency=medium

  * version 0.0.149

 -- Antoine Lambert <antoine.lambert@inria.fr>  Thu, 30 Aug 2018 16:23:05 +0200

swh-web (0.0.148-1~swh1) unstable-swh; urgency=medium

  * version 0.0.148

 -- Antoine Lambert <antoine.lambert@inria.fr>  Thu, 30 Aug 2018 11:27:42 +0200

swh-web (0.0.147-1~swh1) unstable-swh; urgency=medium

  * version 0.0.147

 -- Antoine Lambert <antoine.lambert@inria.fr>  Fri, 03 Aug 2018 14:41:04 +0200

swh-web (0.0.146-1~swh1) unstable-swh; urgency=medium

  * version 0.0.146

 -- Antoine Lambert <antoine.lambert@inria.fr>  Fri, 27 Jul 2018 16:37:33 +0200

swh-web (0.0.145-1~swh1) unstable-swh; urgency=medium

  * version 0.0.145

 -- Antoine Lambert <antoine.lambert@inria.fr>  Fri, 27 Jul 2018 16:10:36 +0200

swh-web (0.0.144-1~swh1) unstable-swh; urgency=medium

  * version 0.0.144

 -- Antoine Lambert <antoine.lambert@inria.fr>  Fri, 20 Jul 2018 16:26:52 +0200

swh-web (0.0.143-1~swh1) unstable-swh; urgency=medium

  * version 0.0.143

 -- Antoine Lambert <antoine.lambert@inria.fr>  Fri, 20 Jul 2018 16:19:56 +0200

swh-web (0.0.142-1~swh1) unstable-swh; urgency=medium

  * version 0.0.142

 -- Antoine Lambert <antoine.lambert@inria.fr>  Fri, 20 Jul 2018 15:51:20 +0200

swh-web (0.0.141-1~swh1) unstable-swh; urgency=medium

  * version 0.0.141

 -- Antoine Lambert <antoine.lambert@inria.fr>  Fri, 06 Jul 2018 14:11:39 +0200

swh-web (0.0.140-1~swh1) unstable-swh; urgency=medium

  * version 0.0.140

 -- Antoine Lambert <antoine.lambert@inria.fr>  Fri, 29 Jun 2018 16:42:06 +0200

swh-web (0.0.139-1~swh1) unstable-swh; urgency=medium

  * version 0.0.139

 -- Antoine Lambert <antoine.lambert@inria.fr>  Wed, 27 Jun 2018 16:47:17 +0200

swh-web (0.0.138-1~swh1) unstable-swh; urgency=medium

  * version 0.0.138

 -- Antoine Lambert <antoine.lambert@inria.fr>  Wed, 13 Jun 2018 12:18:23 +0200

swh-web (0.0.137-1~swh1) unstable-swh; urgency=medium

  * version 0.0.137

 -- Antoine Lambert <antoine.lambert@inria.fr>  Wed, 13 Jun 2018 11:52:05 +0200

swh-web (0.0.136-1~swh1) unstable-swh; urgency=medium

  * version 0.0.136

 -- Antoine Lambert <antoine.lambert@inria.fr>  Tue, 05 Jun 2018 18:59:20 +0200

swh-web (0.0.135-1~swh1) unstable-swh; urgency=medium

  * version 0.0.135

 -- Antoine Lambert <antoine.lambert@inria.fr>  Fri, 01 Jun 2018 17:47:58 +0200

swh-web (0.0.134-1~swh1) unstable-swh; urgency=medium

  * version 0.0.134

 -- Antoine Lambert <antoine.lambert@inria.fr>  Thu, 31 May 2018 17:56:04 +0200

swh-web (0.0.133-1~swh1) unstable-swh; urgency=medium

  * version 0.0.133

 -- Antoine Lambert <antoine.lambert@inria.fr>  Tue, 29 May 2018 18:13:59 +0200

swh-web (0.0.132-1~swh1) unstable-swh; urgency=medium

  * version 0.0.132

 -- Antoine Lambert <antoine.lambert@inria.fr>  Tue, 29 May 2018 14:25:16 +0200

swh-web (0.0.131-1~swh1) unstable-swh; urgency=medium

  * version 0.0.131

 -- Antoine Lambert <antoine.lambert@inria.fr>  Fri, 25 May 2018 17:31:58 +0200

swh-web (0.0.130-1~swh1) unstable-swh; urgency=medium

  * version 0.0.130

 -- Antoine Lambert <antoine.lambert@inria.fr>  Fri, 25 May 2018 11:59:17 +0200

swh-web (0.0.129-1~swh1) unstable-swh; urgency=medium

  * version 0.0.129

 -- Antoine Lambert <antoine.lambert@inria.fr>  Thu, 24 May 2018 18:28:48 +0200

swh-web (0.0.128-1~swh1) unstable-swh; urgency=medium

  * version 0.0.128

 -- Antoine Lambert <antoine.lambert@inria.fr>  Wed, 16 May 2018 13:52:33 +0200

swh-web (0.0.127-1~swh1) unstable-swh; urgency=medium

  * version 0.0.127

 -- Antoine Lambert <antoine.lambert@inria.fr>  Fri, 04 May 2018 19:14:58 +0200

swh-web (0.0.126-1~swh1) unstable-swh; urgency=medium

  * version 0.0.126

 -- Antoine Lambert <antoine.lambert@inria.fr>  Fri, 04 May 2018 15:29:49 +0200

swh-web (0.0.125-1~swh1) unstable-swh; urgency=medium

  * version 0.0.125

 -- Antoine Lambert <antoine.lambert@inria.fr>  Fri, 20 Apr 2018 15:45:05 +0200

swh-web (0.0.124-1~swh1) unstable-swh; urgency=medium

  * version 0.0.124

 -- Antoine Lambert <antoine.lambert@inria.fr>  Fri, 20 Apr 2018 14:46:00 +0200

swh-web (0.0.123-1~swh1) unstable-swh; urgency=medium

  * version 0.0.123

 -- Antoine Lambert <antoine.lambert@inria.fr>  Mon, 26 Mar 2018 11:34:32 +0200

swh-web (0.0.122-1~swh1) unstable-swh; urgency=medium

  * version 0.0.122

 -- Antoine Lambert <antoine.lambert@inria.fr>  Wed, 14 Mar 2018 17:23:15 +0100

swh-web (0.0.121-1~swh1) unstable-swh; urgency=medium

  * version 0.0.121

 -- Antoine Lambert <antoine.lambert@inria.fr>  Wed, 07 Mar 2018 18:02:29 +0100

swh-web (0.0.120-1~swh1) unstable-swh; urgency=medium

  * version 0.0.120

 -- Antoine Lambert <antoine.lambert@inria.fr>  Wed, 07 Mar 2018 17:31:08 +0100

swh-web (0.0.119-1~swh1) unstable-swh; urgency=medium

  * version 0.0.119

 -- Antoine Lambert <antoine.lambert@inria.fr>  Thu, 01 Mar 2018 18:11:40 +0100

swh-web (0.0.118-1~swh1) unstable-swh; urgency=medium

  * version 0.0.118

 -- Antoine Lambert <antoine.lambert@inria.fr>  Thu, 22 Feb 2018 17:26:28 +0100

swh-web (0.0.117-1~swh1) unstable-swh; urgency=medium

  * version 0.0.117

 -- Antoine Lambert <antoine.lambert@inria.fr>  Wed, 21 Feb 2018 14:56:27 +0100

swh-web (0.0.116-1~swh1) unstable-swh; urgency=medium

  * version 0.0.116

 -- Antoine Lambert <antoine.lambert@inria.fr>  Mon, 19 Feb 2018 17:47:57 +0100

swh-web (0.0.115-1~swh1) unstable-swh; urgency=medium

  * version 0.0.115

 -- Antoine Lambert <antoine.lambert@inria.fr>  Mon, 19 Feb 2018 12:00:47 +0100

swh-web (0.0.114-1~swh1) unstable-swh; urgency=medium

  * version 0.0.114

 -- Antoine Lambert <antoine.lambert@inria.fr>  Fri, 16 Feb 2018 16:13:58 +0100

swh-web (0.0.113-1~swh1) unstable-swh; urgency=medium

  * version 0.0.113

 -- Antoine Lambert <antoine.lambert@inria.fr>  Thu, 15 Feb 2018 15:52:57 +0100

swh-web (0.0.112-1~swh1) unstable-swh; urgency=medium

  * version 0.0.112

 -- Antoine Lambert <antoine.lambert@inria.fr>  Thu, 08 Feb 2018 12:10:44 +0100

swh-web (0.0.111-1~swh1) unstable-swh; urgency=medium

  * Release swh.web v0.0.111
  * Support snapshot information in origin_visit

 -- Nicolas Dandrimont <nicolas@dandrimont.eu>  Tue, 06 Feb 2018 14:54:29 +0100

swh-web (0.0.110-1~swh1) unstable-swh; urgency=medium

  * version 0.0.110

 -- Antoine Lambert <antoine.lambert@inria.fr>  Fri, 02 Feb 2018 15:52:10 +0100

swh-web (0.0.109-1~swh1) unstable-swh; urgency=medium

  * version 0.0.109

 -- Antoine Lambert <antoine.lambert@inria.fr>  Thu, 01 Feb 2018 18:04:10 +0100

swh-web (0.0.108-1~swh1) unstable-swh; urgency=medium

  * version 0.0.108

 -- Antoine Lambert <antoine.lambert@inria.fr>  Tue, 23 Jan 2018 17:31:13 +0100

swh-web (0.0.107-1~swh1) unstable-swh; urgency=medium

  * version 0.0.107

 -- Antoine Lambert <antoine.lambert@inria.fr>  Tue, 23 Jan 2018 12:13:58 +0100

swh-web (0.0.106-1~swh1) unstable-swh; urgency=medium

  * version 0.0.106

 -- Antoine Lambert <antoine.lambert@inria.fr>  Thu, 18 Jan 2018 15:28:44 +0100

swh-web (0.0.105-1~swh1) unstable-swh; urgency=medium

  * version 0.0.105

 -- Antoine Lambert <antoine.lambert@inria.fr>  Tue, 09 Jan 2018 17:32:29 +0100

swh-web (0.0.104-1~swh1) unstable-swh; urgency=medium

  * version 0.0.104

 -- Antoine Lambert <antoine.lambert@inria.fr>  Tue, 09 Jan 2018 14:29:32 +0100

swh-web (0.0.103-1~swh1) unstable-swh; urgency=medium

  * version 0.0.103

 -- Antoine Lambert <antoine.lambert@inria.fr>  Thu, 04 Jan 2018 16:48:56 +0100

swh-web (0.0.102-1~swh1) unstable-swh; urgency=medium

  * version 0.0.102

 -- Antoine Lambert <antoine.lambert@inria.fr>  Thu, 14 Dec 2017 15:13:22 +0100

swh-web (0.0.101-1~swh1) unstable-swh; urgency=medium

  * version 0.0.101

 -- Antoine Pietri <antoine.pietri1@gmail.com>  Fri, 08 Dec 2017 16:38:05 +0100

swh-web (0.0.100-1~swh1) unstable-swh; urgency=medium

  * v0.0.100
  * swh.web.common.service: Read indexer data through the indexer
  * storage

 -- Antoine R. Dumont (@ardumont) <antoine.romain.dumont@gmail.com>  Thu, 07 Dec 2017 16:25:12 +0100

swh-web (0.0.99-1~swh1) unstable-swh; urgency=medium

  * version 0.0.99

 -- Antoine Lambert <antoine.lambert@inria.fr>  Wed, 06 Dec 2017 17:07:37 +0100

swh-web (0.0.98-1~swh1) unstable-swh; urgency=medium

  * version 0.0.98

 -- Antoine Lambert <antoine.lambert@inria.fr>  Wed, 06 Dec 2017 15:41:13 +0100

swh-web (0.0.97-1~swh1) unstable-swh; urgency=medium

  * version 0.0.97

 -- Antoine Lambert <antoine.lambert@inria.fr>  Fri, 24 Nov 2017 16:24:07 +0100

swh-web (0.0.96-1~swh1) unstable-swh; urgency=medium

  * version 0.0.96

 -- Antoine Lambert <antoine.lambert@inria.fr>  Fri, 24 Nov 2017 15:22:16 +0100

swh-web (0.0.95-1~swh1) unstable-swh; urgency=medium

  * version 0.0.95

 -- Antoine Lambert <antoine.lambert@inria.fr>  Thu, 09 Nov 2017 18:14:31 +0100

swh-web (0.0.94-1~swh1) unstable-swh; urgency=medium

  * version 0.0.94

 -- Antoine Lambert <antoine.lambert@inria.fr>  Mon, 06 Nov 2017 16:19:48 +0100

swh-web (0.0.93-1~swh1) unstable-swh; urgency=medium

  * version 0.0.93

 -- Antoine Lambert <antoine.lambert@inria.fr>  Fri, 27 Oct 2017 16:28:22 +0200

swh-web (0.0.92-1~swh1) unstable-swh; urgency=medium

  * version 0.0.92

 -- Antoine Lambert <antoine.lambert@inria.fr>  Fri, 27 Oct 2017 16:07:47 +0200

swh-web (0.0.91-1~swh1) unstable-swh; urgency=medium

  * v0.0.91

 -- Antoine Lambert <antoine.lambert@inria.fr>  Fri, 13 Oct 2017 20:40:07 +0200

swh-web (0.0.90-1~swh1) unstable-swh; urgency=medium

  * version 0.0.90

 -- Antoine Lambert <antoine.lambert@inria.fr>  Wed, 04 Oct 2017 13:53:28 +0200

swh-web (0.0.89-1~swh1) unstable-swh; urgency=medium

  * version 0.0.89

 -- Antoine Lambert <antoine.lambert@inria.fr>  Wed, 04 Oct 2017 10:42:11 +0200

swh-web (0.0.88-1~swh1) unstable-swh; urgency=medium

  * v0.0.88
  * Fix default webapp configuration file lookup
  * Fix templating errors
  * Fix wrong default configuration
  * Add missing endpoint information about error (origin visit endpoint)

 -- Antoine R. Dumont (@ardumont) <antoine.romain.dumont@gmail.com>  Wed, 13 Sep 2017 15:02:24 +0200

swh-web (0.0.87-1~swh1) unstable-swh; urgency=medium

  * v0.0.87
  * throttling: permit the use to define cache server
  * throttling: improve configuration intent
  * configuration: Clarify config keys intent and improve config
  * management
  * docs: change content example to ls.c from GNU corutils
  * packaging: Fix dependency requirements

 -- Antoine R. Dumont (@ardumont) <antoine.romain.dumont@gmail.com>  Tue, 12 Sep 2017 14:11:10 +0200

swh-web (0.0.86-1~swh1) unstable-swh; urgency=medium

  * v0.0.86

 -- Antoine Lambert <antoine.lambert@inria.fr>  Fri, 08 Sep 2017 14:07:19 +0200

swh-web (0.0.85-1~swh1) unstable-swh; urgency=medium

  * v0.0.85

 -- Antoine Lambert <antoine.lambert@inria.fr>  Fri, 08 Sep 2017 10:55:50 +0200

swh-web (0.0.84-1~swh1) unstable-swh; urgency=medium

  * Release swh.web.ui v0.0.84
  * Prepare stretch packaging

 -- Nicolas Dandrimont <nicolas@dandrimont.eu>  Fri, 30 Jun 2017 18:18:55 +0200

swh-web (0.0.83-1~swh1) unstable-swh; urgency=medium

  * Release swh.web.ui v0.0.83
  * Allow exemption by network for rate limiting

 -- Nicolas Dandrimont <nicolas@dandrimont.eu>  Wed, 24 May 2017 18:01:53 +0200

swh-web (0.0.82-1~swh1) unstable-swh; urgency=medium

  * v0.0.83
  * Add new blake2s256 data column on content

 -- Antoine R. Dumont (@ardumont) <antoine.romain.dumont@gmail.com>  Tue, 04 Apr 2017 16:54:25 +0200

swh-web (0.0.81-1~swh1) unstable-swh; urgency=medium

  * v0.0.81
  * Migrate functions from swh.core.hashutil to swh.model.hashutil

 -- Antoine R. Dumont (@ardumont) <antoine.romain.dumont@gmail.com>  Wed, 15 Mar 2017 16:26:42 +0100

swh-web (0.0.80-1~swh1) unstable-swh; urgency=medium

  * v0.0.80
  * /api/1/content/raw/: Make no textual content request forbidden

 -- Antoine R. Dumont (@ardumont) <antoine.romain.dumont@gmail.com>  Wed, 15 Mar 2017 12:35:43 +0100

swh-web (0.0.79-1~swh1) unstable-swh; urgency=medium

  * v0.0.79
  * /api/1/content/raw/: Improve error msg when content not available
  * /api/1/content/raw/: Open endpoint documentation in api endpoints
  * index

 -- Antoine R. Dumont (@ardumont) <antoine.romain.dumont@gmail.com>  Wed, 15 Mar 2017 11:43:00 +0100

swh-web (0.0.78-1~swh1) unstable-swh; urgency=medium

  * v0.0.78
  * /api/1/content/raw/: Open endpoint to download only text-ish
  * contents (other contents are deemed unavailable)
  * /api/1/content/raw/: Permit the user to provide a 'filename'
  * parameter to name the downloaded contents as they see fit.

 -- Antoine R. Dumont (@ardumont) <antoine.romain.dumont@gmail.com>  Wed, 15 Mar 2017 10:48:21 +0100

swh-web (0.0.77-1~swh1) unstable-swh; urgency=medium

  * v0.0.77
  * API doc: add warning about API instability
  * API: Unify remaining dates as iso8601 string
  * /api/1/revision/: Merge 'parents' key into a dict list
  * /api/1/release/: Enrich output with author_url if author mentioned
  * packaging: split internal and external requirements in separate
    files

 -- Antoine R. Dumont (@ardumont) <antoine.romain.dumont@gmail.com>  Tue, 21 Feb 2017 11:37:19 +0100

swh-web (0.0.76-1~swh1) unstable-swh; urgency=medium

  * Release swh.web.ui v0.0.76
  * Refactor APIDoc to be more sensible
  * Share rate limits between all the api_ queries

 -- Nicolas Dandrimont <nicolas@dandrimont.eu>  Thu, 02 Feb 2017 17:32:57 +0100

swh-web (0.0.75-1~swh1) unstable-swh; urgency=medium

  * v0.0.75
  * Remove build dependency on libjs-cryptojs, libjs-jquery-flot*,
  * libjs-jquery-datatables
  * views/browse,api: move main apidoc views to views/api

 -- Antoine R. Dumont (@ardumont) <antoine.romain.dumont@gmail.com>  Thu, 02 Feb 2017 15:03:20 +0100

swh-web (0.0.74-1~swh1) unstable-swh; urgency=medium

  * Release swh.web.ui v0.0.74
  * Various interface cleanups for API documentation
  * Return Error types in API error return values

 -- Nicolas Dandrimont <nicolas@dandrimont.eu>  Thu, 02 Feb 2017 11:03:56 +0100

swh-web (0.0.73-1~swh1) unstable-swh; urgency=medium

  * Deploy swh.web.ui v0.0.73
  * Add a bazillion of style fixes.

 -- Nicolas Dandrimont <nicolas@dandrimont.eu>  Wed, 01 Feb 2017 22:44:10 +0100

swh-web (0.0.72-1~swh1) unstable-swh; urgency=medium

  * v0.0.72
  * apidoc rendering: Improvments
  * apidoc: add usual copyright/license/contact footer
  * apidoc: show status code if != 200
  * apidoc: hide /content/known/ from the doc
  * apidoc: document upcoming v. available in endpoint index
  * apidoc: vertically distantiate jquery search box and preceding text

 -- Antoine R. Dumont (@ardumont) <antoine.romain.dumont@gmail.com>  Wed, 01 Feb 2017 18:34:56 +0100

swh-web (0.0.71-1~swh1) unstable-swh; urgency=medium

  * v0.0.71
  * add static/robots.txt, disabling crawling of /api/
  * re-root content-specific endpoints under /api/1/content/
  * fix not converted empty bytes string
  * /revision/origin/: Make the timestamp default to the most recent
    visit
  * api: simplify HTML layout by dropping redundant nav and about page
  * apidoc: document correctly endpoints /content/known/,
  * /revision/{origin,origin/log}/ and /stat/counters/

 -- Antoine R. Dumont (@ardumont) <antoine.romain.dumont@gmail.com>  Wed, 01 Feb 2017 16:23:56 +0100

swh-web (0.0.70-1~swh1) unstable-swh; urgency=medium

  * v0.0.70
  * apidoc: Review documentation for
  * endpoints (person/release/revision/visit-related/upcoming methods)
  * apidoc: List only method docstring's first paragraph in endpoint
    index
  * apidoc: Render type annotation for optional parameter
  * apidoc: Improve rendering issues
  * api: Fix problem in origin visit by type and url lookup

 -- Antoine R. Dumont (@ardumont) <antoine.romain.dumont@gmail.com>  Wed, 01 Feb 2017 11:28:32 +0100

swh-web (0.0.69-1~swh1) unstable-swh; urgency=medium

  * v0.0.69
  * Improve documentation information and rendering

 -- Antoine R. Dumont (@ardumont) <antoine.romain.dumont@gmail.com>  Tue, 31 Jan 2017 14:31:19 +0100

swh-web (0.0.68-1~swh1) unstable-swh; urgency=medium

  * v0.0.68
  * Improve ui with last nitpicks
  * Remove endpoints not supposed to be displayed

 -- Antoine R. Dumont (@ardumont) <antoine.romain.dumont@gmail.com>  Wed, 25 Jan 2017 13:29:49 +0100

swh-web (0.0.67-1~swh1) unstable-swh; urgency=medium

  * v0.0.67
  * Improve rendering style - pass 4

 -- Antoine R. Dumont (@ardumont) <antoine.romain.dumont@gmail.com>  Tue, 24 Jan 2017 15:30:58 +0100

swh-web (0.0.66-1~swh1) unstable-swh; urgency=medium

  * v0.0.66
  * Improve rendering style - pass 4

 -- Antoine R. Dumont (@ardumont) <antoine.romain.dumont@gmail.com>  Tue, 24 Jan 2017 15:24:05 +0100

swh-web (0.0.65-1~swh1) unstable-swh; urgency=medium

  * v0.0.65
  * Unify rendering style with www.s.o - pass 3

 -- Antoine R. Dumont (@ardumont) <antoine.romain.dumont@gmail.com>  Mon, 23 Jan 2017 19:58:19 +0100

swh-web (0.0.64-1~swh1) unstable-swh; urgency=medium

  * v0.0.64
  * Unify rendering style with www.s.o - pass 2

 -- Antoine R. Dumont (@ardumont) <antoine.romain.dumont@gmail.com>  Mon, 23 Jan 2017 19:28:31 +0100

swh-web (0.0.63-1~swh1) unstable-swh; urgency=medium

  * v0.0.63
  * Unify rendering style with www.s.o - pass 1

 -- Antoine R. Dumont (@ardumont) <antoine.romain.dumont@gmail.com>  Mon, 23 Jan 2017 16:06:30 +0100

swh-web (0.0.62-1~swh1) unstable-swh; urgency=medium

  * Release swh-web-ui v0.0.62
  * Add flask-limiter to dependencies and wire it in

 -- Nicolas Dandrimont <nicolas@dandrimont.eu>  Fri, 20 Jan 2017 16:29:48 +0100

swh-web (0.0.61-1~swh1) unstable-swh; urgency=medium

  * v0.0.61
  * Fix revision's metadata field limitation

 -- Antoine R. Dumont (@ardumont) <antoine.romain.dumont@gmail.com>  Fri, 20 Jan 2017 15:26:37 +0100

swh-web (0.0.60-1~swh1) unstable-swh; urgency=medium

  * v0.0.60
  * Improve escaping data

 -- Antoine R. Dumont (@ardumont) <antoine.romain.dumont@gmail.com>  Fri, 20 Jan 2017 12:21:22 +0100

swh-web (0.0.59-1~swh1) unstable-swh; urgency=medium

  * v0.0.59
  * Unify pagination on /revision/log/ and /revision/origin/log/
    endpoints

 -- Antoine R. Dumont (@ardumont) <antoine.romain.dumont@gmail.com>  Thu, 19 Jan 2017 15:59:06 +0100

swh-web (0.0.58-1~swh1) unstable-swh; urgency=medium

  * v0.0.58
  * Pagination on /api/1/origin/visits/ endpoint

 -- Antoine R. Dumont (@ardumont) <antoine.romain.dumont@gmail.com>  Thu, 19 Jan 2017 14:48:57 +0100

swh-web (0.0.57-1~swh1) unstable-swh; urgency=medium

  * v0.0.57
  * Improve documentation information on api endpoints

 -- Antoine R. Dumont (@ardumont) <antoine.romain.dumont@gmail.com>  Thu, 19 Jan 2017 13:32:56 +0100

swh-web (0.0.56-1~swh1) unstable-swh; urgency=medium

  * v0.0.56
  * Add abilities to display multiple examples on each doc endpoint.

 -- Antoine R. Dumont (@ardumont) <antoine.romain.dumont@gmail.com>  Wed, 18 Jan 2017 14:43:58 +0100

swh-web (0.0.55-1~swh1) unstable-swh; urgency=medium

  * v0.0.55
  * api /content/search/ to /content/known/
  * Adapt return values to empty list/dict instead of null
  * Remove empty values when mono-values are null
  * Fix broken entity endpoint
  * Update upcoming endpoints
  * apidoc: Remove hard-coded example and provide links to follow

 -- Antoine R. Dumont (@ardumont) <antoine.romain.dumont@gmail.com>  Wed, 18 Jan 2017 11:27:45 +0100

swh-web (0.0.54-1~swh1) unstable-swh; urgency=medium

  * v0.0.54
  * Improve documentation description and browsability
  * Fix css style

 -- Antoine R. Dumont (@ardumont) <antoine.romain.dumont@gmail.com>  Mon, 16 Jan 2017 17:18:21 +0100

swh-web (0.0.53-1~swh1) unstable-swh; urgency=medium

  * v0.0.53
  * apidoc: Update upcoming and hidden endpoints information
  * apidoc: Enrich route information with tags
  * apidoc: /api/1/revision/origin/log/: Add pagination explanation
  * apidoc: /api/1/revision/log/: Add pagination explanation
  * api: Fix filtering fields to work in depth

 -- Antoine R. Dumont (@ardumont) <antoine.romain.dumont@gmail.com>  Fri, 13 Jan 2017 17:33:01 +0100

swh-web (0.0.52-1~swh1) unstable-swh; urgency=medium

  * v0.0.52
  * Fix doc generation regarding arg and exception
  * Fix broken examples
  * Add missing documentation on not found origin visit

 -- Antoine R. Dumont (@ardumont) <antoine.romain.dumont@gmail.com>  Thu, 12 Jan 2017 17:38:59 +0100

swh-web (0.0.51-1~swh1) unstable-swh; urgency=medium

  * v0.0.51
  * Update configuration file from ini to yml

 -- Antoine R. Dumont (@ardumont) <antoine.romain.dumont@gmail.com>  Fri, 16 Dec 2016 13:27:08 +0100

swh-web (0.0.50-1~swh1) unstable-swh; urgency=medium

  * v0.0.50
  * Fix issue regarding data structure change in ctags' reading api
    endpoint

 -- Antoine R. Dumont (@ardumont) <antoine.romain.dumont@gmail.com>  Tue, 06 Dec 2016 16:08:01 +0100

swh-web (0.0.49-1~swh1) unstable-swh; urgency=medium

  * v0.0.49
  * Rendering improvments

 -- Antoine R. Dumont (@ardumont) <antoine.romain.dumont@gmail.com>  Thu, 01 Dec 2016 16:29:31 +0100

swh-web (0.0.48-1~swh1) unstable-swh; urgency=medium

  * v0.0.48
  * Fix api doc example to actual existing data
  * Improve search symbol view experience

 -- Antoine R. Dumont (@ardumont) <antoine.romain.dumont@gmail.com>  Thu, 01 Dec 2016 15:32:44 +0100

swh-web (0.0.47-1~swh1) unstable-swh; urgency=medium

  * v0.0.47
  * Improve search content ui (add datatable)
  * Improve search symbol ui (add datatable without pagination, with
  * multi-field search)
  * Split those views to improve readability

 -- Antoine R. Dumont (@ardumont) <antoine.romain.dumont@gmail.com>  Thu, 01 Dec 2016 11:57:16 +0100

swh-web (0.0.46-1~swh1) unstable-swh; urgency=medium

  * v0.0.46
  * Improve search output view on symbols

 -- Antoine R. Dumont (@ardumont) <antoine.romain.dumont@gmail.com>  Wed, 30 Nov 2016 17:45:40 +0100

swh-web (0.0.45-1~swh1) unstable-swh; urgency=medium

  * v0.0.45
  * Migrate search symbol api endpoint to strict equality search
  * Improve search symbol view result (based on that api) to navigate
  * through result
  * Permit to slice result per page with per page flag (limited to 100)
  * Unify behavior in renderer regarding pagination computation

 -- Antoine R. Dumont (@ardumont) <antoine.romain.dumont@gmail.com>  Wed, 30 Nov 2016 11:00:49 +0100

swh-web (0.0.44-1~swh1) unstable-swh; urgency=medium

  * v0.0.44
  * Rename appropriately /api/1/symbol to /api/1/content/symbol/
  * Improve documentation on /api/1/content/symbol/ api endpoint

 -- Antoine R. Dumont (@ardumont) <antoine.romain.dumont@gmail.com>  Tue, 29 Nov 2016 15:00:14 +0100

swh-web (0.0.43-1~swh1) unstable-swh; urgency=medium

  * v0.0.43
  * Improve edge case when looking for ctags symbols
  * Add a lookup ui to search through symbols

 -- Antoine R. Dumont (@ardumont) <antoine.romain.dumont@gmail.com>  Mon, 28 Nov 2016 16:42:33 +0100

swh-web (0.0.42-1~swh1) unstable-swh; urgency=medium

  * v0.0.42
  * List ctags line as link to content in /browse/content/ view

 -- Antoine R. Dumont (@ardumont) <antoine.romain.dumont@gmail.com>  Fri, 25 Nov 2016 16:21:12 +0100

swh-web (0.0.41-1~swh1) unstable-swh; urgency=medium

  * v0.0.41
  * Improve browse content view by:
  * adding new information (license, mimetype, language)
  * highlighting source code

 -- Antoine R. Dumont (@ardumont) <antoine.romain.dumont@gmail.com>  Fri, 25 Nov 2016 14:52:34 +0100

swh-web (0.0.40-1~swh1) unstable-swh; urgency=medium

  * v0.0.40
  * Add pagination to symbol search endpoint

 -- Antoine R. Dumont (@ardumont) <antoine.romain.dumont@gmail.com>  Thu, 24 Nov 2016 14:23:45 +0100

swh-web (0.0.39-1~swh1) unstable-swh; urgency=medium

  * v0.0.39
  * Open /api/1/symbol/<expression>/
  * Fix api breaking on /api/1/content/search/

 -- Antoine R. Dumont (@ardumont) <antoine.romain.dumont@gmail.com>  Thu, 24 Nov 2016 10:28:42 +0100

swh-web (0.0.38-1~swh1) unstable-swh; urgency=medium

  * v0.0.38
  * Minor refactoring
  * Remove one commit which breaks production

 -- Antoine R. Dumont (@ardumont) <antoine.romain.dumont@gmail.com>  Tue, 22 Nov 2016 16:26:03 +0100

swh-web (0.0.37-1~swh1) unstable-swh; urgency=medium

  * v0.0.37
  * api: Open new endpoints on license, language, filetype
  * api: Update content endpoint to add url on new endpoints

 -- Antoine R. Dumont (@ardumont) <antoine.romain.dumont@gmail.com>  Tue, 22 Nov 2016 15:04:07 +0100

swh-web (0.0.36-1~swh1) unstable-swh; urgency=medium

  * v0.0.36
  * Adapt to latest origin_visit format

 -- Antoine R. Dumont (@ardumont) <antoine.romain.dumont@gmail.com>  Thu, 08 Sep 2016 15:24:33 +0200

swh-web (0.0.35-1~swh1) unstable-swh; urgency=medium

  * v0.0.35
  * Open /api/1/provenance/<algo:content-hash>/ api endpoint
  * Open /api/1/origin/<id>/visits/(<visit-id>) api endpoint
  * View: Fix redirection url issue

 -- Antoine R. Dumont (@ardumont) <antoine.romain.dumont@gmail.com>  Mon, 05 Sep 2016 14:28:33 +0200

swh-web (0.0.34-1~swh1) unstable-swh; urgency=medium

  * v0.0.34
  * Improve global ui navigation
  * Fix apidoc rendering issue
  * Open /api/1/provenance/ about content provenant information

 -- Antoine R. Dumont (@ardumont) <antoine.romain.dumont@gmail.com>  Fri, 02 Sep 2016 11:42:04 +0200

swh-web (0.0.33-1~swh1) unstable-swh; urgency=medium

  * Release swh.web.ui v0.0.33
  * New declarative API documentation mechanisms

 -- Nicolas Dandrimont <nicolas@dandrimont.eu>  Wed, 24 Aug 2016 16:25:24 +0200

swh-web (0.0.32-1~swh1) unstable-swh; urgency=medium

  * v0.0.32
  * Activate tests during debian packaging
  * Fix issues on debian packaging
  * Fix useless jquery loading url
  * Improve date time parsing

 -- Antoine R. Dumont (@ardumont) <antoine.romain.dumont@gmail.com>  Wed, 20 Jul 2016 12:35:09 +0200

swh-web (0.0.31-1~swh1) unstable-swh; urgency=medium

  * v0.0.31
  * Unify jquery-flot library names with .min

 -- Antoine R. Dumont (@ardumont) <antoine.romain.dumont@gmail.com>  Mon, 18 Jul 2016 11:11:59 +0200

swh-web (0.0.30-1~swh1) unstable-swh; urgency=medium

  * v0.0.30
  * View: Open calendar ui view on origin
  * API: open /api/1/stat/visits/<int:origin>/

 -- Antoine R. Dumont (@ardumont) <antoine.romain.dumont@gmail.com>  Wed, 13 Jul 2016 18:42:40 +0200

swh-web (0.0.29-1~swh1) unstable-swh; urgency=medium

  * Release swh.web.ui v0.0.29
  * All around enhancements of the web ui
  * Package now tested when building

 -- Nicolas Dandrimont <nicolas@dandrimont.eu>  Tue, 14 Jun 2016 17:58:42 +0200

swh-web (0.0.28-1~swh1) unstable-swh; urgency=medium

  * v0.0.28
  * Fix packaging issues

 -- Antoine R. Dumont (@ardumont) <antoine.romain.dumont@gmail.com>  Mon, 09 May 2016 16:21:04 +0200

swh-web (0.0.27-1~swh1) unstable-swh; urgency=medium

  * v0.0.27
  * Fix packaging issue

 -- Antoine R. Dumont (@ardumont) <antoine.romain.dumont@gmail.com>  Tue, 03 May 2016 16:52:40 +0200

swh-web (0.0.24-1~swh1) unstable-swh; urgency=medium

  * Release swh.web.ui v0.0.24
  * New swh.storage API for timestamps

 -- Nicolas Dandrimont <nicolas@dandrimont.eu>  Fri, 05 Feb 2016 12:07:33 +0100

swh-web (0.0.23-1~swh1) unstable-swh; urgency=medium

  * v0.0.23
  * Bump dependency requirements to latest swh.storage
  * Returns person's identifier on api + Hide person's emails in views
    endpoint
  * Try to decode the content's raw data and fail gracefully
  * Unify /directory api to Display content's raw data when path
    resolves to a file
  * Expose unconditionally the link to download the content's raw data
  * Download link data redirects to the api ones

 -- Antoine R. Dumont (@ardumont) <antoine.romain.dumont@gmail.com>  Fri, 29 Jan 2016 17:50:31 +0100

swh-web (0.0.22-1~swh1) unstable-swh; urgency=medium

  * v0.0.22
  * Open
    /browse/revision/origin/<ORIG_ID>[/branch/<BRANCH>][/ts/<TIMESTAMP>]
    /history/<SHA1>/ view
  * Open
    /browse/revision/origin/<ORIG_ID>[/branch/<BRANCH>][/ts/<TIMESTAMP>]
    / view
  * Open
    /browse/revision/<SHA1_GIT_ROOT>/history/<SHA1_GIT>/directory/[<PATH
    >] view
  * Open
    /browse/revision/origin/<ORIG_ID>[/branch/<BRANCH>][/ts/<TIMESTAMP>]
    /history/<SHA1>/directory/[<PATH>] view
  * Open
    /browse/revision/origin/<ORIG_ID>[/branch/<BRANCH>][/ts/<TIMESTAMP>]
    /directory/[<PATH>] view
  * Open /browse/revision/<sha1_git_root>/directory/<path>/ view
  * Open /browse/revision/<sha1_git_root>/history/<sha1_git>/ view
  * Open /browse/revision/<sha1_git>/log/ view
  * Open /browse/entity/<uuid>/ view
  * Release can point to other objects than revision
  * Fix misbehavior when retrieving git log
  * Fix another edge case when listing a directory that does not exist
  * Fix edge case when listing is empty
  * Fix person_get call
  * Update documentation about possible error codes

 -- Antoine R. Dumont (@ardumont) <antoine.romain.dumont@gmail.com>  Tue, 26 Jan 2016 15:14:35 +0100

swh-web (0.0.21-1~swh1) unstable-swh; urgency=medium

  * v0.0.21
  * Deal nicely with communication downtime with storage
  * Update to latest swh.storage api

 -- Antoine R. Dumont (@ardumont) <antoine.romain.dumont@gmail.com>  Wed, 20 Jan 2016 16:31:34 +0100

swh-web (0.0.20-1~swh1) unstable-swh; urgency=medium

  * v0.0.20
  * Open /api/1/entity/<string:uuid>/

 -- Antoine R. Dumont (@ardumont) <antoine.romain.dumont@gmail.com>  Fri, 15 Jan 2016 16:40:56 +0100

swh-web (0.0.19-1~swh1) unstable-swh; urgency=medium

  * v0.0.19
  * Improve directory_get_by_path integration with storage
  * Refactor - Only lookup sha1_git_root if needed + factorize service
    behavior

 -- Antoine R. Dumont (@ardumont) <antoine.romain.dumont@gmail.com>  Fri, 15 Jan 2016 12:47:39 +0100

swh-web (0.0.18-1~swh1) unstable-swh; urgency=medium

  * v0.0.18
  * Open
    /api/1/revision/origin/<ORIG_ID>[/branch/<BRANCH>][/ts/<TIMESTAMP>]/
    history/<SHA1>/directory/[<PATH>]
  * origin/master Open
    /api/1/revision/origin/<ORIG_ID>[/branch/<BRANCH>][/ts/<TIMESTAMP>]/
    history/<SHA1>/
  * Open
    /api/1/revision/origin/<ORIG_ID>[/branch/<BRANCH>][/ts/<TIMESTAMP>]/
    directory/[<PATH>]
  * Open /api/1/revision/origin/<origin-id>/branch/<branch-
    name>/ts/<ts>/
  * /directory/ apis can now point to files too.
  * Bump dependency requirement on latest swh.storage
  * Deactivate api querying occurrences for now
  * Improve function documentation

 -- Antoine R. Dumont (@ardumont) <antoine.romain.dumont@gmail.com>  Wed, 13 Jan 2016 12:54:54 +0100

swh-web (0.0.17-1~swh1) unstable-swh; urgency=medium

  * v0.0.17
  * Open /api/1/revision/<string:sha1_git>/directory/'
  * Open
    /api/1/revision/<string:sha1_git_root>/history/<sha1_git>/directory/
    <path:dir_path>/
  * Enrich directory listing with url to next subdir
  * Improve testing coverage
  * Open 'limit' get query parameter to revision_log and
    revision_history api

 -- Antoine R. Dumont (@ardumont) <antoine.romain.dumont@gmail.com>  Fri, 08 Jan 2016 11:36:55 +0100

swh-web (0.0.16-1~swh1) unstable-swh; urgency=medium

  * v0.0.16
  * service.lookup_revision_log: Add a limit to the number of commits
  * Fix docstring rendering

 -- Antoine R. Dumont (@ardumont) <antoine.romain.dumont@gmail.com>  Wed, 06 Jan 2016 15:37:21 +0100

swh-web (0.0.15-1~swh1) unstable-swh; urgency=medium

  * v0.0.15
  * Improve browsable api rendering style
  * Fix typo in jquery.min.js link
  * Fix docstring typos
  * packaging:
  * add python3-flask-api as package dependency

 -- Antoine R. Dumont (@ardumont) <antoine.romain.dumont@gmail.com>  Wed, 06 Jan 2016 15:12:04 +0100

swh-web (0.0.14-1~swh1) unstable-swh; urgency=medium

  * v0.0.14
  * Open /revision/<sha1_git_root>/history/<sha1_git>/
  * Add links to api
  * Improve browsable api rendering -> when api links exists, actual
    html links will be displayed
  * Fix production bugs (regarding browsable api)

 -- Antoine R. Dumont (@ardumont) <antoine.romain.dumont@gmail.com>  Wed, 06 Jan 2016 11:42:18 +0100

swh-web (0.0.13-1~swh1) unstable-swh; urgency=medium

  * v0.0.13
  * Open /browse/person/ view
  * Open /browse/origin/ view
  * Open /browse/release/ view
  * Open /browse/revision/ view
  * Deactivate temporarily /browse/content/
  * Add default sha1
  * Automatic doc endpoint on base path

 -- Antoine R. Dumont (@ardumont) <antoine.romain.dumont@gmail.com>  Tue, 15 Dec 2015 17:01:27 +0100

swh-web (0.0.12-1~swh1) unstable-swh; urgency=medium

  * v0.0.12
  * Update /api/1/release/ with latest internal standard
  * Update /api/1/revision/ with latest internal standard
  * Add global filtering on 'fields' parameter
  * Update /api/1/content/<hash> with links to raw resource
  * Improve documentations
  * Open /api/1/revision/<SHA1_GIT>/log/
  * Open /browse/directory/<hash> to list directory content
  * Open /browse/content/<hash>/ to show the content
  * Open /browse/content/<hash>/raw to show the content
  * Open /api/1/person/<id>
  * Implementation detail
  * Add Flask API dependency
  * Split controller in api and views module
  * Unify internal apis' behavior

 -- Antoine R. Dumont (@ardumont) <antoine.romain.dumont@gmail.com>  Mon, 07 Dec 2015 16:44:43 +0100

swh-web (0.0.11-1~swh1) unstable-swh; urgency=medium

  * v0.0.11
  * Open /1/api/content/<algo:hash>/
  * Open /api/1/revision/<SHA1_GIT>
  * Open /api/1/release/<SHA1_GIT>
  * Open /api/1/uploadnsearch/ (POST)
  * Open /api/1/origin/
  * Unify 404 and 400 responses on api
  * Increase code coverage

 -- Antoine R. Dumont (@ardumont) <antoine.romain.dumont@gmail.com>  Thu, 19 Nov 2015 11:24:46 +0100

swh-web (0.0.10-1~swh1) unstable-swh; urgency=medium

  * v0.0.10
  * set document.domain to parent domain softwareheritage.org
  * improve HTML templates to be (more) valid
  * cosmetic change in Content-Type JSON header

 -- Stefano Zacchiroli <zack@upsilon.cc>  Mon, 02 Nov 2015 13:59:45 +0100

swh-web (0.0.9-1~swh1) unstable-swh; urgency=medium

  * v0.0.9
  * Remove query entry in api response
  * Deal with bad request properly with api calls
  * Improve coverage
  * Improve dev starting up app
  * Fix duplicated print statement in dev app startup

 -- Antoine R. Dumont (@ardumont) <antoine.romain.dumont@gmail.com>  Fri, 30 Oct 2015 17:24:15 +0100

swh-web (0.0.8-1~swh1) unstable-swh; urgency=medium

  * version 0.0.8

 -- Stefano Zacchiroli <zack@upsilon.cc>  Wed, 28 Oct 2015 20:59:40 +0100

swh-web (0.0.7-1~swh1) unstable-swh; urgency=medium

  * v0.0.7
  * Add @jsonp abilities to /api/1/stat/counters endpoint

 -- Antoine R. Dumont (@ardumont) <antoine.romain.dumont@gmail.com>  Mon, 19 Oct 2015 14:01:40 +0200

swh-web (0.0.4-1~swh1) unstable-swh; urgency=medium

  * Prepare swh.web.ui v0.0.4 deployment

 -- Nicolas Dandrimont <nicolas@dandrimont.eu>  Fri, 16 Oct 2015 15:38:44 +0200

swh-web (0.0.3-1~swh1) unstable-swh; urgency=medium

  * Prepare deployment of swh-web-ui v0.0.3

 -- Nicolas Dandrimont <nicolas@dandrimont.eu>  Wed, 14 Oct 2015 11:09:33 +0200

swh-web (0.0.2-1~swh1) unstable-swh; urgency=medium

  * Prepare swh.web.ui v0.0.2 deployment

 -- Nicolas Dandrimont <nicolas@dandrimont.eu>  Tue, 13 Oct 2015 16:25:46 +0200

swh-web (0.0.1-1~swh1) unstable-swh; urgency=medium

  * Initial release
  * v0.0.1
  * Hash lookup to check existence in swh's backend
  * Hash lookup to detail a content

 -- Antoine R. Dumont (@ardumont) <antoine.romain.dumont@gmail.com>  Thu, 01 Oct 2015 10:01:29 +0200<|MERGE_RESOLUTION|>--- conflicted
+++ resolved
@@ -1,16 +1,8 @@
-<<<<<<< HEAD
-swh-web (0.0.150-1~swh1~bpo9+1) stretch-swh; urgency=medium
-
-  * Rebuild for stretch-backports.
-
- -- Antoine Lambert <antoine.lambert@inria.fr>  Tue, 04 Sep 2018 15:15:04 +0200
-=======
 swh-web (0.0.151-1~swh1) unstable-swh; urgency=medium
 
   * version 0.0.151
 
  -- Antoine Lambert <antoine.lambert@inria.fr>  Tue, 04 Sep 2018 17:28:46 +0200
->>>>>>> ece4b327
 
 swh-web (0.0.150-1~swh1) unstable-swh; urgency=medium
 
