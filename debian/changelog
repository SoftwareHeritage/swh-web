--- conflicted
+++ resolved
@@ -1,16 +1,8 @@
-<<<<<<< HEAD
-swh-web (0.0.98-1~swh1~bpo9+1) stretch-swh; urgency=medium
-
-  * Rebuild for stretch-backports.
-
- -- Antoine Lambert <antoine.lambert@inria.fr>  Wed, 06 Dec 2017 15:41:13 +0100
-=======
 swh-web (0.0.99-1~swh1) unstable-swh; urgency=medium
 
   * version 0.0.99
 
  -- Antoine Lambert <antoine.lambert@inria.fr>  Wed, 06 Dec 2017 17:07:37 +0100
->>>>>>> 179be1f8
 
 swh-web (0.0.98-1~swh1) unstable-swh; urgency=medium
 
