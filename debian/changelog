<<<<<<< HEAD
swh-web (0.0.160-1~swh1~bpo9+1) stretch-swh; urgency=medium

  * Rebuild for stretch-backports.

 -- Antoine Lambert <antoine.lambert@inria.fr>  Fri, 12 Oct 2018 15:28:05 +0200
=======
swh-web (0.0.161-1~swh1) unstable-swh; urgency=medium

  * version 0.0.161

 -- Antoine Lambert <antoine.lambert@inria.fr>  Wed, 17 Oct 2018 15:30:50 +0200
>>>>>>> 806c5ac5

swh-web (0.0.160-1~swh1) unstable-swh; urgency=medium

  * version 0.0.160

 -- Antoine Lambert <antoine.lambert@inria.fr>  Fri, 12 Oct 2018 15:28:05 +0200

swh-web (0.0.159-1~swh1) unstable-swh; urgency=medium

  * version 0.0.159

 -- Antoine Lambert <antoine.lambert@inria.fr>  Fri, 12 Oct 2018 10:18:46 +0200

swh-web (0.0.158-1~swh1) unstable-swh; urgency=medium

  * version 0.0.158

 -- Antoine Lambert <antoine.lambert@inria.fr>  Thu, 11 Oct 2018 17:49:17 +0200

swh-web (0.0.157-1~swh1) unstable-swh; urgency=medium

  * version 0.0.157

 -- Antoine Lambert <antoine.lambert@inria.fr>  Thu, 27 Sep 2018 17:21:28 +0200

swh-web (0.0.156-1~swh1) unstable-swh; urgency=medium

  * version 0.0.156

 -- Antoine Lambert <antoine.lambert@inria.fr>  Thu, 20 Sep 2018 14:40:37 +0200

swh-web (0.0.155-1~swh1) unstable-swh; urgency=medium

  * version 0.0.155

 -- Antoine Lambert <antoine.lambert@inria.fr>  Tue, 18 Sep 2018 10:44:38 +0200

swh-web (0.0.154-1~swh1) unstable-swh; urgency=medium

  * version 0.0.154

 -- Antoine Lambert <antoine.lambert@inria.fr>  Fri, 14 Sep 2018 16:37:48 +0200

swh-web (0.0.153-1~swh1) unstable-swh; urgency=medium

  * version 0.0.153

 -- Antoine Lambert <antoine.lambert@inria.fr>  Wed, 12 Sep 2018 16:44:06 +0200

swh-web (0.0.152-1~swh1) unstable-swh; urgency=medium

  * version 0.0.152

 -- Antoine Lambert <antoine.lambert@inria.fr>  Wed, 12 Sep 2018 16:04:47 +0200

swh-web (0.0.151-1~swh1) unstable-swh; urgency=medium

  * version 0.0.151

 -- Antoine Lambert <antoine.lambert@inria.fr>  Tue, 04 Sep 2018 17:28:46 +0200

swh-web (0.0.150-1~swh1) unstable-swh; urgency=medium

  * version 0.0.150

 -- Antoine Lambert <antoine.lambert@inria.fr>  Tue, 04 Sep 2018 15:15:05 +0200

swh-web (0.0.149-1~swh1) unstable-swh; urgency=medium

  * version 0.0.149

 -- Antoine Lambert <antoine.lambert@inria.fr>  Thu, 30 Aug 2018 16:23:05 +0200

swh-web (0.0.148-1~swh1) unstable-swh; urgency=medium

  * version 0.0.148

 -- Antoine Lambert <antoine.lambert@inria.fr>  Thu, 30 Aug 2018 11:27:42 +0200

swh-web (0.0.147-1~swh1) unstable-swh; urgency=medium

  * version 0.0.147

 -- Antoine Lambert <antoine.lambert@inria.fr>  Fri, 03 Aug 2018 14:41:04 +0200

swh-web (0.0.146-1~swh1) unstable-swh; urgency=medium

  * version 0.0.146

 -- Antoine Lambert <antoine.lambert@inria.fr>  Fri, 27 Jul 2018 16:37:33 +0200

swh-web (0.0.145-1~swh1) unstable-swh; urgency=medium

  * version 0.0.145

 -- Antoine Lambert <antoine.lambert@inria.fr>  Fri, 27 Jul 2018 16:10:36 +0200

swh-web (0.0.144-1~swh1) unstable-swh; urgency=medium

  * version 0.0.144

 -- Antoine Lambert <antoine.lambert@inria.fr>  Fri, 20 Jul 2018 16:26:52 +0200

swh-web (0.0.143-1~swh1) unstable-swh; urgency=medium

  * version 0.0.143

 -- Antoine Lambert <antoine.lambert@inria.fr>  Fri, 20 Jul 2018 16:19:56 +0200

swh-web (0.0.142-1~swh1) unstable-swh; urgency=medium

  * version 0.0.142

 -- Antoine Lambert <antoine.lambert@inria.fr>  Fri, 20 Jul 2018 15:51:20 +0200

swh-web (0.0.141-1~swh1) unstable-swh; urgency=medium

  * version 0.0.141

 -- Antoine Lambert <antoine.lambert@inria.fr>  Fri, 06 Jul 2018 14:11:39 +0200

swh-web (0.0.140-1~swh1) unstable-swh; urgency=medium

  * version 0.0.140

 -- Antoine Lambert <antoine.lambert@inria.fr>  Fri, 29 Jun 2018 16:42:06 +0200

swh-web (0.0.139-1~swh1) unstable-swh; urgency=medium

  * version 0.0.139

 -- Antoine Lambert <antoine.lambert@inria.fr>  Wed, 27 Jun 2018 16:47:17 +0200

swh-web (0.0.138-1~swh1) unstable-swh; urgency=medium

  * version 0.0.138

 -- Antoine Lambert <antoine.lambert@inria.fr>  Wed, 13 Jun 2018 12:18:23 +0200

swh-web (0.0.137-1~swh1) unstable-swh; urgency=medium

  * version 0.0.137

 -- Antoine Lambert <antoine.lambert@inria.fr>  Wed, 13 Jun 2018 11:52:05 +0200

swh-web (0.0.136-1~swh1) unstable-swh; urgency=medium

  * version 0.0.136

 -- Antoine Lambert <antoine.lambert@inria.fr>  Tue, 05 Jun 2018 18:59:20 +0200

swh-web (0.0.135-1~swh1) unstable-swh; urgency=medium

  * version 0.0.135

 -- Antoine Lambert <antoine.lambert@inria.fr>  Fri, 01 Jun 2018 17:47:58 +0200

swh-web (0.0.134-1~swh1) unstable-swh; urgency=medium

  * version 0.0.134

 -- Antoine Lambert <antoine.lambert@inria.fr>  Thu, 31 May 2018 17:56:04 +0200

swh-web (0.0.133-1~swh1) unstable-swh; urgency=medium

  * version 0.0.133

 -- Antoine Lambert <antoine.lambert@inria.fr>  Tue, 29 May 2018 18:13:59 +0200

swh-web (0.0.132-1~swh1) unstable-swh; urgency=medium

  * version 0.0.132

 -- Antoine Lambert <antoine.lambert@inria.fr>  Tue, 29 May 2018 14:25:16 +0200

swh-web (0.0.131-1~swh1) unstable-swh; urgency=medium

  * version 0.0.131

 -- Antoine Lambert <antoine.lambert@inria.fr>  Fri, 25 May 2018 17:31:58 +0200

swh-web (0.0.130-1~swh1) unstable-swh; urgency=medium

  * version 0.0.130

 -- Antoine Lambert <antoine.lambert@inria.fr>  Fri, 25 May 2018 11:59:17 +0200

swh-web (0.0.129-1~swh1) unstable-swh; urgency=medium

  * version 0.0.129

 -- Antoine Lambert <antoine.lambert@inria.fr>  Thu, 24 May 2018 18:28:48 +0200

swh-web (0.0.128-1~swh1) unstable-swh; urgency=medium

  * version 0.0.128

 -- Antoine Lambert <antoine.lambert@inria.fr>  Wed, 16 May 2018 13:52:33 +0200

swh-web (0.0.127-1~swh1) unstable-swh; urgency=medium

  * version 0.0.127

 -- Antoine Lambert <antoine.lambert@inria.fr>  Fri, 04 May 2018 19:14:58 +0200

swh-web (0.0.126-1~swh1) unstable-swh; urgency=medium

  * version 0.0.126

 -- Antoine Lambert <antoine.lambert@inria.fr>  Fri, 04 May 2018 15:29:49 +0200

swh-web (0.0.125-1~swh1) unstable-swh; urgency=medium

  * version 0.0.125

 -- Antoine Lambert <antoine.lambert@inria.fr>  Fri, 20 Apr 2018 15:45:05 +0200

swh-web (0.0.124-1~swh1) unstable-swh; urgency=medium

  * version 0.0.124

 -- Antoine Lambert <antoine.lambert@inria.fr>  Fri, 20 Apr 2018 14:46:00 +0200

swh-web (0.0.123-1~swh1) unstable-swh; urgency=medium

  * version 0.0.123

 -- Antoine Lambert <antoine.lambert@inria.fr>  Mon, 26 Mar 2018 11:34:32 +0200

swh-web (0.0.122-1~swh1) unstable-swh; urgency=medium

  * version 0.0.122

 -- Antoine Lambert <antoine.lambert@inria.fr>  Wed, 14 Mar 2018 17:23:15 +0100

swh-web (0.0.121-1~swh1) unstable-swh; urgency=medium

  * version 0.0.121

 -- Antoine Lambert <antoine.lambert@inria.fr>  Wed, 07 Mar 2018 18:02:29 +0100

swh-web (0.0.120-1~swh1) unstable-swh; urgency=medium

  * version 0.0.120

 -- Antoine Lambert <antoine.lambert@inria.fr>  Wed, 07 Mar 2018 17:31:08 +0100

swh-web (0.0.119-1~swh1) unstable-swh; urgency=medium

  * version 0.0.119

 -- Antoine Lambert <antoine.lambert@inria.fr>  Thu, 01 Mar 2018 18:11:40 +0100

swh-web (0.0.118-1~swh1) unstable-swh; urgency=medium

  * version 0.0.118

 -- Antoine Lambert <antoine.lambert@inria.fr>  Thu, 22 Feb 2018 17:26:28 +0100

swh-web (0.0.117-1~swh1) unstable-swh; urgency=medium

  * version 0.0.117

 -- Antoine Lambert <antoine.lambert@inria.fr>  Wed, 21 Feb 2018 14:56:27 +0100

swh-web (0.0.116-1~swh1) unstable-swh; urgency=medium

  * version 0.0.116

 -- Antoine Lambert <antoine.lambert@inria.fr>  Mon, 19 Feb 2018 17:47:57 +0100

swh-web (0.0.115-1~swh1) unstable-swh; urgency=medium

  * version 0.0.115

 -- Antoine Lambert <antoine.lambert@inria.fr>  Mon, 19 Feb 2018 12:00:47 +0100

swh-web (0.0.114-1~swh1) unstable-swh; urgency=medium

  * version 0.0.114

 -- Antoine Lambert <antoine.lambert@inria.fr>  Fri, 16 Feb 2018 16:13:58 +0100

swh-web (0.0.113-1~swh1) unstable-swh; urgency=medium

  * version 0.0.113

 -- Antoine Lambert <antoine.lambert@inria.fr>  Thu, 15 Feb 2018 15:52:57 +0100

swh-web (0.0.112-1~swh1) unstable-swh; urgency=medium

  * version 0.0.112

 -- Antoine Lambert <antoine.lambert@inria.fr>  Thu, 08 Feb 2018 12:10:44 +0100

swh-web (0.0.111-1~swh1) unstable-swh; urgency=medium

  * Release swh.web v0.0.111
  * Support snapshot information in origin_visit

 -- Nicolas Dandrimont <nicolas@dandrimont.eu>  Tue, 06 Feb 2018 14:54:29 +0100

swh-web (0.0.110-1~swh1) unstable-swh; urgency=medium

  * version 0.0.110

 -- Antoine Lambert <antoine.lambert@inria.fr>  Fri, 02 Feb 2018 15:52:10 +0100

swh-web (0.0.109-1~swh1) unstable-swh; urgency=medium

  * version 0.0.109

 -- Antoine Lambert <antoine.lambert@inria.fr>  Thu, 01 Feb 2018 18:04:10 +0100

swh-web (0.0.108-1~swh1) unstable-swh; urgency=medium

  * version 0.0.108

 -- Antoine Lambert <antoine.lambert@inria.fr>  Tue, 23 Jan 2018 17:31:13 +0100

swh-web (0.0.107-1~swh1) unstable-swh; urgency=medium

  * version 0.0.107

 -- Antoine Lambert <antoine.lambert@inria.fr>  Tue, 23 Jan 2018 12:13:58 +0100

swh-web (0.0.106-1~swh1) unstable-swh; urgency=medium

  * version 0.0.106

 -- Antoine Lambert <antoine.lambert@inria.fr>  Thu, 18 Jan 2018 15:28:44 +0100

swh-web (0.0.105-1~swh1) unstable-swh; urgency=medium

  * version 0.0.105

 -- Antoine Lambert <antoine.lambert@inria.fr>  Tue, 09 Jan 2018 17:32:29 +0100

swh-web (0.0.104-1~swh1) unstable-swh; urgency=medium

  * version 0.0.104

 -- Antoine Lambert <antoine.lambert@inria.fr>  Tue, 09 Jan 2018 14:29:32 +0100

swh-web (0.0.103-1~swh1) unstable-swh; urgency=medium

  * version 0.0.103

 -- Antoine Lambert <antoine.lambert@inria.fr>  Thu, 04 Jan 2018 16:48:56 +0100

swh-web (0.0.102-1~swh1) unstable-swh; urgency=medium

  * version 0.0.102

 -- Antoine Lambert <antoine.lambert@inria.fr>  Thu, 14 Dec 2017 15:13:22 +0100

swh-web (0.0.101-1~swh1) unstable-swh; urgency=medium

  * version 0.0.101

 -- Antoine Pietri <antoine.pietri1@gmail.com>  Fri, 08 Dec 2017 16:38:05 +0100

swh-web (0.0.100-1~swh1) unstable-swh; urgency=medium

  * v0.0.100
  * swh.web.common.service: Read indexer data through the indexer
  * storage

 -- Antoine R. Dumont (@ardumont) <antoine.romain.dumont@gmail.com>  Thu, 07 Dec 2017 16:25:12 +0100

swh-web (0.0.99-1~swh1) unstable-swh; urgency=medium

  * version 0.0.99

 -- Antoine Lambert <antoine.lambert@inria.fr>  Wed, 06 Dec 2017 17:07:37 +0100

swh-web (0.0.98-1~swh1) unstable-swh; urgency=medium

  * version 0.0.98

 -- Antoine Lambert <antoine.lambert@inria.fr>  Wed, 06 Dec 2017 15:41:13 +0100

swh-web (0.0.97-1~swh1) unstable-swh; urgency=medium

  * version 0.0.97

 -- Antoine Lambert <antoine.lambert@inria.fr>  Fri, 24 Nov 2017 16:24:07 +0100

swh-web (0.0.96-1~swh1) unstable-swh; urgency=medium

  * version 0.0.96

 -- Antoine Lambert <antoine.lambert@inria.fr>  Fri, 24 Nov 2017 15:22:16 +0100

swh-web (0.0.95-1~swh1) unstable-swh; urgency=medium

  * version 0.0.95

 -- Antoine Lambert <antoine.lambert@inria.fr>  Thu, 09 Nov 2017 18:14:31 +0100

swh-web (0.0.94-1~swh1) unstable-swh; urgency=medium

  * version 0.0.94

 -- Antoine Lambert <antoine.lambert@inria.fr>  Mon, 06 Nov 2017 16:19:48 +0100

swh-web (0.0.93-1~swh1) unstable-swh; urgency=medium

  * version 0.0.93

 -- Antoine Lambert <antoine.lambert@inria.fr>  Fri, 27 Oct 2017 16:28:22 +0200

swh-web (0.0.92-1~swh1) unstable-swh; urgency=medium

  * version 0.0.92

 -- Antoine Lambert <antoine.lambert@inria.fr>  Fri, 27 Oct 2017 16:07:47 +0200

swh-web (0.0.91-1~swh1) unstable-swh; urgency=medium

  * v0.0.91

 -- Antoine Lambert <antoine.lambert@inria.fr>  Fri, 13 Oct 2017 20:40:07 +0200

swh-web (0.0.90-1~swh1) unstable-swh; urgency=medium

  * version 0.0.90

 -- Antoine Lambert <antoine.lambert@inria.fr>  Wed, 04 Oct 2017 13:53:28 +0200

swh-web (0.0.89-1~swh1) unstable-swh; urgency=medium

  * version 0.0.89

 -- Antoine Lambert <antoine.lambert@inria.fr>  Wed, 04 Oct 2017 10:42:11 +0200

swh-web (0.0.88-1~swh1) unstable-swh; urgency=medium

  * v0.0.88
  * Fix default webapp configuration file lookup
  * Fix templating errors
  * Fix wrong default configuration
  * Add missing endpoint information about error (origin visit endpoint)

 -- Antoine R. Dumont (@ardumont) <antoine.romain.dumont@gmail.com>  Wed, 13 Sep 2017 15:02:24 +0200

swh-web (0.0.87-1~swh1) unstable-swh; urgency=medium

  * v0.0.87
  * throttling: permit the use to define cache server
  * throttling: improve configuration intent
  * configuration: Clarify config keys intent and improve config
  * management
  * docs: change content example to ls.c from GNU corutils
  * packaging: Fix dependency requirements

 -- Antoine R. Dumont (@ardumont) <antoine.romain.dumont@gmail.com>  Tue, 12 Sep 2017 14:11:10 +0200

swh-web (0.0.86-1~swh1) unstable-swh; urgency=medium

  * v0.0.86

 -- Antoine Lambert <antoine.lambert@inria.fr>  Fri, 08 Sep 2017 14:07:19 +0200

swh-web (0.0.85-1~swh1) unstable-swh; urgency=medium

  * v0.0.85

 -- Antoine Lambert <antoine.lambert@inria.fr>  Fri, 08 Sep 2017 10:55:50 +0200

swh-web (0.0.84-1~swh1) unstable-swh; urgency=medium

  * Release swh.web.ui v0.0.84
  * Prepare stretch packaging

 -- Nicolas Dandrimont <nicolas@dandrimont.eu>  Fri, 30 Jun 2017 18:18:55 +0200

swh-web (0.0.83-1~swh1) unstable-swh; urgency=medium

  * Release swh.web.ui v0.0.83
  * Allow exemption by network for rate limiting

 -- Nicolas Dandrimont <nicolas@dandrimont.eu>  Wed, 24 May 2017 18:01:53 +0200

swh-web (0.0.82-1~swh1) unstable-swh; urgency=medium

  * v0.0.83
  * Add new blake2s256 data column on content

 -- Antoine R. Dumont (@ardumont) <antoine.romain.dumont@gmail.com>  Tue, 04 Apr 2017 16:54:25 +0200

swh-web (0.0.81-1~swh1) unstable-swh; urgency=medium

  * v0.0.81
  * Migrate functions from swh.core.hashutil to swh.model.hashutil

 -- Antoine R. Dumont (@ardumont) <antoine.romain.dumont@gmail.com>  Wed, 15 Mar 2017 16:26:42 +0100

swh-web (0.0.80-1~swh1) unstable-swh; urgency=medium

  * v0.0.80
  * /api/1/content/raw/: Make no textual content request forbidden

 -- Antoine R. Dumont (@ardumont) <antoine.romain.dumont@gmail.com>  Wed, 15 Mar 2017 12:35:43 +0100

swh-web (0.0.79-1~swh1) unstable-swh; urgency=medium

  * v0.0.79
  * /api/1/content/raw/: Improve error msg when content not available
  * /api/1/content/raw/: Open endpoint documentation in api endpoints
  * index

 -- Antoine R. Dumont (@ardumont) <antoine.romain.dumont@gmail.com>  Wed, 15 Mar 2017 11:43:00 +0100

swh-web (0.0.78-1~swh1) unstable-swh; urgency=medium

  * v0.0.78
  * /api/1/content/raw/: Open endpoint to download only text-ish
  * contents (other contents are deemed unavailable)
  * /api/1/content/raw/: Permit the user to provide a 'filename'
  * parameter to name the downloaded contents as they see fit.

 -- Antoine R. Dumont (@ardumont) <antoine.romain.dumont@gmail.com>  Wed, 15 Mar 2017 10:48:21 +0100

swh-web (0.0.77-1~swh1) unstable-swh; urgency=medium

  * v0.0.77
  * API doc: add warning about API instability
  * API: Unify remaining dates as iso8601 string
  * /api/1/revision/: Merge 'parents' key into a dict list
  * /api/1/release/: Enrich output with author_url if author mentioned
  * packaging: split internal and external requirements in separate
    files

 -- Antoine R. Dumont (@ardumont) <antoine.romain.dumont@gmail.com>  Tue, 21 Feb 2017 11:37:19 +0100

swh-web (0.0.76-1~swh1) unstable-swh; urgency=medium

  * Release swh.web.ui v0.0.76
  * Refactor APIDoc to be more sensible
  * Share rate limits between all the api_ queries

 -- Nicolas Dandrimont <nicolas@dandrimont.eu>  Thu, 02 Feb 2017 17:32:57 +0100

swh-web (0.0.75-1~swh1) unstable-swh; urgency=medium

  * v0.0.75
  * Remove build dependency on libjs-cryptojs, libjs-jquery-flot*,
  * libjs-jquery-datatables
  * views/browse,api: move main apidoc views to views/api

 -- Antoine R. Dumont (@ardumont) <antoine.romain.dumont@gmail.com>  Thu, 02 Feb 2017 15:03:20 +0100

swh-web (0.0.74-1~swh1) unstable-swh; urgency=medium

  * Release swh.web.ui v0.0.74
  * Various interface cleanups for API documentation
  * Return Error types in API error return values

 -- Nicolas Dandrimont <nicolas@dandrimont.eu>  Thu, 02 Feb 2017 11:03:56 +0100

swh-web (0.0.73-1~swh1) unstable-swh; urgency=medium

  * Deploy swh.web.ui v0.0.73
  * Add a bazillion of style fixes.

 -- Nicolas Dandrimont <nicolas@dandrimont.eu>  Wed, 01 Feb 2017 22:44:10 +0100

swh-web (0.0.72-1~swh1) unstable-swh; urgency=medium

  * v0.0.72
  * apidoc rendering: Improvments
  * apidoc: add usual copyright/license/contact footer
  * apidoc: show status code if != 200
  * apidoc: hide /content/known/ from the doc
  * apidoc: document upcoming v. available in endpoint index
  * apidoc: vertically distantiate jquery search box and preceding text

 -- Antoine R. Dumont (@ardumont) <antoine.romain.dumont@gmail.com>  Wed, 01 Feb 2017 18:34:56 +0100

swh-web (0.0.71-1~swh1) unstable-swh; urgency=medium

  * v0.0.71
  * add static/robots.txt, disabling crawling of /api/
  * re-root content-specific endpoints under /api/1/content/
  * fix not converted empty bytes string
  * /revision/origin/: Make the timestamp default to the most recent
    visit
  * api: simplify HTML layout by dropping redundant nav and about page
  * apidoc: document correctly endpoints /content/known/,
  * /revision/{origin,origin/log}/ and /stat/counters/

 -- Antoine R. Dumont (@ardumont) <antoine.romain.dumont@gmail.com>  Wed, 01 Feb 2017 16:23:56 +0100

swh-web (0.0.70-1~swh1) unstable-swh; urgency=medium

  * v0.0.70
  * apidoc: Review documentation for
  * endpoints (person/release/revision/visit-related/upcoming methods)
  * apidoc: List only method docstring's first paragraph in endpoint
    index
  * apidoc: Render type annotation for optional parameter
  * apidoc: Improve rendering issues
  * api: Fix problem in origin visit by type and url lookup

 -- Antoine R. Dumont (@ardumont) <antoine.romain.dumont@gmail.com>  Wed, 01 Feb 2017 11:28:32 +0100

swh-web (0.0.69-1~swh1) unstable-swh; urgency=medium

  * v0.0.69
  * Improve documentation information and rendering

 -- Antoine R. Dumont (@ardumont) <antoine.romain.dumont@gmail.com>  Tue, 31 Jan 2017 14:31:19 +0100

swh-web (0.0.68-1~swh1) unstable-swh; urgency=medium

  * v0.0.68
  * Improve ui with last nitpicks
  * Remove endpoints not supposed to be displayed

 -- Antoine R. Dumont (@ardumont) <antoine.romain.dumont@gmail.com>  Wed, 25 Jan 2017 13:29:49 +0100

swh-web (0.0.67-1~swh1) unstable-swh; urgency=medium

  * v0.0.67
  * Improve rendering style - pass 4

 -- Antoine R. Dumont (@ardumont) <antoine.romain.dumont@gmail.com>  Tue, 24 Jan 2017 15:30:58 +0100

swh-web (0.0.66-1~swh1) unstable-swh; urgency=medium

  * v0.0.66
  * Improve rendering style - pass 4

 -- Antoine R. Dumont (@ardumont) <antoine.romain.dumont@gmail.com>  Tue, 24 Jan 2017 15:24:05 +0100

swh-web (0.0.65-1~swh1) unstable-swh; urgency=medium

  * v0.0.65
  * Unify rendering style with www.s.o - pass 3

 -- Antoine R. Dumont (@ardumont) <antoine.romain.dumont@gmail.com>  Mon, 23 Jan 2017 19:58:19 +0100

swh-web (0.0.64-1~swh1) unstable-swh; urgency=medium

  * v0.0.64
  * Unify rendering style with www.s.o - pass 2

 -- Antoine R. Dumont (@ardumont) <antoine.romain.dumont@gmail.com>  Mon, 23 Jan 2017 19:28:31 +0100

swh-web (0.0.63-1~swh1) unstable-swh; urgency=medium

  * v0.0.63
  * Unify rendering style with www.s.o - pass 1

 -- Antoine R. Dumont (@ardumont) <antoine.romain.dumont@gmail.com>  Mon, 23 Jan 2017 16:06:30 +0100

swh-web (0.0.62-1~swh1) unstable-swh; urgency=medium

  * Release swh-web-ui v0.0.62
  * Add flask-limiter to dependencies and wire it in

 -- Nicolas Dandrimont <nicolas@dandrimont.eu>  Fri, 20 Jan 2017 16:29:48 +0100

swh-web (0.0.61-1~swh1) unstable-swh; urgency=medium

  * v0.0.61
  * Fix revision's metadata field limitation

 -- Antoine R. Dumont (@ardumont) <antoine.romain.dumont@gmail.com>  Fri, 20 Jan 2017 15:26:37 +0100

swh-web (0.0.60-1~swh1) unstable-swh; urgency=medium

  * v0.0.60
  * Improve escaping data

 -- Antoine R. Dumont (@ardumont) <antoine.romain.dumont@gmail.com>  Fri, 20 Jan 2017 12:21:22 +0100

swh-web (0.0.59-1~swh1) unstable-swh; urgency=medium

  * v0.0.59
  * Unify pagination on /revision/log/ and /revision/origin/log/
    endpoints

 -- Antoine R. Dumont (@ardumont) <antoine.romain.dumont@gmail.com>  Thu, 19 Jan 2017 15:59:06 +0100

swh-web (0.0.58-1~swh1) unstable-swh; urgency=medium

  * v0.0.58
  * Pagination on /api/1/origin/visits/ endpoint

 -- Antoine R. Dumont (@ardumont) <antoine.romain.dumont@gmail.com>  Thu, 19 Jan 2017 14:48:57 +0100

swh-web (0.0.57-1~swh1) unstable-swh; urgency=medium

  * v0.0.57
  * Improve documentation information on api endpoints

 -- Antoine R. Dumont (@ardumont) <antoine.romain.dumont@gmail.com>  Thu, 19 Jan 2017 13:32:56 +0100

swh-web (0.0.56-1~swh1) unstable-swh; urgency=medium

  * v0.0.56
  * Add abilities to display multiple examples on each doc endpoint.

 -- Antoine R. Dumont (@ardumont) <antoine.romain.dumont@gmail.com>  Wed, 18 Jan 2017 14:43:58 +0100

swh-web (0.0.55-1~swh1) unstable-swh; urgency=medium

  * v0.0.55
  * api /content/search/ to /content/known/
  * Adapt return values to empty list/dict instead of null
  * Remove empty values when mono-values are null
  * Fix broken entity endpoint
  * Update upcoming endpoints
  * apidoc: Remove hard-coded example and provide links to follow

 -- Antoine R. Dumont (@ardumont) <antoine.romain.dumont@gmail.com>  Wed, 18 Jan 2017 11:27:45 +0100

swh-web (0.0.54-1~swh1) unstable-swh; urgency=medium

  * v0.0.54
  * Improve documentation description and browsability
  * Fix css style

 -- Antoine R. Dumont (@ardumont) <antoine.romain.dumont@gmail.com>  Mon, 16 Jan 2017 17:18:21 +0100

swh-web (0.0.53-1~swh1) unstable-swh; urgency=medium

  * v0.0.53
  * apidoc: Update upcoming and hidden endpoints information
  * apidoc: Enrich route information with tags
  * apidoc: /api/1/revision/origin/log/: Add pagination explanation
  * apidoc: /api/1/revision/log/: Add pagination explanation
  * api: Fix filtering fields to work in depth

 -- Antoine R. Dumont (@ardumont) <antoine.romain.dumont@gmail.com>  Fri, 13 Jan 2017 17:33:01 +0100

swh-web (0.0.52-1~swh1) unstable-swh; urgency=medium

  * v0.0.52
  * Fix doc generation regarding arg and exception
  * Fix broken examples
  * Add missing documentation on not found origin visit

 -- Antoine R. Dumont (@ardumont) <antoine.romain.dumont@gmail.com>  Thu, 12 Jan 2017 17:38:59 +0100

swh-web (0.0.51-1~swh1) unstable-swh; urgency=medium

  * v0.0.51
  * Update configuration file from ini to yml

 -- Antoine R. Dumont (@ardumont) <antoine.romain.dumont@gmail.com>  Fri, 16 Dec 2016 13:27:08 +0100

swh-web (0.0.50-1~swh1) unstable-swh; urgency=medium

  * v0.0.50
  * Fix issue regarding data structure change in ctags' reading api
    endpoint

 -- Antoine R. Dumont (@ardumont) <antoine.romain.dumont@gmail.com>  Tue, 06 Dec 2016 16:08:01 +0100

swh-web (0.0.49-1~swh1) unstable-swh; urgency=medium

  * v0.0.49
  * Rendering improvments

 -- Antoine R. Dumont (@ardumont) <antoine.romain.dumont@gmail.com>  Thu, 01 Dec 2016 16:29:31 +0100

swh-web (0.0.48-1~swh1) unstable-swh; urgency=medium

  * v0.0.48
  * Fix api doc example to actual existing data
  * Improve search symbol view experience

 -- Antoine R. Dumont (@ardumont) <antoine.romain.dumont@gmail.com>  Thu, 01 Dec 2016 15:32:44 +0100

swh-web (0.0.47-1~swh1) unstable-swh; urgency=medium

  * v0.0.47
  * Improve search content ui (add datatable)
  * Improve search symbol ui (add datatable without pagination, with
  * multi-field search)
  * Split those views to improve readability

 -- Antoine R. Dumont (@ardumont) <antoine.romain.dumont@gmail.com>  Thu, 01 Dec 2016 11:57:16 +0100

swh-web (0.0.46-1~swh1) unstable-swh; urgency=medium

  * v0.0.46
  * Improve search output view on symbols

 -- Antoine R. Dumont (@ardumont) <antoine.romain.dumont@gmail.com>  Wed, 30 Nov 2016 17:45:40 +0100

swh-web (0.0.45-1~swh1) unstable-swh; urgency=medium

  * v0.0.45
  * Migrate search symbol api endpoint to strict equality search
  * Improve search symbol view result (based on that api) to navigate
  * through result
  * Permit to slice result per page with per page flag (limited to 100)
  * Unify behavior in renderer regarding pagination computation

 -- Antoine R. Dumont (@ardumont) <antoine.romain.dumont@gmail.com>  Wed, 30 Nov 2016 11:00:49 +0100

swh-web (0.0.44-1~swh1) unstable-swh; urgency=medium

  * v0.0.44
  * Rename appropriately /api/1/symbol to /api/1/content/symbol/
  * Improve documentation on /api/1/content/symbol/ api endpoint

 -- Antoine R. Dumont (@ardumont) <antoine.romain.dumont@gmail.com>  Tue, 29 Nov 2016 15:00:14 +0100

swh-web (0.0.43-1~swh1) unstable-swh; urgency=medium

  * v0.0.43
  * Improve edge case when looking for ctags symbols
  * Add a lookup ui to search through symbols

 -- Antoine R. Dumont (@ardumont) <antoine.romain.dumont@gmail.com>  Mon, 28 Nov 2016 16:42:33 +0100

swh-web (0.0.42-1~swh1) unstable-swh; urgency=medium

  * v0.0.42
  * List ctags line as link to content in /browse/content/ view

 -- Antoine R. Dumont (@ardumont) <antoine.romain.dumont@gmail.com>  Fri, 25 Nov 2016 16:21:12 +0100

swh-web (0.0.41-1~swh1) unstable-swh; urgency=medium

  * v0.0.41
  * Improve browse content view by:
  * adding new information (license, mimetype, language)
  * highlighting source code

 -- Antoine R. Dumont (@ardumont) <antoine.romain.dumont@gmail.com>  Fri, 25 Nov 2016 14:52:34 +0100

swh-web (0.0.40-1~swh1) unstable-swh; urgency=medium

  * v0.0.40
  * Add pagination to symbol search endpoint

 -- Antoine R. Dumont (@ardumont) <antoine.romain.dumont@gmail.com>  Thu, 24 Nov 2016 14:23:45 +0100

swh-web (0.0.39-1~swh1) unstable-swh; urgency=medium

  * v0.0.39
  * Open /api/1/symbol/<expression>/
  * Fix api breaking on /api/1/content/search/

 -- Antoine R. Dumont (@ardumont) <antoine.romain.dumont@gmail.com>  Thu, 24 Nov 2016 10:28:42 +0100

swh-web (0.0.38-1~swh1) unstable-swh; urgency=medium

  * v0.0.38
  * Minor refactoring
  * Remove one commit which breaks production

 -- Antoine R. Dumont (@ardumont) <antoine.romain.dumont@gmail.com>  Tue, 22 Nov 2016 16:26:03 +0100

swh-web (0.0.37-1~swh1) unstable-swh; urgency=medium

  * v0.0.37
  * api: Open new endpoints on license, language, filetype
  * api: Update content endpoint to add url on new endpoints

 -- Antoine R. Dumont (@ardumont) <antoine.romain.dumont@gmail.com>  Tue, 22 Nov 2016 15:04:07 +0100

swh-web (0.0.36-1~swh1) unstable-swh; urgency=medium

  * v0.0.36
  * Adapt to latest origin_visit format

 -- Antoine R. Dumont (@ardumont) <antoine.romain.dumont@gmail.com>  Thu, 08 Sep 2016 15:24:33 +0200

swh-web (0.0.35-1~swh1) unstable-swh; urgency=medium

  * v0.0.35
  * Open /api/1/provenance/<algo:content-hash>/ api endpoint
  * Open /api/1/origin/<id>/visits/(<visit-id>) api endpoint
  * View: Fix redirection url issue

 -- Antoine R. Dumont (@ardumont) <antoine.romain.dumont@gmail.com>  Mon, 05 Sep 2016 14:28:33 +0200

swh-web (0.0.34-1~swh1) unstable-swh; urgency=medium

  * v0.0.34
  * Improve global ui navigation
  * Fix apidoc rendering issue
  * Open /api/1/provenance/ about content provenant information

 -- Antoine R. Dumont (@ardumont) <antoine.romain.dumont@gmail.com>  Fri, 02 Sep 2016 11:42:04 +0200

swh-web (0.0.33-1~swh1) unstable-swh; urgency=medium

  * Release swh.web.ui v0.0.33
  * New declarative API documentation mechanisms

 -- Nicolas Dandrimont <nicolas@dandrimont.eu>  Wed, 24 Aug 2016 16:25:24 +0200

swh-web (0.0.32-1~swh1) unstable-swh; urgency=medium

  * v0.0.32
  * Activate tests during debian packaging
  * Fix issues on debian packaging
  * Fix useless jquery loading url
  * Improve date time parsing

 -- Antoine R. Dumont (@ardumont) <antoine.romain.dumont@gmail.com>  Wed, 20 Jul 2016 12:35:09 +0200

swh-web (0.0.31-1~swh1) unstable-swh; urgency=medium

  * v0.0.31
  * Unify jquery-flot library names with .min

 -- Antoine R. Dumont (@ardumont) <antoine.romain.dumont@gmail.com>  Mon, 18 Jul 2016 11:11:59 +0200

swh-web (0.0.30-1~swh1) unstable-swh; urgency=medium

  * v0.0.30
  * View: Open calendar ui view on origin
  * API: open /api/1/stat/visits/<int:origin>/

 -- Antoine R. Dumont (@ardumont) <antoine.romain.dumont@gmail.com>  Wed, 13 Jul 2016 18:42:40 +0200

swh-web (0.0.29-1~swh1) unstable-swh; urgency=medium

  * Release swh.web.ui v0.0.29
  * All around enhancements of the web ui
  * Package now tested when building

 -- Nicolas Dandrimont <nicolas@dandrimont.eu>  Tue, 14 Jun 2016 17:58:42 +0200

swh-web (0.0.28-1~swh1) unstable-swh; urgency=medium

  * v0.0.28
  * Fix packaging issues

 -- Antoine R. Dumont (@ardumont) <antoine.romain.dumont@gmail.com>  Mon, 09 May 2016 16:21:04 +0200

swh-web (0.0.27-1~swh1) unstable-swh; urgency=medium

  * v0.0.27
  * Fix packaging issue

 -- Antoine R. Dumont (@ardumont) <antoine.romain.dumont@gmail.com>  Tue, 03 May 2016 16:52:40 +0200

swh-web (0.0.24-1~swh1) unstable-swh; urgency=medium

  * Release swh.web.ui v0.0.24
  * New swh.storage API for timestamps

 -- Nicolas Dandrimont <nicolas@dandrimont.eu>  Fri, 05 Feb 2016 12:07:33 +0100

swh-web (0.0.23-1~swh1) unstable-swh; urgency=medium

  * v0.0.23
  * Bump dependency requirements to latest swh.storage
  * Returns person's identifier on api + Hide person's emails in views
    endpoint
  * Try to decode the content's raw data and fail gracefully
  * Unify /directory api to Display content's raw data when path
    resolves to a file
  * Expose unconditionally the link to download the content's raw data
  * Download link data redirects to the api ones

 -- Antoine R. Dumont (@ardumont) <antoine.romain.dumont@gmail.com>  Fri, 29 Jan 2016 17:50:31 +0100

swh-web (0.0.22-1~swh1) unstable-swh; urgency=medium

  * v0.0.22
  * Open
    /browse/revision/origin/<ORIG_ID>[/branch/<BRANCH>][/ts/<TIMESTAMP>]
    /history/<SHA1>/ view
  * Open
    /browse/revision/origin/<ORIG_ID>[/branch/<BRANCH>][/ts/<TIMESTAMP>]
    / view
  * Open
    /browse/revision/<SHA1_GIT_ROOT>/history/<SHA1_GIT>/directory/[<PATH
    >] view
  * Open
    /browse/revision/origin/<ORIG_ID>[/branch/<BRANCH>][/ts/<TIMESTAMP>]
    /history/<SHA1>/directory/[<PATH>] view
  * Open
    /browse/revision/origin/<ORIG_ID>[/branch/<BRANCH>][/ts/<TIMESTAMP>]
    /directory/[<PATH>] view
  * Open /browse/revision/<sha1_git_root>/directory/<path>/ view
  * Open /browse/revision/<sha1_git_root>/history/<sha1_git>/ view
  * Open /browse/revision/<sha1_git>/log/ view
  * Open /browse/entity/<uuid>/ view
  * Release can point to other objects than revision
  * Fix misbehavior when retrieving git log
  * Fix another edge case when listing a directory that does not exist
  * Fix edge case when listing is empty
  * Fix person_get call
  * Update documentation about possible error codes

 -- Antoine R. Dumont (@ardumont) <antoine.romain.dumont@gmail.com>  Tue, 26 Jan 2016 15:14:35 +0100

swh-web (0.0.21-1~swh1) unstable-swh; urgency=medium

  * v0.0.21
  * Deal nicely with communication downtime with storage
  * Update to latest swh.storage api

 -- Antoine R. Dumont (@ardumont) <antoine.romain.dumont@gmail.com>  Wed, 20 Jan 2016 16:31:34 +0100

swh-web (0.0.20-1~swh1) unstable-swh; urgency=medium

  * v0.0.20
  * Open /api/1/entity/<string:uuid>/

 -- Antoine R. Dumont (@ardumont) <antoine.romain.dumont@gmail.com>  Fri, 15 Jan 2016 16:40:56 +0100

swh-web (0.0.19-1~swh1) unstable-swh; urgency=medium

  * v0.0.19
  * Improve directory_get_by_path integration with storage
  * Refactor - Only lookup sha1_git_root if needed + factorize service
    behavior

 -- Antoine R. Dumont (@ardumont) <antoine.romain.dumont@gmail.com>  Fri, 15 Jan 2016 12:47:39 +0100

swh-web (0.0.18-1~swh1) unstable-swh; urgency=medium

  * v0.0.18
  * Open
    /api/1/revision/origin/<ORIG_ID>[/branch/<BRANCH>][/ts/<TIMESTAMP>]/
    history/<SHA1>/directory/[<PATH>]
  * origin/master Open
    /api/1/revision/origin/<ORIG_ID>[/branch/<BRANCH>][/ts/<TIMESTAMP>]/
    history/<SHA1>/
  * Open
    /api/1/revision/origin/<ORIG_ID>[/branch/<BRANCH>][/ts/<TIMESTAMP>]/
    directory/[<PATH>]
  * Open /api/1/revision/origin/<origin-id>/branch/<branch-
    name>/ts/<ts>/
  * /directory/ apis can now point to files too.
  * Bump dependency requirement on latest swh.storage
  * Deactivate api querying occurrences for now
  * Improve function documentation

 -- Antoine R. Dumont (@ardumont) <antoine.romain.dumont@gmail.com>  Wed, 13 Jan 2016 12:54:54 +0100

swh-web (0.0.17-1~swh1) unstable-swh; urgency=medium

  * v0.0.17
  * Open /api/1/revision/<string:sha1_git>/directory/'
  * Open
    /api/1/revision/<string:sha1_git_root>/history/<sha1_git>/directory/
    <path:dir_path>/
  * Enrich directory listing with url to next subdir
  * Improve testing coverage
  * Open 'limit' get query parameter to revision_log and
    revision_history api

 -- Antoine R. Dumont (@ardumont) <antoine.romain.dumont@gmail.com>  Fri, 08 Jan 2016 11:36:55 +0100

swh-web (0.0.16-1~swh1) unstable-swh; urgency=medium

  * v0.0.16
  * service.lookup_revision_log: Add a limit to the number of commits
  * Fix docstring rendering

 -- Antoine R. Dumont (@ardumont) <antoine.romain.dumont@gmail.com>  Wed, 06 Jan 2016 15:37:21 +0100

swh-web (0.0.15-1~swh1) unstable-swh; urgency=medium

  * v0.0.15
  * Improve browsable api rendering style
  * Fix typo in jquery.min.js link
  * Fix docstring typos
  * packaging:
  * add python3-flask-api as package dependency

 -- Antoine R. Dumont (@ardumont) <antoine.romain.dumont@gmail.com>  Wed, 06 Jan 2016 15:12:04 +0100

swh-web (0.0.14-1~swh1) unstable-swh; urgency=medium

  * v0.0.14
  * Open /revision/<sha1_git_root>/history/<sha1_git>/
  * Add links to api
  * Improve browsable api rendering -> when api links exists, actual
    html links will be displayed
  * Fix production bugs (regarding browsable api)

 -- Antoine R. Dumont (@ardumont) <antoine.romain.dumont@gmail.com>  Wed, 06 Jan 2016 11:42:18 +0100

swh-web (0.0.13-1~swh1) unstable-swh; urgency=medium

  * v0.0.13
  * Open /browse/person/ view
  * Open /browse/origin/ view
  * Open /browse/release/ view
  * Open /browse/revision/ view
  * Deactivate temporarily /browse/content/
  * Add default sha1
  * Automatic doc endpoint on base path

 -- Antoine R. Dumont (@ardumont) <antoine.romain.dumont@gmail.com>  Tue, 15 Dec 2015 17:01:27 +0100

swh-web (0.0.12-1~swh1) unstable-swh; urgency=medium

  * v0.0.12
  * Update /api/1/release/ with latest internal standard
  * Update /api/1/revision/ with latest internal standard
  * Add global filtering on 'fields' parameter
  * Update /api/1/content/<hash> with links to raw resource
  * Improve documentations
  * Open /api/1/revision/<SHA1_GIT>/log/
  * Open /browse/directory/<hash> to list directory content
  * Open /browse/content/<hash>/ to show the content
  * Open /browse/content/<hash>/raw to show the content
  * Open /api/1/person/<id>
  * Implementation detail
  * Add Flask API dependency
  * Split controller in api and views module
  * Unify internal apis' behavior

 -- Antoine R. Dumont (@ardumont) <antoine.romain.dumont@gmail.com>  Mon, 07 Dec 2015 16:44:43 +0100

swh-web (0.0.11-1~swh1) unstable-swh; urgency=medium

  * v0.0.11
  * Open /1/api/content/<algo:hash>/
  * Open /api/1/revision/<SHA1_GIT>
  * Open /api/1/release/<SHA1_GIT>
  * Open /api/1/uploadnsearch/ (POST)
  * Open /api/1/origin/
  * Unify 404 and 400 responses on api
  * Increase code coverage

 -- Antoine R. Dumont (@ardumont) <antoine.romain.dumont@gmail.com>  Thu, 19 Nov 2015 11:24:46 +0100

swh-web (0.0.10-1~swh1) unstable-swh; urgency=medium

  * v0.0.10
  * set document.domain to parent domain softwareheritage.org
  * improve HTML templates to be (more) valid
  * cosmetic change in Content-Type JSON header

 -- Stefano Zacchiroli <zack@upsilon.cc>  Mon, 02 Nov 2015 13:59:45 +0100

swh-web (0.0.9-1~swh1) unstable-swh; urgency=medium

  * v0.0.9
  * Remove query entry in api response
  * Deal with bad request properly with api calls
  * Improve coverage
  * Improve dev starting up app
  * Fix duplicated print statement in dev app startup

 -- Antoine R. Dumont (@ardumont) <antoine.romain.dumont@gmail.com>  Fri, 30 Oct 2015 17:24:15 +0100

swh-web (0.0.8-1~swh1) unstable-swh; urgency=medium

  * version 0.0.8

 -- Stefano Zacchiroli <zack@upsilon.cc>  Wed, 28 Oct 2015 20:59:40 +0100

swh-web (0.0.7-1~swh1) unstable-swh; urgency=medium

  * v0.0.7
  * Add @jsonp abilities to /api/1/stat/counters endpoint

 -- Antoine R. Dumont (@ardumont) <antoine.romain.dumont@gmail.com>  Mon, 19 Oct 2015 14:01:40 +0200

swh-web (0.0.4-1~swh1) unstable-swh; urgency=medium

  * Prepare swh.web.ui v0.0.4 deployment

 -- Nicolas Dandrimont <nicolas@dandrimont.eu>  Fri, 16 Oct 2015 15:38:44 +0200

swh-web (0.0.3-1~swh1) unstable-swh; urgency=medium

  * Prepare deployment of swh-web-ui v0.0.3

 -- Nicolas Dandrimont <nicolas@dandrimont.eu>  Wed, 14 Oct 2015 11:09:33 +0200

swh-web (0.0.2-1~swh1) unstable-swh; urgency=medium

  * Prepare swh.web.ui v0.0.2 deployment

 -- Nicolas Dandrimont <nicolas@dandrimont.eu>  Tue, 13 Oct 2015 16:25:46 +0200

swh-web (0.0.1-1~swh1) unstable-swh; urgency=medium

  * Initial release
  * v0.0.1
  * Hash lookup to check existence in swh's backend
  * Hash lookup to detail a content

 -- Antoine R. Dumont (@ardumont) <antoine.romain.dumont@gmail.com>  Thu, 01 Oct 2015 10:01:29 +0200<|MERGE_RESOLUTION|>--- conflicted
+++ resolved
@@ -1,16 +1,8 @@
-<<<<<<< HEAD
-swh-web (0.0.160-1~swh1~bpo9+1) stretch-swh; urgency=medium
-
-  * Rebuild for stretch-backports.
-
- -- Antoine Lambert <antoine.lambert@inria.fr>  Fri, 12 Oct 2018 15:28:05 +0200
-=======
 swh-web (0.0.161-1~swh1) unstable-swh; urgency=medium
 
   * version 0.0.161
 
  -- Antoine Lambert <antoine.lambert@inria.fr>  Wed, 17 Oct 2018 15:30:50 +0200
->>>>>>> 806c5ac5
 
 swh-web (0.0.160-1~swh1) unstable-swh; urgency=medium
 
