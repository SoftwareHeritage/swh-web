<<<<<<< HEAD
swh-web (0.0.240-1~swh1~bpo10+1) buster-swh; urgency=medium

  * Rebuild for buster-swh

 -- Software Heritage autobuilder (on jenkins-debian1) <jenkins@jenkins-debian1.internal.softwareheritage.org>  Thu, 18 Jun 2020 13:16:32 +0000
=======
swh-web (0.0.241-1~swh1) unstable-swh; urgency=medium

  * New upstream release 0.0.241     - (tagged by Antoine R. Dumont
    (@ardumont) <ardumont@softwareheritage.org> on 2020-06-19 18:08:44
    +0200)
  * Upstream changes:     - v0.0.241     - misc/coverage: Add IPOL and
    NixOS logos     - service: Use latest origin visit status from an
    origin     - Migrate to swh.storage.algos.snapshot_get_latest     -
    templates/browse: Improve navigation for origin/snapshot related
    views

 -- Software Heritage autobuilder (on jenkins-debian1) <jenkins@jenkins-debian1.internal.softwareheritage.org>  Fri, 19 Jun 2020 16:22:34 +0000
>>>>>>> 1771a700

swh-web (0.0.240-1~swh1) unstable-swh; urgency=medium

  * New upstream release 0.0.240     - (tagged by Antoine Lambert
    <antoine.lambert@inria.fr> on 2020-06-18 14:13:12 +0200)
  * Upstream changes:     - version 0.0.240

 -- Software Heritage autobuilder (on jenkins-debian1) <jenkins@jenkins-debian1.internal.softwareheritage.org>  Thu, 18 Jun 2020 13:13:08 +0000

swh-web (0.0.239-1~swh1) unstable-swh; urgency=medium

  * New upstream release 0.0.239     - (tagged by Antoine Lambert
    <antoine.lambert@inria.fr> on 2020-06-17 10:52:06 +0200)
  * Upstream changes:     - version 0.0.239

 -- Software Heritage autobuilder (on jenkins-debian1) <jenkins@jenkins-debian1.internal.softwareheritage.org>  Wed, 17 Jun 2020 09:16:33 +0000

swh-web (0.0.238-1~swh1) unstable-swh; urgency=medium

  * New upstream release 0.0.238     - (tagged by Antoine Lambert
    <antoine.lambert@inria.fr> on 2020-06-12 14:17:47 +0200)
  * Upstream changes:     - version 0.0.238

 -- Software Heritage autobuilder (on jenkins-debian1) <jenkins@jenkins-debian1.internal.softwareheritage.org>  Fri, 12 Jun 2020 13:14:45 +0000

swh-web (0.0.237-1~swh1) unstable-swh; urgency=medium

  * New upstream release 0.0.237     - (tagged by Antoine Lambert
    <antoine.lambert@inria.fr> on 2020-06-05 17:42:35 +0200)
  * Upstream changes:     - version 0.0.237

 -- Software Heritage autobuilder (on jenkins-debian1) <jenkins@jenkins-debian1.internal.softwareheritage.org>  Fri, 05 Jun 2020 16:24:05 +0000

swh-web (0.0.236-1~swh1) unstable-swh; urgency=medium

  * New upstream release 0.0.236     - (tagged by Antoine Lambert
    <antoine.lambert@inria.fr> on 2020-06-05 14:38:37 +0200)
  * Upstream changes:     - version 0.0.236

 -- Software Heritage autobuilder (on jenkins-debian1) <jenkins@jenkins-debian1.internal.softwareheritage.org>  Fri, 05 Jun 2020 13:05:41 +0000

swh-web (0.0.235-1~swh1) unstable-swh; urgency=medium

  * New upstream release 0.0.235     - (tagged by Antoine R. Dumont
    (@ardumont) <ardumont@softwareheritage.org> on 2020-05-27 14:58:13
    +0200)
  * Upstream changes:     - v0.0.235     - admin-deposit: Fix edge case
    on empty exclude pattern

 -- Software Heritage autobuilder (on jenkins-debian1) <jenkins@jenkins-debian1.internal.softwareheritage.org>  Wed, 27 May 2020 13:10:37 +0000

swh-web (0.0.234-1~swh1) unstable-swh; urgency=medium

  * New upstream release 0.0.234     - (tagged by Antoine R. Dumont
    (@ardumont) <ardumont@softwareheritage.org> on 2020-05-26 15:39:22
    +0200)
  * Upstream changes:     - v0.0.234     - deposit-admin: Filtering out
    deposits matching an excluding pattern     - deposit-admin-spec:
    Improve default tests on admin page     - deposit-admin.spec: Add
    coverage to the deposit admin page     - admin/deposit: Fix
    discrepancy     - admin/deposit: Fix column identifiers

 -- Software Heritage autobuilder (on jenkins-debian1) <jenkins@jenkins-debian1.internal.softwareheritage.org>  Tue, 26 May 2020 13:58:52 +0000

swh-web (0.0.233-1~swh1) unstable-swh; urgency=medium

  * New upstream release 0.0.233     - (tagged by Antoine R. Dumont
    (@ardumont) <ardumont@softwareheritage.org> on 2020-05-20 11:32:57
    +0200)
  * Upstream changes:     - v0.0.233     - admin/deposit: Drop unused
    columns and rename "directory with context"     - Drop
    swh_anchor_id* references from Deposit model

 -- Software Heritage autobuilder (on jenkins-debian1) <jenkins@jenkins-debian1.internal.softwareheritage.org>  Wed, 20 May 2020 09:51:40 +0000

swh-web (0.0.232-1~swh1) unstable-swh; urgency=medium

  * New upstream release 0.0.232     - (tagged by Antoine R. Dumont
    (@ardumont) <ardumont@softwareheritage.org> on 2020-05-19 09:57:29
    +0200)
  * Upstream changes:     - v0.0.232     - admin/deposit: Extract origin
    from swh_anchor_id according to latest change     - Fix pep8
    violations

 -- Software Heritage autobuilder (on jenkins-debian1) <jenkins@jenkins-debian1.internal.softwareheritage.org>  Tue, 19 May 2020 08:08:47 +0000

swh-web (0.0.231-1~swh1) unstable-swh; urgency=medium

  * New upstream release 0.0.231     - (tagged by Antoine Lambert
    <antoine.lambert@inria.fr> on 2020-05-07 18:07:33 +0200)
  * Upstream changes:     - version 0.0.231

 -- Software Heritage autobuilder (on jenkins-debian1) <jenkins@jenkins-debian1.internal.softwareheritage.org>  Thu, 07 May 2020 16:29:01 +0000

swh-web (0.0.230-1~swh1) unstable-swh; urgency=medium

  * New upstream release 0.0.230     - (tagged by Antoine Lambert
    <antoine.lambert@inria.fr> on 2020-05-05 19:19:24 +0200)
  * Upstream changes:     - version 0.0.230

 -- Software Heritage autobuilder (on jenkins-debian1) <jenkins@jenkins-debian1.internal.softwareheritage.org>  Tue, 05 May 2020 17:55:59 +0000

swh-web (0.0.229-1~swh1) unstable-swh; urgency=medium

  * New upstream release 0.0.229     - (tagged by Antoine Lambert
    <antoine.lambert@inria.fr> on 2020-04-22 12:54:34 +0200)
  * Upstream changes:     - version 0.0.229

 -- Software Heritage autobuilder (on jenkins-debian1) <jenkins@jenkins-debian1.internal.softwareheritage.org>  Wed, 22 Apr 2020 11:23:17 +0000

swh-web (0.0.228-1~swh1) unstable-swh; urgency=medium

  * New upstream release 0.0.228     - (tagged by Antoine Lambert
    <antoine.lambert@inria.fr> on 2020-04-21 13:59:34 +0200)
  * Upstream changes:     - version 0.0.228

 -- Software Heritage autobuilder (on jenkins-debian1) <jenkins@jenkins-debian1.internal.softwareheritage.org>  Tue, 21 Apr 2020 12:19:31 +0000

swh-web (0.0.227-1~swh1) unstable-swh; urgency=medium

  * New upstream release 0.0.227     - (tagged by Antoine Lambert
    <antoine.lambert@inria.fr> on 2020-04-07 12:34:35 +0200)
  * Upstream changes:     - version 0.0.227

 -- Software Heritage autobuilder (on jenkins-debian1) <jenkins@jenkins-debian1.internal.softwareheritage.org>  Tue, 07 Apr 2020 14:41:45 +0000

swh-web (0.0.226-1~swh1) unstable-swh; urgency=medium

  * New upstream release 0.0.226     - (tagged by Antoine Lambert
    <antoine.lambert@inria.fr> on 2020-02-18 16:46:42 +0100)
  * Upstream changes:     - version 0.0.226

 -- Software Heritage autobuilder (on jenkins-debian1) <jenkins@jenkins-debian1.internal.softwareheritage.org>  Tue, 18 Feb 2020 16:38:01 +0000

swh-web (0.0.225-1~swh1) unstable-swh; urgency=medium

  * New upstream release 0.0.225     - (tagged by Antoine Lambert
    <antoine.lambert@inria.fr> on 2020-02-10 11:39:19 +0100)
  * Upstream changes:     - version 0.0.225

 -- Software Heritage autobuilder (on jenkins-debian1) <jenkins@jenkins-debian1.internal.softwareheritage.org>  Mon, 10 Feb 2020 11:35:35 +0000

swh-web (0.0.224-1~swh1) unstable-swh; urgency=medium

  * New upstream release 0.0.224     - (tagged by Antoine Lambert
    <antoine.lambert@inria.fr> on 2020-01-16 13:42:20 +0100)
  * Upstream changes:     - version 0.0.224

 -- Software Heritage autobuilder (on jenkins-debian1) <jenkins@jenkins-debian1.internal.softwareheritage.org>  Thu, 16 Jan 2020 13:09:29 +0000

swh-web (0.0.223-1~swh1) unstable-swh; urgency=medium

  * New upstream release 0.0.223     - (tagged by Antoine Lambert
    <antoine.lambert@inria.fr> on 2019-12-13 15:01:06 +0100)
  * Upstream changes:     - version 0.0.223

 -- Software Heritage autobuilder (on jenkins-debian1) <jenkins@jenkins-debian1.internal.softwareheritage.org>  Fri, 13 Dec 2019 14:24:54 +0000

swh-web (0.0.221-1~swh1) unstable-swh; urgency=medium

  * New upstream release 0.0.221     - (tagged by Antoine Lambert
    <antoine.lambert@inria.fr> on 2019-12-04 13:30:38 +0100)
  * Upstream changes:     - version 0.0.221

 -- Software Heritage autobuilder (on jenkins-debian1) <jenkins@jenkins-debian1.internal.softwareheritage.org>  Wed, 04 Dec 2019 12:53:41 +0000

swh-web (0.0.220-1~swh1) unstable-swh; urgency=medium

  * New upstream release 0.0.220     - (tagged by Valentin Lorentz
    <vlorentz@softwareheritage.org> on 2019-11-08 18:00:47 +0100)
  * Upstream changes:     - v0.0.220     - * typing: minimal changes to
    make a no-op mypy run pass     - * Makefile.local: port to new swh-
    environment typecheck naming     - * sphinx: Fix doc generation and
    warnings     - * Add support for swh-indexer v0.0.157.

 -- Software Heritage autobuilder (on jenkins-debian1) <jenkins@jenkins-debian1.internal.softwareheritage.org>  Fri, 08 Nov 2019 17:21:30 +0000

swh-web (0.0.219-1~swh1) unstable-swh; urgency=medium

  * New upstream release 0.0.219     - (tagged by Antoine Lambert
    <antoine.lambert@inria.fr> on 2019-11-06 10:49:54 +0100)
  * Upstream changes:     - version 0.0.219

 -- Software Heritage autobuilder (on jenkins-debian1) <jenkins@jenkins-debian1.internal.softwareheritage.org>  Wed, 06 Nov 2019 10:10:30 +0000

swh-web (0.0.218-1~swh1) unstable-swh; urgency=medium

  * New upstream release 0.0.218     - (tagged by Antoine Lambert
    <antoine.lambert@inria.fr> on 2019-11-04 13:43:02 +0100)
  * Upstream changes:     - version 0.0.218

 -- Software Heritage autobuilder (on jenkins-debian1) <jenkins@jenkins-debian1.internal.softwareheritage.org>  Mon, 04 Nov 2019 13:11:48 +0000

swh-web (0.0.216-1~swh1) unstable-swh; urgency=medium

  * New upstream release 0.0.216     - (tagged by Nicolas Dandrimont
    <nicolas@dandrimont.eu> on 2019-10-14 19:56:40 +0200)
  * Upstream changes:     - Release swh.web v0.0.216

 -- Software Heritage autobuilder (on jenkins-debian1) <jenkins@jenkins-debian1.internal.softwareheritage.org>  Mon, 14 Oct 2019 18:14:01 +0000

swh-web (0.0.215-1~swh1) unstable-swh; urgency=medium

  * New upstream release 0.0.215     - (tagged by Antoine Lambert
    <antoine.lambert@inria.fr> on 2019-10-09 14:38:48 +0200)
  * Upstream changes:     - version 0.0.215

 -- Software Heritage autobuilder (on jenkins-debian1) <jenkins@jenkins-debian1.internal.softwareheritage.org>  Wed, 09 Oct 2019 13:20:53 +0000

swh-web (0.0.214-1~swh1) unstable-swh; urgency=medium

  * New upstream release 0.0.214     - (tagged by Antoine Lambert
    <antoine.lambert@inria.fr> on 2019-09-27 16:31:59 +0200)
  * Upstream changes:     - version 0.0.214

 -- Software Heritage autobuilder (on jenkins-debian1) <jenkins@jenkins-debian1.internal.softwareheritage.org>  Fri, 27 Sep 2019 16:17:33 +0000

swh-web (0.0.213-1~swh1) unstable-swh; urgency=medium

  * New upstream release 0.0.213     - (tagged by Antoine Lambert
    <antoine.lambert@inria.fr> on 2019-09-25 16:17:06 +0200)
  * Upstream changes:     - version 0.0.213

 -- Software Heritage autobuilder (on jenkins-debian1) <jenkins@jenkins-debian1.internal.softwareheritage.org>  Wed, 25 Sep 2019 15:13:06 +0000

swh-web (0.0.212-1~swh1) unstable-swh; urgency=medium

  * New upstream release 0.0.212     - (tagged by Antoine Lambert
    <antoine.lambert@inria.fr> on 2019-09-17 17:41:43 +0200)
  * Upstream changes:     - version 0.0.212

 -- Software Heritage autobuilder (on jenkins-debian1) <jenkins@jenkins-debian1.internal.softwareheritage.org>  Tue, 17 Sep 2019 16:07:58 +0000

swh-web (0.0.211-1~swh1) unstable-swh; urgency=medium

  * New upstream release 0.0.211     - (tagged by Antoine Lambert
    <antoine.lambert@inria.fr> on 2019-09-17 17:04:19 +0200)
  * Upstream changes:     - version 0.0.211

 -- Software Heritage autobuilder (on jenkins-debian1) <jenkins@jenkins-debian1.internal.softwareheritage.org>  Tue, 17 Sep 2019 15:34:22 +0000

swh-web (0.0.210-1~swh1) unstable-swh; urgency=medium

  * New upstream release 0.0.210     - (tagged by Antoine Lambert
    <antoine.lambert@inria.fr> on 2019-09-06 14:26:33 +0200)
  * Upstream changes:     - version 0.0.210

 -- Software Heritage autobuilder (on jenkins-debian1) <jenkins@jenkins-debian1.internal.softwareheritage.org>  Fri, 06 Sep 2019 13:14:46 +0000

swh-web (0.0.209-1~swh1) unstable-swh; urgency=medium

  * New upstream release 0.0.209     - (tagged by Valentin Lorentz
    <vlorentz@softwareheritage.org> on 2019-08-26 18:14:16 +0200)
  * Upstream changes:     - v0.0.209     - * fix in generated
    documentation     - * test fixes / new tests     - * remove
    references to `person['id']` and person_get API/browse     - * fix
    crash on metadata search results whose `origin_url` is missing

 -- Software Heritage autobuilder (on jenkins-debian1) <jenkins@jenkins-debian1.internal.softwareheritage.org>  Mon, 26 Aug 2019 16:39:53 +0000

swh-web (0.0.208-1~swh1) unstable-swh; urgency=medium

  * New upstream release 0.0.208     - (tagged by Valentin Lorentz
    <vlorentz@softwareheritage.org> on 2019-08-20 13:52:25 +0200)
  * Upstream changes:     - v0.0.208     - * Remove "person_get"
    endpoints     - * Add cypress tests

 -- Software Heritage autobuilder (on jenkins-debian1) <jenkins@jenkins-debian1.internal.softwareheritage.org>  Tue, 20 Aug 2019 12:30:54 +0000

swh-web (0.0.207-1~swh1) unstable-swh; urgency=medium

  * New upstream release 0.0.207     - (tagged by Antoine Lambert
    <antoine.lambert@inria.fr> on 2019-08-09 14:43:05 +0200)
  * Upstream changes:     - version 0.0.207

 -- Software Heritage autobuilder (on jenkins-debian1) <jenkins@jenkins-debian1.internal.softwareheritage.org>  Fri, 09 Aug 2019 13:08:31 +0000

swh-web (0.0.206-1~swh1) unstable-swh; urgency=medium

  * New upstream release 0.0.206     - (tagged by Antoine Lambert
    <antoine.lambert@inria.fr> on 2019-07-31 17:37:41 +0200)
  * Upstream changes:     - version 0.0.206

 -- Software Heritage autobuilder (on jenkins-debian1) <jenkins@jenkins-debian1.internal.softwareheritage.org>  Wed, 31 Jul 2019 15:54:55 +0000

swh-web (0.0.205-1~swh1) unstable-swh; urgency=medium

  * New upstream release 0.0.205     - (tagged by Antoine Lambert
    <antoine.lambert@inria.fr> on 2019-07-31 16:13:39 +0200)
  * Upstream changes:     - version 0.0.205

 -- Software Heritage autobuilder (on jenkins-debian1) <jenkins@jenkins-debian1.internal.softwareheritage.org>  Wed, 31 Jul 2019 14:47:24 +0000

swh-web (0.0.204-1~swh1) unstable-swh; urgency=medium

  * New upstream release 0.0.204     - (tagged by Antoine Lambert
    <antoine.lambert@inria.fr> on 2019-07-30 15:54:26 +0200)
  * Upstream changes:     - version 0.0.204

 -- Software Heritage autobuilder (on jenkins-debian1) <jenkins@jenkins-debian1.internal.softwareheritage.org>  Tue, 30 Jul 2019 14:21:24 +0000

swh-web (0.0.203-1~swh1) unstable-swh; urgency=medium

  * New upstream release 0.0.203     - (tagged by Antoine Lambert
    <antoine.lambert@inria.fr> on 2019-06-24 17:11:04 +0200)
  * Upstream changes:     - version 0.0.203

 -- Software Heritage autobuilder (on jenkins-debian1) <jenkins@jenkins-debian1.internal.softwareheritage.org>  Mon, 24 Jun 2019 15:57:25 +0000

swh-web (0.0.202-1~swh1) unstable-swh; urgency=medium

  * New upstream release 0.0.202     - (tagged by Antoine Lambert
    <antoine.lambert@inria.fr> on 2019-06-18 16:22:03 +0200)
  * Upstream changes:     - version 0.0.202

 -- Software Heritage autobuilder (on jenkins-debian1) <jenkins@jenkins-debian1.internal.softwareheritage.org>  Tue, 18 Jun 2019 15:02:25 +0000

swh-web (0.0.201-1~swh1) unstable-swh; urgency=medium

  * New upstream release 0.0.201     - (tagged by Antoine Lambert
    <antoine.lambert@inria.fr> on 2019-06-06 16:01:50 +0200)
  * Upstream changes:     - version 0.0.201

 -- Software Heritage autobuilder (on jenkins-debian1) <jenkins@jenkins-debian1.internal.softwareheritage.org>  Thu, 06 Jun 2019 14:39:51 +0000

swh-web (0.0.200-1~swh1) unstable-swh; urgency=medium

  * New upstream release 0.0.200     - (tagged by Antoine Lambert
    <antoine.lambert@inria.fr> on 2019-05-29 15:22:18 +0200)
  * Upstream changes:     - version 0.0.200

 -- Software Heritage autobuilder (on jenkins-debian1) <jenkins@jenkins-debian1.internal.softwareheritage.org>  Wed, 29 May 2019 13:52:48 +0000

swh-web (0.0.199-1~swh1) unstable-swh; urgency=medium

  * New upstream release 0.0.199     - (tagged by Antoine Lambert
    <antoine.lambert@inria.fr> on 2019-05-21 15:57:10 +0200)
  * Upstream changes:     - version 0.0.199

 -- Software Heritage autobuilder (on jenkins-debian1) <jenkins@jenkins-debian1.internal.softwareheritage.org>  Tue, 21 May 2019 14:17:57 +0000

swh-web (0.0.198-1~swh1) unstable-swh; urgency=medium

  * New upstream release 0.0.198     - (tagged by Antoine Lambert
    <antoine.lambert@inria.fr> on 2019-05-20 10:55:57 +0200)
  * Upstream changes:     - version 0.0.198

 -- Software Heritage autobuilder (on jenkins-debian1) <jenkins@jenkins-debian1.internal.softwareheritage.org>  Mon, 20 May 2019 09:17:32 +0000

swh-web (0.0.196-1~swh1) unstable-swh; urgency=medium

  * New upstream release 0.0.196     - (tagged by Antoine Lambert
    <antoine.lambert@inria.fr> on 2019-05-16 14:58:49 +0200)
  * Upstream changes:     - version 0.0.196

 -- Software Heritage autobuilder (on jenkins-debian1) <jenkins@jenkins-debian1.internal.softwareheritage.org>  Thu, 16 May 2019 13:16:14 +0000

swh-web (0.0.195-1~swh1) unstable-swh; urgency=medium

  * New upstream release 0.0.195     - (tagged by Antoine Lambert
    <antoine.lambert@inria.fr> on 2019-05-15 17:42:02 +0200)
  * Upstream changes:     - version 0.0.195

 -- Software Heritage autobuilder (on jenkins-debian1) <jenkins@jenkins-debian1.internal.softwareheritage.org>  Wed, 15 May 2019 16:19:28 +0000

swh-web (0.0.194-1~swh1) unstable-swh; urgency=medium

  * New upstream release 0.0.194     - (tagged by Antoine Lambert
    <antoine.lambert@inria.fr> on 2019-05-07 10:51:28 +0200)
  * Upstream changes:     - version 0.0.194

 -- Software Heritage autobuilder (on jenkins-debian1) <jenkins@jenkins-debian1.internal.softwareheritage.org>  Tue, 07 May 2019 09:01:19 +0000

swh-web (0.0.193-1~swh1) unstable-swh; urgency=medium

  * New upstream release 0.0.193     - (tagged by Antoine Lambert
    <antoine.lambert@inria.fr> on 2019-05-02 16:59:26 +0200)
  * Upstream changes:     - version 0.0.193

 -- Software Heritage autobuilder (on jenkins-debian1) <jenkins@jenkins-debian1.internal.softwareheritage.org>  Thu, 02 May 2019 15:12:33 +0000

swh-web (0.0.192-1~swh1) unstable-swh; urgency=medium

  * New upstream release 0.0.192     - (tagged by Antoine Lambert
    <antoine.lambert@inria.fr> on 2019-05-02 14:14:32 +0200)
  * Upstream changes:     - version 0.0.192

 -- Software Heritage autobuilder (on jenkins-debian1) <jenkins@jenkins-debian1.internal.softwareheritage.org>  Thu, 02 May 2019 12:33:10 +0000

swh-web (0.0.191-1~swh1) unstable-swh; urgency=medium

  * New upstream release 0.0.191     - (tagged by Antoine Lambert
    <antoine.lambert@inria.fr> on 2019-05-02 11:35:19 +0200)
  * Upstream changes:     - version 0.0.191

 -- Software Heritage autobuilder (on jenkins-debian1) <jenkins@jenkins-debian1.internal.softwareheritage.org>  Thu, 02 May 2019 09:57:15 +0000

swh-web (0.0.190-1~swh1) unstable-swh; urgency=medium

  * New upstream release 0.0.190     - (tagged by Antoine Lambert
    <antoine.lambert@inria.fr> on 2019-04-10 16:59:12 +0200)
  * Upstream changes:     - version 0.0.190

 -- Software Heritage autobuilder (on jenkins-debian1) <jenkins@jenkins-debian1.internal.softwareheritage.org>  Wed, 10 Apr 2019 15:14:12 +0000

swh-web (0.0.189-1~swh1) unstable-swh; urgency=medium

  * New upstream release 0.0.189     - (tagged by Antoine Lambert
    <antoine.lambert@inria.fr> on 2019-04-01 14:32:45 +0200)
  * Upstream changes:     - version 0.0.189

 -- Software Heritage autobuilder (on jenkins-debian1) <jenkins@jenkins-debian1.internal.softwareheritage.org>  Mon, 01 Apr 2019 12:51:57 +0000

swh-web (0.0.188-1~swh1) unstable-swh; urgency=medium

  * New upstream release 0.0.188     - (tagged by Antoine Lambert
    <antoine.lambert@inria.fr> on 2019-03-29 11:39:52 +0100)
  * Upstream changes:     - version 0.0.188

 -- Software Heritage autobuilder (on jenkins-debian1) <jenkins@jenkins-debian1.internal.softwareheritage.org>  Fri, 29 Mar 2019 11:00:27 +0000

swh-web (0.0.187-1~swh1) unstable-swh; urgency=medium

  * New upstream release 0.0.187     - (tagged by Valentin Lorentz
    <vlorentz@softwareheritage.org> on 2019-03-14 15:22:01 +0100)
  * Upstream changes:     - Apply rename of 'origin_id' in the indexer
    API.

 -- Software Heritage autobuilder (on jenkins-debian1) <jenkins@jenkins-debian1.internal.softwareheritage.org>  Thu, 14 Mar 2019 14:41:39 +0000

swh-web (0.0.186-1~swh1) unstable-swh; urgency=medium

  * New upstream release 0.0.186     - (tagged by Antoine Lambert
    <antoine.lambert@inria.fr> on 2019-03-05 16:36:03 +0100)
  * Upstream changes:     - version 0.0.186

 -- Software Heritage autobuilder (on jenkins-debian1) <jenkins@jenkins-debian1.internal.softwareheritage.org>  Tue, 05 Mar 2019 15:57:31 +0000

swh-web (0.0.185-1~swh1) unstable-swh; urgency=medium

  * New upstream release 0.0.185     - (tagged by Antoine Lambert
    <antoine.lambert@inria.fr> on 2019-03-05 14:30:09 +0100)
  * Upstream changes:     - version 0.0.185

 -- Software Heritage autobuilder (on jenkins-debian1) <jenkins@jenkins-debian1.internal.softwareheritage.org>  Tue, 05 Mar 2019 13:52:13 +0000

swh-web (0.0.184-1~swh1) unstable-swh; urgency=medium

  * New upstream release 0.0.184     - (tagged by Antoine Lambert
    <antoine.lambert@inria.fr> on 2019-03-04 14:49:46 +0100)
  * Upstream changes:     - version 0.0.184

 -- Software Heritage autobuilder (on jenkins-debian1) <jenkins@jenkins-debian1.internal.softwareheritage.org>  Mon, 04 Mar 2019 14:09:10 +0000

swh-web (0.0.182-1~swh1) unstable-swh; urgency=medium

  * New upstream release 0.0.182     - (tagged by Antoine Lambert
    <antoine.lambert@inria.fr> on 2019-02-28 18:08:47 +0100)
  * Upstream changes:     - version 0.0.182

 -- Software Heritage autobuilder (on jenkins-debian1) <jenkins@jenkins-debian1.internal.softwareheritage.org>  Thu, 28 Feb 2019 17:33:27 +0000

swh-web (0.0.181-1~swh1) unstable-swh; urgency=medium

  * New upstream release 0.0.181     - (tagged by Antoine Lambert
    <antoine.lambert@inria.fr> on 2019-02-13 14:58:04 +0100)
  * Upstream changes:     - version 0.0.181

 -- Software Heritage autobuilder (on jenkins-debian1) <jenkins@jenkins-debian1.internal.softwareheritage.org>  Wed, 13 Feb 2019 14:18:36 +0000

swh-web (0.0.180-1~swh1) unstable-swh; urgency=medium

  * New upstream release 0.0.180     - (tagged by Antoine Lambert
    <antoine.lambert@inria.fr> on 2019-02-13 13:52:14 +0100)
  * Upstream changes:     - version 0.0.180

 -- Software Heritage autobuilder (on jenkins-debian1) <jenkins@jenkins-debian1.internal.softwareheritage.org>  Wed, 13 Feb 2019 13:13:16 +0000

swh-web (0.0.179-1~swh1) unstable-swh; urgency=medium

  * New upstream release 0.0.179     - (tagged by Antoine Lambert
    <antoine.lambert@inria.fr> on 2019-02-08 14:20:28 +0100)
  * Upstream changes:     - version 0.0.179

 -- Software Heritage autobuilder (on jenkins-debian1) <jenkins@jenkins-debian1.internal.softwareheritage.org>  Fri, 08 Feb 2019 13:42:04 +0000

swh-web (0.0.178-1~swh1) unstable-swh; urgency=medium

  * New upstream release 0.0.178     - (tagged by Antoine Lambert
    <antoine.lambert@inria.fr> on 2019-02-04 15:21:40 +0100)
  * Upstream changes:     - version 0.0.178

 -- Software Heritage autobuilder (on jenkins-debian1) <jenkins@jenkins-debian1.internal.softwareheritage.org>  Mon, 04 Feb 2019 14:59:44 +0000

swh-web (0.0.177-1~swh1) unstable-swh; urgency=medium

  * New upstream release 0.0.177     - (tagged by Antoine Lambert
    <antoine.lambert@inria.fr> on 2019-01-30 13:46:15 +0100)
  * Upstream changes:     - version 0.0.177

 -- Software Heritage autobuilder (on jenkins-debian1) <jenkins@jenkins-debian1.internal.softwareheritage.org>  Wed, 30 Jan 2019 12:59:31 +0000

swh-web (0.0.175-1~swh1) unstable-swh; urgency=medium

  * New upstream release 0.0.175     - (tagged by Antoine Lambert
    <antoine.lambert@inria.fr> on 2019-01-25 14:31:33 +0100)
  * Upstream changes:     - version 0.0.175

 -- Software Heritage autobuilder (on jenkins-debian1) <jenkins@jenkins-debian1.internal.softwareheritage.org>  Fri, 25 Jan 2019 13:50:54 +0000

swh-web (0.0.174-1~swh1) unstable-swh; urgency=medium

  * New upstream release 0.0.174     - (tagged by Antoine Lambert
    <antoine.lambert@inria.fr> on 2019-01-24 17:43:52 +0100)
  * Upstream changes:     - version 0.0.174

 -- Software Heritage autobuilder (on jenkins-debian1) <jenkins@jenkins-debian1.internal.softwareheritage.org>  Thu, 24 Jan 2019 17:43:48 +0000

swh-web (0.0.173-1~swh1) unstable-swh; urgency=medium

  * New upstream release 0.0.173     - (tagged by Antoine Lambert
    <antoine.lambert@inria.fr> on 2019-01-10 17:18:58 +0100)
  * Upstream changes:     - version 0.0.173

 -- Software Heritage autobuilder (on jenkins-debian1) <jenkins@jenkins-debian1.internal.softwareheritage.org>  Thu, 10 Jan 2019 17:02:08 +0000

swh-web (0.0.170-1~swh1) unstable-swh; urgency=medium

  * version 0.0.170

 -- Antoine Lambert <antoine.lambert@inria.fr>  Wed, 28 Nov 2018 16:26:02 +0100

swh-web (0.0.169-1~swh1) unstable-swh; urgency=medium

  * version 0.0.169

 -- Antoine Lambert <antoine.lambert@inria.fr>  Thu, 15 Nov 2018 17:52:14 +0100

swh-web (0.0.168-1~swh1) unstable-swh; urgency=medium

  * version 0.0.168

 -- Antoine Lambert <antoine.lambert@inria.fr>  Thu, 15 Nov 2018 15:24:28 +0100

swh-web (0.0.167-1~swh1) unstable-swh; urgency=medium

  * version 0.0.167

 -- Antoine Lambert <antoine.lambert@inria.fr>  Mon, 12 Nov 2018 17:47:52 +0100

swh-web (0.0.166-1~swh1) unstable-swh; urgency=medium

  * version 0.0.166

 -- Antoine Lambert <antoine.lambert@inria.fr>  Tue, 06 Nov 2018 13:31:08 +0100

swh-web (0.0.165-1~swh1) unstable-swh; urgency=medium

  * version 0.0.165

 -- Antoine Lambert <antoine.lambert@inria.fr>  Wed, 31 Oct 2018 17:46:32 +0100

swh-web (0.0.164-1~swh1) unstable-swh; urgency=medium

  * version 0.0.164

 -- Antoine Lambert <antoine.lambert@inria.fr>  Wed, 31 Oct 2018 17:38:39 +0100

swh-web (0.0.163-1~swh1) unstable-swh; urgency=medium

  * version 0.0.163

 -- Antoine Lambert <antoine.lambert@inria.fr>  Wed, 31 Oct 2018 17:17:05 +0100

swh-web (0.0.162-1~swh1) unstable-swh; urgency=medium

  * version 0.0.162

 -- Antoine Lambert <antoine.lambert@inria.fr>  Thu, 18 Oct 2018 17:57:52 +0200

swh-web (0.0.161-1~swh1) unstable-swh; urgency=medium

  * version 0.0.161

 -- Antoine Lambert <antoine.lambert@inria.fr>  Wed, 17 Oct 2018 15:30:50 +0200

swh-web (0.0.160-1~swh1) unstable-swh; urgency=medium

  * version 0.0.160

 -- Antoine Lambert <antoine.lambert@inria.fr>  Fri, 12 Oct 2018 15:28:05 +0200

swh-web (0.0.159-1~swh1) unstable-swh; urgency=medium

  * version 0.0.159

 -- Antoine Lambert <antoine.lambert@inria.fr>  Fri, 12 Oct 2018 10:18:46 +0200

swh-web (0.0.158-1~swh1) unstable-swh; urgency=medium

  * version 0.0.158

 -- Antoine Lambert <antoine.lambert@inria.fr>  Thu, 11 Oct 2018 17:49:17 +0200

swh-web (0.0.157-1~swh1) unstable-swh; urgency=medium

  * version 0.0.157

 -- Antoine Lambert <antoine.lambert@inria.fr>  Thu, 27 Sep 2018 17:21:28 +0200

swh-web (0.0.156-1~swh1) unstable-swh; urgency=medium

  * version 0.0.156

 -- Antoine Lambert <antoine.lambert@inria.fr>  Thu, 20 Sep 2018 14:40:37 +0200

swh-web (0.0.155-1~swh1) unstable-swh; urgency=medium

  * version 0.0.155

 -- Antoine Lambert <antoine.lambert@inria.fr>  Tue, 18 Sep 2018 10:44:38 +0200

swh-web (0.0.154-1~swh1) unstable-swh; urgency=medium

  * version 0.0.154

 -- Antoine Lambert <antoine.lambert@inria.fr>  Fri, 14 Sep 2018 16:37:48 +0200

swh-web (0.0.153-1~swh1) unstable-swh; urgency=medium

  * version 0.0.153

 -- Antoine Lambert <antoine.lambert@inria.fr>  Wed, 12 Sep 2018 16:44:06 +0200

swh-web (0.0.152-1~swh1) unstable-swh; urgency=medium

  * version 0.0.152

 -- Antoine Lambert <antoine.lambert@inria.fr>  Wed, 12 Sep 2018 16:04:47 +0200

swh-web (0.0.151-1~swh1) unstable-swh; urgency=medium

  * version 0.0.151

 -- Antoine Lambert <antoine.lambert@inria.fr>  Tue, 04 Sep 2018 17:28:46 +0200

swh-web (0.0.150-1~swh1) unstable-swh; urgency=medium

  * version 0.0.150

 -- Antoine Lambert <antoine.lambert@inria.fr>  Tue, 04 Sep 2018 15:15:05 +0200

swh-web (0.0.149-1~swh1) unstable-swh; urgency=medium

  * version 0.0.149

 -- Antoine Lambert <antoine.lambert@inria.fr>  Thu, 30 Aug 2018 16:23:05 +0200

swh-web (0.0.148-1~swh1) unstable-swh; urgency=medium

  * version 0.0.148

 -- Antoine Lambert <antoine.lambert@inria.fr>  Thu, 30 Aug 2018 11:27:42 +0200

swh-web (0.0.147-1~swh1) unstable-swh; urgency=medium

  * version 0.0.147

 -- Antoine Lambert <antoine.lambert@inria.fr>  Fri, 03 Aug 2018 14:41:04 +0200

swh-web (0.0.146-1~swh1) unstable-swh; urgency=medium

  * version 0.0.146

 -- Antoine Lambert <antoine.lambert@inria.fr>  Fri, 27 Jul 2018 16:37:33 +0200

swh-web (0.0.145-1~swh1) unstable-swh; urgency=medium

  * version 0.0.145

 -- Antoine Lambert <antoine.lambert@inria.fr>  Fri, 27 Jul 2018 16:10:36 +0200

swh-web (0.0.144-1~swh1) unstable-swh; urgency=medium

  * version 0.0.144

 -- Antoine Lambert <antoine.lambert@inria.fr>  Fri, 20 Jul 2018 16:26:52 +0200

swh-web (0.0.143-1~swh1) unstable-swh; urgency=medium

  * version 0.0.143

 -- Antoine Lambert <antoine.lambert@inria.fr>  Fri, 20 Jul 2018 16:19:56 +0200

swh-web (0.0.142-1~swh1) unstable-swh; urgency=medium

  * version 0.0.142

 -- Antoine Lambert <antoine.lambert@inria.fr>  Fri, 20 Jul 2018 15:51:20 +0200

swh-web (0.0.141-1~swh1) unstable-swh; urgency=medium

  * version 0.0.141

 -- Antoine Lambert <antoine.lambert@inria.fr>  Fri, 06 Jul 2018 14:11:39 +0200

swh-web (0.0.140-1~swh1) unstable-swh; urgency=medium

  * version 0.0.140

 -- Antoine Lambert <antoine.lambert@inria.fr>  Fri, 29 Jun 2018 16:42:06 +0200

swh-web (0.0.139-1~swh1) unstable-swh; urgency=medium

  * version 0.0.139

 -- Antoine Lambert <antoine.lambert@inria.fr>  Wed, 27 Jun 2018 16:47:17 +0200

swh-web (0.0.138-1~swh1) unstable-swh; urgency=medium

  * version 0.0.138

 -- Antoine Lambert <antoine.lambert@inria.fr>  Wed, 13 Jun 2018 12:18:23 +0200

swh-web (0.0.137-1~swh1) unstable-swh; urgency=medium

  * version 0.0.137

 -- Antoine Lambert <antoine.lambert@inria.fr>  Wed, 13 Jun 2018 11:52:05 +0200

swh-web (0.0.136-1~swh1) unstable-swh; urgency=medium

  * version 0.0.136

 -- Antoine Lambert <antoine.lambert@inria.fr>  Tue, 05 Jun 2018 18:59:20 +0200

swh-web (0.0.135-1~swh1) unstable-swh; urgency=medium

  * version 0.0.135

 -- Antoine Lambert <antoine.lambert@inria.fr>  Fri, 01 Jun 2018 17:47:58 +0200

swh-web (0.0.134-1~swh1) unstable-swh; urgency=medium

  * version 0.0.134

 -- Antoine Lambert <antoine.lambert@inria.fr>  Thu, 31 May 2018 17:56:04 +0200

swh-web (0.0.133-1~swh1) unstable-swh; urgency=medium

  * version 0.0.133

 -- Antoine Lambert <antoine.lambert@inria.fr>  Tue, 29 May 2018 18:13:59 +0200

swh-web (0.0.132-1~swh1) unstable-swh; urgency=medium

  * version 0.0.132

 -- Antoine Lambert <antoine.lambert@inria.fr>  Tue, 29 May 2018 14:25:16 +0200

swh-web (0.0.131-1~swh1) unstable-swh; urgency=medium

  * version 0.0.131

 -- Antoine Lambert <antoine.lambert@inria.fr>  Fri, 25 May 2018 17:31:58 +0200

swh-web (0.0.130-1~swh1) unstable-swh; urgency=medium

  * version 0.0.130

 -- Antoine Lambert <antoine.lambert@inria.fr>  Fri, 25 May 2018 11:59:17 +0200

swh-web (0.0.129-1~swh1) unstable-swh; urgency=medium

  * version 0.0.129

 -- Antoine Lambert <antoine.lambert@inria.fr>  Thu, 24 May 2018 18:28:48 +0200

swh-web (0.0.128-1~swh1) unstable-swh; urgency=medium

  * version 0.0.128

 -- Antoine Lambert <antoine.lambert@inria.fr>  Wed, 16 May 2018 13:52:33 +0200

swh-web (0.0.127-1~swh1) unstable-swh; urgency=medium

  * version 0.0.127

 -- Antoine Lambert <antoine.lambert@inria.fr>  Fri, 04 May 2018 19:14:58 +0200

swh-web (0.0.126-1~swh1) unstable-swh; urgency=medium

  * version 0.0.126

 -- Antoine Lambert <antoine.lambert@inria.fr>  Fri, 04 May 2018 15:29:49 +0200

swh-web (0.0.125-1~swh1) unstable-swh; urgency=medium

  * version 0.0.125

 -- Antoine Lambert <antoine.lambert@inria.fr>  Fri, 20 Apr 2018 15:45:05 +0200

swh-web (0.0.124-1~swh1) unstable-swh; urgency=medium

  * version 0.0.124

 -- Antoine Lambert <antoine.lambert@inria.fr>  Fri, 20 Apr 2018 14:46:00 +0200

swh-web (0.0.123-1~swh1) unstable-swh; urgency=medium

  * version 0.0.123

 -- Antoine Lambert <antoine.lambert@inria.fr>  Mon, 26 Mar 2018 11:34:32 +0200

swh-web (0.0.122-1~swh1) unstable-swh; urgency=medium

  * version 0.0.122

 -- Antoine Lambert <antoine.lambert@inria.fr>  Wed, 14 Mar 2018 17:23:15 +0100

swh-web (0.0.121-1~swh1) unstable-swh; urgency=medium

  * version 0.0.121

 -- Antoine Lambert <antoine.lambert@inria.fr>  Wed, 07 Mar 2018 18:02:29 +0100

swh-web (0.0.120-1~swh1) unstable-swh; urgency=medium

  * version 0.0.120

 -- Antoine Lambert <antoine.lambert@inria.fr>  Wed, 07 Mar 2018 17:31:08 +0100

swh-web (0.0.119-1~swh1) unstable-swh; urgency=medium

  * version 0.0.119

 -- Antoine Lambert <antoine.lambert@inria.fr>  Thu, 01 Mar 2018 18:11:40 +0100

swh-web (0.0.118-1~swh1) unstable-swh; urgency=medium

  * version 0.0.118

 -- Antoine Lambert <antoine.lambert@inria.fr>  Thu, 22 Feb 2018 17:26:28 +0100

swh-web (0.0.117-1~swh1) unstable-swh; urgency=medium

  * version 0.0.117

 -- Antoine Lambert <antoine.lambert@inria.fr>  Wed, 21 Feb 2018 14:56:27 +0100

swh-web (0.0.116-1~swh1) unstable-swh; urgency=medium

  * version 0.0.116

 -- Antoine Lambert <antoine.lambert@inria.fr>  Mon, 19 Feb 2018 17:47:57 +0100

swh-web (0.0.115-1~swh1) unstable-swh; urgency=medium

  * version 0.0.115

 -- Antoine Lambert <antoine.lambert@inria.fr>  Mon, 19 Feb 2018 12:00:47 +0100

swh-web (0.0.114-1~swh1) unstable-swh; urgency=medium

  * version 0.0.114

 -- Antoine Lambert <antoine.lambert@inria.fr>  Fri, 16 Feb 2018 16:13:58 +0100

swh-web (0.0.113-1~swh1) unstable-swh; urgency=medium

  * version 0.0.113

 -- Antoine Lambert <antoine.lambert@inria.fr>  Thu, 15 Feb 2018 15:52:57 +0100

swh-web (0.0.112-1~swh1) unstable-swh; urgency=medium

  * version 0.0.112

 -- Antoine Lambert <antoine.lambert@inria.fr>  Thu, 08 Feb 2018 12:10:44 +0100

swh-web (0.0.111-1~swh1) unstable-swh; urgency=medium

  * Release swh.web v0.0.111
  * Support snapshot information in origin_visit

 -- Nicolas Dandrimont <nicolas@dandrimont.eu>  Tue, 06 Feb 2018 14:54:29 +0100

swh-web (0.0.110-1~swh1) unstable-swh; urgency=medium

  * version 0.0.110

 -- Antoine Lambert <antoine.lambert@inria.fr>  Fri, 02 Feb 2018 15:52:10 +0100

swh-web (0.0.109-1~swh1) unstable-swh; urgency=medium

  * version 0.0.109

 -- Antoine Lambert <antoine.lambert@inria.fr>  Thu, 01 Feb 2018 18:04:10 +0100

swh-web (0.0.108-1~swh1) unstable-swh; urgency=medium

  * version 0.0.108

 -- Antoine Lambert <antoine.lambert@inria.fr>  Tue, 23 Jan 2018 17:31:13 +0100

swh-web (0.0.107-1~swh1) unstable-swh; urgency=medium

  * version 0.0.107

 -- Antoine Lambert <antoine.lambert@inria.fr>  Tue, 23 Jan 2018 12:13:58 +0100

swh-web (0.0.106-1~swh1) unstable-swh; urgency=medium

  * version 0.0.106

 -- Antoine Lambert <antoine.lambert@inria.fr>  Thu, 18 Jan 2018 15:28:44 +0100

swh-web (0.0.105-1~swh1) unstable-swh; urgency=medium

  * version 0.0.105

 -- Antoine Lambert <antoine.lambert@inria.fr>  Tue, 09 Jan 2018 17:32:29 +0100

swh-web (0.0.104-1~swh1) unstable-swh; urgency=medium

  * version 0.0.104

 -- Antoine Lambert <antoine.lambert@inria.fr>  Tue, 09 Jan 2018 14:29:32 +0100

swh-web (0.0.103-1~swh1) unstable-swh; urgency=medium

  * version 0.0.103

 -- Antoine Lambert <antoine.lambert@inria.fr>  Thu, 04 Jan 2018 16:48:56 +0100

swh-web (0.0.102-1~swh1) unstable-swh; urgency=medium

  * version 0.0.102

 -- Antoine Lambert <antoine.lambert@inria.fr>  Thu, 14 Dec 2017 15:13:22 +0100

swh-web (0.0.101-1~swh1) unstable-swh; urgency=medium

  * version 0.0.101

 -- Antoine Pietri <antoine.pietri1@gmail.com>  Fri, 08 Dec 2017 16:38:05 +0100

swh-web (0.0.100-1~swh1) unstable-swh; urgency=medium

  * v0.0.100
  * swh.web.common.service: Read indexer data through the indexer
  * storage

 -- Antoine R. Dumont (@ardumont) <antoine.romain.dumont@gmail.com>  Thu, 07 Dec 2017 16:25:12 +0100

swh-web (0.0.99-1~swh1) unstable-swh; urgency=medium

  * version 0.0.99

 -- Antoine Lambert <antoine.lambert@inria.fr>  Wed, 06 Dec 2017 17:07:37 +0100

swh-web (0.0.98-1~swh1) unstable-swh; urgency=medium

  * version 0.0.98

 -- Antoine Lambert <antoine.lambert@inria.fr>  Wed, 06 Dec 2017 15:41:13 +0100

swh-web (0.0.97-1~swh1) unstable-swh; urgency=medium

  * version 0.0.97

 -- Antoine Lambert <antoine.lambert@inria.fr>  Fri, 24 Nov 2017 16:24:07 +0100

swh-web (0.0.96-1~swh1) unstable-swh; urgency=medium

  * version 0.0.96

 -- Antoine Lambert <antoine.lambert@inria.fr>  Fri, 24 Nov 2017 15:22:16 +0100

swh-web (0.0.95-1~swh1) unstable-swh; urgency=medium

  * version 0.0.95

 -- Antoine Lambert <antoine.lambert@inria.fr>  Thu, 09 Nov 2017 18:14:31 +0100

swh-web (0.0.94-1~swh1) unstable-swh; urgency=medium

  * version 0.0.94

 -- Antoine Lambert <antoine.lambert@inria.fr>  Mon, 06 Nov 2017 16:19:48 +0100

swh-web (0.0.93-1~swh1) unstable-swh; urgency=medium

  * version 0.0.93

 -- Antoine Lambert <antoine.lambert@inria.fr>  Fri, 27 Oct 2017 16:28:22 +0200

swh-web (0.0.92-1~swh1) unstable-swh; urgency=medium

  * version 0.0.92

 -- Antoine Lambert <antoine.lambert@inria.fr>  Fri, 27 Oct 2017 16:07:47 +0200

swh-web (0.0.91-1~swh1) unstable-swh; urgency=medium

  * v0.0.91

 -- Antoine Lambert <antoine.lambert@inria.fr>  Fri, 13 Oct 2017 20:40:07 +0200

swh-web (0.0.90-1~swh1) unstable-swh; urgency=medium

  * version 0.0.90

 -- Antoine Lambert <antoine.lambert@inria.fr>  Wed, 04 Oct 2017 13:53:28 +0200

swh-web (0.0.89-1~swh1) unstable-swh; urgency=medium

  * version 0.0.89

 -- Antoine Lambert <antoine.lambert@inria.fr>  Wed, 04 Oct 2017 10:42:11 +0200

swh-web (0.0.88-1~swh1) unstable-swh; urgency=medium

  * v0.0.88
  * Fix default webapp configuration file lookup
  * Fix templating errors
  * Fix wrong default configuration
  * Add missing endpoint information about error (origin visit endpoint)

 -- Antoine R. Dumont (@ardumont) <antoine.romain.dumont@gmail.com>  Wed, 13 Sep 2017 15:02:24 +0200

swh-web (0.0.87-1~swh1) unstable-swh; urgency=medium

  * v0.0.87
  * throttling: permit the use to define cache server
  * throttling: improve configuration intent
  * configuration: Clarify config keys intent and improve config
  * management
  * docs: change content example to ls.c from GNU corutils
  * packaging: Fix dependency requirements

 -- Antoine R. Dumont (@ardumont) <antoine.romain.dumont@gmail.com>  Tue, 12 Sep 2017 14:11:10 +0200

swh-web (0.0.86-1~swh1) unstable-swh; urgency=medium

  * v0.0.86

 -- Antoine Lambert <antoine.lambert@inria.fr>  Fri, 08 Sep 2017 14:07:19 +0200

swh-web (0.0.85-1~swh1) unstable-swh; urgency=medium

  * v0.0.85

 -- Antoine Lambert <antoine.lambert@inria.fr>  Fri, 08 Sep 2017 10:55:50 +0200

swh-web (0.0.84-1~swh1) unstable-swh; urgency=medium

  * Release swh.web.ui v0.0.84
  * Prepare stretch packaging

 -- Nicolas Dandrimont <nicolas@dandrimont.eu>  Fri, 30 Jun 2017 18:18:55 +0200

swh-web (0.0.83-1~swh1) unstable-swh; urgency=medium

  * Release swh.web.ui v0.0.83
  * Allow exemption by network for rate limiting

 -- Nicolas Dandrimont <nicolas@dandrimont.eu>  Wed, 24 May 2017 18:01:53 +0200

swh-web (0.0.82-1~swh1) unstable-swh; urgency=medium

  * v0.0.83
  * Add new blake2s256 data column on content

 -- Antoine R. Dumont (@ardumont) <antoine.romain.dumont@gmail.com>  Tue, 04 Apr 2017 16:54:25 +0200

swh-web (0.0.81-1~swh1) unstable-swh; urgency=medium

  * v0.0.81
  * Migrate functions from swh.core.hashutil to swh.model.hashutil

 -- Antoine R. Dumont (@ardumont) <antoine.romain.dumont@gmail.com>  Wed, 15 Mar 2017 16:26:42 +0100

swh-web (0.0.80-1~swh1) unstable-swh; urgency=medium

  * v0.0.80
  * /api/1/content/raw/: Make no textual content request forbidden

 -- Antoine R. Dumont (@ardumont) <antoine.romain.dumont@gmail.com>  Wed, 15 Mar 2017 12:35:43 +0100

swh-web (0.0.79-1~swh1) unstable-swh; urgency=medium

  * v0.0.79
  * /api/1/content/raw/: Improve error msg when content not available
  * /api/1/content/raw/: Open endpoint documentation in api endpoints
  * index

 -- Antoine R. Dumont (@ardumont) <antoine.romain.dumont@gmail.com>  Wed, 15 Mar 2017 11:43:00 +0100

swh-web (0.0.78-1~swh1) unstable-swh; urgency=medium

  * v0.0.78
  * /api/1/content/raw/: Open endpoint to download only text-ish
  * contents (other contents are deemed unavailable)
  * /api/1/content/raw/: Permit the user to provide a 'filename'
  * parameter to name the downloaded contents as they see fit.

 -- Antoine R. Dumont (@ardumont) <antoine.romain.dumont@gmail.com>  Wed, 15 Mar 2017 10:48:21 +0100

swh-web (0.0.77-1~swh1) unstable-swh; urgency=medium

  * v0.0.77
  * API doc: add warning about API instability
  * API: Unify remaining dates as iso8601 string
  * /api/1/revision/: Merge 'parents' key into a dict list
  * /api/1/release/: Enrich output with author_url if author mentioned
  * packaging: split internal and external requirements in separate
    files

 -- Antoine R. Dumont (@ardumont) <antoine.romain.dumont@gmail.com>  Tue, 21 Feb 2017 11:37:19 +0100

swh-web (0.0.76-1~swh1) unstable-swh; urgency=medium

  * Release swh.web.ui v0.0.76
  * Refactor APIDoc to be more sensible
  * Share rate limits between all the api_ queries

 -- Nicolas Dandrimont <nicolas@dandrimont.eu>  Thu, 02 Feb 2017 17:32:57 +0100

swh-web (0.0.75-1~swh1) unstable-swh; urgency=medium

  * v0.0.75
  * Remove build dependency on libjs-cryptojs, libjs-jquery-flot*,
  * libjs-jquery-datatables
  * views/browse,api: move main apidoc views to views/api

 -- Antoine R. Dumont (@ardumont) <antoine.romain.dumont@gmail.com>  Thu, 02 Feb 2017 15:03:20 +0100

swh-web (0.0.74-1~swh1) unstable-swh; urgency=medium

  * Release swh.web.ui v0.0.74
  * Various interface cleanups for API documentation
  * Return Error types in API error return values

 -- Nicolas Dandrimont <nicolas@dandrimont.eu>  Thu, 02 Feb 2017 11:03:56 +0100

swh-web (0.0.73-1~swh1) unstable-swh; urgency=medium

  * Deploy swh.web.ui v0.0.73
  * Add a bazillion of style fixes.

 -- Nicolas Dandrimont <nicolas@dandrimont.eu>  Wed, 01 Feb 2017 22:44:10 +0100

swh-web (0.0.72-1~swh1) unstable-swh; urgency=medium

  * v0.0.72
  * apidoc rendering: Improvments
  * apidoc: add usual copyright/license/contact footer
  * apidoc: show status code if != 200
  * apidoc: hide /content/known/ from the doc
  * apidoc: document upcoming v. available in endpoint index
  * apidoc: vertically distantiate jquery search box and preceding text

 -- Antoine R. Dumont (@ardumont) <antoine.romain.dumont@gmail.com>  Wed, 01 Feb 2017 18:34:56 +0100

swh-web (0.0.71-1~swh1) unstable-swh; urgency=medium

  * v0.0.71
  * add static/robots.txt, disabling crawling of /api/
  * re-root content-specific endpoints under /api/1/content/
  * fix not converted empty bytes string
  * /revision/origin/: Make the timestamp default to the most recent
    visit
  * api: simplify HTML layout by dropping redundant nav and about page
  * apidoc: document correctly endpoints /content/known/,
  * /revision/{origin,origin/log}/ and /stat/counters/

 -- Antoine R. Dumont (@ardumont) <antoine.romain.dumont@gmail.com>  Wed, 01 Feb 2017 16:23:56 +0100

swh-web (0.0.70-1~swh1) unstable-swh; urgency=medium

  * v0.0.70
  * apidoc: Review documentation for
  * endpoints (person/release/revision/visit-related/upcoming methods)
  * apidoc: List only method docstring's first paragraph in endpoint
    index
  * apidoc: Render type annotation for optional parameter
  * apidoc: Improve rendering issues
  * api: Fix problem in origin visit by type and url lookup

 -- Antoine R. Dumont (@ardumont) <antoine.romain.dumont@gmail.com>  Wed, 01 Feb 2017 11:28:32 +0100

swh-web (0.0.69-1~swh1) unstable-swh; urgency=medium

  * v0.0.69
  * Improve documentation information and rendering

 -- Antoine R. Dumont (@ardumont) <antoine.romain.dumont@gmail.com>  Tue, 31 Jan 2017 14:31:19 +0100

swh-web (0.0.68-1~swh1) unstable-swh; urgency=medium

  * v0.0.68
  * Improve ui with last nitpicks
  * Remove endpoints not supposed to be displayed

 -- Antoine R. Dumont (@ardumont) <antoine.romain.dumont@gmail.com>  Wed, 25 Jan 2017 13:29:49 +0100

swh-web (0.0.67-1~swh1) unstable-swh; urgency=medium

  * v0.0.67
  * Improve rendering style - pass 4

 -- Antoine R. Dumont (@ardumont) <antoine.romain.dumont@gmail.com>  Tue, 24 Jan 2017 15:30:58 +0100

swh-web (0.0.66-1~swh1) unstable-swh; urgency=medium

  * v0.0.66
  * Improve rendering style - pass 4

 -- Antoine R. Dumont (@ardumont) <antoine.romain.dumont@gmail.com>  Tue, 24 Jan 2017 15:24:05 +0100

swh-web (0.0.65-1~swh1) unstable-swh; urgency=medium

  * v0.0.65
  * Unify rendering style with www.s.o - pass 3

 -- Antoine R. Dumont (@ardumont) <antoine.romain.dumont@gmail.com>  Mon, 23 Jan 2017 19:58:19 +0100

swh-web (0.0.64-1~swh1) unstable-swh; urgency=medium

  * v0.0.64
  * Unify rendering style with www.s.o - pass 2

 -- Antoine R. Dumont (@ardumont) <antoine.romain.dumont@gmail.com>  Mon, 23 Jan 2017 19:28:31 +0100

swh-web (0.0.63-1~swh1) unstable-swh; urgency=medium

  * v0.0.63
  * Unify rendering style with www.s.o - pass 1

 -- Antoine R. Dumont (@ardumont) <antoine.romain.dumont@gmail.com>  Mon, 23 Jan 2017 16:06:30 +0100

swh-web (0.0.62-1~swh1) unstable-swh; urgency=medium

  * Release swh-web-ui v0.0.62
  * Add flask-limiter to dependencies and wire it in

 -- Nicolas Dandrimont <nicolas@dandrimont.eu>  Fri, 20 Jan 2017 16:29:48 +0100

swh-web (0.0.61-1~swh1) unstable-swh; urgency=medium

  * v0.0.61
  * Fix revision's metadata field limitation

 -- Antoine R. Dumont (@ardumont) <antoine.romain.dumont@gmail.com>  Fri, 20 Jan 2017 15:26:37 +0100

swh-web (0.0.60-1~swh1) unstable-swh; urgency=medium

  * v0.0.60
  * Improve escaping data

 -- Antoine R. Dumont (@ardumont) <antoine.romain.dumont@gmail.com>  Fri, 20 Jan 2017 12:21:22 +0100

swh-web (0.0.59-1~swh1) unstable-swh; urgency=medium

  * v0.0.59
  * Unify pagination on /revision/log/ and /revision/origin/log/
    endpoints

 -- Antoine R. Dumont (@ardumont) <antoine.romain.dumont@gmail.com>  Thu, 19 Jan 2017 15:59:06 +0100

swh-web (0.0.58-1~swh1) unstable-swh; urgency=medium

  * v0.0.58
  * Pagination on /api/1/origin/visits/ endpoint

 -- Antoine R. Dumont (@ardumont) <antoine.romain.dumont@gmail.com>  Thu, 19 Jan 2017 14:48:57 +0100

swh-web (0.0.57-1~swh1) unstable-swh; urgency=medium

  * v0.0.57
  * Improve documentation information on api endpoints

 -- Antoine R. Dumont (@ardumont) <antoine.romain.dumont@gmail.com>  Thu, 19 Jan 2017 13:32:56 +0100

swh-web (0.0.56-1~swh1) unstable-swh; urgency=medium

  * v0.0.56
  * Add abilities to display multiple examples on each doc endpoint.

 -- Antoine R. Dumont (@ardumont) <antoine.romain.dumont@gmail.com>  Wed, 18 Jan 2017 14:43:58 +0100

swh-web (0.0.55-1~swh1) unstable-swh; urgency=medium

  * v0.0.55
  * api /content/search/ to /content/known/
  * Adapt return values to empty list/dict instead of null
  * Remove empty values when mono-values are null
  * Fix broken entity endpoint
  * Update upcoming endpoints
  * apidoc: Remove hard-coded example and provide links to follow

 -- Antoine R. Dumont (@ardumont) <antoine.romain.dumont@gmail.com>  Wed, 18 Jan 2017 11:27:45 +0100

swh-web (0.0.54-1~swh1) unstable-swh; urgency=medium

  * v0.0.54
  * Improve documentation description and browsability
  * Fix css style

 -- Antoine R. Dumont (@ardumont) <antoine.romain.dumont@gmail.com>  Mon, 16 Jan 2017 17:18:21 +0100

swh-web (0.0.53-1~swh1) unstable-swh; urgency=medium

  * v0.0.53
  * apidoc: Update upcoming and hidden endpoints information
  * apidoc: Enrich route information with tags
  * apidoc: /api/1/revision/origin/log/: Add pagination explanation
  * apidoc: /api/1/revision/log/: Add pagination explanation
  * api: Fix filtering fields to work in depth

 -- Antoine R. Dumont (@ardumont) <antoine.romain.dumont@gmail.com>  Fri, 13 Jan 2017 17:33:01 +0100

swh-web (0.0.52-1~swh1) unstable-swh; urgency=medium

  * v0.0.52
  * Fix doc generation regarding arg and exception
  * Fix broken examples
  * Add missing documentation on not found origin visit

 -- Antoine R. Dumont (@ardumont) <antoine.romain.dumont@gmail.com>  Thu, 12 Jan 2017 17:38:59 +0100

swh-web (0.0.51-1~swh1) unstable-swh; urgency=medium

  * v0.0.51
  * Update configuration file from ini to yml

 -- Antoine R. Dumont (@ardumont) <antoine.romain.dumont@gmail.com>  Fri, 16 Dec 2016 13:27:08 +0100

swh-web (0.0.50-1~swh1) unstable-swh; urgency=medium

  * v0.0.50
  * Fix issue regarding data structure change in ctags' reading api
    endpoint

 -- Antoine R. Dumont (@ardumont) <antoine.romain.dumont@gmail.com>  Tue, 06 Dec 2016 16:08:01 +0100

swh-web (0.0.49-1~swh1) unstable-swh; urgency=medium

  * v0.0.49
  * Rendering improvments

 -- Antoine R. Dumont (@ardumont) <antoine.romain.dumont@gmail.com>  Thu, 01 Dec 2016 16:29:31 +0100

swh-web (0.0.48-1~swh1) unstable-swh; urgency=medium

  * v0.0.48
  * Fix api doc example to actual existing data
  * Improve search symbol view experience

 -- Antoine R. Dumont (@ardumont) <antoine.romain.dumont@gmail.com>  Thu, 01 Dec 2016 15:32:44 +0100

swh-web (0.0.47-1~swh1) unstable-swh; urgency=medium

  * v0.0.47
  * Improve search content ui (add datatable)
  * Improve search symbol ui (add datatable without pagination, with
  * multi-field search)
  * Split those views to improve readability

 -- Antoine R. Dumont (@ardumont) <antoine.romain.dumont@gmail.com>  Thu, 01 Dec 2016 11:57:16 +0100

swh-web (0.0.46-1~swh1) unstable-swh; urgency=medium

  * v0.0.46
  * Improve search output view on symbols

 -- Antoine R. Dumont (@ardumont) <antoine.romain.dumont@gmail.com>  Wed, 30 Nov 2016 17:45:40 +0100

swh-web (0.0.45-1~swh1) unstable-swh; urgency=medium

  * v0.0.45
  * Migrate search symbol api endpoint to strict equality search
  * Improve search symbol view result (based on that api) to navigate
  * through result
  * Permit to slice result per page with per page flag (limited to 100)
  * Unify behavior in renderer regarding pagination computation

 -- Antoine R. Dumont (@ardumont) <antoine.romain.dumont@gmail.com>  Wed, 30 Nov 2016 11:00:49 +0100

swh-web (0.0.44-1~swh1) unstable-swh; urgency=medium

  * v0.0.44
  * Rename appropriately /api/1/symbol to /api/1/content/symbol/
  * Improve documentation on /api/1/content/symbol/ api endpoint

 -- Antoine R. Dumont (@ardumont) <antoine.romain.dumont@gmail.com>  Tue, 29 Nov 2016 15:00:14 +0100

swh-web (0.0.43-1~swh1) unstable-swh; urgency=medium

  * v0.0.43
  * Improve edge case when looking for ctags symbols
  * Add a lookup ui to search through symbols

 -- Antoine R. Dumont (@ardumont) <antoine.romain.dumont@gmail.com>  Mon, 28 Nov 2016 16:42:33 +0100

swh-web (0.0.42-1~swh1) unstable-swh; urgency=medium

  * v0.0.42
  * List ctags line as link to content in /browse/content/ view

 -- Antoine R. Dumont (@ardumont) <antoine.romain.dumont@gmail.com>  Fri, 25 Nov 2016 16:21:12 +0100

swh-web (0.0.41-1~swh1) unstable-swh; urgency=medium

  * v0.0.41
  * Improve browse content view by:
  * adding new information (license, mimetype, language)
  * highlighting source code

 -- Antoine R. Dumont (@ardumont) <antoine.romain.dumont@gmail.com>  Fri, 25 Nov 2016 14:52:34 +0100

swh-web (0.0.40-1~swh1) unstable-swh; urgency=medium

  * v0.0.40
  * Add pagination to symbol search endpoint

 -- Antoine R. Dumont (@ardumont) <antoine.romain.dumont@gmail.com>  Thu, 24 Nov 2016 14:23:45 +0100

swh-web (0.0.39-1~swh1) unstable-swh; urgency=medium

  * v0.0.39
  * Open /api/1/symbol/<expression>/
  * Fix api breaking on /api/1/content/search/

 -- Antoine R. Dumont (@ardumont) <antoine.romain.dumont@gmail.com>  Thu, 24 Nov 2016 10:28:42 +0100

swh-web (0.0.38-1~swh1) unstable-swh; urgency=medium

  * v0.0.38
  * Minor refactoring
  * Remove one commit which breaks production

 -- Antoine R. Dumont (@ardumont) <antoine.romain.dumont@gmail.com>  Tue, 22 Nov 2016 16:26:03 +0100

swh-web (0.0.37-1~swh1) unstable-swh; urgency=medium

  * v0.0.37
  * api: Open new endpoints on license, language, filetype
  * api: Update content endpoint to add url on new endpoints

 -- Antoine R. Dumont (@ardumont) <antoine.romain.dumont@gmail.com>  Tue, 22 Nov 2016 15:04:07 +0100

swh-web (0.0.36-1~swh1) unstable-swh; urgency=medium

  * v0.0.36
  * Adapt to latest origin_visit format

 -- Antoine R. Dumont (@ardumont) <antoine.romain.dumont@gmail.com>  Thu, 08 Sep 2016 15:24:33 +0200

swh-web (0.0.35-1~swh1) unstable-swh; urgency=medium

  * v0.0.35
  * Open /api/1/provenance/<algo:content-hash>/ api endpoint
  * Open /api/1/origin/<id>/visits/(<visit-id>) api endpoint
  * View: Fix redirection url issue

 -- Antoine R. Dumont (@ardumont) <antoine.romain.dumont@gmail.com>  Mon, 05 Sep 2016 14:28:33 +0200

swh-web (0.0.34-1~swh1) unstable-swh; urgency=medium

  * v0.0.34
  * Improve global ui navigation
  * Fix apidoc rendering issue
  * Open /api/1/provenance/ about content provenant information

 -- Antoine R. Dumont (@ardumont) <antoine.romain.dumont@gmail.com>  Fri, 02 Sep 2016 11:42:04 +0200

swh-web (0.0.33-1~swh1) unstable-swh; urgency=medium

  * Release swh.web.ui v0.0.33
  * New declarative API documentation mechanisms

 -- Nicolas Dandrimont <nicolas@dandrimont.eu>  Wed, 24 Aug 2016 16:25:24 +0200

swh-web (0.0.32-1~swh1) unstable-swh; urgency=medium

  * v0.0.32
  * Activate tests during debian packaging
  * Fix issues on debian packaging
  * Fix useless jquery loading url
  * Improve date time parsing

 -- Antoine R. Dumont (@ardumont) <antoine.romain.dumont@gmail.com>  Wed, 20 Jul 2016 12:35:09 +0200

swh-web (0.0.31-1~swh1) unstable-swh; urgency=medium

  * v0.0.31
  * Unify jquery-flot library names with .min

 -- Antoine R. Dumont (@ardumont) <antoine.romain.dumont@gmail.com>  Mon, 18 Jul 2016 11:11:59 +0200

swh-web (0.0.30-1~swh1) unstable-swh; urgency=medium

  * v0.0.30
  * View: Open calendar ui view on origin
  * API: open /api/1/stat/visits/<int:origin>/

 -- Antoine R. Dumont (@ardumont) <antoine.romain.dumont@gmail.com>  Wed, 13 Jul 2016 18:42:40 +0200

swh-web (0.0.29-1~swh1) unstable-swh; urgency=medium

  * Release swh.web.ui v0.0.29
  * All around enhancements of the web ui
  * Package now tested when building

 -- Nicolas Dandrimont <nicolas@dandrimont.eu>  Tue, 14 Jun 2016 17:58:42 +0200

swh-web (0.0.28-1~swh1) unstable-swh; urgency=medium

  * v0.0.28
  * Fix packaging issues

 -- Antoine R. Dumont (@ardumont) <antoine.romain.dumont@gmail.com>  Mon, 09 May 2016 16:21:04 +0200

swh-web (0.0.27-1~swh1) unstable-swh; urgency=medium

  * v0.0.27
  * Fix packaging issue

 -- Antoine R. Dumont (@ardumont) <antoine.romain.dumont@gmail.com>  Tue, 03 May 2016 16:52:40 +0200

swh-web (0.0.24-1~swh1) unstable-swh; urgency=medium

  * Release swh.web.ui v0.0.24
  * New swh.storage API for timestamps

 -- Nicolas Dandrimont <nicolas@dandrimont.eu>  Fri, 05 Feb 2016 12:07:33 +0100

swh-web (0.0.23-1~swh1) unstable-swh; urgency=medium

  * v0.0.23
  * Bump dependency requirements to latest swh.storage
  * Returns person's identifier on api + Hide person's emails in views
    endpoint
  * Try to decode the content's raw data and fail gracefully
  * Unify /directory api to Display content's raw data when path
    resolves to a file
  * Expose unconditionally the link to download the content's raw data
  * Download link data redirects to the api ones

 -- Antoine R. Dumont (@ardumont) <antoine.romain.dumont@gmail.com>  Fri, 29 Jan 2016 17:50:31 +0100

swh-web (0.0.22-1~swh1) unstable-swh; urgency=medium

  * v0.0.22
  * Open
    /browse/revision/origin/<ORIG_ID>[/branch/<BRANCH>][/ts/<TIMESTAMP>]
    /history/<SHA1>/ view
  * Open
    /browse/revision/origin/<ORIG_ID>[/branch/<BRANCH>][/ts/<TIMESTAMP>]
    / view
  * Open
    /browse/revision/<SHA1_GIT_ROOT>/history/<SHA1_GIT>/directory/[<PATH
    >] view
  * Open
    /browse/revision/origin/<ORIG_ID>[/branch/<BRANCH>][/ts/<TIMESTAMP>]
    /history/<SHA1>/directory/[<PATH>] view
  * Open
    /browse/revision/origin/<ORIG_ID>[/branch/<BRANCH>][/ts/<TIMESTAMP>]
    /directory/[<PATH>] view
  * Open /browse/revision/<sha1_git_root>/directory/<path>/ view
  * Open /browse/revision/<sha1_git_root>/history/<sha1_git>/ view
  * Open /browse/revision/<sha1_git>/log/ view
  * Open /browse/entity/<uuid>/ view
  * Release can point to other objects than revision
  * Fix misbehavior when retrieving git log
  * Fix another edge case when listing a directory that does not exist
  * Fix edge case when listing is empty
  * Fix person_get call
  * Update documentation about possible error codes

 -- Antoine R. Dumont (@ardumont) <antoine.romain.dumont@gmail.com>  Tue, 26 Jan 2016 15:14:35 +0100

swh-web (0.0.21-1~swh1) unstable-swh; urgency=medium

  * v0.0.21
  * Deal nicely with communication downtime with storage
  * Update to latest swh.storage api

 -- Antoine R. Dumont (@ardumont) <antoine.romain.dumont@gmail.com>  Wed, 20 Jan 2016 16:31:34 +0100

swh-web (0.0.20-1~swh1) unstable-swh; urgency=medium

  * v0.0.20
  * Open /api/1/entity/<string:uuid>/

 -- Antoine R. Dumont (@ardumont) <antoine.romain.dumont@gmail.com>  Fri, 15 Jan 2016 16:40:56 +0100

swh-web (0.0.19-1~swh1) unstable-swh; urgency=medium

  * v0.0.19
  * Improve directory_get_by_path integration with storage
  * Refactor - Only lookup sha1_git_root if needed + factorize service
    behavior

 -- Antoine R. Dumont (@ardumont) <antoine.romain.dumont@gmail.com>  Fri, 15 Jan 2016 12:47:39 +0100

swh-web (0.0.18-1~swh1) unstable-swh; urgency=medium

  * v0.0.18
  * Open
    /api/1/revision/origin/<ORIG_ID>[/branch/<BRANCH>][/ts/<TIMESTAMP>]/
    history/<SHA1>/directory/[<PATH>]
  * origin/master Open
    /api/1/revision/origin/<ORIG_ID>[/branch/<BRANCH>][/ts/<TIMESTAMP>]/
    history/<SHA1>/
  * Open
    /api/1/revision/origin/<ORIG_ID>[/branch/<BRANCH>][/ts/<TIMESTAMP>]/
    directory/[<PATH>]
  * Open /api/1/revision/origin/<origin-id>/branch/<branch-
    name>/ts/<ts>/
  * /directory/ apis can now point to files too.
  * Bump dependency requirement on latest swh.storage
  * Deactivate api querying occurrences for now
  * Improve function documentation

 -- Antoine R. Dumont (@ardumont) <antoine.romain.dumont@gmail.com>  Wed, 13 Jan 2016 12:54:54 +0100

swh-web (0.0.17-1~swh1) unstable-swh; urgency=medium

  * v0.0.17
  * Open /api/1/revision/<string:sha1_git>/directory/'
  * Open
    /api/1/revision/<string:sha1_git_root>/history/<sha1_git>/directory/
    <path:dir_path>/
  * Enrich directory listing with url to next subdir
  * Improve testing coverage
  * Open 'limit' get query parameter to revision_log and
    revision_history api

 -- Antoine R. Dumont (@ardumont) <antoine.romain.dumont@gmail.com>  Fri, 08 Jan 2016 11:36:55 +0100

swh-web (0.0.16-1~swh1) unstable-swh; urgency=medium

  * v0.0.16
  * service.lookup_revision_log: Add a limit to the number of commits
  * Fix docstring rendering

 -- Antoine R. Dumont (@ardumont) <antoine.romain.dumont@gmail.com>  Wed, 06 Jan 2016 15:37:21 +0100

swh-web (0.0.15-1~swh1) unstable-swh; urgency=medium

  * v0.0.15
  * Improve browsable api rendering style
  * Fix typo in jquery.min.js link
  * Fix docstring typos
  * packaging:
  * add python3-flask-api as package dependency

 -- Antoine R. Dumont (@ardumont) <antoine.romain.dumont@gmail.com>  Wed, 06 Jan 2016 15:12:04 +0100

swh-web (0.0.14-1~swh1) unstable-swh; urgency=medium

  * v0.0.14
  * Open /revision/<sha1_git_root>/history/<sha1_git>/
  * Add links to api
  * Improve browsable api rendering -> when api links exists, actual
    html links will be displayed
  * Fix production bugs (regarding browsable api)

 -- Antoine R. Dumont (@ardumont) <antoine.romain.dumont@gmail.com>  Wed, 06 Jan 2016 11:42:18 +0100

swh-web (0.0.13-1~swh1) unstable-swh; urgency=medium

  * v0.0.13
  * Open /browse/person/ view
  * Open /browse/origin/ view
  * Open /browse/release/ view
  * Open /browse/revision/ view
  * Deactivate temporarily /browse/content/
  * Add default sha1
  * Automatic doc endpoint on base path

 -- Antoine R. Dumont (@ardumont) <antoine.romain.dumont@gmail.com>  Tue, 15 Dec 2015 17:01:27 +0100

swh-web (0.0.12-1~swh1) unstable-swh; urgency=medium

  * v0.0.12
  * Update /api/1/release/ with latest internal standard
  * Update /api/1/revision/ with latest internal standard
  * Add global filtering on 'fields' parameter
  * Update /api/1/content/<hash> with links to raw resource
  * Improve documentations
  * Open /api/1/revision/<SHA1_GIT>/log/
  * Open /browse/directory/<hash> to list directory content
  * Open /browse/content/<hash>/ to show the content
  * Open /browse/content/<hash>/raw to show the content
  * Open /api/1/person/<id>
  * Implementation detail
  * Add Flask API dependency
  * Split controller in api and views module
  * Unify internal apis' behavior

 -- Antoine R. Dumont (@ardumont) <antoine.romain.dumont@gmail.com>  Mon, 07 Dec 2015 16:44:43 +0100

swh-web (0.0.11-1~swh1) unstable-swh; urgency=medium

  * v0.0.11
  * Open /1/api/content/<algo:hash>/
  * Open /api/1/revision/<SHA1_GIT>
  * Open /api/1/release/<SHA1_GIT>
  * Open /api/1/uploadnsearch/ (POST)
  * Open /api/1/origin/
  * Unify 404 and 400 responses on api
  * Increase code coverage

 -- Antoine R. Dumont (@ardumont) <antoine.romain.dumont@gmail.com>  Thu, 19 Nov 2015 11:24:46 +0100

swh-web (0.0.10-1~swh1) unstable-swh; urgency=medium

  * v0.0.10
  * set document.domain to parent domain softwareheritage.org
  * improve HTML templates to be (more) valid
  * cosmetic change in Content-Type JSON header

 -- Stefano Zacchiroli <zack@upsilon.cc>  Mon, 02 Nov 2015 13:59:45 +0100

swh-web (0.0.9-1~swh1) unstable-swh; urgency=medium

  * v0.0.9
  * Remove query entry in api response
  * Deal with bad request properly with api calls
  * Improve coverage
  * Improve dev starting up app
  * Fix duplicated print statement in dev app startup

 -- Antoine R. Dumont (@ardumont) <antoine.romain.dumont@gmail.com>  Fri, 30 Oct 2015 17:24:15 +0100

swh-web (0.0.8-1~swh1) unstable-swh; urgency=medium

  * version 0.0.8

 -- Stefano Zacchiroli <zack@upsilon.cc>  Wed, 28 Oct 2015 20:59:40 +0100

swh-web (0.0.7-1~swh1) unstable-swh; urgency=medium

  * v0.0.7
  * Add @jsonp abilities to /api/1/stat/counters endpoint

 -- Antoine R. Dumont (@ardumont) <antoine.romain.dumont@gmail.com>  Mon, 19 Oct 2015 14:01:40 +0200

swh-web (0.0.4-1~swh1) unstable-swh; urgency=medium

  * Prepare swh.web.ui v0.0.4 deployment

 -- Nicolas Dandrimont <nicolas@dandrimont.eu>  Fri, 16 Oct 2015 15:38:44 +0200

swh-web (0.0.3-1~swh1) unstable-swh; urgency=medium

  * Prepare deployment of swh-web-ui v0.0.3

 -- Nicolas Dandrimont <nicolas@dandrimont.eu>  Wed, 14 Oct 2015 11:09:33 +0200

swh-web (0.0.2-1~swh1) unstable-swh; urgency=medium

  * Prepare swh.web.ui v0.0.2 deployment

 -- Nicolas Dandrimont <nicolas@dandrimont.eu>  Tue, 13 Oct 2015 16:25:46 +0200

swh-web (0.0.1-1~swh1) unstable-swh; urgency=medium

  * Initial release
  * v0.0.1
  * Hash lookup to check existence in swh's backend
  * Hash lookup to detail a content

 -- Antoine R. Dumont (@ardumont) <antoine.romain.dumont@gmail.com>  Thu, 01 Oct 2015 10:01:29 +0200<|MERGE_RESOLUTION|>--- conflicted
+++ resolved
@@ -1,10 +1,3 @@
-<<<<<<< HEAD
-swh-web (0.0.240-1~swh1~bpo10+1) buster-swh; urgency=medium
-
-  * Rebuild for buster-swh
-
- -- Software Heritage autobuilder (on jenkins-debian1) <jenkins@jenkins-debian1.internal.softwareheritage.org>  Thu, 18 Jun 2020 13:16:32 +0000
-=======
 swh-web (0.0.241-1~swh1) unstable-swh; urgency=medium
 
   * New upstream release 0.0.241     - (tagged by Antoine R. Dumont
@@ -17,7 +10,6 @@
     views
 
  -- Software Heritage autobuilder (on jenkins-debian1) <jenkins@jenkins-debian1.internal.softwareheritage.org>  Fri, 19 Jun 2020 16:22:34 +0000
->>>>>>> 1771a700
 
 swh-web (0.0.240-1~swh1) unstable-swh; urgency=medium
 
