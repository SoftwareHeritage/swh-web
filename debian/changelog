<<<<<<< HEAD
swh-web (0.2.11-1~swh1~bpo10+1) buster-swh; urgency=medium

  * Rebuild for buster-swh

 -- Software Heritage autobuilder (on jenkins-debian1) <jenkins@jenkins-debian1.internal.softwareheritage.org>  Thu, 15 Dec 2022 15:34:27 +0000
=======
swh-web (0.2.12-1~swh1) unstable-swh; urgency=medium

  * New upstream release 0.2.12     - (tagged by Antoine Lambert
    <anlambert@softwareheritage.org> on 2023-01-13 14:24:28 +0100)
  * Upstream changes:     - version 0.2.12

 -- Software Heritage autobuilder (on jenkins-debian1) <jenkins@jenkins-debian1.internal.softwareheritage.org>  Fri, 13 Jan 2023 13:37:23 +0000
>>>>>>> 7532132b

swh-web (0.2.11-1~swh1) unstable-swh; urgency=medium

  * New upstream release 0.2.11     - (tagged by Antoine Lambert
    <anlambert@softwareheritage.org> on 2022-12-15 15:43:49 +0100)
  * Upstream changes:     - version 0.2.11

 -- Software Heritage autobuilder (on jenkins-debian1) <jenkins@jenkins-debian1.internal.softwareheritage.org>  Thu, 15 Dec 2022 15:24:31 +0000

swh-web (0.2.10-1~swh1) unstable-swh; urgency=medium

  * New upstream release 0.2.10     - (tagged by Antoine Lambert
    <anlambert@softwareheritage.org> on 2022-12-09 16:46:13 +0100)
  * Upstream changes:     - version 0.2.10

 -- Software Heritage autobuilder (on jenkins-debian1) <jenkins@jenkins-debian1.internal.softwareheritage.org>  Fri, 09 Dec 2022 15:59:45 +0000

swh-web (0.2.9-1~swh1) unstable-swh; urgency=medium

  * New upstream release 0.2.9     - (tagged by Antoine Lambert
    <anlambert@softwareheritage.org> on 2022-11-30 16:22:10 +0100)
  * Upstream changes:     - version 0.2.9

 -- Software Heritage autobuilder (on jenkins-debian1) <jenkins@jenkins-debian1.internal.softwareheritage.org>  Wed, 30 Nov 2022 15:57:40 +0000

swh-web (0.2.8-1~swh1) unstable-swh; urgency=medium

  * New upstream release 0.2.8     - (tagged by Antoine Lambert
    <anlambert@softwareheritage.org> on 2022-11-25 16:23:36 +0100)
  * Upstream changes:     - version 0.2.8

 -- Software Heritage autobuilder (on jenkins-debian1) <jenkins@jenkins-debian1.internal.softwareheritage.org>  Fri, 25 Nov 2022 15:55:46 +0000

swh-web (0.2.7-1~swh1) unstable-swh; urgency=medium

  * New upstream release 0.2.7     - (tagged by Antoine Lambert
    <anlambert@softwareheritage.org> on 2022-11-22 10:59:45 +0100)
  * Upstream changes:     - version 0.2.7

 -- Software Heritage autobuilder (on jenkins-debian1) <jenkins@jenkins-debian1.internal.softwareheritage.org>  Tue, 22 Nov 2022 10:53:15 +0000

swh-web (0.2.6-1~swh1) unstable-swh; urgency=medium

  * New upstream release 0.2.6     - (tagged by Antoine Lambert
    <anlambert@softwareheritage.org> on 2022-11-16 17:13:00 +0100)
  * Upstream changes:     - version 0.2.6

 -- Software Heritage autobuilder (on jenkins-debian1) <jenkins@jenkins-debian1.internal.softwareheritage.org>  Wed, 16 Nov 2022 16:39:18 +0000

swh-web (0.2.4-1~swh1) unstable-swh; urgency=medium

  * New upstream release 0.2.4     - (tagged by Valentin Lorentz
    <vlorentz@softwareheritage.org> on 2022-11-15 11:51:58 +0100)
  * Upstream changes:     - v0.2.4     - * Fix crash when browsing non-
    ASCII file contents     - * Include swh-search results not in swh-
    indexer-storage's intrinsic     - metadata table     - * Avoid
    unncessary call to swh-indexer-storage when searching origin     -
    URLs using swh-search

 -- Software Heritage autobuilder (on jenkins-debian1) <jenkins@jenkins-debian1.internal.softwareheritage.org>  Tue, 15 Nov 2022 11:08:08 +0000

swh-web (0.2.3-1~swh1) unstable-swh; urgency=medium

  * New upstream release 0.2.3     - (tagged by Antoine Lambert
    <anlambert@softwareheritage.org> on 2022-11-09 17:24:26 +0100)
  * Upstream changes:     - version 0.2.3

 -- Software Heritage autobuilder (on jenkins-debian1) <jenkins@jenkins-debian1.internal.softwareheritage.org>  Wed, 09 Nov 2022 17:09:04 +0000

swh-web (0.2.2-1~swh1) unstable-swh; urgency=medium

  * New upstream release 0.2.2     - (tagged by Antoine Lambert
    <anlambert@softwareheritage.org> on 2022-11-08 15:57:51 +0100)
  * Upstream changes:     - version 0.2.2

 -- Software Heritage autobuilder (on jenkins-debian1) <jenkins@jenkins-debian1.internal.softwareheritage.org>  Tue, 08 Nov 2022 15:11:55 +0000

swh-web (0.2.0-1~swh1) unstable-swh; urgency=medium

  * New upstream release 0.2.0     - (tagged by Antoine Lambert
    <anlambert@softwareheritage.org> on 2022-11-07 13:30:34 +0100)
  * Upstream changes:     - version 0.2.0

 -- Software Heritage autobuilder (on jenkins-debian1) <jenkins@jenkins-debian1.internal.softwareheritage.org>  Mon, 07 Nov 2022 12:47:38 +0000

swh-web (0.1.8-1~swh1) unstable-swh; urgency=medium

  * New upstream release 0.1.8     - (tagged by Antoine Lambert
    <anlambert@softwareheritage.org> on 2022-10-26 19:15:48 +0200)
  * Upstream changes:     - version 0.1.8

 -- Software Heritage autobuilder (on jenkins-debian1) <jenkins@jenkins-debian1.internal.softwareheritage.org>  Wed, 26 Oct 2022 17:31:50 +0000

swh-web (0.1.6-1~swh1) unstable-swh; urgency=medium

  * New upstream release 0.1.6     - (tagged by Antoine Lambert
    <anlambert@softwareheritage.org> on 2022-10-12 15:05:02 +0200)
  * Upstream changes:     - version 0.1.6

 -- Software Heritage autobuilder (on jenkins-debian1) <jenkins@jenkins-debian1.internal.softwareheritage.org>  Wed, 12 Oct 2022 13:27:34 +0000

swh-web (0.1.5-1~swh1) unstable-swh; urgency=medium

  * New upstream release 0.1.5     - (tagged by Antoine Lambert
    <anlambert@softwareheritage.org> on 2022-09-28 15:40:16 +0200)
  * Upstream changes:     - version 0.1.5

 -- Software Heritage autobuilder (on jenkins-debian1) <jenkins@jenkins-debian1.internal.softwareheritage.org>  Wed, 28 Sep 2022 14:11:00 +0000

swh-web (0.1.4-1~swh1) unstable-swh; urgency=medium

  * New upstream release 0.1.4     - (tagged by Valentin Lorentz
    <vlorentz@softwareheritage.org> on 2022-09-21 10:53:46 +0200)
  * Upstream changes:     - v0.1.4     - * Fix validateForgeUrl

 -- Software Heritage autobuilder (on jenkins-debian1) <jenkins@jenkins-debian1.internal.softwareheritage.org>  Wed, 21 Sep 2022 09:09:21 +0000

swh-web (0.1.3-1~swh1) unstable-swh; urgency=medium

  * New upstream release 0.1.3     - (tagged by Antoine Lambert
    <anlambert@softwareheritage.org> on 2022-09-15 16:59:29 +0200)
  * Upstream changes:     - version 0.1.3

 -- Software Heritage autobuilder (on jenkins-debian1) <jenkins@jenkins-debian1.internal.softwareheritage.org>  Thu, 15 Sep 2022 15:13:32 +0000

swh-web (0.1.2-1~swh1) unstable-swh; urgency=medium

  * New upstream release 0.1.2     - (tagged by Antoine Lambert
    <anlambert@softwareheritage.org> on 2022-09-15 12:16:13 +0200)
  * Upstream changes:     - version 0.1.2

 -- Software Heritage autobuilder (on jenkins-debian1) <jenkins@jenkins-debian1.internal.softwareheritage.org>  Thu, 15 Sep 2022 10:29:09 +0000

swh-web (0.1.1-1~swh1) unstable-swh; urgency=medium

  * New upstream release 0.1.1     - (tagged by Antoine Lambert
    <anlambert@softwareheritage.org> on 2022-09-13 16:36:43 +0200)
  * Upstream changes:     - version 0.1.1

 -- Software Heritage autobuilder (on jenkins-debian1) <jenkins@jenkins-debian1.internal.softwareheritage.org>  Tue, 13 Sep 2022 14:58:14 +0000

swh-web (0.1.0-1~swh1) unstable-swh; urgency=medium

  * New upstream release 0.1.0     - (tagged by Antoine Lambert
    <anlambert@softwareheritage.org> on 2022-09-13 15:08:13 +0200)
  * Upstream changes:     - version 0.1.0

 -- Software Heritage autobuilder (on jenkins-debian1) <jenkins@jenkins-debian1.internal.softwareheritage.org>  Tue, 13 Sep 2022 13:48:42 +0000

swh-web (0.0.399-1~swh1) unstable-swh; urgency=medium

  * New upstream release 0.0.399     - (tagged by Antoine Lambert
    <anlambert@softwareheritage.org> on 2022-08-18 11:54:48 +0200)
  * Upstream changes:     - version 0.0.399

 -- Software Heritage autobuilder (on jenkins-debian1) <jenkins@jenkins-debian1.internal.softwareheritage.org>  Thu, 18 Aug 2022 10:14:09 +0000

swh-web (0.0.398-1~swh1) unstable-swh; urgency=medium

  * New upstream release 0.0.398     - (tagged by Antoine Lambert
    <anlambert@softwareheritage.org> on 2022-08-11 14:09:30 +0200)
  * Upstream changes:     - version 0.0.398

 -- Software Heritage autobuilder (on jenkins-debian1) <jenkins@jenkins-debian1.internal.softwareheritage.org>  Thu, 11 Aug 2022 12:29:34 +0000

swh-web (0.0.397-1~swh1) unstable-swh; urgency=medium

  * New upstream release 0.0.397     - (tagged by Antoine Lambert
    <anlambert@softwareheritage.org> on 2022-07-21 14:59:40 +0200)
  * Upstream changes:     - version 0.0.397

 -- Software Heritage autobuilder (on jenkins-debian1) <jenkins@jenkins-debian1.internal.softwareheritage.org>  Thu, 21 Jul 2022 13:24:42 +0000

swh-web (0.0.396-1~swh1) unstable-swh; urgency=medium

  * New upstream release 0.0.396     - (tagged by Antoine Lambert
    <anlambert@softwareheritage.org> on 2022-07-11 15:51:00 +0200)
  * Upstream changes:     - version 0.0.396

 -- Software Heritage autobuilder (on jenkins-debian1) <jenkins@jenkins-debian1.internal.softwareheritage.org>  Mon, 11 Jul 2022 16:55:10 +0000

swh-web (0.0.395-1~swh1) unstable-swh; urgency=medium

  * New upstream release 0.0.395     - (tagged by Antoine Lambert
    <anlambert@softwareheritage.org> on 2022-06-20 16:50:07 +0200)
  * Upstream changes:     - version 0.0.395

 -- Software Heritage autobuilder (on jenkins-debian1) <jenkins@jenkins-debian1.internal.softwareheritage.org>  Mon, 20 Jun 2022 15:15:50 +0000

swh-web (0.0.394-1~swh1) unstable-swh; urgency=medium

  * New upstream release 0.0.394     - (tagged by Antoine Lambert
    <anlambert@softwareheritage.org> on 2022-06-13 11:41:38 +0200)
  * Upstream changes:     - version 0.0.394

 -- Software Heritage autobuilder (on jenkins-debian1) <jenkins@jenkins-debian1.internal.softwareheritage.org>  Mon, 13 Jun 2022 11:47:03 +0000

swh-web (0.0.393-1~swh1) unstable-swh; urgency=medium

  * New upstream release 0.0.393     - (tagged by Benoit Chauvet
    <contact@benoitchauvet.com> on 2022-06-03 06:15:29 +0200)
  * Upstream changes:     - v0.0.393     - tests: Fix flaky ones since
    hypothesis 6.46.11 release

 -- Software Heritage autobuilder (on jenkins-debian1) <jenkins@jenkins-debian1.internal.softwareheritage.org>  Fri, 03 Jun 2022 04:43:41 +0000

swh-web (0.0.390-1~swh1) unstable-swh; urgency=medium

  * New upstream release 0.0.390     - (tagged by Antoine Lambert
    <anlambert@softwareheritage.org> on 2022-05-18 11:12:25 +0200)
  * Upstream changes:     - version 0.0.390

 -- Software Heritage autobuilder (on jenkins-debian1) <jenkins@jenkins-debian1.internal.softwareheritage.org>  Wed, 18 May 2022 09:44:58 +0000

swh-web (0.0.389-1~swh1) unstable-swh; urgency=medium

  * New upstream release 0.0.389     - (tagged by Antoine Lambert
    <anlambert@softwareheritage.org> on 2022-05-17 11:36:15 +0200)
  * Upstream changes:     - version 0.0.389

 -- Software Heritage autobuilder (on jenkins-debian1) <jenkins@jenkins-debian1.internal.softwareheritage.org>  Tue, 17 May 2022 10:10:55 +0000

swh-web (0.0.388-1~swh1) unstable-swh; urgency=medium

  * New upstream release 0.0.388     - (tagged by Antoine Lambert
    <anlambert@softwareheritage.org> on 2022-05-13 12:00:44 +0200)
  * Upstream changes:     - version 0.0.388

 -- Software Heritage autobuilder (on jenkins-debian1) <jenkins@jenkins-debian1.internal.softwareheritage.org>  Fri, 13 May 2022 10:27:08 +0000

swh-web (0.0.387-1~swh1) unstable-swh; urgency=medium

  * New upstream release 0.0.387     - (tagged by Antoine Lambert
    <anlambert@softwareheritage.org> on 2022-05-11 14:56:26 +0200)
  * Upstream changes:     - version 0.0.387

 -- Software Heritage autobuilder (on jenkins-debian1) <jenkins@jenkins-debian1.internal.softwareheritage.org>  Wed, 11 May 2022 13:21:55 +0000

swh-web (0.0.386-1~swh1) unstable-swh; urgency=medium

  * New upstream release 0.0.386     - (tagged by Antoine Lambert
    <anlambert@softwareheritage.org> on 2022-05-10 12:05:00 +0200)
  * Upstream changes:     - version 0.0.386

 -- Software Heritage autobuilder (on jenkins-debian1) <jenkins@jenkins-debian1.internal.softwareheritage.org>  Tue, 10 May 2022 10:32:15 +0000

swh-web (0.0.385-1~swh1) unstable-swh; urgency=medium

  * New upstream release 0.0.385     - (tagged by Antoine Lambert
    <anlambert@softwareheritage.org> on 2022-05-05 20:07:09 +0200)
  * Upstream changes:     - version 0.0.385

 -- Software Heritage autobuilder (on jenkins-debian1) <jenkins@jenkins-debian1.internal.softwareheritage.org>  Thu, 05 May 2022 18:33:36 +0000

swh-web (0.0.384-1~swh1) unstable-swh; urgency=medium

  * New upstream release 0.0.384     - (tagged by Antoine Lambert
    <anlambert@softwareheritage.org> on 2022-05-05 12:02:24 +0200)
  * Upstream changes:     - version 0.0.384

 -- Software Heritage autobuilder (on jenkins-debian1) <jenkins@jenkins-debian1.internal.softwareheritage.org>  Thu, 05 May 2022 10:28:43 +0000

swh-web (0.0.383-1~swh1) unstable-swh; urgency=medium

  * New upstream release 0.0.383     - (tagged by Antoine Lambert
    <anlambert@softwareheritage.org> on 2022-04-25 17:12:56 +0200)
  * Upstream changes:     - version 0.0.383

 -- Software Heritage autobuilder (on jenkins-debian1) <jenkins@jenkins-debian1.internal.softwareheritage.org>  Mon, 25 Apr 2022 15:56:23 +0000

swh-web (0.0.382-1~swh1) unstable-swh; urgency=medium

  * New upstream release 0.0.382     - (tagged by Antoine Lambert
    <anlambert@softwareheritage.org> on 2022-04-12 17:50:13 +0200)
  * Upstream changes:     - version 0.0.382

 -- Software Heritage autobuilder (on jenkins-debian1) <jenkins@jenkins-debian1.internal.softwareheritage.org>  Tue, 12 Apr 2022 16:25:09 +0000

swh-web (0.0.381-1~swh1) unstable-swh; urgency=medium

  * New upstream release 0.0.381     - (tagged by Antoine Lambert
    <anlambert@softwareheritage.org> on 2022-04-08 13:46:06 +0200)
  * Upstream changes:     - version 0.0.381

 -- Software Heritage autobuilder (on jenkins-debian1) <jenkins@jenkins-debian1.internal.softwareheritage.org>  Fri, 08 Apr 2022 12:13:41 +0000

swh-web (0.0.380-1~swh1) unstable-swh; urgency=medium

  * New upstream release 0.0.380     - (tagged by Valentin Lorentz
    <vlorentz@softwareheritage.org> on 2022-04-07 15:29:35 +0200)
  * Upstream changes:     - v0.0.380     - * requirements-test: Remove
    pytest pinning to < 7     - * inbound_email: add support for signed
    email addresses     - * inbound_email: add function to extract the
    plaintext from a mail     - * Rename metadata_raw to raw_metadata in
    get_deposit_raw_metadata

 -- Software Heritage autobuilder (on jenkins-debian1) <jenkins@jenkins-debian1.internal.softwareheritage.org>  Thu, 07 Apr 2022 13:55:02 +0000

swh-web (0.0.379-1~swh1) unstable-swh; urgency=medium

  * New upstream release 0.0.379     - (tagged by Antoine R. Dumont
    (@ardumont) <ardumont@softwareheritage.org> on 2022-04-06 17:08:51
    +0200)
  * Upstream changes:     - v0.0.379     - Revert "requirements-test:
    Temporarily pin django-stubs to < 1.10.0"     - package.json:
    Upgrade dependencies     - settings/production: Use webpack loader
    cache when not in debug mode     - inbound_email: split recipient
    matching logic out     - Restrict pytest-postgresql to < 4.0.0     -
    origin-search: Show original error message to users     - Add a
    button to the deposit admin UI to show deposit metadata     -
    add_forge_now: Add hyperlinks to forge URLs in Browse Requests tab
    - moderation: Fix deposit uri computation for 'code' deposits     -
    Ensure that tests run with the C.UTF-8 locale     - Move
    add_forge_now migration tests with other add_forge_now tests

 -- Software Heritage autobuilder (on jenkins-debian1) <jenkins@jenkins-debian1.internal.softwareheritage.org>  Wed, 06 Apr 2022 15:31:50 +0000

swh-web (0.0.378-1~swh1) unstable-swh; urgency=medium

  * New upstream release 0.0.378     - (tagged by Antoine R. Dumont
    (@ardumont) <ardumont@softwareheritage.org> on 2022-04-01 10:26:43
    +0200)
  * Upstream changes:     - v0.0.378     - Add-forge-now: Fix app label
    - Add Forge Now: Shorten template names     - Save Forge Now: Fix
    XSS in request list     - Save Code Now Admin: Use different views
    for each tab     - Add Forge Now: Use different views for each tab
    - Save Code Now: Use different views for each tab     -
    assets/webapp.css: Disable common ligatures of Alegreya font     -
    requirements-test: Remove workarounds to fix pytest execution     -
    requirements-test: Temporarily pin django-stubs to < 1.10.0     -
    package.json: Remove use of nodemon file watchers     - Filter user
    add-forge-now requests when authenticated     - Maintain tab
    selection on refresh     - Improve language in add-forge-now help
    text     - save-code-now: Extract the checkbox filtering into a js
    template     - Fix add-forge request list api docstring     - add-
    forge-now: Fix login link depending on the oidc context     -
    common/origin_visits: Improve get_origin_visit performance     - add-
    forge-now: Refactor help content into a tab     - Simplify date
    field display format in datatable views     - package.json: Upgrade
    dependencies     - admin: Add mailmaps administration Web UI     -
    Show forge request status in a human readable form     - add-forge-
    now: Fix create request checkbox input name     - cypress: Fix flaky
    test     - Style improvements for forge request dashboard     -
    admin/origin_save: Do not modify unauthorized URLs list when
    rejecting     - Do not report BadInputExc to Sentry     - Style to
    add asterisk to mandatory fields in HTML forms     - Store submitter
    consent to use their name when discussing with forge     - pytest:
    Exclude build directory for tests discovery     - Allow no comment
    when submitting a new add forge creation request     - Consistently
    check add-forge-now permission to access or update info     -
    add_forge_now: Rename django app and add missing app_label

 -- Software Heritage autobuilder (on jenkins-debian1) <jenkins@jenkins-debian1.internal.softwareheritage.org>  Fri, 01 Apr 2022 10:57:36 +0000

swh-web (0.0.377-1~swh1) unstable-swh; urgency=medium

  * New upstream release 0.0.377     - (tagged by Antoine Lambert
    <anlambert@softwareheritage.org> on 2022-03-18 17:07:11 +0100)
  * Upstream changes:     - version 0.0.377

 -- Software Heritage autobuilder (on jenkins-debian1) <jenkins@jenkins-debian1.internal.softwareheritage.org>  Fri, 18 Mar 2022 16:31:27 +0000

swh-web (0.0.376-1~swh1) unstable-swh; urgency=medium

  * New upstream release 0.0.376     - (tagged by Valentin Lorentz
    <vlorentz@softwareheritage.org> on 2022-03-09 16:01:58 +0100)
  * Upstream changes:     - v0.0.376     - * search QL: Raise 400
    instead of 500 on syntax error     - * package.json: Upgrade
    dependencies     - * Disable unsafe directives when rendering
    READMEs

 -- Software Heritage autobuilder (on jenkins-debian1) <jenkins@jenkins-debian1.internal.softwareheritage.org>  Wed, 09 Mar 2022 15:24:35 +0000

swh-web (0.0.375-1~swh1) unstable-swh; urgency=medium

  * New upstream release 0.0.375     - (tagged by Antoine R. Dumont
    (@ardumont) <ardumont@softwareheritage.org> on 2022-03-07 16:48:14
    +0100)
  * Upstream changes:     - v0.0.375     - deposit moderation view:
    Improve deposit types visualization

 -- Software Heritage autobuilder (on jenkins-debian1) <jenkins@jenkins-debian1.internal.softwareheritage.org>  Mon, 07 Mar 2022 16:15:01 +0000

swh-web (0.0.374-1~swh1) unstable-swh; urgency=medium

  * New upstream release 0.0.374     - (tagged by Antoine Lambert
    <anlambert@softwareheritage.org> on 2022-02-24 16:53:41 +0100)
  * Upstream changes:     - version 0.0.374

 -- Software Heritage autobuilder (on jenkins-debian1) <jenkins@jenkins-debian1.internal.softwareheritage.org>  Thu, 24 Feb 2022 16:16:48 +0000

swh-web (0.0.373-1~swh1) unstable-swh; urgency=medium

  * New upstream release 0.0.373     - (tagged by Antoine Lambert
    <anlambert@softwareheritage.org> on 2022-02-23 16:21:49 +0100)
  * Upstream changes:     - version 0.0.373

 -- Software Heritage autobuilder (on jenkins-debian1) <jenkins@jenkins-debian1.internal.softwareheritage.org>  Wed, 23 Feb 2022 15:42:46 +0000

swh-web (0.0.372-1~swh1) unstable-swh; urgency=medium

  * New upstream release 0.0.372     - (tagged by Antoine Lambert
    <anlambert@softwareheritage.org> on 2022-02-23 13:46:47 +0100)
  * Upstream changes:     - version 0.0.372

 -- Software Heritage autobuilder (on jenkins-debian1) <jenkins@jenkins-debian1.internal.softwareheritage.org>  Wed, 23 Feb 2022 14:00:01 +0000

swh-web (0.0.371-1~swh1) unstable-swh; urgency=medium

  * New upstream release 0.0.371     - (tagged by Antoine Lambert
    <anlambert@softwareheritage.org> on 2022-02-21 11:20:34 +0100)
  * Upstream changes:     - version 0.0.371

 -- Software Heritage autobuilder (on jenkins-debian1) <jenkins@jenkins-debian1.internal.softwareheritage.org>  Mon, 21 Feb 2022 10:40:13 +0000

swh-web (0.0.370-1~swh1) unstable-swh; urgency=medium

  * New upstream release 0.0.370     - (tagged by Antoine Lambert
    <anlambert@softwareheritage.org> on 2022-02-15 17:54:17 +0100)
  * Upstream changes:     - version 0.0.370

 -- Software Heritage autobuilder (on jenkins-debian1) <jenkins@jenkins-debian1.internal.softwareheritage.org>  Tue, 15 Feb 2022 17:13:16 +0000

swh-web (0.0.369-1~swh1) unstable-swh; urgency=medium

  * New upstream release 0.0.369     - (tagged by Antoine Lambert
    <anlambert@softwareheritage.org> on 2022-02-11 14:35:58 +0100)
  * Upstream changes:     - version 0.0.369

 -- Software Heritage autobuilder (on jenkins-debian1) <jenkins@jenkins-debian1.internal.softwareheritage.org>  Fri, 11 Feb 2022 13:57:11 +0000

swh-web (0.0.368-1~swh1) unstable-swh; urgency=medium

  * New upstream release 0.0.368     - (tagged by Antoine Lambert
    <anlambert@softwareheritage.org> on 2022-02-11 11:38:04 +0100)
  * Upstream changes:     - version 0.0.368

 -- Software Heritage autobuilder (on jenkins-debian1) <jenkins@jenkins-debian1.internal.softwareheritage.org>  Fri, 11 Feb 2022 11:26:56 +0000

swh-web (0.0.367-1~swh1) unstable-swh; urgency=medium

  * New upstream release 0.0.367     - (tagged by Valentin Lorentz
    <vlorentz@softwareheritage.org> on 2022-02-10 14:36:43 +0100)
  * Upstream changes:     - v0.0.367     - * mailmap: make the update
    view only update a single object     - * templates/origin-visits:
    Prefer to show all visits by default     - * package.json: Upgrade
    dependencies     - * mailmaps: Add an endpoint to fetch the list
    - * mailmaps: Return a proper error in case of duplicate from_email
    - * mailmaps: Make error handling more robust when 'from_email' is
    missing/empty.     - * mailmaps: Add table UserMailmapEvent     - *
    Add a permission to get the option to use the search QL

 -- Software Heritage autobuilder (on jenkins-debian1) <jenkins@jenkins-debian1.internal.softwareheritage.org>  Thu, 10 Feb 2022 13:58:08 +0000

swh-web (0.0.356-1~swh1) unstable-swh; urgency=medium

  * New upstream release 0.0.356     - (tagged by Nicolas Dandrimont
    <nicolas@dandrimont.eu> on 2022-02-04 21:23:45 +0100)
  * Upstream changes:     - Release swh.web 0.0.356     - Introduce a
    new mailmap feature     - Pin pytest to <7.0.0     - Use kwargs for
    revision_log

 -- Software Heritage autobuilder (on jenkins-debian1) <jenkins@jenkins-debian1.internal.softwareheritage.org>  Fri, 04 Feb 2022 20:46:57 +0000

swh-web (0.0.355-1~swh1) unstable-swh; urgency=medium

  * New upstream release 0.0.355     - (tagged by Antoine Lambert
    <anlambert@softwareheritage.org> on 2022-02-02 11:30:12 +0100)
  * Upstream changes:     - version 0.0.355

 -- Software Heritage autobuilder (on jenkins-debian1) <jenkins@jenkins-debian1.internal.softwareheritage.org>  Wed, 02 Feb 2022 10:51:50 +0000

swh-web (0.0.353-1~swh1) unstable-swh; urgency=medium

  * New upstream release 0.0.353     - (tagged by Antoine Lambert
    <anlambert@softwareheritage.org> on 2022-01-28 15:37:41 +0100)
  * Upstream changes:     - version 0.0.353

 -- Software Heritage autobuilder (on jenkins-debian1) <jenkins@jenkins-debian1.internal.softwareheritage.org>  Fri, 28 Jan 2022 15:31:12 +0000

swh-web (0.0.352-1~swh1) unstable-swh; urgency=medium

  * New upstream release 0.0.352     - (tagged by Antoine Lambert
    <anlambert@softwareheritage.org> on 2022-01-13 15:37:53 +0100)
  * Upstream changes:     - version 0.0.352

 -- Software Heritage autobuilder (on jenkins-debian1) <jenkins@jenkins-debian1.internal.softwareheritage.org>  Thu, 13 Jan 2022 14:59:47 +0000

swh-web (0.0.351-1~swh1) unstable-swh; urgency=medium

  * New upstream release 0.0.351     - (tagged by Antoine Lambert
    <anlambert@softwareheritage.org> on 2022-01-12 17:22:06 +0100)
  * Upstream changes:     - version 0.0.351

 -- Software Heritage autobuilder (on jenkins-debian1) <jenkins@jenkins-debian1.internal.softwareheritage.org>  Wed, 12 Jan 2022 16:43:19 +0000

swh-web (0.0.350-1~swh1) unstable-swh; urgency=medium

  * New upstream release 0.0.350     - (tagged by Antoine Lambert
    <anlambert@softwareheritage.org> on 2022-01-04 11:37:52 +0100)
  * Upstream changes:     - version 0.0.350

 -- Software Heritage autobuilder (on jenkins-debian1) <jenkins@jenkins-debian1.internal.softwareheritage.org>  Tue, 04 Jan 2022 10:57:23 +0000

swh-web (0.0.348-1~swh1) unstable-swh; urgency=medium

  * New upstream release 0.0.348     - (tagged by Antoine R. Dumont
    (@ardumont) <ardumont@softwareheritage.org> on 2021-12-16 17:01:49
    +0100)
  * Upstream changes:     - v0.0.348     - Adapt coverage tooltip for
    debian based distributions

 -- Software Heritage autobuilder (on jenkins-debian1) <jenkins@jenkins-debian1.internal.softwareheritage.org>  Thu, 16 Dec 2021 16:21:39 +0000

swh-web (0.0.347-1~swh1) unstable-swh; urgency=medium

  * New upstream release 0.0.347     - (tagged by Antoine Lambert
    <anlambert@softwareheritage.org> on 2021-12-14 20:05:59 +0100)
  * Upstream changes:     - version 0.0.347

 -- Software Heritage autobuilder (on jenkins-debian1) <jenkins@jenkins-debian1.internal.softwareheritage.org>  Tue, 14 Dec 2021 19:29:25 +0000

swh-web (0.0.346-1~swh1) unstable-swh; urgency=medium

  * New upstream release 0.0.346     - (tagged by Antoine Lambert
    <anlambert@softwareheritage.org> on 2021-12-13 14:19:18 +0100)
  * Upstream changes:     - version 0.0.346

 -- Software Heritage autobuilder (on jenkins-debian1) <jenkins@jenkins-debian1.internal.softwareheritage.org>  Mon, 13 Dec 2021 13:41:34 +0000

swh-web (0.0.345-1~swh1) unstable-swh; urgency=medium

  * New upstream release 0.0.345     - (tagged by Antoine Lambert
    <anlambert@softwareheritage.org> on 2021-12-07 15:49:26 +0100)
  * Upstream changes:     - version 0.0.345

 -- Software Heritage autobuilder (on jenkins-debian1) <jenkins@jenkins-debian1.internal.softwareheritage.org>  Tue, 07 Dec 2021 15:15:16 +0000

swh-web (0.0.343-1~swh1) unstable-swh; urgency=medium

  * New upstream release 0.0.343     - (tagged by Antoine Lambert
    <anlambert@softwareheritage.org> on 2021-12-01 12:06:22 +0100)
  * Upstream changes:     - version 0.0.343

 -- Software Heritage autobuilder (on jenkins-debian1) <jenkins@jenkins-debian1.internal.softwareheritage.org>  Wed, 01 Dec 2021 11:30:08 +0000

swh-web (0.0.342-1~swh1) unstable-swh; urgency=medium

  * New upstream release 0.0.342     - (tagged by Antoine Lambert
    <anlambert@softwareheritage.org> on 2021-11-29 19:17:45 +0100)
  * Upstream changes:     - version 0.0.342

 -- Software Heritage autobuilder (on jenkins-debian1) <jenkins@jenkins-debian1.internal.softwareheritage.org>  Mon, 29 Nov 2021 18:42:36 +0000

swh-web (0.0.341-1~swh1) unstable-swh; urgency=medium

  * New upstream release 0.0.341     - (tagged by Antoine Lambert
    <anlambert@softwareheritage.org> on 2021-11-29 16:01:01 +0100)
  * Upstream changes:     - version 0.0.341

 -- Software Heritage autobuilder (on jenkins-debian1) <jenkins@jenkins-debian1.internal.softwareheritage.org>  Mon, 29 Nov 2021 16:07:14 +0000

swh-web (0.0.340-1~swh1) unstable-swh; urgency=medium

  * New upstream release 0.0.340     - (tagged by Antoine Lambert
    <anlambert@softwareheritage.org> on 2021-11-24 15:34:44 +0100)
  * Upstream changes:     - version 0.0.340

 -- Software Heritage autobuilder (on jenkins-debian1) <jenkins@jenkins-debian1.internal.softwareheritage.org>  Wed, 24 Nov 2021 14:57:32 +0000

swh-web (0.0.339-1~swh1) unstable-swh; urgency=medium

  * New upstream release 0.0.339     - (tagged by Antoine Lambert
    <anlambert@softwareheritage.org> on 2021-11-17 10:59:40 +0100)
  * Upstream changes:     - version 0.0.339

 -- Software Heritage autobuilder (on jenkins-debian1) <jenkins@jenkins-debian1.internal.softwareheritage.org>  Wed, 17 Nov 2021 10:18:16 +0000

swh-web (0.0.338-1~swh1) unstable-swh; urgency=medium

  * New upstream release 0.0.338     - (tagged by Antoine Lambert
    <anlambert@softwareheritage.org> on 2021-10-26 16:16:27 +0200)
  * Upstream changes:     - version 0.0.338

 -- Software Heritage autobuilder (on jenkins-debian1) <jenkins@jenkins-debian1.internal.softwareheritage.org>  Tue, 26 Oct 2021 15:08:17 +0000

swh-web (0.0.336-1~swh1) unstable-swh; urgency=medium

  * New upstream release 0.0.336     - (tagged by Antoine R. Dumont
    (@ardumont) <ardumont@softwareheritage.org> on 2021-10-25 12:07:58
    +0200)
  * Upstream changes:     - v0.0.336     - coverage: Display cran
    origins coverage properly     - Deprecate /origin/log route     -
    templates/revision-info: Display author fullname when name is None

 -- Software Heritage autobuilder (on jenkins-debian1) <jenkins@jenkins-debian1.internal.softwareheritage.org>  Mon, 25 Oct 2021 10:27:27 +0000

swh-web (0.0.335-1~swh1) unstable-swh; urgency=medium

  * New upstream release 0.0.335     - (tagged by Antoine R. Dumont
    (@ardumont) <ardumont@softwareheritage.org> on 2021-10-21 14:30:23
    +0200)
  * Upstream changes:     - v0.0.335     - admin/deposit: Allow users
    with permission to list their deposits

 -- Software Heritage autobuilder (on jenkins-debian1) <jenkins@jenkins-debian1.internal.softwareheritage.org>  Thu, 21 Oct 2021 12:49:33 +0000

swh-web (0.0.334-1~swh1) unstable-swh; urgency=medium

  * New upstream release 0.0.334     - (tagged by Antoine Lambert
    <anlambert@softwareheritage.org> on 2021-10-20 11:29:35 +0200)
  * Upstream changes:     - version 0.0.334

 -- Software Heritage autobuilder (on jenkins-debian1) <jenkins@jenkins-debian1.internal.softwareheritage.org>  Wed, 20 Oct 2021 09:53:09 +0000

swh-web (0.0.333-1~swh1) unstable-swh; urgency=medium

  * New upstream release 0.0.333     - (tagged by Antoine Lambert
    <anlambert@softwareheritage.org> on 2021-10-19 16:11:52 +0200)
  * Upstream changes:     - version 0.0.333

 -- Software Heritage autobuilder (on jenkins-debian1) <jenkins@jenkins-debian1.internal.softwareheritage.org>  Tue, 19 Oct 2021 14:34:25 +0000

swh-web (0.0.332-1~swh1) unstable-swh; urgency=medium

  * New upstream release 0.0.332     - (tagged by Antoine Lambert
    <anlambert@softwareheritage.org> on 2021-10-07 11:37:35 +0200)
  * Upstream changes:     - version 0.0.332

 -- Software Heritage autobuilder (on jenkins-debian1) <jenkins@jenkins-debian1.internal.softwareheritage.org>  Thu, 07 Oct 2021 09:58:07 +0000

swh-web (0.0.331-1~swh1) unstable-swh; urgency=medium

  * New upstream release 0.0.331     - (tagged by Antoine Lambert
    <anlambert@softwareheritage.org> on 2021-09-29 18:35:03 +0200)
  * Upstream changes:     - version 0.0.331

 -- Software Heritage autobuilder (on jenkins-debian1) <jenkins@jenkins-debian1.internal.softwareheritage.org>  Wed, 29 Sep 2021 16:53:50 +0000

swh-web (0.0.330-1~swh1) unstable-swh; urgency=medium

  * New upstream release 0.0.330     - (tagged by David Douard
    <david.douard@sdfa3.org> on 2021-09-24 15:34:14 +0200)
  * Upstream changes:     - v0.0.330

 -- Software Heritage autobuilder (on jenkins-debian1) <jenkins@jenkins-debian1.internal.softwareheritage.org>  Fri, 24 Sep 2021 14:12:50 +0000

swh-web (0.0.329-1~swh1) unstable-swh; urgency=medium

  * New upstream release 0.0.329     - (tagged by Antoine Lambert
    <anlambert@softwareheritage.org> on 2021-09-21 11:07:24 +0200)
  * Upstream changes:     - version 0.0.329

 -- Software Heritage autobuilder (on jenkins-debian1) <jenkins@jenkins-debian1.internal.softwareheritage.org>  Tue, 21 Sep 2021 09:29:36 +0000

swh-web (0.0.328-1~swh1) unstable-swh; urgency=medium

  * New upstream release 0.0.328     - (tagged by Antoine Lambert
    <anlambert@softwareheritage.org> on 2021-09-20 17:08:14 +0200)
  * Upstream changes:     - version 0.0.328

 -- Software Heritage autobuilder (on jenkins-debian1) <jenkins@jenkins-debian1.internal.softwareheritage.org>  Mon, 20 Sep 2021 15:27:58 +0000

swh-web (0.0.327-1~swh1) unstable-swh; urgency=medium

  * New upstream release 0.0.327     - (tagged by Valentin Lorentz
    <vlorentz@softwareheritage.org> on 2021-09-15 14:03:21 +0200)
  * Upstream changes:     - v0.0.327     - * vault: Only show the first
    status line

 -- Software Heritage autobuilder (on jenkins-debian1) <jenkins@jenkins-debian1.internal.softwareheritage.org>  Wed, 15 Sep 2021 12:23:10 +0000

swh-web (0.0.326-1~swh1) unstable-swh; urgency=medium

  * New upstream release 0.0.326     - (tagged by Valentin Lorentz
    <vlorentz@softwareheritage.org> on 2021-09-10 14:43:11 +0200)
  * Upstream changes:     - v0.0.326     - * Stop logging some
    exceptions to Sentry

 -- Software Heritage autobuilder (on jenkins-debian1) <jenkins@jenkins-debian1.internal.softwareheritage.org>  Fri, 10 Sep 2021 13:04:19 +0000

swh-web (0.0.325-1~swh1) unstable-swh; urgency=medium

  * New upstream release 0.0.325     - (tagged by Antoine Lambert
    <anlambert@softwareheritage.org> on 2021-09-09 16:15:34 +0200)
  * Upstream changes:     - version 0.0.325

 -- Software Heritage autobuilder (on jenkins-debian1) <jenkins@jenkins-debian1.internal.softwareheritage.org>  Thu, 09 Sep 2021 14:35:03 +0000

swh-web (0.0.324-1~swh1) unstable-swh; urgency=medium

  * New upstream release 0.0.324     - (tagged by Valentin Lorentz
    <vlorentz@softwareheritage.org> on 2021-09-09 14:50:32 +0200)
  * Upstream changes:     - v0.0.324     - * Fix crash in vault API

 -- Software Heritage autobuilder (on jenkins-debian1) <jenkins@jenkins-debian1.internal.softwareheritage.org>  Thu, 09 Sep 2021 13:11:30 +0000

swh-web (0.0.323-1~swh1) unstable-swh; urgency=medium

  * New upstream release 0.0.323     - (tagged by Valentin Lorentz
    <vlorentz@softwareheritage.org> on 2021-09-09 13:14:58 +0200)
  * Upstream changes:     - v0.0.323     - * browse/snapshot_context:
    Ensure pull request branches can be browsed     - * Add
    'swh.vault.git_bare.ui' use role, to display the 'git bare' button
    on the UI     - * Add link to extrinsic metadata API from the browse
    view     - * misc: Add iframe view for contents and directories     -
    * directory-display: Show human-readable file sizes (KB, MB, ...).
    - * api/vault: Re-add obj_type and obj_id to legacy API endpoints

 -- Software Heritage autobuilder (on jenkins-debian1) <jenkins@jenkins-debian1.internal.softwareheritage.org>  Thu, 09 Sep 2021 11:33:07 +0000

swh-web (0.0.322-1~swh1) unstable-swh; urgency=medium

  * New upstream release 0.0.322     - (tagged by Vincent SELLIER
    <vincent.sellier@softwareheritage.org> on 2021-09-07 15:07:45 +0200)
  * Upstream changes:     - version v0.0.322

 -- Software Heritage autobuilder (on jenkins-debian1) <jenkins@jenkins-debian1.internal.softwareheritage.org>  Tue, 07 Sep 2021 13:29:51 +0000

swh-web (0.0.321-1~swh1) unstable-swh; urgency=medium

  * New upstream release 0.0.321     - (tagged by Antoine Lambert
    <anlambert@softwareheritage.org> on 2021-09-03 13:50:25 +0200)
  * Upstream changes:     - version 0.0.321

 -- Software Heritage autobuilder (on jenkins-debian1) <jenkins@jenkins-debian1.internal.softwareheritage.org>  Fri, 03 Sep 2021 12:17:16 +0000

swh-web (0.0.320-1~swh1) unstable-swh; urgency=medium

  * New upstream release 0.0.320     - (tagged by Valentin Lorentz
    <vlorentz@softwareheritage.org> on 2021-08-26 14:09:47 +0200)
  * Upstream changes:     - v0.0.320     - * vault API: Rename bundle
    types and use SWHIDs to identify objects

 -- Software Heritage autobuilder (on jenkins-debian1) <jenkins@jenkins-debian1.internal.softwareheritage.org>  Thu, 26 Aug 2021 12:26:46 +0000

swh-web (0.0.319-1~swh1) unstable-swh; urgency=medium

  * New upstream release 0.0.319     - (tagged by Antoine Lambert
    <anlambert@softwareheritage.org> on 2021-08-24 11:00:15 +0200)
  * Upstream changes:     - version 0.0.319

 -- Software Heritage autobuilder (on jenkins-debian1) <jenkins@jenkins-debian1.internal.softwareheritage.org>  Tue, 24 Aug 2021 09:30:41 +0000

swh-web (0.0.318-1~swh1) unstable-swh; urgency=medium

  * New upstream release 0.0.318     - (tagged by Antoine Lambert
    <anlambert@softwareheritage.org> on 2021-08-23 17:29:16 +0200)
  * Upstream changes:     - version 0.0.318

 -- Software Heritage autobuilder (on jenkins-debian1) <jenkins@jenkins-debian1.internal.softwareheritage.org>  Mon, 23 Aug 2021 15:47:22 +0000

swh-web (0.0.317-1~swh1) unstable-swh; urgency=medium

  * New upstream release 0.0.317     - (tagged by Antoine Lambert
    <anlambert@softwareheritage.org> on 2021-07-19 14:13:38 +0200)
  * Upstream changes:     - version 0.0.317

 -- Software Heritage autobuilder (on jenkins-debian1) <jenkins@jenkins-debian1.internal.softwareheritage.org>  Mon, 19 Jul 2021 13:43:28 +0000

swh-web (0.0.316-1~swh1) unstable-swh; urgency=medium

  * New upstream release 0.0.316     - (tagged by Antoine Lambert
    <anlambert@softwareheritage.org> on 2021-07-09 17:59:36 +0200)
  * Upstream changes:     - version 0.0.316

 -- Software Heritage autobuilder (on jenkins-debian1) <jenkins@jenkins-debian1.internal.softwareheritage.org>  Fri, 09 Jul 2021 16:55:16 +0000

swh-web (0.0.315-1~swh1) unstable-swh; urgency=medium

  * New upstream release 0.0.315     - (tagged by Antoine Lambert
    <anlambert@softwareheritage.org> on 2021-06-29 14:55:07 +0200)
  * Upstream changes:     - version 0.0.315

 -- Software Heritage autobuilder (on jenkins-debian1) <jenkins@jenkins-debian1.internal.softwareheritage.org>  Tue, 29 Jun 2021 13:32:00 +0000

swh-web (0.0.314-1~swh1) unstable-swh; urgency=medium

  * New upstream release 0.0.314     - (tagged by Antoine R. Dumont
    (@ardumont) <ardumont@softwareheritage.org> on 2021-06-28 11:47:06
    +0200)
  * Upstream changes:     - v0.0.314     - Add an endpoint to list and
    access raw extrinsic metadata.     - assets/save: Ensure to use
    canonical github repo URL as origin URL     - Simplify save code now
    request status updates using visit statuses

 -- Software Heritage autobuilder (on jenkins-debian1) <jenkins@jenkins-debian1.internal.softwareheritage.org>  Mon, 28 Jun 2021 10:04:26 +0000

swh-web (0.0.313-1~swh1.1) unstable-swh; urgency=medium

  * Bump new release

 -- Antoine R. Dumont (@ardumont) <ardumont@softwareheritage.org>  Tue, 15 Jun 2021 18:09:20 +0200

swh-web (0.0.313-1~swh1) unstable-swh; urgency=medium

  * New upstream release 0.0.313     - (tagged by Antoine R. Dumont
    (@ardumont) <ardumont@softwareheritage.org> on 2021-06-15 17:33:32
    +0200)
  * Upstream changes:     - v0.0.313     - Schedule save code now as
    recurring origins to ingest when successful

 -- Software Heritage autobuilder (on jenkins-debian1) <jenkins@jenkins-debian1.internal.softwareheritage.org>  Tue, 15 Jun 2021 15:59:11 +0000

swh-web (0.0.312-1~swh1) unstable-swh; urgency=medium

  * New upstream release 0.0.312     - (tagged by Antoine Lambert
    <anlambert@softwareheritage.org> on 2021-06-15 14:44:33 +0200)
  * Upstream changes:     - version 0.0.312

 -- Software Heritage autobuilder (on jenkins-debian1) <jenkins@jenkins-debian1.internal.softwareheritage.org>  Tue, 15 Jun 2021 13:26:35 +0000

swh-web (0.0.311-1~swh1) unstable-swh; urgency=medium

  * New upstream release 0.0.311     - (tagged by Antoine Lambert
    <antoine.lambert@inria.fr> on 2021-06-11 17:22:30 +0200)
  * Upstream changes:     - version 0.0.311

 -- Software Heritage autobuilder (on jenkins-debian1) <jenkins@jenkins-debian1.internal.softwareheritage.org>  Fri, 11 Jun 2021 15:43:04 +0000

swh-web (0.0.310-1~swh1) unstable-swh; urgency=medium

  * New upstream release 0.0.310     - (tagged by Vincent SELLIER
    <vincent.sellier@softwareheritage.org> on 2021-06-02 14:20:33 +0200)
  * Upstream changes:     - v0.0.310     - fix running sor update

 -- Software Heritage autobuilder (on jenkins-debian1) <jenkins@jenkins-debian1.internal.softwareheritage.org>  Wed, 02 Jun 2021 12:43:41 +0000

swh-web (0.0.309-1~swh1) unstable-swh; urgency=medium

  * New upstream release 0.0.309     - (tagged by Antoine R. Dumont
    (@ardumont) <ardumont@softwareheritage.org> on 2021-05-27 15:03:12
    +0200)
  * Upstream changes:     - v0.0.309     - common/origin_save: Update
    missing information when available     - Makefile.local: Ensure to
    kill child processes at devserver target exit     - cypress: Use
    webpack-dev-server to serve static assets     - Makefile.local: Wrap
    long lines     - cypress.json: Activate test retries in run mode

 -- Software Heritage autobuilder (on jenkins-debian1) <jenkins@jenkins-debian1.internal.softwareheritage.org>  Thu, 27 May 2021 13:21:25 +0000

swh-web (0.0.308-2~swh1) unstable-swh; urgency=medium

  * Rebuild after fixing tests execution

 -- Antoine Lambert <antoine.lambert@inria.fr>  Thu, 20 May 2021 14:22:11 +0200

swh-web (0.0.308-1~swh1) unstable-swh; urgency=medium

  * New upstream release 0.0.308     - (tagged by Antoine Lambert
    <antoine.lambert@inria.fr> on 2021-05-20 11:22:24 +0200)
  * Upstream changes:     - version 0.0.308

 -- Software Heritage autobuilder (on jenkins-debian1) <jenkins@jenkins-debian1.internal.softwareheritage.org>  Thu, 20 May 2021 10:46:36 +0000

swh-web (0.0.307-1~swh1) unstable-swh; urgency=medium

  * New upstream release 0.0.307     - (tagged by Antoine Lambert
    <antoine.lambert@inria.fr> on 2021-05-07 14:15:59 +0200)
  * Upstream changes:     - version 0.0.307

 -- Software Heritage autobuilder (on jenkins-debian1) <jenkins@jenkins-debian1.internal.softwareheritage.org>  Fri, 07 May 2021 12:44:27 +0000

swh-web (0.0.306-1~swh1) unstable-swh; urgency=medium

  * New upstream release 0.0.306     - (tagged by Antoine Lambert
    <antoine.lambert@inria.fr> on 2021-05-03 16:03:17 +0200)
  * Upstream changes:     - version 0.0.306

 -- Software Heritage autobuilder (on jenkins-debian1) <jenkins@jenkins-debian1.internal.softwareheritage.org>  Mon, 03 May 2021 14:25:10 +0000

swh-web (0.0.305-1~swh1) unstable-swh; urgency=medium

  * New upstream release 0.0.305     - (tagged by Antoine Lambert
    <antoine.lambert@inria.fr> on 2021-04-30 17:59:10 +0200)
  * Upstream changes:     - version 0.0.305

 -- Software Heritage autobuilder (on jenkins-debian1) <jenkins@jenkins-debian1.internal.softwareheritage.org>  Fri, 30 Apr 2021 16:34:26 +0000

swh-web (0.0.304-1~swh1) unstable-swh; urgency=medium

  * New upstream release 0.0.304     - (tagged by Antoine Lambert
    <antoine.lambert@inria.fr> on 2021-04-30 17:23:53 +0200)
  * Upstream changes:     - version 0.0.304

 -- Software Heritage autobuilder (on jenkins-debian1) <jenkins@jenkins-debian1.internal.softwareheritage.org>  Fri, 30 Apr 2021 15:45:42 +0000

swh-web (0.0.303-1~swh1) unstable-swh; urgency=medium

  * New upstream release 0.0.303     - (tagged by Antoine Lambert
    <antoine.lambert@inria.fr> on 2021-04-29 11:03:58 +0200)
  * Upstream changes:     - version 0.0.303

 -- Software Heritage autobuilder (on jenkins-debian1) <jenkins@jenkins-debian1.internal.softwareheritage.org>  Thu, 29 Apr 2021 09:35:13 +0000

swh-web (0.0.302-1~swh1) unstable-swh; urgency=medium

  * New upstream release 0.0.302     - (tagged by Antoine R. Dumont
    (@ardumont) <ardumont@softwareheritage.org> on 2021-04-27 11:29:03
    +0200)
  * Upstream changes:     - v0.0.302     - Save code now: Improve save
    request task information title     - Separate save code now status
    refresh routine from the listing ui     - common/identifiers: Fix
    content SWHID with anchor revision browse URL

 -- Software Heritage autobuilder (on jenkins-debian1) <jenkins@jenkins-debian1.internal.softwareheritage.org>  Tue, 27 Apr 2021 09:50:38 +0000

swh-web (0.0.301-1~swh1) unstable-swh; urgency=medium

  * New upstream release 0.0.301     - (tagged by Vincent SELLIER
    <vincent.sellier@softwareheritage.org> on 2021-04-23 12:31:50 +0200)
  * Upstream changes:     - v0.0.301     - reactivate the author counter
    on the homepage

 -- Software Heritage autobuilder (on jenkins-debian1) <jenkins@jenkins-debian1.internal.softwareheritage.org>  Fri, 23 Apr 2021 10:47:55 +0000

swh-web (0.0.300-1~swh1) unstable-swh; urgency=medium

  * New upstream release 0.0.300     - (tagged by Antoine Lambert
    <antoine.lambert@inria.fr> on 2021-04-22 15:39:52 +0200)
  * Upstream changes:     - version 0.0.300

 -- Software Heritage autobuilder (on jenkins-debian1) <jenkins@jenkins-debian1.internal.softwareheritage.org>  Thu, 22 Apr 2021 14:04:53 +0000

swh-web (0.0.299-1~swh2) unstable-swh; urgency=medium

  * Bump new release

 -- Antoine R. Dumont (@ardumont) <ardumont@softwareheritage.org>  Thu, 22 Apr 2021 09:43:59 +0200

swh-web (0.0.299-1~swh1) unstable-swh; urgency=medium

  * New upstream release 0.0.299     - (tagged by Antoine R. Dumont
    (@ardumont) <ardumont@softwareheritage.org> on 2021-04-22 09:12:22
    +0200)
  * Upstream changes:     - v0.0.299     - Drop redundant `Task` prefix
    in row title in save code now detail view     - Display visit status
    information in the save request information detail view     - docs:
    Remove doc_config module and its use     - tests: Turn some global
    js variables into functions     - tests: Add docstring and some test
    scenarios to the save code now code

 -- Software Heritage autobuilder (on jenkins-debian1) <jenkins@jenkins-debian1.internal.softwareheritage.org>  Thu, 22 Apr 2021 07:24:54 +0000

swh-web (0.0.298-1~swh1) unstable-swh; urgency=medium

  * New upstream release 0.0.298     - (tagged by Antoine Lambert
    <antoine.lambert@inria.fr> on 2021-04-19 19:04:47 +0200)
  * Upstream changes:     - version 0.0.298

 -- Software Heritage autobuilder (on jenkins-debian1) <jenkins@jenkins-debian1.internal.softwareheritage.org>  Mon, 19 Apr 2021 17:27:27 +0000

swh-web (0.0.297-1~swh1) unstable-swh; urgency=medium

  * New upstream release 0.0.297     - (tagged by Antoine Lambert
    <antoine.lambert@inria.fr> on 2021-04-19 14:15:25 +0200)
  * Upstream changes:     - version 0.0.297

 -- Software Heritage autobuilder (on jenkins-debian1) <jenkins@jenkins-debian1.internal.softwareheritage.org>  Mon, 19 Apr 2021 12:26:34 +0000

swh-web (0.0.296-1~swh2) unstable-swh; urgency=medium

  * Add missing swh-counters dependency

 -- Vincent SELLIER <vincent.sellier@softwareheritage.org>  Wed, 14 Apr 2021 17:14:34 +0200

swh-web (0.0.296-1~swh1) unstable-swh; urgency=medium

  * New upstream release 0.0.296     - (tagged by Vincent SELLIER
    <vincent.sellier@softwareheritage.org> on 2021-04-14 16:29:01 +0200)
  * Upstream changes:     - v0.0.296     - fix documentation syntax     -
    make the source of the object's counts configurable

 -- Software Heritage autobuilder (on jenkins-debian1) <jenkins@jenkins-debian1.internal.softwareheritage.org>  Wed, 14 Apr 2021 14:41:28 +0000

swh-web (0.0.295-1~swh1) unstable-swh; urgency=medium

  * New upstream release 0.0.295     - (tagged by Vincent SELLIER
    <vincent.sellier@softwareheritage.org> on 2021-04-13 18:04:13 +0200)
  * Upstream changes:     - v0.0.295     - counters: Remove hardcoded
    historical values

 -- Software Heritage autobuilder (on jenkins-debian1) <jenkins@jenkins-debian1.internal.softwareheritage.org>  Tue, 13 Apr 2021 16:16:07 +0000

swh-web (0.0.294-1~swh1) unstable-swh; urgency=medium

  * New upstream release 0.0.294     - (tagged by Antoine R. Dumont
    (@ardumont) <ardumont@softwareheritage.org> on 2021-04-09 14:25:58
    +0200)
  * Upstream changes:     - v0.0.294     - Add metric to monitor "save
    code now" efficiency     - tests/conftest: Keep mypy happy
    regardless hypothesis version

 -- Software Heritage autobuilder (on jenkins-debian1) <jenkins@jenkins-debian1.internal.softwareheritage.org>  Fri, 09 Apr 2021 12:36:38 +0000

swh-web (0.0.293-1~swh1) unstable-swh; urgency=medium

  * New upstream release 0.0.293     - (tagged by Antoine Lambert
    <antoine.lambert@inria.fr> on 2021-04-08 17:14:32 +0200)
  * Upstream changes:     - version 0.0.293

 -- Software Heritage autobuilder (on jenkins-debian1) <jenkins@jenkins-debian1.internal.softwareheritage.org>  Thu, 08 Apr 2021 15:41:29 +0000

swh-web (0.0.292-1~swh1) unstable-swh; urgency=medium

  * New upstream release 0.0.292     - (tagged by Antoine Lambert
    <antoine.lambert@inria.fr> on 2021-04-02 12:28:06 +0200)
  * Upstream changes:     - version 0.0.292

 -- Software Heritage autobuilder (on jenkins-debian1) <jenkins@jenkins-debian1.internal.softwareheritage.org>  Fri, 02 Apr 2021 10:45:27 +0000

swh-web (0.0.291-1~swh1) unstable-swh; urgency=medium

  * New upstream release 0.0.291     - (tagged by Antoine Lambert
    <antoine.lambert@inria.fr> on 2021-04-02 11:31:28 +0200)
  * Upstream changes:     - version 0.0.291

 -- Software Heritage autobuilder (on jenkins-debian1) <jenkins@jenkins-debian1.internal.softwareheritage.org>  Fri, 02 Apr 2021 09:42:23 +0000

swh-web (0.0.290-1~swh1) unstable-swh; urgency=medium

  * New upstream release 0.0.290     - (tagged by Antoine R. Dumont
    (@ardumont) <ardumont@softwareheritage.org> on 2021-04-01 17:42:29
    +0200)
  * Upstream changes:     - v0.0.290     - migrate-to-pg swh-web:
    Migrate from sqlite to postgresql     - auth: Use generic Django
    authentication backends from swh-auth

 -- Software Heritage autobuilder (on jenkins-debian1) <jenkins@jenkins-debian1.internal.softwareheritage.org>  Thu, 01 Apr 2021 15:59:48 +0000

swh-web (0.0.289-1~swh1) unstable-swh; urgency=medium

  * New upstream release 0.0.289     - (tagged by Antoine Lambert
    <antoine.lambert@inria.fr> on 2021-03-30 11:19:02 +0200)
  * Upstream changes:     - version 0.0.289

 -- Software Heritage autobuilder (on jenkins-debian1) <jenkins@jenkins-debian1.internal.softwareheritage.org>  Tue, 30 Mar 2021 09:45:12 +0000

swh-web (0.0.288-1~swh1) unstable-swh; urgency=medium

  * New upstream release 0.0.288     - (tagged by Antoine Lambert
    <antoine.lambert@inria.fr> on 2021-03-18 19:04:53 +0100)
  * Upstream changes:     - version 0.0.288

 -- Software Heritage autobuilder (on jenkins-debian1) <jenkins@jenkins-debian1.internal.softwareheritage.org>  Thu, 18 Mar 2021 18:22:07 +0000

swh-web (0.0.287-1~swh1) unstable-swh; urgency=medium

  * New upstream release 0.0.287     - (tagged by Antoine Lambert
    <antoine.lambert@inria.fr> on 2021-03-17 18:12:18 +0100)
  * Upstream changes:     - version 0.0.287

 -- Software Heritage autobuilder (on jenkins-debian1) <jenkins@jenkins-debian1.internal.softwareheritage.org>  Wed, 17 Mar 2021 17:31:10 +0000

swh-web (0.0.286-1~swh1) unstable-swh; urgency=medium

  * New upstream release 0.0.286     - (tagged by Antoine Lambert
    <antoine.lambert@inria.fr> on 2021-03-17 11:19:39 +0100)
  * Upstream changes:     - version 0.0.286

 -- Software Heritage autobuilder (on jenkins-debian1) <jenkins@jenkins-debian1.internal.softwareheritage.org>  Wed, 17 Mar 2021 10:39:49 +0000

swh-web (0.0.285-1~swh1) unstable-swh; urgency=medium

  * New upstream release 0.0.285     - (tagged by Antoine Lambert
    <antoine.lambert@inria.fr> on 2021-03-16 17:35:24 +0100)
  * Upstream changes:     - version 0.0.285

 -- Software Heritage autobuilder (on jenkins-debian1) <jenkins@jenkins-debian1.internal.softwareheritage.org>  Tue, 16 Mar 2021 17:01:04 +0000

swh-web (0.0.284-1~swh1) unstable-swh; urgency=medium

  * New upstream release 0.0.284     - (tagged by Antoine Lambert
    <antoine.lambert@inria.fr> on 2021-03-03 13:45:53 +0100)
  * Upstream changes:     - version 0.0.284

 -- Software Heritage autobuilder (on jenkins-debian1) <jenkins@jenkins-debian1.internal.softwareheritage.org>  Wed, 03 Mar 2021 13:04:38 +0000

swh-web (0.0.283-1~swh1) unstable-swh; urgency=medium

  * New upstream release 0.0.283     - (tagged by Antoine Lambert
    <antoine.lambert@inria.fr> on 2021-02-17 16:56:12 +0100)
  * Upstream changes:     - version 0.0.283

 -- Software Heritage autobuilder (on jenkins-debian1) <jenkins@jenkins-debian1.internal.softwareheritage.org>  Wed, 17 Feb 2021 16:12:40 +0000

swh-web (0.0.282-1~swh1) unstable-swh; urgency=medium

  * New upstream release 0.0.282     - (tagged by Antoine Lambert
    <antoine.lambert@inria.fr> on 2021-02-17 12:12:22 +0100)
  * Upstream changes:     - version 0.0.282

 -- Software Heritage autobuilder (on jenkins-debian1) <jenkins@jenkins-debian1.internal.softwareheritage.org>  Wed, 17 Feb 2021 11:37:02 +0000

swh-web (0.0.281-1~swh1) unstable-swh; urgency=medium

  * New upstream release 0.0.281     - (tagged by Antoine Lambert
    <antoine.lambert@inria.fr> on 2021-02-05 17:18:46 +0100)
  * Upstream changes:     - version 0.0.281

 -- Software Heritage autobuilder (on jenkins-debian1) <jenkins@jenkins-debian1.internal.softwareheritage.org>  Fri, 05 Feb 2021 16:36:15 +0000

swh-web (0.0.280-1~swh1) unstable-swh; urgency=medium

  * New upstream release 0.0.280     - (tagged by Antoine R. Dumont
    (@ardumont) <ardumont@softwareheritage.org> on 2021-02-03 15:31:09
    +0100)
  * Upstream changes:     - v0.0.280     - Adapt
    origin_get_latest_visit_status according to latest api change     -
    tests/data: Ensure git data are properly loaded into the test
    archive     - tests/resources: Fix mypy 0.800 errors

 -- Software Heritage autobuilder (on jenkins-debian1) <jenkins@jenkins-debian1.internal.softwareheritage.org>  Wed, 03 Feb 2021 14:45:55 +0000

swh-web (0.0.279-1~swh1) unstable-swh; urgency=medium

  * New upstream release 0.0.279     - (tagged by Antoine Lambert
    <antoine.lambert@inria.fr> on 2021-01-21 16:04:31 +0100)
  * Upstream changes:     - version 0.0.279

 -- Software Heritage autobuilder (on jenkins-debian1) <jenkins@jenkins-debian1.internal.softwareheritage.org>  Thu, 21 Jan 2021 15:40:28 +0000

swh-web (0.0.278-1~swh1) unstable-swh; urgency=medium

  * New upstream release 0.0.278     - (tagged by Antoine Lambert
    <antoine.lambert@inria.fr> on 2021-01-08 15:31:33 +0100)
  * Upstream changes:     - version 0.0.278

 -- Software Heritage autobuilder (on jenkins-debian1) <jenkins@jenkins-debian1.internal.softwareheritage.org>  Fri, 08 Jan 2021 14:42:05 +0000

swh-web (0.0.277-1~swh1) unstable-swh; urgency=medium

  * New upstream release 0.0.277     - (tagged by Antoine Lambert
    <antoine.lambert@inria.fr> on 2021-01-07 11:41:11 +0100)
  * Upstream changes:     - version 0.0.277

 -- Software Heritage autobuilder (on jenkins-debian1) <jenkins@jenkins-debian1.internal.softwareheritage.org>  Thu, 07 Jan 2021 11:04:29 +0000

swh-web (0.0.276-1~swh1) unstable-swh; urgency=medium

  * New upstream release 0.0.276     - (tagged by Antoine Lambert
    <antoine.lambert@inria.fr> on 2020-12-14 16:25:46 +0100)
  * Upstream changes:     - version 0.0.276

 -- Software Heritage autobuilder (on jenkins-debian1) <jenkins@jenkins-debian1.internal.softwareheritage.org>  Mon, 14 Dec 2020 15:43:02 +0000

swh-web (0.0.275-1~swh1) unstable-swh; urgency=medium

  * New upstream release 0.0.275     - (tagged by Antoine Lambert
    <antoine.lambert@inria.fr> on 2020-12-09 13:30:31 +0100)
  * Upstream changes:     - version 0.0.275

 -- Software Heritage autobuilder (on jenkins-debian1) <jenkins@jenkins-debian1.internal.softwareheritage.org>  Wed, 09 Dec 2020 12:48:53 +0000

swh-web (0.0.274-1~swh1) unstable-swh; urgency=medium

  * New upstream release 0.0.274     - (tagged by Antoine Lambert
    <antoine.lambert@inria.fr> on 2020-12-08 17:09:17 +0100)
  * Upstream changes:     - version 0.0.274

 -- Software Heritage autobuilder (on jenkins-debian1) <jenkins@jenkins-debian1.internal.softwareheritage.org>  Tue, 08 Dec 2020 16:35:24 +0000

swh-web (0.0.273-1~swh1) unstable-swh; urgency=medium

  * New upstream release 0.0.273     - (tagged by Antoine Lambert
    <antoine.lambert@inria.fr> on 2020-11-25 16:23:58 +0100)
  * Upstream changes:     - version 0.0.273

 -- Software Heritage autobuilder (on jenkins-debian1) <jenkins@jenkins-debian1.internal.softwareheritage.org>  Wed, 25 Nov 2020 15:42:43 +0000

swh-web (0.0.272-1~swh1) unstable-swh; urgency=medium

  * New upstream release 0.0.272     - (tagged by Antoine Lambert
    <antoine.lambert@inria.fr> on 2020-11-24 12:21:37 +0100)
  * Upstream changes:     - version 0.0.272

 -- Software Heritage autobuilder (on jenkins-debian1) <jenkins@jenkins-debian1.internal.softwareheritage.org>  Tue, 24 Nov 2020 11:51:14 +0000

swh-web (0.0.271-1~swh1) unstable-swh; urgency=medium

  * New upstream release 0.0.271     - (tagged by Antoine R. Dumont
    (@ardumont) <ardumont@softwareheritage.org> on 2020-11-19 16:09:49
    +0100)
  * Upstream changes:     - v0.0.271     - vault-ui: Log caught error
    when listing     - vault: Fix vault response schema     - assets:
    Migrate compilation to webpack 5.x     - package.json: Upgrade
    dependencies

 -- Software Heritage autobuilder (on jenkins-debian1) <jenkins@jenkins-debian1.internal.softwareheritage.org>  Thu, 19 Nov 2020 15:30:51 +0000

swh-web (0.0.270-1~swh1) unstable-swh; urgency=medium

  * New upstream release 0.0.270     - (tagged by Antoine Lambert
    <antoine.lambert@inria.fr> on 2020-11-16 16:31:43 +0100)
  * Upstream changes:     - version 0.0.270

 -- Software Heritage autobuilder (on jenkins-debian1) <jenkins@jenkins-debian1.internal.softwareheritage.org>  Mon, 16 Nov 2020 15:51:54 +0000

swh-web (0.0.269-1~swh1) unstable-swh; urgency=medium

  * New upstream release 0.0.269     - (tagged by Antoine Lambert
    <antoine.lambert@inria.fr> on 2020-11-12 15:31:37 +0100)
  * Upstream changes:     - version 0.0.269

 -- Software Heritage autobuilder (on jenkins-debian1) <jenkins@jenkins-debian1.internal.softwareheritage.org>  Thu, 12 Nov 2020 15:03:49 +0000

swh-web (0.0.268-1~swh1) unstable-swh; urgency=medium

  * New upstream release 0.0.268     - (tagged by Antoine Lambert
    <antoine.lambert@inria.fr> on 2020-11-09 12:19:05 +0100)
  * Upstream changes:     - version 0.0.268

 -- Software Heritage autobuilder (on jenkins-debian1) <jenkins@jenkins-debian1.internal.softwareheritage.org>  Mon, 09 Nov 2020 11:37:25 +0000

swh-web (0.0.267-1~swh1) unstable-swh; urgency=medium

  * New upstream release 0.0.267     - (tagged by Antoine Lambert
    <antoine.lambert@inria.fr> on 2020-11-06 17:13:03 +0100)
  * Upstream changes:     - version 0.0.267

 -- Software Heritage autobuilder (on jenkins-debian1) <jenkins@jenkins-debian1.internal.softwareheritage.org>  Fri, 06 Nov 2020 16:31:03 +0000

swh-web (0.0.266-1~swh1) unstable-swh; urgency=medium

  * New upstream release 0.0.266     - (tagged by Antoine Lambert
    <antoine.lambert@inria.fr> on 2020-11-06 12:48:47 +0100)
  * Upstream changes:     - version 0.0.266

 -- Software Heritage autobuilder (on jenkins-debian1) <jenkins@jenkins-debian1.internal.softwareheritage.org>  Fri, 06 Nov 2020 12:07:02 +0000

swh-web (0.0.265-1~swh1) unstable-swh; urgency=medium

  * New upstream release 0.0.265     - (tagged by Antoine Lambert
    <antoine.lambert@inria.fr> on 2020-10-30 16:22:10 +0100)
  * Upstream changes:     - version 0.0.265

 -- Software Heritage autobuilder (on jenkins-debian1) <jenkins@jenkins-debian1.internal.softwareheritage.org>  Fri, 30 Oct 2020 15:48:13 +0000

swh-web (0.0.264-1~swh1) unstable-swh; urgency=medium

  * New upstream release 0.0.264     - (tagged by Antoine R. Dumont
    (@ardumont) <ardumont@softwareheritage.org> on 2020-10-19 12:03:15
    +0200)
  * Upstream changes:     - v0.0.264     - web.config: Adapt indexer
    configuration structure     - web.config: Adapt scheduler
    configuration structure     - swh.web.tests: Adapt
    get_indexer_storage to latest version     - Use swh.model.model
    helpers to compute object identifiers     - common/archive: Fix
    empty content handling in lookup_content_raw     - apidoc: Fix bad
    URL replacement missed due to an invalid test     - common/typing:
    Fix error with mypy 0.790     - browse/directory: Fix invalid query
    parameter value for content links     - templates/directory-display:
    Remove permissions display for directories     - templates: Update
    save code now icon and new snapshot button

 -- Software Heritage autobuilder (on jenkins-debian1) <jenkins@jenkins-debian1.internal.softwareheritage.org>  Mon, 19 Oct 2020 12:06:32 +0000

swh-web (0.0.263-1~swh1) unstable-swh; urgency=medium

  * New upstream release 0.0.263     - (tagged by Antoine Lambert
    <antoine.lambert@inria.fr> on 2020-10-08 16:40:40 +0200)
  * Upstream changes:     - version 0.0.263

 -- Software Heritage autobuilder (on jenkins-debian1) <jenkins@jenkins-debian1.internal.softwareheritage.org>  Thu, 08 Oct 2020 15:11:38 +0000

swh-web (0.0.262-2~swh1) unstable-swh; urgency=medium

  * Make the postinst a little bit more robust

 -- Nicolas Dandrimont <olasd@debian.org>  Fri, 25 Sep 2020 19:53:02 +0200

swh-web (0.0.262-1~swh1) unstable-swh; urgency=medium

  * New upstream release 0.0.262     - (tagged by Antoine Lambert
    <antoine.lambert@inria.fr> on 2020-09-25 17:02:27 +0200)
  * Upstream changes:     - version 0.0.262

 -- Software Heritage autobuilder (on jenkins-debian1) <jenkins@jenkins-debian1.internal.softwareheritage.org>  Fri, 25 Sep 2020 15:20:11 +0000

swh-web (0.0.261-1~swh1) unstable-swh; urgency=medium

  * New upstream release 0.0.261     - (tagged by Antoine Lambert
    <antoine.lambert@inria.fr> on 2020-09-25 15:55:40 +0200)
  * Upstream changes:     - version 0.0.261

 -- Software Heritage autobuilder (on jenkins-debian1) <jenkins@jenkins-debian1.internal.softwareheritage.org>  Fri, 25 Sep 2020 14:06:26 +0000

swh-web (0.0.260-1~swh1) unstable-swh; urgency=medium

  * New upstream release 0.0.260     - (tagged by Antoine Lambert
    <antoine.lambert@inria.fr> on 2020-09-23 16:05:51 +0200)
  * Upstream changes:     - version 0.0.260

 -- Software Heritage autobuilder (on jenkins-debian1) <jenkins@jenkins-debian1.internal.softwareheritage.org>  Wed, 23 Sep 2020 14:31:59 +0000

swh-web (0.0.259-1~swh1) unstable-swh; urgency=medium

  * New upstream release 0.0.259     - (tagged by Antoine Lambert
    <antoine.lambert@inria.fr> on 2020-09-16 17:48:00 +0200)
  * Upstream changes:     - version 0.0.259

 -- Software Heritage autobuilder (on jenkins-debian1) <jenkins@jenkins-debian1.internal.softwareheritage.org>  Wed, 16 Sep 2020 16:05:10 +0000

swh-web (0.0.258-1~swh1) unstable-swh; urgency=medium

  * New upstream release 0.0.258     - (tagged by Antoine Lambert
    <antoine.lambert@inria.fr> on 2020-09-16 13:14:02 +0200)
  * Upstream changes:     - version 0.0.258

 -- Software Heritage autobuilder (on jenkins-debian1) <jenkins@jenkins-debian1.internal.softwareheritage.org>  Wed, 16 Sep 2020 11:39:10 +0000

swh-web (0.0.257-1~swh1) unstable-swh; urgency=medium

  * New upstream release 0.0.257     - (tagged by Antoine R. Dumont
    (@ardumont) <ardumont@softwareheritage.org> on 2020-09-15 12:15:49
    +0200)
  * Upstream changes:     - v0.0.257     - common/highlightjs: Fix issue
    with Pygments 2.7

 -- Software Heritage autobuilder (on jenkins-debian1) <jenkins@jenkins-debian1.internal.softwareheritage.org>  Tue, 15 Sep 2020 10:27:21 +0000

swh-web (0.0.255-1~swh1) unstable-swh; urgency=medium

  * New upstream release 0.0.255     - (tagged by Antoine R. Dumont
    (@ardumont) <ardumont@softwareheritage.org> on 2020-09-04 16:02:25
    +0200)
  * Upstream changes:     - v0.0.255     - Adapt storage.revision_get
    calls according to latest api change     - package.json: Upgrade
    dependencies     - cypress/origin-save: Improve tests implementation
    - assets/origin-save: Fix handling of null visit dates in requests
    list     - Adapt to latest storage release_get api change

 -- Software Heritage autobuilder (on jenkins-debian1) <jenkins@jenkins-debian1.internal.softwareheritage.org>  Fri, 04 Sep 2020 14:18:01 +0000

swh-web (0.0.254-1~swh1) unstable-swh; urgency=medium

  * New upstream release 0.0.254     - (tagged by Antoine Lambert
    <antoine.lambert@inria.fr> on 2020-08-28 15:35:49 +0200)
  * Upstream changes:     - version 0.0.254

 -- Software Heritage autobuilder (on jenkins-debian1) <jenkins@jenkins-debian1.internal.softwareheritage.org>  Fri, 28 Aug 2020 14:01:09 +0000

swh-web (0.0.253-1~swh1) unstable-swh; urgency=medium

  * New upstream release 0.0.253     - (tagged by Antoine Lambert
    <antoine.lambert@inria.fr> on 2020-08-27 18:51:20 +0200)
  * Upstream changes:     - version 0.0.253

 -- Software Heritage autobuilder (on jenkins-debian1) <jenkins@jenkins-debian1.internal.softwareheritage.org>  Thu, 27 Aug 2020 17:16:29 +0000

swh-web (0.0.252-1~swh1) unstable-swh; urgency=medium

  * New upstream release 0.0.252     - (tagged by Antoine Lambert
    <antoine.lambert@inria.fr> on 2020-08-24 14:07:27 +0200)
  * Upstream changes:     - version 0.0.252

 -- Software Heritage autobuilder (on jenkins-debian1) <jenkins@jenkins-debian1.internal.softwareheritage.org>  Mon, 24 Aug 2020 12:24:41 +0000

swh-web (0.0.251-1~swh1) unstable-swh; urgency=medium

  * New upstream release 0.0.251     - (tagged by Antoine Lambert
    <antoine.lambert@inria.fr> on 2020-08-24 11:15:57 +0200)
  * Upstream changes:     - version 0.0.251

 -- Software Heritage autobuilder (on jenkins-debian1) <jenkins@jenkins-debian1.internal.softwareheritage.org>  Mon, 24 Aug 2020 09:32:42 +0000

swh-web (0.0.250-1~swh1) unstable-swh; urgency=medium

  * New upstream release 0.0.250     - (tagged by Antoine Lambert
    <antoine.lambert@inria.fr> on 2020-08-21 12:06:06 +0200)
  * Upstream changes:     - version 0.0.250

 -- Software Heritage autobuilder (on jenkins-debian1) <jenkins@jenkins-debian1.internal.softwareheritage.org>  Fri, 21 Aug 2020 10:24:25 +0000

swh-web (0.0.249-1~swh1) unstable-swh; urgency=medium

  * New upstream release 0.0.249     - (tagged by Antoine Lambert
    <antoine.lambert@inria.fr> on 2020-08-18 12:12:39 +0200)
  * Upstream changes:     - version 0.0.249

 -- Software Heritage autobuilder (on jenkins-debian1) <jenkins@jenkins-debian1.internal.softwareheritage.org>  Tue, 18 Aug 2020 10:30:08 +0000

swh-web (0.0.248-1~swh1) unstable-swh; urgency=medium

  * New upstream release 0.0.248     - (tagged by Antoine R. Dumont
    (@ardumont) <ardumont@softwareheritage.org> on 2020-08-05 10:01:23
    +0200)
  * Upstream changes:     - v0.0.248     - package.json: Upgrade
    dependencies     - templates: Fix browsed object metadata
    availability from javascript     - service: Adapt according to the
    latest storage.content_find changes     - Adapt swh-search
    configuration (runtime + tests)     - origin: Migrate use to
    storage.origin_list instead of origin_get_range

 -- Software Heritage autobuilder (on jenkins-debian1) <jenkins@jenkins-debian1.internal.softwareheritage.org>  Wed, 05 Aug 2020 08:49:00 +0000

swh-web (0.0.246-1~swh2) unstable-swh; urgency=medium

  * Update missing dependency + bump

 -- Antoine R. Dumont <ardumont@softwareheritage.org>  Tue, 28 Jul 2020 06:57:28 +0000

swh-web (0.0.246-1~swh1) unstable-swh; urgency=medium

  * New upstream release 0.0.246     - (tagged by Antoine R. Dumont
    (@ardumont) <ardumont@softwareheritage.org> on 2020-07-28 08:11:28
    +0200)
  * Upstream changes:     - v0.0.246     - Update
    swh.storage.origin_visit_get_by calls to latest api change     -
    Update swh.storage.origin_get calls to latest api change     -
    setup.py: Migrate from vcversioner to setuptools-scm     -
    package.json: Upgrade dependencies     - tests: Fix flaky test     -
    assets/save: Try to set origin type when clicking on "Save again"
    - api/identifiers: Adapt to swh-model >= 0.5.0     - pytest.ini:
    Prevent swh-storage pytest plugin loading     - Rename all
    references of swh PIDs to SWHIDs for consistency

 -- Software Heritage autobuilder (on jenkins-debian1) <jenkins@jenkins-debian1.internal.softwareheritage.org>  Tue, 28 Jul 2020 06:28:05 +0000

swh-web (0.0.245-1~swh1) unstable-swh; urgency=medium

  * New upstream release 0.0.245     - (tagged by Antoine Lambert
    <antoine.lambert@inria.fr> on 2020-07-02 15:51:46 +0200)
  * Upstream changes:     - version 0.0.245

 -- Software Heritage autobuilder (on jenkins-debian1) <jenkins@jenkins-debian1.internal.softwareheritage.org>  Thu, 02 Jul 2020 14:28:23 +0000

swh-web (0.0.244-1~swh1) unstable-swh; urgency=medium

  * New upstream release 0.0.244     - (tagged by Antoine Lambert
    <antoine.lambert@inria.fr> on 2020-06-29 15:00:40 +0200)
  * Upstream changes:     - version 0.0.244

 -- Software Heritage autobuilder (on jenkins-debian1) <jenkins@jenkins-debian1.internal.softwareheritage.org>  Mon, 29 Jun 2020 13:22:24 +0000

swh-web (0.0.242-1~swh1) unstable-swh; urgency=medium

  * New upstream release 0.0.242     - (tagged by Antoine Lambert
    <antoine.lambert@inria.fr> on 2020-06-23 14:24:01 +0200)
  * Upstream changes:     - version 0.0.242

 -- Software Heritage autobuilder (on jenkins-debian1) <jenkins@jenkins-debian1.internal.softwareheritage.org>  Tue, 23 Jun 2020 12:55:08 +0000

swh-web (0.0.241-1~swh1) unstable-swh; urgency=medium

  * New upstream release 0.0.241     - (tagged by Antoine R. Dumont
    (@ardumont) <ardumont@softwareheritage.org> on 2020-06-19 18:08:44
    +0200)
  * Upstream changes:     - v0.0.241     - misc/coverage: Add IPOL and
    NixOS logos     - service: Use latest origin visit status from an
    origin     - Migrate to swh.storage.algos.snapshot_get_latest     -
    templates/browse: Improve navigation for origin/snapshot related
    views

 -- Software Heritage autobuilder (on jenkins-debian1) <jenkins@jenkins-debian1.internal.softwareheritage.org>  Fri, 19 Jun 2020 16:22:34 +0000

swh-web (0.0.240-1~swh1) unstable-swh; urgency=medium

  * New upstream release 0.0.240     - (tagged by Antoine Lambert
    <antoine.lambert@inria.fr> on 2020-06-18 14:13:12 +0200)
  * Upstream changes:     - version 0.0.240

 -- Software Heritage autobuilder (on jenkins-debian1) <jenkins@jenkins-debian1.internal.softwareheritage.org>  Thu, 18 Jun 2020 13:13:08 +0000

swh-web (0.0.239-1~swh1) unstable-swh; urgency=medium

  * New upstream release 0.0.239     - (tagged by Antoine Lambert
    <antoine.lambert@inria.fr> on 2020-06-17 10:52:06 +0200)
  * Upstream changes:     - version 0.0.239

 -- Software Heritage autobuilder (on jenkins-debian1) <jenkins@jenkins-debian1.internal.softwareheritage.org>  Wed, 17 Jun 2020 09:16:33 +0000

swh-web (0.0.238-1~swh1) unstable-swh; urgency=medium

  * New upstream release 0.0.238     - (tagged by Antoine Lambert
    <antoine.lambert@inria.fr> on 2020-06-12 14:17:47 +0200)
  * Upstream changes:     - version 0.0.238

 -- Software Heritage autobuilder (on jenkins-debian1) <jenkins@jenkins-debian1.internal.softwareheritage.org>  Fri, 12 Jun 2020 13:14:45 +0000

swh-web (0.0.237-1~swh1) unstable-swh; urgency=medium

  * New upstream release 0.0.237     - (tagged by Antoine Lambert
    <antoine.lambert@inria.fr> on 2020-06-05 17:42:35 +0200)
  * Upstream changes:     - version 0.0.237

 -- Software Heritage autobuilder (on jenkins-debian1) <jenkins@jenkins-debian1.internal.softwareheritage.org>  Fri, 05 Jun 2020 16:24:05 +0000

swh-web (0.0.236-1~swh1) unstable-swh; urgency=medium

  * New upstream release 0.0.236     - (tagged by Antoine Lambert
    <antoine.lambert@inria.fr> on 2020-06-05 14:38:37 +0200)
  * Upstream changes:     - version 0.0.236

 -- Software Heritage autobuilder (on jenkins-debian1) <jenkins@jenkins-debian1.internal.softwareheritage.org>  Fri, 05 Jun 2020 13:05:41 +0000

swh-web (0.0.235-1~swh1) unstable-swh; urgency=medium

  * New upstream release 0.0.235     - (tagged by Antoine R. Dumont
    (@ardumont) <ardumont@softwareheritage.org> on 2020-05-27 14:58:13
    +0200)
  * Upstream changes:     - v0.0.235     - admin-deposit: Fix edge case
    on empty exclude pattern

 -- Software Heritage autobuilder (on jenkins-debian1) <jenkins@jenkins-debian1.internal.softwareheritage.org>  Wed, 27 May 2020 13:10:37 +0000

swh-web (0.0.234-1~swh1) unstable-swh; urgency=medium

  * New upstream release 0.0.234     - (tagged by Antoine R. Dumont
    (@ardumont) <ardumont@softwareheritage.org> on 2020-05-26 15:39:22
    +0200)
  * Upstream changes:     - v0.0.234     - deposit-admin: Filtering out
    deposits matching an excluding pattern     - deposit-admin-spec:
    Improve default tests on admin page     - deposit-admin.spec: Add
    coverage to the deposit admin page     - admin/deposit: Fix
    discrepancy     - admin/deposit: Fix column identifiers

 -- Software Heritage autobuilder (on jenkins-debian1) <jenkins@jenkins-debian1.internal.softwareheritage.org>  Tue, 26 May 2020 13:58:52 +0000

swh-web (0.0.233-1~swh1) unstable-swh; urgency=medium

  * New upstream release 0.0.233     - (tagged by Antoine R. Dumont
    (@ardumont) <ardumont@softwareheritage.org> on 2020-05-20 11:32:57
    +0200)
  * Upstream changes:     - v0.0.233     - admin/deposit: Drop unused
    columns and rename "directory with context"     - Drop
    swh_anchor_id* references from Deposit model

 -- Software Heritage autobuilder (on jenkins-debian1) <jenkins@jenkins-debian1.internal.softwareheritage.org>  Wed, 20 May 2020 09:51:40 +0000

swh-web (0.0.232-1~swh1) unstable-swh; urgency=medium

  * New upstream release 0.0.232     - (tagged by Antoine R. Dumont
    (@ardumont) <ardumont@softwareheritage.org> on 2020-05-19 09:57:29
    +0200)
  * Upstream changes:     - v0.0.232     - admin/deposit: Extract origin
    from swh_anchor_id according to latest change     - Fix pep8
    violations

 -- Software Heritage autobuilder (on jenkins-debian1) <jenkins@jenkins-debian1.internal.softwareheritage.org>  Tue, 19 May 2020 08:08:47 +0000

swh-web (0.0.231-1~swh1) unstable-swh; urgency=medium

  * New upstream release 0.0.231     - (tagged by Antoine Lambert
    <antoine.lambert@inria.fr> on 2020-05-07 18:07:33 +0200)
  * Upstream changes:     - version 0.0.231

 -- Software Heritage autobuilder (on jenkins-debian1) <jenkins@jenkins-debian1.internal.softwareheritage.org>  Thu, 07 May 2020 16:29:01 +0000

swh-web (0.0.230-1~swh1) unstable-swh; urgency=medium

  * New upstream release 0.0.230     - (tagged by Antoine Lambert
    <antoine.lambert@inria.fr> on 2020-05-05 19:19:24 +0200)
  * Upstream changes:     - version 0.0.230

 -- Software Heritage autobuilder (on jenkins-debian1) <jenkins@jenkins-debian1.internal.softwareheritage.org>  Tue, 05 May 2020 17:55:59 +0000

swh-web (0.0.229-1~swh1) unstable-swh; urgency=medium

  * New upstream release 0.0.229     - (tagged by Antoine Lambert
    <antoine.lambert@inria.fr> on 2020-04-22 12:54:34 +0200)
  * Upstream changes:     - version 0.0.229

 -- Software Heritage autobuilder (on jenkins-debian1) <jenkins@jenkins-debian1.internal.softwareheritage.org>  Wed, 22 Apr 2020 11:23:17 +0000

swh-web (0.0.228-1~swh1) unstable-swh; urgency=medium

  * New upstream release 0.0.228     - (tagged by Antoine Lambert
    <antoine.lambert@inria.fr> on 2020-04-21 13:59:34 +0200)
  * Upstream changes:     - version 0.0.228

 -- Software Heritage autobuilder (on jenkins-debian1) <jenkins@jenkins-debian1.internal.softwareheritage.org>  Tue, 21 Apr 2020 12:19:31 +0000

swh-web (0.0.227-1~swh1) unstable-swh; urgency=medium

  * New upstream release 0.0.227     - (tagged by Antoine Lambert
    <antoine.lambert@inria.fr> on 2020-04-07 12:34:35 +0200)
  * Upstream changes:     - version 0.0.227

 -- Software Heritage autobuilder (on jenkins-debian1) <jenkins@jenkins-debian1.internal.softwareheritage.org>  Tue, 07 Apr 2020 14:41:45 +0000

swh-web (0.0.226-1~swh1) unstable-swh; urgency=medium

  * New upstream release 0.0.226     - (tagged by Antoine Lambert
    <antoine.lambert@inria.fr> on 2020-02-18 16:46:42 +0100)
  * Upstream changes:     - version 0.0.226

 -- Software Heritage autobuilder (on jenkins-debian1) <jenkins@jenkins-debian1.internal.softwareheritage.org>  Tue, 18 Feb 2020 16:38:01 +0000

swh-web (0.0.225-1~swh1) unstable-swh; urgency=medium

  * New upstream release 0.0.225     - (tagged by Antoine Lambert
    <antoine.lambert@inria.fr> on 2020-02-10 11:39:19 +0100)
  * Upstream changes:     - version 0.0.225

 -- Software Heritage autobuilder (on jenkins-debian1) <jenkins@jenkins-debian1.internal.softwareheritage.org>  Mon, 10 Feb 2020 11:35:35 +0000

swh-web (0.0.224-1~swh1) unstable-swh; urgency=medium

  * New upstream release 0.0.224     - (tagged by Antoine Lambert
    <antoine.lambert@inria.fr> on 2020-01-16 13:42:20 +0100)
  * Upstream changes:     - version 0.0.224

 -- Software Heritage autobuilder (on jenkins-debian1) <jenkins@jenkins-debian1.internal.softwareheritage.org>  Thu, 16 Jan 2020 13:09:29 +0000

swh-web (0.0.223-1~swh1) unstable-swh; urgency=medium

  * New upstream release 0.0.223     - (tagged by Antoine Lambert
    <antoine.lambert@inria.fr> on 2019-12-13 15:01:06 +0100)
  * Upstream changes:     - version 0.0.223

 -- Software Heritage autobuilder (on jenkins-debian1) <jenkins@jenkins-debian1.internal.softwareheritage.org>  Fri, 13 Dec 2019 14:24:54 +0000

swh-web (0.0.221-1~swh1) unstable-swh; urgency=medium

  * New upstream release 0.0.221     - (tagged by Antoine Lambert
    <antoine.lambert@inria.fr> on 2019-12-04 13:30:38 +0100)
  * Upstream changes:     - version 0.0.221

 -- Software Heritage autobuilder (on jenkins-debian1) <jenkins@jenkins-debian1.internal.softwareheritage.org>  Wed, 04 Dec 2019 12:53:41 +0000

swh-web (0.0.220-1~swh1) unstable-swh; urgency=medium

  * New upstream release 0.0.220     - (tagged by Valentin Lorentz
    <vlorentz@softwareheritage.org> on 2019-11-08 18:00:47 +0100)
  * Upstream changes:     - v0.0.220     - * typing: minimal changes to
    make a no-op mypy run pass     - * Makefile.local: port to new swh-
    environment typecheck naming     - * sphinx: Fix doc generation and
    warnings     - * Add support for swh-indexer v0.0.157.

 -- Software Heritage autobuilder (on jenkins-debian1) <jenkins@jenkins-debian1.internal.softwareheritage.org>  Fri, 08 Nov 2019 17:21:30 +0000

swh-web (0.0.219-1~swh1) unstable-swh; urgency=medium

  * New upstream release 0.0.219     - (tagged by Antoine Lambert
    <antoine.lambert@inria.fr> on 2019-11-06 10:49:54 +0100)
  * Upstream changes:     - version 0.0.219

 -- Software Heritage autobuilder (on jenkins-debian1) <jenkins@jenkins-debian1.internal.softwareheritage.org>  Wed, 06 Nov 2019 10:10:30 +0000

swh-web (0.0.218-1~swh1) unstable-swh; urgency=medium

  * New upstream release 0.0.218     - (tagged by Antoine Lambert
    <antoine.lambert@inria.fr> on 2019-11-04 13:43:02 +0100)
  * Upstream changes:     - version 0.0.218

 -- Software Heritage autobuilder (on jenkins-debian1) <jenkins@jenkins-debian1.internal.softwareheritage.org>  Mon, 04 Nov 2019 13:11:48 +0000

swh-web (0.0.216-1~swh1) unstable-swh; urgency=medium

  * New upstream release 0.0.216     - (tagged by Nicolas Dandrimont
    <nicolas@dandrimont.eu> on 2019-10-14 19:56:40 +0200)
  * Upstream changes:     - Release swh.web v0.0.216

 -- Software Heritage autobuilder (on jenkins-debian1) <jenkins@jenkins-debian1.internal.softwareheritage.org>  Mon, 14 Oct 2019 18:14:01 +0000

swh-web (0.0.215-1~swh1) unstable-swh; urgency=medium

  * New upstream release 0.0.215     - (tagged by Antoine Lambert
    <antoine.lambert@inria.fr> on 2019-10-09 14:38:48 +0200)
  * Upstream changes:     - version 0.0.215

 -- Software Heritage autobuilder (on jenkins-debian1) <jenkins@jenkins-debian1.internal.softwareheritage.org>  Wed, 09 Oct 2019 13:20:53 +0000

swh-web (0.0.214-1~swh1) unstable-swh; urgency=medium

  * New upstream release 0.0.214     - (tagged by Antoine Lambert
    <antoine.lambert@inria.fr> on 2019-09-27 16:31:59 +0200)
  * Upstream changes:     - version 0.0.214

 -- Software Heritage autobuilder (on jenkins-debian1) <jenkins@jenkins-debian1.internal.softwareheritage.org>  Fri, 27 Sep 2019 16:17:33 +0000

swh-web (0.0.213-1~swh1) unstable-swh; urgency=medium

  * New upstream release 0.0.213     - (tagged by Antoine Lambert
    <antoine.lambert@inria.fr> on 2019-09-25 16:17:06 +0200)
  * Upstream changes:     - version 0.0.213

 -- Software Heritage autobuilder (on jenkins-debian1) <jenkins@jenkins-debian1.internal.softwareheritage.org>  Wed, 25 Sep 2019 15:13:06 +0000

swh-web (0.0.212-1~swh1) unstable-swh; urgency=medium

  * New upstream release 0.0.212     - (tagged by Antoine Lambert
    <antoine.lambert@inria.fr> on 2019-09-17 17:41:43 +0200)
  * Upstream changes:     - version 0.0.212

 -- Software Heritage autobuilder (on jenkins-debian1) <jenkins@jenkins-debian1.internal.softwareheritage.org>  Tue, 17 Sep 2019 16:07:58 +0000

swh-web (0.0.211-1~swh1) unstable-swh; urgency=medium

  * New upstream release 0.0.211     - (tagged by Antoine Lambert
    <antoine.lambert@inria.fr> on 2019-09-17 17:04:19 +0200)
  * Upstream changes:     - version 0.0.211

 -- Software Heritage autobuilder (on jenkins-debian1) <jenkins@jenkins-debian1.internal.softwareheritage.org>  Tue, 17 Sep 2019 15:34:22 +0000

swh-web (0.0.210-1~swh1) unstable-swh; urgency=medium

  * New upstream release 0.0.210     - (tagged by Antoine Lambert
    <antoine.lambert@inria.fr> on 2019-09-06 14:26:33 +0200)
  * Upstream changes:     - version 0.0.210

 -- Software Heritage autobuilder (on jenkins-debian1) <jenkins@jenkins-debian1.internal.softwareheritage.org>  Fri, 06 Sep 2019 13:14:46 +0000

swh-web (0.0.209-1~swh1) unstable-swh; urgency=medium

  * New upstream release 0.0.209     - (tagged by Valentin Lorentz
    <vlorentz@softwareheritage.org> on 2019-08-26 18:14:16 +0200)
  * Upstream changes:     - v0.0.209     - * fix in generated
    documentation     - * test fixes / new tests     - * remove
    references to `person['id']` and person_get API/browse     - * fix
    crash on metadata search results whose `origin_url` is missing

 -- Software Heritage autobuilder (on jenkins-debian1) <jenkins@jenkins-debian1.internal.softwareheritage.org>  Mon, 26 Aug 2019 16:39:53 +0000

swh-web (0.0.208-1~swh1) unstable-swh; urgency=medium

  * New upstream release 0.0.208     - (tagged by Valentin Lorentz
    <vlorentz@softwareheritage.org> on 2019-08-20 13:52:25 +0200)
  * Upstream changes:     - v0.0.208     - * Remove "person_get"
    endpoints     - * Add cypress tests

 -- Software Heritage autobuilder (on jenkins-debian1) <jenkins@jenkins-debian1.internal.softwareheritage.org>  Tue, 20 Aug 2019 12:30:54 +0000

swh-web (0.0.207-1~swh1) unstable-swh; urgency=medium

  * New upstream release 0.0.207     - (tagged by Antoine Lambert
    <antoine.lambert@inria.fr> on 2019-08-09 14:43:05 +0200)
  * Upstream changes:     - version 0.0.207

 -- Software Heritage autobuilder (on jenkins-debian1) <jenkins@jenkins-debian1.internal.softwareheritage.org>  Fri, 09 Aug 2019 13:08:31 +0000

swh-web (0.0.206-1~swh1) unstable-swh; urgency=medium

  * New upstream release 0.0.206     - (tagged by Antoine Lambert
    <antoine.lambert@inria.fr> on 2019-07-31 17:37:41 +0200)
  * Upstream changes:     - version 0.0.206

 -- Software Heritage autobuilder (on jenkins-debian1) <jenkins@jenkins-debian1.internal.softwareheritage.org>  Wed, 31 Jul 2019 15:54:55 +0000

swh-web (0.0.205-1~swh1) unstable-swh; urgency=medium

  * New upstream release 0.0.205     - (tagged by Antoine Lambert
    <antoine.lambert@inria.fr> on 2019-07-31 16:13:39 +0200)
  * Upstream changes:     - version 0.0.205

 -- Software Heritage autobuilder (on jenkins-debian1) <jenkins@jenkins-debian1.internal.softwareheritage.org>  Wed, 31 Jul 2019 14:47:24 +0000

swh-web (0.0.204-1~swh1) unstable-swh; urgency=medium

  * New upstream release 0.0.204     - (tagged by Antoine Lambert
    <antoine.lambert@inria.fr> on 2019-07-30 15:54:26 +0200)
  * Upstream changes:     - version 0.0.204

 -- Software Heritage autobuilder (on jenkins-debian1) <jenkins@jenkins-debian1.internal.softwareheritage.org>  Tue, 30 Jul 2019 14:21:24 +0000

swh-web (0.0.203-1~swh1) unstable-swh; urgency=medium

  * New upstream release 0.0.203     - (tagged by Antoine Lambert
    <antoine.lambert@inria.fr> on 2019-06-24 17:11:04 +0200)
  * Upstream changes:     - version 0.0.203

 -- Software Heritage autobuilder (on jenkins-debian1) <jenkins@jenkins-debian1.internal.softwareheritage.org>  Mon, 24 Jun 2019 15:57:25 +0000

swh-web (0.0.202-1~swh1) unstable-swh; urgency=medium

  * New upstream release 0.0.202     - (tagged by Antoine Lambert
    <antoine.lambert@inria.fr> on 2019-06-18 16:22:03 +0200)
  * Upstream changes:     - version 0.0.202

 -- Software Heritage autobuilder (on jenkins-debian1) <jenkins@jenkins-debian1.internal.softwareheritage.org>  Tue, 18 Jun 2019 15:02:25 +0000

swh-web (0.0.201-1~swh1) unstable-swh; urgency=medium

  * New upstream release 0.0.201     - (tagged by Antoine Lambert
    <antoine.lambert@inria.fr> on 2019-06-06 16:01:50 +0200)
  * Upstream changes:     - version 0.0.201

 -- Software Heritage autobuilder (on jenkins-debian1) <jenkins@jenkins-debian1.internal.softwareheritage.org>  Thu, 06 Jun 2019 14:39:51 +0000

swh-web (0.0.200-1~swh1) unstable-swh; urgency=medium

  * New upstream release 0.0.200     - (tagged by Antoine Lambert
    <antoine.lambert@inria.fr> on 2019-05-29 15:22:18 +0200)
  * Upstream changes:     - version 0.0.200

 -- Software Heritage autobuilder (on jenkins-debian1) <jenkins@jenkins-debian1.internal.softwareheritage.org>  Wed, 29 May 2019 13:52:48 +0000

swh-web (0.0.199-1~swh1) unstable-swh; urgency=medium

  * New upstream release 0.0.199     - (tagged by Antoine Lambert
    <antoine.lambert@inria.fr> on 2019-05-21 15:57:10 +0200)
  * Upstream changes:     - version 0.0.199

 -- Software Heritage autobuilder (on jenkins-debian1) <jenkins@jenkins-debian1.internal.softwareheritage.org>  Tue, 21 May 2019 14:17:57 +0000

swh-web (0.0.198-1~swh1) unstable-swh; urgency=medium

  * New upstream release 0.0.198     - (tagged by Antoine Lambert
    <antoine.lambert@inria.fr> on 2019-05-20 10:55:57 +0200)
  * Upstream changes:     - version 0.0.198

 -- Software Heritage autobuilder (on jenkins-debian1) <jenkins@jenkins-debian1.internal.softwareheritage.org>  Mon, 20 May 2019 09:17:32 +0000

swh-web (0.0.196-1~swh1) unstable-swh; urgency=medium

  * New upstream release 0.0.196     - (tagged by Antoine Lambert
    <antoine.lambert@inria.fr> on 2019-05-16 14:58:49 +0200)
  * Upstream changes:     - version 0.0.196

 -- Software Heritage autobuilder (on jenkins-debian1) <jenkins@jenkins-debian1.internal.softwareheritage.org>  Thu, 16 May 2019 13:16:14 +0000

swh-web (0.0.195-1~swh1) unstable-swh; urgency=medium

  * New upstream release 0.0.195     - (tagged by Antoine Lambert
    <antoine.lambert@inria.fr> on 2019-05-15 17:42:02 +0200)
  * Upstream changes:     - version 0.0.195

 -- Software Heritage autobuilder (on jenkins-debian1) <jenkins@jenkins-debian1.internal.softwareheritage.org>  Wed, 15 May 2019 16:19:28 +0000

swh-web (0.0.194-1~swh1) unstable-swh; urgency=medium

  * New upstream release 0.0.194     - (tagged by Antoine Lambert
    <antoine.lambert@inria.fr> on 2019-05-07 10:51:28 +0200)
  * Upstream changes:     - version 0.0.194

 -- Software Heritage autobuilder (on jenkins-debian1) <jenkins@jenkins-debian1.internal.softwareheritage.org>  Tue, 07 May 2019 09:01:19 +0000

swh-web (0.0.193-1~swh1) unstable-swh; urgency=medium

  * New upstream release 0.0.193     - (tagged by Antoine Lambert
    <antoine.lambert@inria.fr> on 2019-05-02 16:59:26 +0200)
  * Upstream changes:     - version 0.0.193

 -- Software Heritage autobuilder (on jenkins-debian1) <jenkins@jenkins-debian1.internal.softwareheritage.org>  Thu, 02 May 2019 15:12:33 +0000

swh-web (0.0.192-1~swh1) unstable-swh; urgency=medium

  * New upstream release 0.0.192     - (tagged by Antoine Lambert
    <antoine.lambert@inria.fr> on 2019-05-02 14:14:32 +0200)
  * Upstream changes:     - version 0.0.192

 -- Software Heritage autobuilder (on jenkins-debian1) <jenkins@jenkins-debian1.internal.softwareheritage.org>  Thu, 02 May 2019 12:33:10 +0000

swh-web (0.0.191-1~swh1) unstable-swh; urgency=medium

  * New upstream release 0.0.191     - (tagged by Antoine Lambert
    <antoine.lambert@inria.fr> on 2019-05-02 11:35:19 +0200)
  * Upstream changes:     - version 0.0.191

 -- Software Heritage autobuilder (on jenkins-debian1) <jenkins@jenkins-debian1.internal.softwareheritage.org>  Thu, 02 May 2019 09:57:15 +0000

swh-web (0.0.190-1~swh1) unstable-swh; urgency=medium

  * New upstream release 0.0.190     - (tagged by Antoine Lambert
    <antoine.lambert@inria.fr> on 2019-04-10 16:59:12 +0200)
  * Upstream changes:     - version 0.0.190

 -- Software Heritage autobuilder (on jenkins-debian1) <jenkins@jenkins-debian1.internal.softwareheritage.org>  Wed, 10 Apr 2019 15:14:12 +0000

swh-web (0.0.189-1~swh1) unstable-swh; urgency=medium

  * New upstream release 0.0.189     - (tagged by Antoine Lambert
    <antoine.lambert@inria.fr> on 2019-04-01 14:32:45 +0200)
  * Upstream changes:     - version 0.0.189

 -- Software Heritage autobuilder (on jenkins-debian1) <jenkins@jenkins-debian1.internal.softwareheritage.org>  Mon, 01 Apr 2019 12:51:57 +0000

swh-web (0.0.188-1~swh1) unstable-swh; urgency=medium

  * New upstream release 0.0.188     - (tagged by Antoine Lambert
    <antoine.lambert@inria.fr> on 2019-03-29 11:39:52 +0100)
  * Upstream changes:     - version 0.0.188

 -- Software Heritage autobuilder (on jenkins-debian1) <jenkins@jenkins-debian1.internal.softwareheritage.org>  Fri, 29 Mar 2019 11:00:27 +0000

swh-web (0.0.187-1~swh1) unstable-swh; urgency=medium

  * New upstream release 0.0.187     - (tagged by Valentin Lorentz
    <vlorentz@softwareheritage.org> on 2019-03-14 15:22:01 +0100)
  * Upstream changes:     - Apply rename of 'origin_id' in the indexer
    API.

 -- Software Heritage autobuilder (on jenkins-debian1) <jenkins@jenkins-debian1.internal.softwareheritage.org>  Thu, 14 Mar 2019 14:41:39 +0000

swh-web (0.0.186-1~swh1) unstable-swh; urgency=medium

  * New upstream release 0.0.186     - (tagged by Antoine Lambert
    <antoine.lambert@inria.fr> on 2019-03-05 16:36:03 +0100)
  * Upstream changes:     - version 0.0.186

 -- Software Heritage autobuilder (on jenkins-debian1) <jenkins@jenkins-debian1.internal.softwareheritage.org>  Tue, 05 Mar 2019 15:57:31 +0000

swh-web (0.0.185-1~swh1) unstable-swh; urgency=medium

  * New upstream release 0.0.185     - (tagged by Antoine Lambert
    <antoine.lambert@inria.fr> on 2019-03-05 14:30:09 +0100)
  * Upstream changes:     - version 0.0.185

 -- Software Heritage autobuilder (on jenkins-debian1) <jenkins@jenkins-debian1.internal.softwareheritage.org>  Tue, 05 Mar 2019 13:52:13 +0000

swh-web (0.0.184-1~swh1) unstable-swh; urgency=medium

  * New upstream release 0.0.184     - (tagged by Antoine Lambert
    <antoine.lambert@inria.fr> on 2019-03-04 14:49:46 +0100)
  * Upstream changes:     - version 0.0.184

 -- Software Heritage autobuilder (on jenkins-debian1) <jenkins@jenkins-debian1.internal.softwareheritage.org>  Mon, 04 Mar 2019 14:09:10 +0000

swh-web (0.0.182-1~swh1) unstable-swh; urgency=medium

  * New upstream release 0.0.182     - (tagged by Antoine Lambert
    <antoine.lambert@inria.fr> on 2019-02-28 18:08:47 +0100)
  * Upstream changes:     - version 0.0.182

 -- Software Heritage autobuilder (on jenkins-debian1) <jenkins@jenkins-debian1.internal.softwareheritage.org>  Thu, 28 Feb 2019 17:33:27 +0000

swh-web (0.0.181-1~swh1) unstable-swh; urgency=medium

  * New upstream release 0.0.181     - (tagged by Antoine Lambert
    <antoine.lambert@inria.fr> on 2019-02-13 14:58:04 +0100)
  * Upstream changes:     - version 0.0.181

 -- Software Heritage autobuilder (on jenkins-debian1) <jenkins@jenkins-debian1.internal.softwareheritage.org>  Wed, 13 Feb 2019 14:18:36 +0000

swh-web (0.0.180-1~swh1) unstable-swh; urgency=medium

  * New upstream release 0.0.180     - (tagged by Antoine Lambert
    <antoine.lambert@inria.fr> on 2019-02-13 13:52:14 +0100)
  * Upstream changes:     - version 0.0.180

 -- Software Heritage autobuilder (on jenkins-debian1) <jenkins@jenkins-debian1.internal.softwareheritage.org>  Wed, 13 Feb 2019 13:13:16 +0000

swh-web (0.0.179-1~swh1) unstable-swh; urgency=medium

  * New upstream release 0.0.179     - (tagged by Antoine Lambert
    <antoine.lambert@inria.fr> on 2019-02-08 14:20:28 +0100)
  * Upstream changes:     - version 0.0.179

 -- Software Heritage autobuilder (on jenkins-debian1) <jenkins@jenkins-debian1.internal.softwareheritage.org>  Fri, 08 Feb 2019 13:42:04 +0000

swh-web (0.0.178-1~swh1) unstable-swh; urgency=medium

  * New upstream release 0.0.178     - (tagged by Antoine Lambert
    <antoine.lambert@inria.fr> on 2019-02-04 15:21:40 +0100)
  * Upstream changes:     - version 0.0.178

 -- Software Heritage autobuilder (on jenkins-debian1) <jenkins@jenkins-debian1.internal.softwareheritage.org>  Mon, 04 Feb 2019 14:59:44 +0000

swh-web (0.0.177-1~swh1) unstable-swh; urgency=medium

  * New upstream release 0.0.177     - (tagged by Antoine Lambert
    <antoine.lambert@inria.fr> on 2019-01-30 13:46:15 +0100)
  * Upstream changes:     - version 0.0.177

 -- Software Heritage autobuilder (on jenkins-debian1) <jenkins@jenkins-debian1.internal.softwareheritage.org>  Wed, 30 Jan 2019 12:59:31 +0000

swh-web (0.0.175-1~swh1) unstable-swh; urgency=medium

  * New upstream release 0.0.175     - (tagged by Antoine Lambert
    <antoine.lambert@inria.fr> on 2019-01-25 14:31:33 +0100)
  * Upstream changes:     - version 0.0.175

 -- Software Heritage autobuilder (on jenkins-debian1) <jenkins@jenkins-debian1.internal.softwareheritage.org>  Fri, 25 Jan 2019 13:50:54 +0000

swh-web (0.0.174-1~swh1) unstable-swh; urgency=medium

  * New upstream release 0.0.174     - (tagged by Antoine Lambert
    <antoine.lambert@inria.fr> on 2019-01-24 17:43:52 +0100)
  * Upstream changes:     - version 0.0.174

 -- Software Heritage autobuilder (on jenkins-debian1) <jenkins@jenkins-debian1.internal.softwareheritage.org>  Thu, 24 Jan 2019 17:43:48 +0000

swh-web (0.0.173-1~swh1) unstable-swh; urgency=medium

  * New upstream release 0.0.173     - (tagged by Antoine Lambert
    <antoine.lambert@inria.fr> on 2019-01-10 17:18:58 +0100)
  * Upstream changes:     - version 0.0.173

 -- Software Heritage autobuilder (on jenkins-debian1) <jenkins@jenkins-debian1.internal.softwareheritage.org>  Thu, 10 Jan 2019 17:02:08 +0000

swh-web (0.0.170-1~swh1) unstable-swh; urgency=medium

  * version 0.0.170

 -- Antoine Lambert <antoine.lambert@inria.fr>  Wed, 28 Nov 2018 16:26:02 +0100

swh-web (0.0.169-1~swh1) unstable-swh; urgency=medium

  * version 0.0.169

 -- Antoine Lambert <antoine.lambert@inria.fr>  Thu, 15 Nov 2018 17:52:14 +0100

swh-web (0.0.168-1~swh1) unstable-swh; urgency=medium

  * version 0.0.168

 -- Antoine Lambert <antoine.lambert@inria.fr>  Thu, 15 Nov 2018 15:24:28 +0100

swh-web (0.0.167-1~swh1) unstable-swh; urgency=medium

  * version 0.0.167

 -- Antoine Lambert <antoine.lambert@inria.fr>  Mon, 12 Nov 2018 17:47:52 +0100

swh-web (0.0.166-1~swh1) unstable-swh; urgency=medium

  * version 0.0.166

 -- Antoine Lambert <antoine.lambert@inria.fr>  Tue, 06 Nov 2018 13:31:08 +0100

swh-web (0.0.165-1~swh1) unstable-swh; urgency=medium

  * version 0.0.165

 -- Antoine Lambert <antoine.lambert@inria.fr>  Wed, 31 Oct 2018 17:46:32 +0100

swh-web (0.0.164-1~swh1) unstable-swh; urgency=medium

  * version 0.0.164

 -- Antoine Lambert <antoine.lambert@inria.fr>  Wed, 31 Oct 2018 17:38:39 +0100

swh-web (0.0.163-1~swh1) unstable-swh; urgency=medium

  * version 0.0.163

 -- Antoine Lambert <antoine.lambert@inria.fr>  Wed, 31 Oct 2018 17:17:05 +0100

swh-web (0.0.162-1~swh1) unstable-swh; urgency=medium

  * version 0.0.162

 -- Antoine Lambert <antoine.lambert@inria.fr>  Thu, 18 Oct 2018 17:57:52 +0200

swh-web (0.0.161-1~swh1) unstable-swh; urgency=medium

  * version 0.0.161

 -- Antoine Lambert <antoine.lambert@inria.fr>  Wed, 17 Oct 2018 15:30:50 +0200

swh-web (0.0.160-1~swh1) unstable-swh; urgency=medium

  * version 0.0.160

 -- Antoine Lambert <antoine.lambert@inria.fr>  Fri, 12 Oct 2018 15:28:05 +0200

swh-web (0.0.159-1~swh1) unstable-swh; urgency=medium

  * version 0.0.159

 -- Antoine Lambert <antoine.lambert@inria.fr>  Fri, 12 Oct 2018 10:18:46 +0200

swh-web (0.0.158-1~swh1) unstable-swh; urgency=medium

  * version 0.0.158

 -- Antoine Lambert <antoine.lambert@inria.fr>  Thu, 11 Oct 2018 17:49:17 +0200

swh-web (0.0.157-1~swh1) unstable-swh; urgency=medium

  * version 0.0.157

 -- Antoine Lambert <antoine.lambert@inria.fr>  Thu, 27 Sep 2018 17:21:28 +0200

swh-web (0.0.156-1~swh1) unstable-swh; urgency=medium

  * version 0.0.156

 -- Antoine Lambert <antoine.lambert@inria.fr>  Thu, 20 Sep 2018 14:40:37 +0200

swh-web (0.0.155-1~swh1) unstable-swh; urgency=medium

  * version 0.0.155

 -- Antoine Lambert <antoine.lambert@inria.fr>  Tue, 18 Sep 2018 10:44:38 +0200

swh-web (0.0.154-1~swh1) unstable-swh; urgency=medium

  * version 0.0.154

 -- Antoine Lambert <antoine.lambert@inria.fr>  Fri, 14 Sep 2018 16:37:48 +0200

swh-web (0.0.153-1~swh1) unstable-swh; urgency=medium

  * version 0.0.153

 -- Antoine Lambert <antoine.lambert@inria.fr>  Wed, 12 Sep 2018 16:44:06 +0200

swh-web (0.0.152-1~swh1) unstable-swh; urgency=medium

  * version 0.0.152

 -- Antoine Lambert <antoine.lambert@inria.fr>  Wed, 12 Sep 2018 16:04:47 +0200

swh-web (0.0.151-1~swh1) unstable-swh; urgency=medium

  * version 0.0.151

 -- Antoine Lambert <antoine.lambert@inria.fr>  Tue, 04 Sep 2018 17:28:46 +0200

swh-web (0.0.150-1~swh1) unstable-swh; urgency=medium

  * version 0.0.150

 -- Antoine Lambert <antoine.lambert@inria.fr>  Tue, 04 Sep 2018 15:15:05 +0200

swh-web (0.0.149-1~swh1) unstable-swh; urgency=medium

  * version 0.0.149

 -- Antoine Lambert <antoine.lambert@inria.fr>  Thu, 30 Aug 2018 16:23:05 +0200

swh-web (0.0.148-1~swh1) unstable-swh; urgency=medium

  * version 0.0.148

 -- Antoine Lambert <antoine.lambert@inria.fr>  Thu, 30 Aug 2018 11:27:42 +0200

swh-web (0.0.147-1~swh1) unstable-swh; urgency=medium

  * version 0.0.147

 -- Antoine Lambert <antoine.lambert@inria.fr>  Fri, 03 Aug 2018 14:41:04 +0200

swh-web (0.0.146-1~swh1) unstable-swh; urgency=medium

  * version 0.0.146

 -- Antoine Lambert <antoine.lambert@inria.fr>  Fri, 27 Jul 2018 16:37:33 +0200

swh-web (0.0.145-1~swh1) unstable-swh; urgency=medium

  * version 0.0.145

 -- Antoine Lambert <antoine.lambert@inria.fr>  Fri, 27 Jul 2018 16:10:36 +0200

swh-web (0.0.144-1~swh1) unstable-swh; urgency=medium

  * version 0.0.144

 -- Antoine Lambert <antoine.lambert@inria.fr>  Fri, 20 Jul 2018 16:26:52 +0200

swh-web (0.0.143-1~swh1) unstable-swh; urgency=medium

  * version 0.0.143

 -- Antoine Lambert <antoine.lambert@inria.fr>  Fri, 20 Jul 2018 16:19:56 +0200

swh-web (0.0.142-1~swh1) unstable-swh; urgency=medium

  * version 0.0.142

 -- Antoine Lambert <antoine.lambert@inria.fr>  Fri, 20 Jul 2018 15:51:20 +0200

swh-web (0.0.141-1~swh1) unstable-swh; urgency=medium

  * version 0.0.141

 -- Antoine Lambert <antoine.lambert@inria.fr>  Fri, 06 Jul 2018 14:11:39 +0200

swh-web (0.0.140-1~swh1) unstable-swh; urgency=medium

  * version 0.0.140

 -- Antoine Lambert <antoine.lambert@inria.fr>  Fri, 29 Jun 2018 16:42:06 +0200

swh-web (0.0.139-1~swh1) unstable-swh; urgency=medium

  * version 0.0.139

 -- Antoine Lambert <antoine.lambert@inria.fr>  Wed, 27 Jun 2018 16:47:17 +0200

swh-web (0.0.138-1~swh1) unstable-swh; urgency=medium

  * version 0.0.138

 -- Antoine Lambert <antoine.lambert@inria.fr>  Wed, 13 Jun 2018 12:18:23 +0200

swh-web (0.0.137-1~swh1) unstable-swh; urgency=medium

  * version 0.0.137

 -- Antoine Lambert <antoine.lambert@inria.fr>  Wed, 13 Jun 2018 11:52:05 +0200

swh-web (0.0.136-1~swh1) unstable-swh; urgency=medium

  * version 0.0.136

 -- Antoine Lambert <antoine.lambert@inria.fr>  Tue, 05 Jun 2018 18:59:20 +0200

swh-web (0.0.135-1~swh1) unstable-swh; urgency=medium

  * version 0.0.135

 -- Antoine Lambert <antoine.lambert@inria.fr>  Fri, 01 Jun 2018 17:47:58 +0200

swh-web (0.0.134-1~swh1) unstable-swh; urgency=medium

  * version 0.0.134

 -- Antoine Lambert <antoine.lambert@inria.fr>  Thu, 31 May 2018 17:56:04 +0200

swh-web (0.0.133-1~swh1) unstable-swh; urgency=medium

  * version 0.0.133

 -- Antoine Lambert <antoine.lambert@inria.fr>  Tue, 29 May 2018 18:13:59 +0200

swh-web (0.0.132-1~swh1) unstable-swh; urgency=medium

  * version 0.0.132

 -- Antoine Lambert <antoine.lambert@inria.fr>  Tue, 29 May 2018 14:25:16 +0200

swh-web (0.0.131-1~swh1) unstable-swh; urgency=medium

  * version 0.0.131

 -- Antoine Lambert <antoine.lambert@inria.fr>  Fri, 25 May 2018 17:31:58 +0200

swh-web (0.0.130-1~swh1) unstable-swh; urgency=medium

  * version 0.0.130

 -- Antoine Lambert <antoine.lambert@inria.fr>  Fri, 25 May 2018 11:59:17 +0200

swh-web (0.0.129-1~swh1) unstable-swh; urgency=medium

  * version 0.0.129

 -- Antoine Lambert <antoine.lambert@inria.fr>  Thu, 24 May 2018 18:28:48 +0200

swh-web (0.0.128-1~swh1) unstable-swh; urgency=medium

  * version 0.0.128

 -- Antoine Lambert <antoine.lambert@inria.fr>  Wed, 16 May 2018 13:52:33 +0200

swh-web (0.0.127-1~swh1) unstable-swh; urgency=medium

  * version 0.0.127

 -- Antoine Lambert <antoine.lambert@inria.fr>  Fri, 04 May 2018 19:14:58 +0200

swh-web (0.0.126-1~swh1) unstable-swh; urgency=medium

  * version 0.0.126

 -- Antoine Lambert <antoine.lambert@inria.fr>  Fri, 04 May 2018 15:29:49 +0200

swh-web (0.0.125-1~swh1) unstable-swh; urgency=medium

  * version 0.0.125

 -- Antoine Lambert <antoine.lambert@inria.fr>  Fri, 20 Apr 2018 15:45:05 +0200

swh-web (0.0.124-1~swh1) unstable-swh; urgency=medium

  * version 0.0.124

 -- Antoine Lambert <antoine.lambert@inria.fr>  Fri, 20 Apr 2018 14:46:00 +0200

swh-web (0.0.123-1~swh1) unstable-swh; urgency=medium

  * version 0.0.123

 -- Antoine Lambert <antoine.lambert@inria.fr>  Mon, 26 Mar 2018 11:34:32 +0200

swh-web (0.0.122-1~swh1) unstable-swh; urgency=medium

  * version 0.0.122

 -- Antoine Lambert <antoine.lambert@inria.fr>  Wed, 14 Mar 2018 17:23:15 +0100

swh-web (0.0.121-1~swh1) unstable-swh; urgency=medium

  * version 0.0.121

 -- Antoine Lambert <antoine.lambert@inria.fr>  Wed, 07 Mar 2018 18:02:29 +0100

swh-web (0.0.120-1~swh1) unstable-swh; urgency=medium

  * version 0.0.120

 -- Antoine Lambert <antoine.lambert@inria.fr>  Wed, 07 Mar 2018 17:31:08 +0100

swh-web (0.0.119-1~swh1) unstable-swh; urgency=medium

  * version 0.0.119

 -- Antoine Lambert <antoine.lambert@inria.fr>  Thu, 01 Mar 2018 18:11:40 +0100

swh-web (0.0.118-1~swh1) unstable-swh; urgency=medium

  * version 0.0.118

 -- Antoine Lambert <antoine.lambert@inria.fr>  Thu, 22 Feb 2018 17:26:28 +0100

swh-web (0.0.117-1~swh1) unstable-swh; urgency=medium

  * version 0.0.117

 -- Antoine Lambert <antoine.lambert@inria.fr>  Wed, 21 Feb 2018 14:56:27 +0100

swh-web (0.0.116-1~swh1) unstable-swh; urgency=medium

  * version 0.0.116

 -- Antoine Lambert <antoine.lambert@inria.fr>  Mon, 19 Feb 2018 17:47:57 +0100

swh-web (0.0.115-1~swh1) unstable-swh; urgency=medium

  * version 0.0.115

 -- Antoine Lambert <antoine.lambert@inria.fr>  Mon, 19 Feb 2018 12:00:47 +0100

swh-web (0.0.114-1~swh1) unstable-swh; urgency=medium

  * version 0.0.114

 -- Antoine Lambert <antoine.lambert@inria.fr>  Fri, 16 Feb 2018 16:13:58 +0100

swh-web (0.0.113-1~swh1) unstable-swh; urgency=medium

  * version 0.0.113

 -- Antoine Lambert <antoine.lambert@inria.fr>  Thu, 15 Feb 2018 15:52:57 +0100

swh-web (0.0.112-1~swh1) unstable-swh; urgency=medium

  * version 0.0.112

 -- Antoine Lambert <antoine.lambert@inria.fr>  Thu, 08 Feb 2018 12:10:44 +0100

swh-web (0.0.111-1~swh1) unstable-swh; urgency=medium

  * Release swh.web v0.0.111
  * Support snapshot information in origin_visit

 -- Nicolas Dandrimont <nicolas@dandrimont.eu>  Tue, 06 Feb 2018 14:54:29 +0100

swh-web (0.0.110-1~swh1) unstable-swh; urgency=medium

  * version 0.0.110

 -- Antoine Lambert <antoine.lambert@inria.fr>  Fri, 02 Feb 2018 15:52:10 +0100

swh-web (0.0.109-1~swh1) unstable-swh; urgency=medium

  * version 0.0.109

 -- Antoine Lambert <antoine.lambert@inria.fr>  Thu, 01 Feb 2018 18:04:10 +0100

swh-web (0.0.108-1~swh1) unstable-swh; urgency=medium

  * version 0.0.108

 -- Antoine Lambert <antoine.lambert@inria.fr>  Tue, 23 Jan 2018 17:31:13 +0100

swh-web (0.0.107-1~swh1) unstable-swh; urgency=medium

  * version 0.0.107

 -- Antoine Lambert <antoine.lambert@inria.fr>  Tue, 23 Jan 2018 12:13:58 +0100

swh-web (0.0.106-1~swh1) unstable-swh; urgency=medium

  * version 0.0.106

 -- Antoine Lambert <antoine.lambert@inria.fr>  Thu, 18 Jan 2018 15:28:44 +0100

swh-web (0.0.105-1~swh1) unstable-swh; urgency=medium

  * version 0.0.105

 -- Antoine Lambert <antoine.lambert@inria.fr>  Tue, 09 Jan 2018 17:32:29 +0100

swh-web (0.0.104-1~swh1) unstable-swh; urgency=medium

  * version 0.0.104

 -- Antoine Lambert <antoine.lambert@inria.fr>  Tue, 09 Jan 2018 14:29:32 +0100

swh-web (0.0.103-1~swh1) unstable-swh; urgency=medium

  * version 0.0.103

 -- Antoine Lambert <antoine.lambert@inria.fr>  Thu, 04 Jan 2018 16:48:56 +0100

swh-web (0.0.102-1~swh1) unstable-swh; urgency=medium

  * version 0.0.102

 -- Antoine Lambert <antoine.lambert@inria.fr>  Thu, 14 Dec 2017 15:13:22 +0100

swh-web (0.0.101-1~swh1) unstable-swh; urgency=medium

  * version 0.0.101

 -- Antoine Pietri <antoine.pietri1@gmail.com>  Fri, 08 Dec 2017 16:38:05 +0100

swh-web (0.0.100-1~swh1) unstable-swh; urgency=medium

  * v0.0.100
  * swh.web.common.service: Read indexer data through the indexer
  * storage

 -- Antoine R. Dumont (@ardumont) <antoine.romain.dumont@gmail.com>  Thu, 07 Dec 2017 16:25:12 +0100

swh-web (0.0.99-1~swh1) unstable-swh; urgency=medium

  * version 0.0.99

 -- Antoine Lambert <antoine.lambert@inria.fr>  Wed, 06 Dec 2017 17:07:37 +0100

swh-web (0.0.98-1~swh1) unstable-swh; urgency=medium

  * version 0.0.98

 -- Antoine Lambert <antoine.lambert@inria.fr>  Wed, 06 Dec 2017 15:41:13 +0100

swh-web (0.0.97-1~swh1) unstable-swh; urgency=medium

  * version 0.0.97

 -- Antoine Lambert <antoine.lambert@inria.fr>  Fri, 24 Nov 2017 16:24:07 +0100

swh-web (0.0.96-1~swh1) unstable-swh; urgency=medium

  * version 0.0.96

 -- Antoine Lambert <antoine.lambert@inria.fr>  Fri, 24 Nov 2017 15:22:16 +0100

swh-web (0.0.95-1~swh1) unstable-swh; urgency=medium

  * version 0.0.95

 -- Antoine Lambert <antoine.lambert@inria.fr>  Thu, 09 Nov 2017 18:14:31 +0100

swh-web (0.0.94-1~swh1) unstable-swh; urgency=medium

  * version 0.0.94

 -- Antoine Lambert <antoine.lambert@inria.fr>  Mon, 06 Nov 2017 16:19:48 +0100

swh-web (0.0.93-1~swh1) unstable-swh; urgency=medium

  * version 0.0.93

 -- Antoine Lambert <antoine.lambert@inria.fr>  Fri, 27 Oct 2017 16:28:22 +0200

swh-web (0.0.92-1~swh1) unstable-swh; urgency=medium

  * version 0.0.92

 -- Antoine Lambert <antoine.lambert@inria.fr>  Fri, 27 Oct 2017 16:07:47 +0200

swh-web (0.0.91-1~swh1) unstable-swh; urgency=medium

  * v0.0.91

 -- Antoine Lambert <antoine.lambert@inria.fr>  Fri, 13 Oct 2017 20:40:07 +0200

swh-web (0.0.90-1~swh1) unstable-swh; urgency=medium

  * version 0.0.90

 -- Antoine Lambert <antoine.lambert@inria.fr>  Wed, 04 Oct 2017 13:53:28 +0200

swh-web (0.0.89-1~swh1) unstable-swh; urgency=medium

  * version 0.0.89

 -- Antoine Lambert <antoine.lambert@inria.fr>  Wed, 04 Oct 2017 10:42:11 +0200

swh-web (0.0.88-1~swh1) unstable-swh; urgency=medium

  * v0.0.88
  * Fix default webapp configuration file lookup
  * Fix templating errors
  * Fix wrong default configuration
  * Add missing endpoint information about error (origin visit endpoint)

 -- Antoine R. Dumont (@ardumont) <antoine.romain.dumont@gmail.com>  Wed, 13 Sep 2017 15:02:24 +0200

swh-web (0.0.87-1~swh1) unstable-swh; urgency=medium

  * v0.0.87
  * throttling: permit the use to define cache server
  * throttling: improve configuration intent
  * configuration: Clarify config keys intent and improve config
  * management
  * docs: change content example to ls.c from GNU corutils
  * packaging: Fix dependency requirements

 -- Antoine R. Dumont (@ardumont) <antoine.romain.dumont@gmail.com>  Tue, 12 Sep 2017 14:11:10 +0200

swh-web (0.0.86-1~swh1) unstable-swh; urgency=medium

  * v0.0.86

 -- Antoine Lambert <antoine.lambert@inria.fr>  Fri, 08 Sep 2017 14:07:19 +0200

swh-web (0.0.85-1~swh1) unstable-swh; urgency=medium

  * v0.0.85

 -- Antoine Lambert <antoine.lambert@inria.fr>  Fri, 08 Sep 2017 10:55:50 +0200

swh-web (0.0.84-1~swh1) unstable-swh; urgency=medium

  * Release swh.web.ui v0.0.84
  * Prepare stretch packaging

 -- Nicolas Dandrimont <nicolas@dandrimont.eu>  Fri, 30 Jun 2017 18:18:55 +0200

swh-web (0.0.83-1~swh1) unstable-swh; urgency=medium

  * Release swh.web.ui v0.0.83
  * Allow exemption by network for rate limiting

 -- Nicolas Dandrimont <nicolas@dandrimont.eu>  Wed, 24 May 2017 18:01:53 +0200

swh-web (0.0.82-1~swh1) unstable-swh; urgency=medium

  * v0.0.83
  * Add new blake2s256 data column on content

 -- Antoine R. Dumont (@ardumont) <antoine.romain.dumont@gmail.com>  Tue, 04 Apr 2017 16:54:25 +0200

swh-web (0.0.81-1~swh1) unstable-swh; urgency=medium

  * v0.0.81
  * Migrate functions from swh.core.hashutil to swh.model.hashutil

 -- Antoine R. Dumont (@ardumont) <antoine.romain.dumont@gmail.com>  Wed, 15 Mar 2017 16:26:42 +0100

swh-web (0.0.80-1~swh1) unstable-swh; urgency=medium

  * v0.0.80
  * /api/1/content/raw/: Make no textual content request forbidden

 -- Antoine R. Dumont (@ardumont) <antoine.romain.dumont@gmail.com>  Wed, 15 Mar 2017 12:35:43 +0100

swh-web (0.0.79-1~swh1) unstable-swh; urgency=medium

  * v0.0.79
  * /api/1/content/raw/: Improve error msg when content not available
  * /api/1/content/raw/: Open endpoint documentation in api endpoints
  * index

 -- Antoine R. Dumont (@ardumont) <antoine.romain.dumont@gmail.com>  Wed, 15 Mar 2017 11:43:00 +0100

swh-web (0.0.78-1~swh1) unstable-swh; urgency=medium

  * v0.0.78
  * /api/1/content/raw/: Open endpoint to download only text-ish
  * contents (other contents are deemed unavailable)
  * /api/1/content/raw/: Permit the user to provide a 'filename'
  * parameter to name the downloaded contents as they see fit.

 -- Antoine R. Dumont (@ardumont) <antoine.romain.dumont@gmail.com>  Wed, 15 Mar 2017 10:48:21 +0100

swh-web (0.0.77-1~swh1) unstable-swh; urgency=medium

  * v0.0.77
  * API doc: add warning about API instability
  * API: Unify remaining dates as iso8601 string
  * /api/1/revision/: Merge 'parents' key into a dict list
  * /api/1/release/: Enrich output with author_url if author mentioned
  * packaging: split internal and external requirements in separate
    files

 -- Antoine R. Dumont (@ardumont) <antoine.romain.dumont@gmail.com>  Tue, 21 Feb 2017 11:37:19 +0100

swh-web (0.0.76-1~swh1) unstable-swh; urgency=medium

  * Release swh.web.ui v0.0.76
  * Refactor APIDoc to be more sensible
  * Share rate limits between all the api_ queries

 -- Nicolas Dandrimont <nicolas@dandrimont.eu>  Thu, 02 Feb 2017 17:32:57 +0100

swh-web (0.0.75-1~swh1) unstable-swh; urgency=medium

  * v0.0.75
  * Remove build dependency on libjs-cryptojs, libjs-jquery-flot*,
  * libjs-jquery-datatables
  * views/browse,api: move main apidoc views to views/api

 -- Antoine R. Dumont (@ardumont) <antoine.romain.dumont@gmail.com>  Thu, 02 Feb 2017 15:03:20 +0100

swh-web (0.0.74-1~swh1) unstable-swh; urgency=medium

  * Release swh.web.ui v0.0.74
  * Various interface cleanups for API documentation
  * Return Error types in API error return values

 -- Nicolas Dandrimont <nicolas@dandrimont.eu>  Thu, 02 Feb 2017 11:03:56 +0100

swh-web (0.0.73-1~swh1) unstable-swh; urgency=medium

  * Deploy swh.web.ui v0.0.73
  * Add a bazillion of style fixes.

 -- Nicolas Dandrimont <nicolas@dandrimont.eu>  Wed, 01 Feb 2017 22:44:10 +0100

swh-web (0.0.72-1~swh1) unstable-swh; urgency=medium

  * v0.0.72
  * apidoc rendering: Improvements
  * apidoc: add usual copyright/license/contact footer
  * apidoc: show status code if != 200
  * apidoc: hide /content/known/ from the doc
  * apidoc: document upcoming v. available in endpoint index
  * apidoc: vertically distantiate jquery search box and preceding text

 -- Antoine R. Dumont (@ardumont) <antoine.romain.dumont@gmail.com>  Wed, 01 Feb 2017 18:34:56 +0100

swh-web (0.0.71-1~swh1) unstable-swh; urgency=medium

  * v0.0.71
  * add static/robots.txt, disabling crawling of /api/
  * re-root content-specific endpoints under /api/1/content/
  * fix not converted empty bytes string
  * /revision/origin/: Make the timestamp default to the most recent
    visit
  * api: simplify HTML layout by dropping redundant nav and about page
  * apidoc: document correctly endpoints /content/known/,
  * /revision/{origin,origin/log}/ and /stat/counters/

 -- Antoine R. Dumont (@ardumont) <antoine.romain.dumont@gmail.com>  Wed, 01 Feb 2017 16:23:56 +0100

swh-web (0.0.70-1~swh1) unstable-swh; urgency=medium

  * v0.0.70
  * apidoc: Review documentation for
  * endpoints (person/release/revision/visit-related/upcoming methods)
  * apidoc: List only method docstring's first paragraph in endpoint
    index
  * apidoc: Render type annotation for optional parameter
  * apidoc: Improve rendering issues
  * api: Fix problem in origin visit by type and url lookup

 -- Antoine R. Dumont (@ardumont) <antoine.romain.dumont@gmail.com>  Wed, 01 Feb 2017 11:28:32 +0100

swh-web (0.0.69-1~swh1) unstable-swh; urgency=medium

  * v0.0.69
  * Improve documentation information and rendering

 -- Antoine R. Dumont (@ardumont) <antoine.romain.dumont@gmail.com>  Tue, 31 Jan 2017 14:31:19 +0100

swh-web (0.0.68-1~swh1) unstable-swh; urgency=medium

  * v0.0.68
  * Improve ui with last nitpicks
  * Remove endpoints not supposed to be displayed

 -- Antoine R. Dumont (@ardumont) <antoine.romain.dumont@gmail.com>  Wed, 25 Jan 2017 13:29:49 +0100

swh-web (0.0.67-1~swh1) unstable-swh; urgency=medium

  * v0.0.67
  * Improve rendering style - pass 4

 -- Antoine R. Dumont (@ardumont) <antoine.romain.dumont@gmail.com>  Tue, 24 Jan 2017 15:30:58 +0100

swh-web (0.0.66-1~swh1) unstable-swh; urgency=medium

  * v0.0.66
  * Improve rendering style - pass 4

 -- Antoine R. Dumont (@ardumont) <antoine.romain.dumont@gmail.com>  Tue, 24 Jan 2017 15:24:05 +0100

swh-web (0.0.65-1~swh1) unstable-swh; urgency=medium

  * v0.0.65
  * Unify rendering style with www.s.o - pass 3

 -- Antoine R. Dumont (@ardumont) <antoine.romain.dumont@gmail.com>  Mon, 23 Jan 2017 19:58:19 +0100

swh-web (0.0.64-1~swh1) unstable-swh; urgency=medium

  * v0.0.64
  * Unify rendering style with www.s.o - pass 2

 -- Antoine R. Dumont (@ardumont) <antoine.romain.dumont@gmail.com>  Mon, 23 Jan 2017 19:28:31 +0100

swh-web (0.0.63-1~swh1) unstable-swh; urgency=medium

  * v0.0.63
  * Unify rendering style with www.s.o - pass 1

 -- Antoine R. Dumont (@ardumont) <antoine.romain.dumont@gmail.com>  Mon, 23 Jan 2017 16:06:30 +0100

swh-web (0.0.62-1~swh1) unstable-swh; urgency=medium

  * Release swh-web-ui v0.0.62
  * Add flask-limiter to dependencies and wire it in

 -- Nicolas Dandrimont <nicolas@dandrimont.eu>  Fri, 20 Jan 2017 16:29:48 +0100

swh-web (0.0.61-1~swh1) unstable-swh; urgency=medium

  * v0.0.61
  * Fix revision's metadata field limitation

 -- Antoine R. Dumont (@ardumont) <antoine.romain.dumont@gmail.com>  Fri, 20 Jan 2017 15:26:37 +0100

swh-web (0.0.60-1~swh1) unstable-swh; urgency=medium

  * v0.0.60
  * Improve escaping data

 -- Antoine R. Dumont (@ardumont) <antoine.romain.dumont@gmail.com>  Fri, 20 Jan 2017 12:21:22 +0100

swh-web (0.0.59-1~swh1) unstable-swh; urgency=medium

  * v0.0.59
  * Unify pagination on /revision/log/ and /revision/origin/log/
    endpoints

 -- Antoine R. Dumont (@ardumont) <antoine.romain.dumont@gmail.com>  Thu, 19 Jan 2017 15:59:06 +0100

swh-web (0.0.58-1~swh1) unstable-swh; urgency=medium

  * v0.0.58
  * Pagination on /api/1/origin/visits/ endpoint

 -- Antoine R. Dumont (@ardumont) <antoine.romain.dumont@gmail.com>  Thu, 19 Jan 2017 14:48:57 +0100

swh-web (0.0.57-1~swh1) unstable-swh; urgency=medium

  * v0.0.57
  * Improve documentation information on api endpoints

 -- Antoine R. Dumont (@ardumont) <antoine.romain.dumont@gmail.com>  Thu, 19 Jan 2017 13:32:56 +0100

swh-web (0.0.56-1~swh1) unstable-swh; urgency=medium

  * v0.0.56
  * Add abilities to display multiple examples on each doc endpoint.

 -- Antoine R. Dumont (@ardumont) <antoine.romain.dumont@gmail.com>  Wed, 18 Jan 2017 14:43:58 +0100

swh-web (0.0.55-1~swh1) unstable-swh; urgency=medium

  * v0.0.55
  * api /content/search/ to /content/known/
  * Adapt return values to empty list/dict instead of null
  * Remove empty values when mono-values are null
  * Fix broken entity endpoint
  * Update upcoming endpoints
  * apidoc: Remove hard-coded example and provide links to follow

 -- Antoine R. Dumont (@ardumont) <antoine.romain.dumont@gmail.com>  Wed, 18 Jan 2017 11:27:45 +0100

swh-web (0.0.54-1~swh1) unstable-swh; urgency=medium

  * v0.0.54
  * Improve documentation description and browsability
  * Fix css style

 -- Antoine R. Dumont (@ardumont) <antoine.romain.dumont@gmail.com>  Mon, 16 Jan 2017 17:18:21 +0100

swh-web (0.0.53-1~swh1) unstable-swh; urgency=medium

  * v0.0.53
  * apidoc: Update upcoming and hidden endpoints information
  * apidoc: Enrich route information with tags
  * apidoc: /api/1/revision/origin/log/: Add pagination explanation
  * apidoc: /api/1/revision/log/: Add pagination explanation
  * api: Fix filtering fields to work in depth

 -- Antoine R. Dumont (@ardumont) <antoine.romain.dumont@gmail.com>  Fri, 13 Jan 2017 17:33:01 +0100

swh-web (0.0.52-1~swh1) unstable-swh; urgency=medium

  * v0.0.52
  * Fix doc generation regarding arg and exception
  * Fix broken examples
  * Add missing documentation on not found origin visit

 -- Antoine R. Dumont (@ardumont) <antoine.romain.dumont@gmail.com>  Thu, 12 Jan 2017 17:38:59 +0100

swh-web (0.0.51-1~swh1) unstable-swh; urgency=medium

  * v0.0.51
  * Update configuration file from ini to yml

 -- Antoine R. Dumont (@ardumont) <antoine.romain.dumont@gmail.com>  Fri, 16 Dec 2016 13:27:08 +0100

swh-web (0.0.50-1~swh1) unstable-swh; urgency=medium

  * v0.0.50
  * Fix issue regarding data structure change in ctags' reading api
    endpoint

 -- Antoine R. Dumont (@ardumont) <antoine.romain.dumont@gmail.com>  Tue, 06 Dec 2016 16:08:01 +0100

swh-web (0.0.49-1~swh1) unstable-swh; urgency=medium

  * v0.0.49
  * Rendering improvements

 -- Antoine R. Dumont (@ardumont) <antoine.romain.dumont@gmail.com>  Thu, 01 Dec 2016 16:29:31 +0100

swh-web (0.0.48-1~swh1) unstable-swh; urgency=medium

  * v0.0.48
  * Fix api doc example to actual existing data
  * Improve search symbol view experience

 -- Antoine R. Dumont (@ardumont) <antoine.romain.dumont@gmail.com>  Thu, 01 Dec 2016 15:32:44 +0100

swh-web (0.0.47-1~swh1) unstable-swh; urgency=medium

  * v0.0.47
  * Improve search content ui (add datatable)
  * Improve search symbol ui (add datatable without pagination, with
  * multi-field search)
  * Split those views to improve readability

 -- Antoine R. Dumont (@ardumont) <antoine.romain.dumont@gmail.com>  Thu, 01 Dec 2016 11:57:16 +0100

swh-web (0.0.46-1~swh1) unstable-swh; urgency=medium

  * v0.0.46
  * Improve search output view on symbols

 -- Antoine R. Dumont (@ardumont) <antoine.romain.dumont@gmail.com>  Wed, 30 Nov 2016 17:45:40 +0100

swh-web (0.0.45-1~swh1) unstable-swh; urgency=medium

  * v0.0.45
  * Migrate search symbol api endpoint to strict equality search
  * Improve search symbol view result (based on that api) to navigate
  * through result
  * Permit to slice result per page with per page flag (limited to 100)
  * Unify behavior in renderer regarding pagination computation

 -- Antoine R. Dumont (@ardumont) <antoine.romain.dumont@gmail.com>  Wed, 30 Nov 2016 11:00:49 +0100

swh-web (0.0.44-1~swh1) unstable-swh; urgency=medium

  * v0.0.44
  * Rename appropriately /api/1/symbol to /api/1/content/symbol/
  * Improve documentation on /api/1/content/symbol/ api endpoint

 -- Antoine R. Dumont (@ardumont) <antoine.romain.dumont@gmail.com>  Tue, 29 Nov 2016 15:00:14 +0100

swh-web (0.0.43-1~swh1) unstable-swh; urgency=medium

  * v0.0.43
  * Improve edge case when looking for ctags symbols
  * Add a lookup ui to search through symbols

 -- Antoine R. Dumont (@ardumont) <antoine.romain.dumont@gmail.com>  Mon, 28 Nov 2016 16:42:33 +0100

swh-web (0.0.42-1~swh1) unstable-swh; urgency=medium

  * v0.0.42
  * List ctags line as link to content in /browse/content/ view

 -- Antoine R. Dumont (@ardumont) <antoine.romain.dumont@gmail.com>  Fri, 25 Nov 2016 16:21:12 +0100

swh-web (0.0.41-1~swh1) unstable-swh; urgency=medium

  * v0.0.41
  * Improve browse content view by:
  * adding new information (license, mimetype, language)
  * highlighting source code

 -- Antoine R. Dumont (@ardumont) <antoine.romain.dumont@gmail.com>  Fri, 25 Nov 2016 14:52:34 +0100

swh-web (0.0.40-1~swh1) unstable-swh; urgency=medium

  * v0.0.40
  * Add pagination to symbol search endpoint

 -- Antoine R. Dumont (@ardumont) <antoine.romain.dumont@gmail.com>  Thu, 24 Nov 2016 14:23:45 +0100

swh-web (0.0.39-1~swh1) unstable-swh; urgency=medium

  * v0.0.39
  * Open /api/1/symbol/<expression>/
  * Fix api breaking on /api/1/content/search/

 -- Antoine R. Dumont (@ardumont) <antoine.romain.dumont@gmail.com>  Thu, 24 Nov 2016 10:28:42 +0100

swh-web (0.0.38-1~swh1) unstable-swh; urgency=medium

  * v0.0.38
  * Minor refactoring
  * Remove one commit which breaks production

 -- Antoine R. Dumont (@ardumont) <antoine.romain.dumont@gmail.com>  Tue, 22 Nov 2016 16:26:03 +0100

swh-web (0.0.37-1~swh1) unstable-swh; urgency=medium

  * v0.0.37
  * api: Open new endpoints on license, language, filetype
  * api: Update content endpoint to add url on new endpoints

 -- Antoine R. Dumont (@ardumont) <antoine.romain.dumont@gmail.com>  Tue, 22 Nov 2016 15:04:07 +0100

swh-web (0.0.36-1~swh1) unstable-swh; urgency=medium

  * v0.0.36
  * Adapt to latest origin_visit format

 -- Antoine R. Dumont (@ardumont) <antoine.romain.dumont@gmail.com>  Thu, 08 Sep 2016 15:24:33 +0200

swh-web (0.0.35-1~swh1) unstable-swh; urgency=medium

  * v0.0.35
  * Open /api/1/provenance/<algo:content-hash>/ api endpoint
  * Open /api/1/origin/<id>/visits/(<visit-id>) api endpoint
  * View: Fix redirection url issue

 -- Antoine R. Dumont (@ardumont) <antoine.romain.dumont@gmail.com>  Mon, 05 Sep 2016 14:28:33 +0200

swh-web (0.0.34-1~swh1) unstable-swh; urgency=medium

  * v0.0.34
  * Improve global ui navigation
  * Fix apidoc rendering issue
  * Open /api/1/provenance/ about content provenant information

 -- Antoine R. Dumont (@ardumont) <antoine.romain.dumont@gmail.com>  Fri, 02 Sep 2016 11:42:04 +0200

swh-web (0.0.33-1~swh1) unstable-swh; urgency=medium

  * Release swh.web.ui v0.0.33
  * New declarative API documentation mechanisms

 -- Nicolas Dandrimont <nicolas@dandrimont.eu>  Wed, 24 Aug 2016 16:25:24 +0200

swh-web (0.0.32-1~swh1) unstable-swh; urgency=medium

  * v0.0.32
  * Activate tests during debian packaging
  * Fix issues on debian packaging
  * Fix useless jquery loading url
  * Improve date time parsing

 -- Antoine R. Dumont (@ardumont) <antoine.romain.dumont@gmail.com>  Wed, 20 Jul 2016 12:35:09 +0200

swh-web (0.0.31-1~swh1) unstable-swh; urgency=medium

  * v0.0.31
  * Unify jquery-flot library names with .min

 -- Antoine R. Dumont (@ardumont) <antoine.romain.dumont@gmail.com>  Mon, 18 Jul 2016 11:11:59 +0200

swh-web (0.0.30-1~swh1) unstable-swh; urgency=medium

  * v0.0.30
  * View: Open calendar ui view on origin
  * API: open /api/1/stat/visits/<int:origin>/

 -- Antoine R. Dumont (@ardumont) <antoine.romain.dumont@gmail.com>  Wed, 13 Jul 2016 18:42:40 +0200

swh-web (0.0.29-1~swh1) unstable-swh; urgency=medium

  * Release swh.web.ui v0.0.29
  * All around enhancements of the web ui
  * Package now tested when building

 -- Nicolas Dandrimont <nicolas@dandrimont.eu>  Tue, 14 Jun 2016 17:58:42 +0200

swh-web (0.0.28-1~swh1) unstable-swh; urgency=medium

  * v0.0.28
  * Fix packaging issues

 -- Antoine R. Dumont (@ardumont) <antoine.romain.dumont@gmail.com>  Mon, 09 May 2016 16:21:04 +0200

swh-web (0.0.27-1~swh1) unstable-swh; urgency=medium

  * v0.0.27
  * Fix packaging issue

 -- Antoine R. Dumont (@ardumont) <antoine.romain.dumont@gmail.com>  Tue, 03 May 2016 16:52:40 +0200

swh-web (0.0.24-1~swh1) unstable-swh; urgency=medium

  * Release swh.web.ui v0.0.24
  * New swh.storage API for timestamps

 -- Nicolas Dandrimont <nicolas@dandrimont.eu>  Fri, 05 Feb 2016 12:07:33 +0100

swh-web (0.0.23-1~swh1) unstable-swh; urgency=medium

  * v0.0.23
  * Bump dependency requirements to latest swh.storage
  * Returns person's identifier on api + Hide person's emails in views
    endpoint
  * Try to decode the content's raw data and fail gracefully
  * Unify /directory api to Display content's raw data when path
    resolves to a file
  * Expose unconditionally the link to download the content's raw data
  * Download link data redirects to the api ones

 -- Antoine R. Dumont (@ardumont) <antoine.romain.dumont@gmail.com>  Fri, 29 Jan 2016 17:50:31 +0100

swh-web (0.0.22-1~swh1) unstable-swh; urgency=medium

  * v0.0.22
  * Open
    /browse/revision/origin/<ORIG_ID>[/branch/<BRANCH>][/ts/<TIMESTAMP>]
    /history/<SHA1>/ view
  * Open
    /browse/revision/origin/<ORIG_ID>[/branch/<BRANCH>][/ts/<TIMESTAMP>]
    / view
  * Open
    /browse/revision/<SHA1_GIT_ROOT>/history/<SHA1_GIT>/directory/[<PATH
    >] view
  * Open
    /browse/revision/origin/<ORIG_ID>[/branch/<BRANCH>][/ts/<TIMESTAMP>]
    /history/<SHA1>/directory/[<PATH>] view
  * Open
    /browse/revision/origin/<ORIG_ID>[/branch/<BRANCH>][/ts/<TIMESTAMP>]
    /directory/[<PATH>] view
  * Open /browse/revision/<sha1_git_root>/directory/<path>/ view
  * Open /browse/revision/<sha1_git_root>/history/<sha1_git>/ view
  * Open /browse/revision/<sha1_git>/log/ view
  * Open /browse/entity/<uuid>/ view
  * Release can point to other objects than revision
  * Fix misbehavior when retrieving git log
  * Fix another edge case when listing a directory that does not exist
  * Fix edge case when listing is empty
  * Fix person_get call
  * Update documentation about possible error codes

 -- Antoine R. Dumont (@ardumont) <antoine.romain.dumont@gmail.com>  Tue, 26 Jan 2016 15:14:35 +0100

swh-web (0.0.21-1~swh1) unstable-swh; urgency=medium

  * v0.0.21
  * Deal nicely with communication downtime with storage
  * Update to latest swh.storage api

 -- Antoine R. Dumont (@ardumont) <antoine.romain.dumont@gmail.com>  Wed, 20 Jan 2016 16:31:34 +0100

swh-web (0.0.20-1~swh1) unstable-swh; urgency=medium

  * v0.0.20
  * Open /api/1/entity/<string:uuid>/

 -- Antoine R. Dumont (@ardumont) <antoine.romain.dumont@gmail.com>  Fri, 15 Jan 2016 16:40:56 +0100

swh-web (0.0.19-1~swh1) unstable-swh; urgency=medium

  * v0.0.19
  * Improve directory_get_by_path integration with storage
  * Refactor - Only lookup sha1_git_root if needed + factorize service
    behavior

 -- Antoine R. Dumont (@ardumont) <antoine.romain.dumont@gmail.com>  Fri, 15 Jan 2016 12:47:39 +0100

swh-web (0.0.18-1~swh1) unstable-swh; urgency=medium

  * v0.0.18
  * Open
    /api/1/revision/origin/<ORIG_ID>[/branch/<BRANCH>][/ts/<TIMESTAMP>]/
    history/<SHA1>/directory/[<PATH>]
  * origin/master Open
    /api/1/revision/origin/<ORIG_ID>[/branch/<BRANCH>][/ts/<TIMESTAMP>]/
    history/<SHA1>/
  * Open
    /api/1/revision/origin/<ORIG_ID>[/branch/<BRANCH>][/ts/<TIMESTAMP>]/
    directory/[<PATH>]
  * Open /api/1/revision/origin/<origin-id>/branch/<branch-
    name>/ts/<ts>/
  * /directory/ apis can now point to files too.
  * Bump dependency requirement on latest swh.storage
  * Deactivate api querying occurrences for now
  * Improve function documentation

 -- Antoine R. Dumont (@ardumont) <antoine.romain.dumont@gmail.com>  Wed, 13 Jan 2016 12:54:54 +0100

swh-web (0.0.17-1~swh1) unstable-swh; urgency=medium

  * v0.0.17
  * Open /api/1/revision/<string:sha1_git>/directory/'
  * Open
    /api/1/revision/<string:sha1_git_root>/history/<sha1_git>/directory/
    <path:dir_path>/
  * Enrich directory listing with url to next subdir
  * Improve testing coverage
  * Open 'limit' get query parameter to revision_log and
    revision_history api

 -- Antoine R. Dumont (@ardumont) <antoine.romain.dumont@gmail.com>  Fri, 08 Jan 2016 11:36:55 +0100

swh-web (0.0.16-1~swh1) unstable-swh; urgency=medium

  * v0.0.16
  * service.lookup_revision_log: Add a limit to the number of commits
  * Fix docstring rendering

 -- Antoine R. Dumont (@ardumont) <antoine.romain.dumont@gmail.com>  Wed, 06 Jan 2016 15:37:21 +0100

swh-web (0.0.15-1~swh1) unstable-swh; urgency=medium

  * v0.0.15
  * Improve browsable api rendering style
  * Fix typo in jquery.min.js link
  * Fix docstring typos
  * packaging:
  * add python3-flask-api as package dependency

 -- Antoine R. Dumont (@ardumont) <antoine.romain.dumont@gmail.com>  Wed, 06 Jan 2016 15:12:04 +0100

swh-web (0.0.14-1~swh1) unstable-swh; urgency=medium

  * v0.0.14
  * Open /revision/<sha1_git_root>/history/<sha1_git>/
  * Add links to api
  * Improve browsable api rendering -> when api links exists, actual
    html links will be displayed
  * Fix production bugs (regarding browsable api)

 -- Antoine R. Dumont (@ardumont) <antoine.romain.dumont@gmail.com>  Wed, 06 Jan 2016 11:42:18 +0100

swh-web (0.0.13-1~swh1) unstable-swh; urgency=medium

  * v0.0.13
  * Open /browse/person/ view
  * Open /browse/origin/ view
  * Open /browse/release/ view
  * Open /browse/revision/ view
  * Deactivate temporarily /browse/content/
  * Add default sha1
  * Automatic doc endpoint on base path

 -- Antoine R. Dumont (@ardumont) <antoine.romain.dumont@gmail.com>  Tue, 15 Dec 2015 17:01:27 +0100

swh-web (0.0.12-1~swh1) unstable-swh; urgency=medium

  * v0.0.12
  * Update /api/1/release/ with latest internal standard
  * Update /api/1/revision/ with latest internal standard
  * Add global filtering on 'fields' parameter
  * Update /api/1/content/<hash> with links to raw resource
  * Improve documentations
  * Open /api/1/revision/<SHA1_GIT>/log/
  * Open /browse/directory/<hash> to list directory content
  * Open /browse/content/<hash>/ to show the content
  * Open /browse/content/<hash>/raw to show the content
  * Open /api/1/person/<id>
  * Implementation detail
  * Add Flask API dependency
  * Split controller in api and views module
  * Unify internal apis' behavior

 -- Antoine R. Dumont (@ardumont) <antoine.romain.dumont@gmail.com>  Mon, 07 Dec 2015 16:44:43 +0100

swh-web (0.0.11-1~swh1) unstable-swh; urgency=medium

  * v0.0.11
  * Open /1/api/content/<algo:hash>/
  * Open /api/1/revision/<SHA1_GIT>
  * Open /api/1/release/<SHA1_GIT>
  * Open /api/1/uploadnsearch/ (POST)
  * Open /api/1/origin/
  * Unify 404 and 400 responses on api
  * Increase code coverage

 -- Antoine R. Dumont (@ardumont) <antoine.romain.dumont@gmail.com>  Thu, 19 Nov 2015 11:24:46 +0100

swh-web (0.0.10-1~swh1) unstable-swh; urgency=medium

  * v0.0.10
  * set document.domain to parent domain softwareheritage.org
  * improve HTML templates to be (more) valid
  * cosmetic change in Content-Type JSON header

 -- Stefano Zacchiroli <zack@upsilon.cc>  Mon, 02 Nov 2015 13:59:45 +0100

swh-web (0.0.9-1~swh1) unstable-swh; urgency=medium

  * v0.0.9
  * Remove query entry in api response
  * Deal with bad request properly with api calls
  * Improve coverage
  * Improve dev starting up app
  * Fix duplicated print statement in dev app startup

 -- Antoine R. Dumont (@ardumont) <antoine.romain.dumont@gmail.com>  Fri, 30 Oct 2015 17:24:15 +0100

swh-web (0.0.8-1~swh1) unstable-swh; urgency=medium

  * version 0.0.8

 -- Stefano Zacchiroli <zack@upsilon.cc>  Wed, 28 Oct 2015 20:59:40 +0100

swh-web (0.0.7-1~swh1) unstable-swh; urgency=medium

  * v0.0.7
  * Add @jsonp abilities to /api/1/stat/counters endpoint

 -- Antoine R. Dumont (@ardumont) <antoine.romain.dumont@gmail.com>  Mon, 19 Oct 2015 14:01:40 +0200

swh-web (0.0.4-1~swh1) unstable-swh; urgency=medium

  * Prepare swh.web.ui v0.0.4 deployment

 -- Nicolas Dandrimont <nicolas@dandrimont.eu>  Fri, 16 Oct 2015 15:38:44 +0200

swh-web (0.0.3-1~swh1) unstable-swh; urgency=medium

  * Prepare deployment of swh-web-ui v0.0.3

 -- Nicolas Dandrimont <nicolas@dandrimont.eu>  Wed, 14 Oct 2015 11:09:33 +0200

swh-web (0.0.2-1~swh1) unstable-swh; urgency=medium

  * Prepare swh.web.ui v0.0.2 deployment

 -- Nicolas Dandrimont <nicolas@dandrimont.eu>  Tue, 13 Oct 2015 16:25:46 +0200

swh-web (0.0.1-1~swh1) unstable-swh; urgency=medium

  * Initial release
  * v0.0.1
  * Hash lookup to check existence in swh's backend
  * Hash lookup to detail a content

 -- Antoine R. Dumont (@ardumont) <antoine.romain.dumont@gmail.com>  Thu, 01 Oct 2015 10:01:29 +0200<|MERGE_RESOLUTION|>--- conflicted
+++ resolved
@@ -1,10 +1,3 @@
-<<<<<<< HEAD
-swh-web (0.2.11-1~swh1~bpo10+1) buster-swh; urgency=medium
-
-  * Rebuild for buster-swh
-
- -- Software Heritage autobuilder (on jenkins-debian1) <jenkins@jenkins-debian1.internal.softwareheritage.org>  Thu, 15 Dec 2022 15:34:27 +0000
-=======
 swh-web (0.2.12-1~swh1) unstable-swh; urgency=medium
 
   * New upstream release 0.2.12     - (tagged by Antoine Lambert
@@ -12,7 +5,6 @@
   * Upstream changes:     - version 0.2.12
 
  -- Software Heritage autobuilder (on jenkins-debian1) <jenkins@jenkins-debian1.internal.softwareheritage.org>  Fri, 13 Jan 2023 13:37:23 +0000
->>>>>>> 7532132b
 
 swh-web (0.2.11-1~swh1) unstable-swh; urgency=medium
 
