--- conflicted
+++ resolved
@@ -1,10 +1,3 @@
-<<<<<<< HEAD
-swh-web (0.0.201-1~swh1~bpo9+1) stretch-swh; urgency=medium
-
-  * Rebuild for stretch-swh
-
- -- Software Heritage autobuilder (on jenkins-debian1) <jenkins@jenkins-debian1.internal.softwareheritage.org>  Thu, 06 Jun 2019 14:43:14 +0000
-=======
 swh-web (0.0.202-1~swh1) unstable-swh; urgency=medium
 
   * New upstream release 0.0.202     - (tagged by Antoine Lambert
@@ -12,7 +5,6 @@
   * Upstream changes:     - version 0.0.202
 
  -- Software Heritage autobuilder (on jenkins-debian1) <jenkins@jenkins-debian1.internal.softwareheritage.org>  Tue, 18 Jun 2019 15:02:25 +0000
->>>>>>> 16fe4c4c
 
 swh-web (0.0.201-1~swh1) unstable-swh; urgency=medium
 
