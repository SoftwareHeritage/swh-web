--- conflicted
+++ resolved
@@ -1,16 +1,8 @@
-<<<<<<< HEAD
-swh-web (0.0.89-1~swh1~bpo9+1) stretch-swh; urgency=medium
-
-  * Rebuild for stretch-backports.
-
- -- Antoine Lambert <antoine.lambert@inria.fr>  Wed, 04 Oct 2017 10:42:11 +0200
-=======
 swh-web (0.0.90-1~swh1) unstable-swh; urgency=medium
 
   * version 0.0.90
 
  -- Antoine Lambert <antoine.lambert@inria.fr>  Wed, 04 Oct 2017 13:53:28 +0200
->>>>>>> 93495a37
 
 swh-web (0.0.89-1~swh1) unstable-swh; urgency=medium
 
