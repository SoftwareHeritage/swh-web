--- conflicted
+++ resolved
@@ -1,17 +1,9 @@
-<<<<<<< HEAD
-swh-web (0.0.62-1~swh1~bpo9+1) stretch-swh; urgency=medium
-
-  * Rebuild for stretch-backports.
-
- -- Nicolas Dandrimont <nicolas@dandrimont.eu>  Fri, 20 Jan 2017 16:29:48 +0100
-=======
 swh-web (0.0.63-1~swh1) unstable-swh; urgency=medium
 
   * v0.0.63
   * Unify rendering style with www.s.o - pass 1
 
  -- Antoine R. Dumont (@ardumont) <antoine.romain.dumont@gmail.com>  Mon, 23 Jan 2017 16:06:30 +0100
->>>>>>> 6f6beb87
 
 swh-web (0.0.62-1~swh1) unstable-swh; urgency=medium
 
