<<<<<<< HEAD
swh-web (0.0.298-1~swh1~bpo10+1) buster-swh; urgency=medium

  * Rebuild for buster-swh

 -- Software Heritage autobuilder (on jenkins-debian1) <jenkins@jenkins-debian1.internal.softwareheritage.org>  Mon, 19 Apr 2021 17:29:48 +0000
=======
swh-web (0.0.299-1~swh2) unstable-swh; urgency=medium

  * Bump new release

 -- Antoine R. Dumont (@ardumont) <ardumont@softwareheritage.org>  Thu, 22 Apr 2021 09:43:59 +0200

swh-web (0.0.299-1~swh1) unstable-swh; urgency=medium

  * New upstream release 0.0.299     - (tagged by Antoine R. Dumont
    (@ardumont) <ardumont@softwareheritage.org> on 2021-04-22 09:12:22
    +0200)
  * Upstream changes:     - v0.0.299     - Drop redundant `Task` prefix
    in row title in save code now detail view     - Display visit status
    information in the save request information detail view     - docs:
    Remove doc_config module and its use     - tests: Turn some global
    js variables into functions     - tests: Add docstring and some test
    scenarios to the save code now code

 -- Software Heritage autobuilder (on jenkins-debian1) <jenkins@jenkins-debian1.internal.softwareheritage.org>  Thu, 22 Apr 2021 07:24:54 +0000
>>>>>>> 7a0457e5

swh-web (0.0.298-1~swh1) unstable-swh; urgency=medium

  * New upstream release 0.0.298     - (tagged by Antoine Lambert
    <antoine.lambert@inria.fr> on 2021-04-19 19:04:47 +0200)
  * Upstream changes:     - version 0.0.298

 -- Software Heritage autobuilder (on jenkins-debian1) <jenkins@jenkins-debian1.internal.softwareheritage.org>  Mon, 19 Apr 2021 17:27:27 +0000

swh-web (0.0.297-1~swh1) unstable-swh; urgency=medium

  * New upstream release 0.0.297     - (tagged by Antoine Lambert
    <antoine.lambert@inria.fr> on 2021-04-19 14:15:25 +0200)
  * Upstream changes:     - version 0.0.297

 -- Software Heritage autobuilder (on jenkins-debian1) <jenkins@jenkins-debian1.internal.softwareheritage.org>  Mon, 19 Apr 2021 12:26:34 +0000

swh-web (0.0.296-1~swh2) unstable-swh; urgency=medium

  * Add missing swh-counters dependency

 -- Vincent SELLIER <vincent.sellier@softwareheritage.org>  Wed, 14 Apr 2021 17:14:34 +0200

swh-web (0.0.296-1~swh1) unstable-swh; urgency=medium

  * New upstream release 0.0.296     - (tagged by Vincent SELLIER
    <vincent.sellier@softwareheritage.org> on 2021-04-14 16:29:01 +0200)
  * Upstream changes:     - v0.0.296     - fix documentation syntax     -
    make the source of the object's counts configurable

 -- Software Heritage autobuilder (on jenkins-debian1) <jenkins@jenkins-debian1.internal.softwareheritage.org>  Wed, 14 Apr 2021 14:41:28 +0000

swh-web (0.0.295-1~swh1) unstable-swh; urgency=medium

  * New upstream release 0.0.295     - (tagged by Vincent SELLIER
    <vincent.sellier@softwareheritage.org> on 2021-04-13 18:04:13 +0200)
  * Upstream changes:     - v0.0.295     - counters: Remove hardcoded
    historical values

 -- Software Heritage autobuilder (on jenkins-debian1) <jenkins@jenkins-debian1.internal.softwareheritage.org>  Tue, 13 Apr 2021 16:16:07 +0000

swh-web (0.0.294-1~swh1) unstable-swh; urgency=medium

  * New upstream release 0.0.294     - (tagged by Antoine R. Dumont
    (@ardumont) <ardumont@softwareheritage.org> on 2021-04-09 14:25:58
    +0200)
  * Upstream changes:     - v0.0.294     - Add metric to monitor "save
    code now" efficiency     - tests/conftest: Keep mypy happy
    regardless hypothesis version

 -- Software Heritage autobuilder (on jenkins-debian1) <jenkins@jenkins-debian1.internal.softwareheritage.org>  Fri, 09 Apr 2021 12:36:38 +0000

swh-web (0.0.293-1~swh1) unstable-swh; urgency=medium

  * New upstream release 0.0.293     - (tagged by Antoine Lambert
    <antoine.lambert@inria.fr> on 2021-04-08 17:14:32 +0200)
  * Upstream changes:     - version 0.0.293

 -- Software Heritage autobuilder (on jenkins-debian1) <jenkins@jenkins-debian1.internal.softwareheritage.org>  Thu, 08 Apr 2021 15:41:29 +0000

swh-web (0.0.292-1~swh1) unstable-swh; urgency=medium

  * New upstream release 0.0.292     - (tagged by Antoine Lambert
    <antoine.lambert@inria.fr> on 2021-04-02 12:28:06 +0200)
  * Upstream changes:     - version 0.0.292

 -- Software Heritage autobuilder (on jenkins-debian1) <jenkins@jenkins-debian1.internal.softwareheritage.org>  Fri, 02 Apr 2021 10:45:27 +0000

swh-web (0.0.291-1~swh1) unstable-swh; urgency=medium

  * New upstream release 0.0.291     - (tagged by Antoine Lambert
    <antoine.lambert@inria.fr> on 2021-04-02 11:31:28 +0200)
  * Upstream changes:     - version 0.0.291

 -- Software Heritage autobuilder (on jenkins-debian1) <jenkins@jenkins-debian1.internal.softwareheritage.org>  Fri, 02 Apr 2021 09:42:23 +0000

swh-web (0.0.290-1~swh1) unstable-swh; urgency=medium

  * New upstream release 0.0.290     - (tagged by Antoine R. Dumont
    (@ardumont) <ardumont@softwareheritage.org> on 2021-04-01 17:42:29
    +0200)
  * Upstream changes:     - v0.0.290     - migrate-to-pg swh-web:
    Migrate from sqlite to postgresql     - auth: Use generic Django
    authentication backends from swh-auth

 -- Software Heritage autobuilder (on jenkins-debian1) <jenkins@jenkins-debian1.internal.softwareheritage.org>  Thu, 01 Apr 2021 15:59:48 +0000

swh-web (0.0.289-1~swh1) unstable-swh; urgency=medium

  * New upstream release 0.0.289     - (tagged by Antoine Lambert
    <antoine.lambert@inria.fr> on 2021-03-30 11:19:02 +0200)
  * Upstream changes:     - version 0.0.289

 -- Software Heritage autobuilder (on jenkins-debian1) <jenkins@jenkins-debian1.internal.softwareheritage.org>  Tue, 30 Mar 2021 09:45:12 +0000

swh-web (0.0.288-1~swh1) unstable-swh; urgency=medium

  * New upstream release 0.0.288     - (tagged by Antoine Lambert
    <antoine.lambert@inria.fr> on 2021-03-18 19:04:53 +0100)
  * Upstream changes:     - version 0.0.288

 -- Software Heritage autobuilder (on jenkins-debian1) <jenkins@jenkins-debian1.internal.softwareheritage.org>  Thu, 18 Mar 2021 18:22:07 +0000

swh-web (0.0.287-1~swh1) unstable-swh; urgency=medium

  * New upstream release 0.0.287     - (tagged by Antoine Lambert
    <antoine.lambert@inria.fr> on 2021-03-17 18:12:18 +0100)
  * Upstream changes:     - version 0.0.287

 -- Software Heritage autobuilder (on jenkins-debian1) <jenkins@jenkins-debian1.internal.softwareheritage.org>  Wed, 17 Mar 2021 17:31:10 +0000

swh-web (0.0.286-1~swh1) unstable-swh; urgency=medium

  * New upstream release 0.0.286     - (tagged by Antoine Lambert
    <antoine.lambert@inria.fr> on 2021-03-17 11:19:39 +0100)
  * Upstream changes:     - version 0.0.286

 -- Software Heritage autobuilder (on jenkins-debian1) <jenkins@jenkins-debian1.internal.softwareheritage.org>  Wed, 17 Mar 2021 10:39:49 +0000

swh-web (0.0.285-1~swh1) unstable-swh; urgency=medium

  * New upstream release 0.0.285     - (tagged by Antoine Lambert
    <antoine.lambert@inria.fr> on 2021-03-16 17:35:24 +0100)
  * Upstream changes:     - version 0.0.285

 -- Software Heritage autobuilder (on jenkins-debian1) <jenkins@jenkins-debian1.internal.softwareheritage.org>  Tue, 16 Mar 2021 17:01:04 +0000

swh-web (0.0.284-1~swh1) unstable-swh; urgency=medium

  * New upstream release 0.0.284     - (tagged by Antoine Lambert
    <antoine.lambert@inria.fr> on 2021-03-03 13:45:53 +0100)
  * Upstream changes:     - version 0.0.284

 -- Software Heritage autobuilder (on jenkins-debian1) <jenkins@jenkins-debian1.internal.softwareheritage.org>  Wed, 03 Mar 2021 13:04:38 +0000

swh-web (0.0.283-1~swh1) unstable-swh; urgency=medium

  * New upstream release 0.0.283     - (tagged by Antoine Lambert
    <antoine.lambert@inria.fr> on 2021-02-17 16:56:12 +0100)
  * Upstream changes:     - version 0.0.283

 -- Software Heritage autobuilder (on jenkins-debian1) <jenkins@jenkins-debian1.internal.softwareheritage.org>  Wed, 17 Feb 2021 16:12:40 +0000

swh-web (0.0.282-1~swh1) unstable-swh; urgency=medium

  * New upstream release 0.0.282     - (tagged by Antoine Lambert
    <antoine.lambert@inria.fr> on 2021-02-17 12:12:22 +0100)
  * Upstream changes:     - version 0.0.282

 -- Software Heritage autobuilder (on jenkins-debian1) <jenkins@jenkins-debian1.internal.softwareheritage.org>  Wed, 17 Feb 2021 11:37:02 +0000

swh-web (0.0.281-1~swh1) unstable-swh; urgency=medium

  * New upstream release 0.0.281     - (tagged by Antoine Lambert
    <antoine.lambert@inria.fr> on 2021-02-05 17:18:46 +0100)
  * Upstream changes:     - version 0.0.281

 -- Software Heritage autobuilder (on jenkins-debian1) <jenkins@jenkins-debian1.internal.softwareheritage.org>  Fri, 05 Feb 2021 16:36:15 +0000

swh-web (0.0.280-1~swh1) unstable-swh; urgency=medium

  * New upstream release 0.0.280     - (tagged by Antoine R. Dumont
    (@ardumont) <ardumont@softwareheritage.org> on 2021-02-03 15:31:09
    +0100)
  * Upstream changes:     - v0.0.280     - Adapt
    origin_get_latest_visit_status according to latest api change     -
    tests/data: Ensure git data are properly loaded into the test
    archive     - tests/resources: Fix mypy 0.800 errors

 -- Software Heritage autobuilder (on jenkins-debian1) <jenkins@jenkins-debian1.internal.softwareheritage.org>  Wed, 03 Feb 2021 14:45:55 +0000

swh-web (0.0.279-1~swh1) unstable-swh; urgency=medium

  * New upstream release 0.0.279     - (tagged by Antoine Lambert
    <antoine.lambert@inria.fr> on 2021-01-21 16:04:31 +0100)
  * Upstream changes:     - version 0.0.279

 -- Software Heritage autobuilder (on jenkins-debian1) <jenkins@jenkins-debian1.internal.softwareheritage.org>  Thu, 21 Jan 2021 15:40:28 +0000

swh-web (0.0.278-1~swh1) unstable-swh; urgency=medium

  * New upstream release 0.0.278     - (tagged by Antoine Lambert
    <antoine.lambert@inria.fr> on 2021-01-08 15:31:33 +0100)
  * Upstream changes:     - version 0.0.278

 -- Software Heritage autobuilder (on jenkins-debian1) <jenkins@jenkins-debian1.internal.softwareheritage.org>  Fri, 08 Jan 2021 14:42:05 +0000

swh-web (0.0.277-1~swh1) unstable-swh; urgency=medium

  * New upstream release 0.0.277     - (tagged by Antoine Lambert
    <antoine.lambert@inria.fr> on 2021-01-07 11:41:11 +0100)
  * Upstream changes:     - version 0.0.277

 -- Software Heritage autobuilder (on jenkins-debian1) <jenkins@jenkins-debian1.internal.softwareheritage.org>  Thu, 07 Jan 2021 11:04:29 +0000

swh-web (0.0.276-1~swh1) unstable-swh; urgency=medium

  * New upstream release 0.0.276     - (tagged by Antoine Lambert
    <antoine.lambert@inria.fr> on 2020-12-14 16:25:46 +0100)
  * Upstream changes:     - version 0.0.276

 -- Software Heritage autobuilder (on jenkins-debian1) <jenkins@jenkins-debian1.internal.softwareheritage.org>  Mon, 14 Dec 2020 15:43:02 +0000

swh-web (0.0.275-1~swh1) unstable-swh; urgency=medium

  * New upstream release 0.0.275     - (tagged by Antoine Lambert
    <antoine.lambert@inria.fr> on 2020-12-09 13:30:31 +0100)
  * Upstream changes:     - version 0.0.275

 -- Software Heritage autobuilder (on jenkins-debian1) <jenkins@jenkins-debian1.internal.softwareheritage.org>  Wed, 09 Dec 2020 12:48:53 +0000

swh-web (0.0.274-1~swh1) unstable-swh; urgency=medium

  * New upstream release 0.0.274     - (tagged by Antoine Lambert
    <antoine.lambert@inria.fr> on 2020-12-08 17:09:17 +0100)
  * Upstream changes:     - version 0.0.274

 -- Software Heritage autobuilder (on jenkins-debian1) <jenkins@jenkins-debian1.internal.softwareheritage.org>  Tue, 08 Dec 2020 16:35:24 +0000

swh-web (0.0.273-1~swh1) unstable-swh; urgency=medium

  * New upstream release 0.0.273     - (tagged by Antoine Lambert
    <antoine.lambert@inria.fr> on 2020-11-25 16:23:58 +0100)
  * Upstream changes:     - version 0.0.273

 -- Software Heritage autobuilder (on jenkins-debian1) <jenkins@jenkins-debian1.internal.softwareheritage.org>  Wed, 25 Nov 2020 15:42:43 +0000

swh-web (0.0.272-1~swh1) unstable-swh; urgency=medium

  * New upstream release 0.0.272     - (tagged by Antoine Lambert
    <antoine.lambert@inria.fr> on 2020-11-24 12:21:37 +0100)
  * Upstream changes:     - version 0.0.272

 -- Software Heritage autobuilder (on jenkins-debian1) <jenkins@jenkins-debian1.internal.softwareheritage.org>  Tue, 24 Nov 2020 11:51:14 +0000

swh-web (0.0.271-1~swh1) unstable-swh; urgency=medium

  * New upstream release 0.0.271     - (tagged by Antoine R. Dumont
    (@ardumont) <ardumont@softwareheritage.org> on 2020-11-19 16:09:49
    +0100)
  * Upstream changes:     - v0.0.271     - vault-ui: Log caught error
    when listing     - vault: Fix vault response schema     - assets:
    Migrate compilation to webpack 5.x     - package.json: Upgrade
    dependencies

 -- Software Heritage autobuilder (on jenkins-debian1) <jenkins@jenkins-debian1.internal.softwareheritage.org>  Thu, 19 Nov 2020 15:30:51 +0000

swh-web (0.0.270-1~swh1) unstable-swh; urgency=medium

  * New upstream release 0.0.270     - (tagged by Antoine Lambert
    <antoine.lambert@inria.fr> on 2020-11-16 16:31:43 +0100)
  * Upstream changes:     - version 0.0.270

 -- Software Heritage autobuilder (on jenkins-debian1) <jenkins@jenkins-debian1.internal.softwareheritage.org>  Mon, 16 Nov 2020 15:51:54 +0000

swh-web (0.0.269-1~swh1) unstable-swh; urgency=medium

  * New upstream release 0.0.269     - (tagged by Antoine Lambert
    <antoine.lambert@inria.fr> on 2020-11-12 15:31:37 +0100)
  * Upstream changes:     - version 0.0.269

 -- Software Heritage autobuilder (on jenkins-debian1) <jenkins@jenkins-debian1.internal.softwareheritage.org>  Thu, 12 Nov 2020 15:03:49 +0000

swh-web (0.0.268-1~swh1) unstable-swh; urgency=medium

  * New upstream release 0.0.268     - (tagged by Antoine Lambert
    <antoine.lambert@inria.fr> on 2020-11-09 12:19:05 +0100)
  * Upstream changes:     - version 0.0.268

 -- Software Heritage autobuilder (on jenkins-debian1) <jenkins@jenkins-debian1.internal.softwareheritage.org>  Mon, 09 Nov 2020 11:37:25 +0000

swh-web (0.0.267-1~swh1) unstable-swh; urgency=medium

  * New upstream release 0.0.267     - (tagged by Antoine Lambert
    <antoine.lambert@inria.fr> on 2020-11-06 17:13:03 +0100)
  * Upstream changes:     - version 0.0.267

 -- Software Heritage autobuilder (on jenkins-debian1) <jenkins@jenkins-debian1.internal.softwareheritage.org>  Fri, 06 Nov 2020 16:31:03 +0000

swh-web (0.0.266-1~swh1) unstable-swh; urgency=medium

  * New upstream release 0.0.266     - (tagged by Antoine Lambert
    <antoine.lambert@inria.fr> on 2020-11-06 12:48:47 +0100)
  * Upstream changes:     - version 0.0.266

 -- Software Heritage autobuilder (on jenkins-debian1) <jenkins@jenkins-debian1.internal.softwareheritage.org>  Fri, 06 Nov 2020 12:07:02 +0000

swh-web (0.0.265-1~swh1) unstable-swh; urgency=medium

  * New upstream release 0.0.265     - (tagged by Antoine Lambert
    <antoine.lambert@inria.fr> on 2020-10-30 16:22:10 +0100)
  * Upstream changes:     - version 0.0.265

 -- Software Heritage autobuilder (on jenkins-debian1) <jenkins@jenkins-debian1.internal.softwareheritage.org>  Fri, 30 Oct 2020 15:48:13 +0000

swh-web (0.0.264-1~swh1) unstable-swh; urgency=medium

  * New upstream release 0.0.264     - (tagged by Antoine R. Dumont
    (@ardumont) <ardumont@softwareheritage.org> on 2020-10-19 12:03:15
    +0200)
  * Upstream changes:     - v0.0.264     - web.config: Adapt indexer
    configuration structure     - web.config: Adapt scheduler
    configuration structure     - swh.web.tests: Adapt
    get_indexer_storage to latest version     - Use swh.model.model
    helpers to compute object identifiers     - common/archive: Fix
    empty content handling in lookup_content_raw     - apidoc: Fix bad
    URL replacement missed due to an invalid test     - common/typing:
    Fix error with mypy 0.790     - browse/directory: Fix invalid query
    parameter value for content links     - templates/directory-display:
    Remove permissions display for directories     - templates: Update
    save code now icon and new snapshot button

 -- Software Heritage autobuilder (on jenkins-debian1) <jenkins@jenkins-debian1.internal.softwareheritage.org>  Mon, 19 Oct 2020 12:06:32 +0000

swh-web (0.0.263-1~swh1) unstable-swh; urgency=medium

  * New upstream release 0.0.263     - (tagged by Antoine Lambert
    <antoine.lambert@inria.fr> on 2020-10-08 16:40:40 +0200)
  * Upstream changes:     - version 0.0.263

 -- Software Heritage autobuilder (on jenkins-debian1) <jenkins@jenkins-debian1.internal.softwareheritage.org>  Thu, 08 Oct 2020 15:11:38 +0000

swh-web (0.0.262-2~swh1) unstable-swh; urgency=medium

  * Make the postinst a little bit more robust

 -- Nicolas Dandrimont <olasd@debian.org>  Fri, 25 Sep 2020 19:53:02 +0200

swh-web (0.0.262-1~swh1) unstable-swh; urgency=medium

  * New upstream release 0.0.262     - (tagged by Antoine Lambert
    <antoine.lambert@inria.fr> on 2020-09-25 17:02:27 +0200)
  * Upstream changes:     - version 0.0.262

 -- Software Heritage autobuilder (on jenkins-debian1) <jenkins@jenkins-debian1.internal.softwareheritage.org>  Fri, 25 Sep 2020 15:20:11 +0000

swh-web (0.0.261-1~swh1) unstable-swh; urgency=medium

  * New upstream release 0.0.261     - (tagged by Antoine Lambert
    <antoine.lambert@inria.fr> on 2020-09-25 15:55:40 +0200)
  * Upstream changes:     - version 0.0.261

 -- Software Heritage autobuilder (on jenkins-debian1) <jenkins@jenkins-debian1.internal.softwareheritage.org>  Fri, 25 Sep 2020 14:06:26 +0000

swh-web (0.0.260-1~swh1) unstable-swh; urgency=medium

  * New upstream release 0.0.260     - (tagged by Antoine Lambert
    <antoine.lambert@inria.fr> on 2020-09-23 16:05:51 +0200)
  * Upstream changes:     - version 0.0.260

 -- Software Heritage autobuilder (on jenkins-debian1) <jenkins@jenkins-debian1.internal.softwareheritage.org>  Wed, 23 Sep 2020 14:31:59 +0000

swh-web (0.0.259-1~swh1) unstable-swh; urgency=medium

  * New upstream release 0.0.259     - (tagged by Antoine Lambert
    <antoine.lambert@inria.fr> on 2020-09-16 17:48:00 +0200)
  * Upstream changes:     - version 0.0.259

 -- Software Heritage autobuilder (on jenkins-debian1) <jenkins@jenkins-debian1.internal.softwareheritage.org>  Wed, 16 Sep 2020 16:05:10 +0000

swh-web (0.0.258-1~swh1) unstable-swh; urgency=medium

  * New upstream release 0.0.258     - (tagged by Antoine Lambert
    <antoine.lambert@inria.fr> on 2020-09-16 13:14:02 +0200)
  * Upstream changes:     - version 0.0.258

 -- Software Heritage autobuilder (on jenkins-debian1) <jenkins@jenkins-debian1.internal.softwareheritage.org>  Wed, 16 Sep 2020 11:39:10 +0000

swh-web (0.0.257-1~swh1) unstable-swh; urgency=medium

  * New upstream release 0.0.257     - (tagged by Antoine R. Dumont
    (@ardumont) <ardumont@softwareheritage.org> on 2020-09-15 12:15:49
    +0200)
  * Upstream changes:     - v0.0.257     - common/highlightjs: Fix issue
    with Pygments 2.7

 -- Software Heritage autobuilder (on jenkins-debian1) <jenkins@jenkins-debian1.internal.softwareheritage.org>  Tue, 15 Sep 2020 10:27:21 +0000

swh-web (0.0.255-1~swh1) unstable-swh; urgency=medium

  * New upstream release 0.0.255     - (tagged by Antoine R. Dumont
    (@ardumont) <ardumont@softwareheritage.org> on 2020-09-04 16:02:25
    +0200)
  * Upstream changes:     - v0.0.255     - Adapt storage.revision_get
    calls according to latest api change     - package.json: Upgrade
    dependencies     - cypress/origin-save: Improve tests implementation
    - assets/origin-save: Fix handling of null visit dates in requests
    list     - Adapt to latest storage release_get api change

 -- Software Heritage autobuilder (on jenkins-debian1) <jenkins@jenkins-debian1.internal.softwareheritage.org>  Fri, 04 Sep 2020 14:18:01 +0000

swh-web (0.0.254-1~swh1) unstable-swh; urgency=medium

  * New upstream release 0.0.254     - (tagged by Antoine Lambert
    <antoine.lambert@inria.fr> on 2020-08-28 15:35:49 +0200)
  * Upstream changes:     - version 0.0.254

 -- Software Heritage autobuilder (on jenkins-debian1) <jenkins@jenkins-debian1.internal.softwareheritage.org>  Fri, 28 Aug 2020 14:01:09 +0000

swh-web (0.0.253-1~swh1) unstable-swh; urgency=medium

  * New upstream release 0.0.253     - (tagged by Antoine Lambert
    <antoine.lambert@inria.fr> on 2020-08-27 18:51:20 +0200)
  * Upstream changes:     - version 0.0.253

 -- Software Heritage autobuilder (on jenkins-debian1) <jenkins@jenkins-debian1.internal.softwareheritage.org>  Thu, 27 Aug 2020 17:16:29 +0000

swh-web (0.0.252-1~swh1) unstable-swh; urgency=medium

  * New upstream release 0.0.252     - (tagged by Antoine Lambert
    <antoine.lambert@inria.fr> on 2020-08-24 14:07:27 +0200)
  * Upstream changes:     - version 0.0.252

 -- Software Heritage autobuilder (on jenkins-debian1) <jenkins@jenkins-debian1.internal.softwareheritage.org>  Mon, 24 Aug 2020 12:24:41 +0000

swh-web (0.0.251-1~swh1) unstable-swh; urgency=medium

  * New upstream release 0.0.251     - (tagged by Antoine Lambert
    <antoine.lambert@inria.fr> on 2020-08-24 11:15:57 +0200)
  * Upstream changes:     - version 0.0.251

 -- Software Heritage autobuilder (on jenkins-debian1) <jenkins@jenkins-debian1.internal.softwareheritage.org>  Mon, 24 Aug 2020 09:32:42 +0000

swh-web (0.0.250-1~swh1) unstable-swh; urgency=medium

  * New upstream release 0.0.250     - (tagged by Antoine Lambert
    <antoine.lambert@inria.fr> on 2020-08-21 12:06:06 +0200)
  * Upstream changes:     - version 0.0.250

 -- Software Heritage autobuilder (on jenkins-debian1) <jenkins@jenkins-debian1.internal.softwareheritage.org>  Fri, 21 Aug 2020 10:24:25 +0000

swh-web (0.0.249-1~swh1) unstable-swh; urgency=medium

  * New upstream release 0.0.249     - (tagged by Antoine Lambert
    <antoine.lambert@inria.fr> on 2020-08-18 12:12:39 +0200)
  * Upstream changes:     - version 0.0.249

 -- Software Heritage autobuilder (on jenkins-debian1) <jenkins@jenkins-debian1.internal.softwareheritage.org>  Tue, 18 Aug 2020 10:30:08 +0000

swh-web (0.0.248-1~swh1) unstable-swh; urgency=medium

  * New upstream release 0.0.248     - (tagged by Antoine R. Dumont
    (@ardumont) <ardumont@softwareheritage.org> on 2020-08-05 10:01:23
    +0200)
  * Upstream changes:     - v0.0.248     - package.json: Upgrade
    dependencies     - templates: Fix browsed object metadata
    availability from javascript     - service: Adapt according to the
    latest storage.content_find changes     - Adapt swh-search
    configuration (runtime + tests)     - origin: Migrate use to
    storage.origin_list instead of origin_get_range

 -- Software Heritage autobuilder (on jenkins-debian1) <jenkins@jenkins-debian1.internal.softwareheritage.org>  Wed, 05 Aug 2020 08:49:00 +0000

swh-web (0.0.246-1~swh2) unstable-swh; urgency=medium

  * Update missing dependency + bump

 -- Antoine R. Dumont <ardumont@softwareheritage.org>  Tue, 28 Jul 2020 06:57:28 +0000

swh-web (0.0.246-1~swh1) unstable-swh; urgency=medium

  * New upstream release 0.0.246     - (tagged by Antoine R. Dumont
    (@ardumont) <ardumont@softwareheritage.org> on 2020-07-28 08:11:28
    +0200)
  * Upstream changes:     - v0.0.246     - Update
    swh.storage.origin_visit_get_by calls to latest api change     -
    Update swh.storage.origin_get calls to latest api change     -
    setup.py: Migrate from vcversioner to setuptools-scm     -
    package.json: Upgrade dependencies     - tests: Fix flaky test     -
    assets/save: Try to set origin type when clicking on "Save again"
    - api/identifiers: Adapt to swh-model >= 0.5.0     - pytest.ini:
    Prevent swh-storage pytest plugin loading     - Rename all
    references of swh PIDs to SWHIDs for consistency

 -- Software Heritage autobuilder (on jenkins-debian1) <jenkins@jenkins-debian1.internal.softwareheritage.org>  Tue, 28 Jul 2020 06:28:05 +0000

swh-web (0.0.245-1~swh1) unstable-swh; urgency=medium

  * New upstream release 0.0.245     - (tagged by Antoine Lambert
    <antoine.lambert@inria.fr> on 2020-07-02 15:51:46 +0200)
  * Upstream changes:     - version 0.0.245

 -- Software Heritage autobuilder (on jenkins-debian1) <jenkins@jenkins-debian1.internal.softwareheritage.org>  Thu, 02 Jul 2020 14:28:23 +0000

swh-web (0.0.244-1~swh1) unstable-swh; urgency=medium

  * New upstream release 0.0.244     - (tagged by Antoine Lambert
    <antoine.lambert@inria.fr> on 2020-06-29 15:00:40 +0200)
  * Upstream changes:     - version 0.0.244

 -- Software Heritage autobuilder (on jenkins-debian1) <jenkins@jenkins-debian1.internal.softwareheritage.org>  Mon, 29 Jun 2020 13:22:24 +0000

swh-web (0.0.242-1~swh1) unstable-swh; urgency=medium

  * New upstream release 0.0.242     - (tagged by Antoine Lambert
    <antoine.lambert@inria.fr> on 2020-06-23 14:24:01 +0200)
  * Upstream changes:     - version 0.0.242

 -- Software Heritage autobuilder (on jenkins-debian1) <jenkins@jenkins-debian1.internal.softwareheritage.org>  Tue, 23 Jun 2020 12:55:08 +0000

swh-web (0.0.241-1~swh1) unstable-swh; urgency=medium

  * New upstream release 0.0.241     - (tagged by Antoine R. Dumont
    (@ardumont) <ardumont@softwareheritage.org> on 2020-06-19 18:08:44
    +0200)
  * Upstream changes:     - v0.0.241     - misc/coverage: Add IPOL and
    NixOS logos     - service: Use latest origin visit status from an
    origin     - Migrate to swh.storage.algos.snapshot_get_latest     -
    templates/browse: Improve navigation for origin/snapshot related
    views

 -- Software Heritage autobuilder (on jenkins-debian1) <jenkins@jenkins-debian1.internal.softwareheritage.org>  Fri, 19 Jun 2020 16:22:34 +0000

swh-web (0.0.240-1~swh1) unstable-swh; urgency=medium

  * New upstream release 0.0.240     - (tagged by Antoine Lambert
    <antoine.lambert@inria.fr> on 2020-06-18 14:13:12 +0200)
  * Upstream changes:     - version 0.0.240

 -- Software Heritage autobuilder (on jenkins-debian1) <jenkins@jenkins-debian1.internal.softwareheritage.org>  Thu, 18 Jun 2020 13:13:08 +0000

swh-web (0.0.239-1~swh1) unstable-swh; urgency=medium

  * New upstream release 0.0.239     - (tagged by Antoine Lambert
    <antoine.lambert@inria.fr> on 2020-06-17 10:52:06 +0200)
  * Upstream changes:     - version 0.0.239

 -- Software Heritage autobuilder (on jenkins-debian1) <jenkins@jenkins-debian1.internal.softwareheritage.org>  Wed, 17 Jun 2020 09:16:33 +0000

swh-web (0.0.238-1~swh1) unstable-swh; urgency=medium

  * New upstream release 0.0.238     - (tagged by Antoine Lambert
    <antoine.lambert@inria.fr> on 2020-06-12 14:17:47 +0200)
  * Upstream changes:     - version 0.0.238

 -- Software Heritage autobuilder (on jenkins-debian1) <jenkins@jenkins-debian1.internal.softwareheritage.org>  Fri, 12 Jun 2020 13:14:45 +0000

swh-web (0.0.237-1~swh1) unstable-swh; urgency=medium

  * New upstream release 0.0.237     - (tagged by Antoine Lambert
    <antoine.lambert@inria.fr> on 2020-06-05 17:42:35 +0200)
  * Upstream changes:     - version 0.0.237

 -- Software Heritage autobuilder (on jenkins-debian1) <jenkins@jenkins-debian1.internal.softwareheritage.org>  Fri, 05 Jun 2020 16:24:05 +0000

swh-web (0.0.236-1~swh1) unstable-swh; urgency=medium

  * New upstream release 0.0.236     - (tagged by Antoine Lambert
    <antoine.lambert@inria.fr> on 2020-06-05 14:38:37 +0200)
  * Upstream changes:     - version 0.0.236

 -- Software Heritage autobuilder (on jenkins-debian1) <jenkins@jenkins-debian1.internal.softwareheritage.org>  Fri, 05 Jun 2020 13:05:41 +0000

swh-web (0.0.235-1~swh1) unstable-swh; urgency=medium

  * New upstream release 0.0.235     - (tagged by Antoine R. Dumont
    (@ardumont) <ardumont@softwareheritage.org> on 2020-05-27 14:58:13
    +0200)
  * Upstream changes:     - v0.0.235     - admin-deposit: Fix edge case
    on empty exclude pattern

 -- Software Heritage autobuilder (on jenkins-debian1) <jenkins@jenkins-debian1.internal.softwareheritage.org>  Wed, 27 May 2020 13:10:37 +0000

swh-web (0.0.234-1~swh1) unstable-swh; urgency=medium

  * New upstream release 0.0.234     - (tagged by Antoine R. Dumont
    (@ardumont) <ardumont@softwareheritage.org> on 2020-05-26 15:39:22
    +0200)
  * Upstream changes:     - v0.0.234     - deposit-admin: Filtering out
    deposits matching an excluding pattern     - deposit-admin-spec:
    Improve default tests on admin page     - deposit-admin.spec: Add
    coverage to the deposit admin page     - admin/deposit: Fix
    discrepancy     - admin/deposit: Fix column identifiers

 -- Software Heritage autobuilder (on jenkins-debian1) <jenkins@jenkins-debian1.internal.softwareheritage.org>  Tue, 26 May 2020 13:58:52 +0000

swh-web (0.0.233-1~swh1) unstable-swh; urgency=medium

  * New upstream release 0.0.233     - (tagged by Antoine R. Dumont
    (@ardumont) <ardumont@softwareheritage.org> on 2020-05-20 11:32:57
    +0200)
  * Upstream changes:     - v0.0.233     - admin/deposit: Drop unused
    columns and rename "directory with context"     - Drop
    swh_anchor_id* references from Deposit model

 -- Software Heritage autobuilder (on jenkins-debian1) <jenkins@jenkins-debian1.internal.softwareheritage.org>  Wed, 20 May 2020 09:51:40 +0000

swh-web (0.0.232-1~swh1) unstable-swh; urgency=medium

  * New upstream release 0.0.232     - (tagged by Antoine R. Dumont
    (@ardumont) <ardumont@softwareheritage.org> on 2020-05-19 09:57:29
    +0200)
  * Upstream changes:     - v0.0.232     - admin/deposit: Extract origin
    from swh_anchor_id according to latest change     - Fix pep8
    violations

 -- Software Heritage autobuilder (on jenkins-debian1) <jenkins@jenkins-debian1.internal.softwareheritage.org>  Tue, 19 May 2020 08:08:47 +0000

swh-web (0.0.231-1~swh1) unstable-swh; urgency=medium

  * New upstream release 0.0.231     - (tagged by Antoine Lambert
    <antoine.lambert@inria.fr> on 2020-05-07 18:07:33 +0200)
  * Upstream changes:     - version 0.0.231

 -- Software Heritage autobuilder (on jenkins-debian1) <jenkins@jenkins-debian1.internal.softwareheritage.org>  Thu, 07 May 2020 16:29:01 +0000

swh-web (0.0.230-1~swh1) unstable-swh; urgency=medium

  * New upstream release 0.0.230     - (tagged by Antoine Lambert
    <antoine.lambert@inria.fr> on 2020-05-05 19:19:24 +0200)
  * Upstream changes:     - version 0.0.230

 -- Software Heritage autobuilder (on jenkins-debian1) <jenkins@jenkins-debian1.internal.softwareheritage.org>  Tue, 05 May 2020 17:55:59 +0000

swh-web (0.0.229-1~swh1) unstable-swh; urgency=medium

  * New upstream release 0.0.229     - (tagged by Antoine Lambert
    <antoine.lambert@inria.fr> on 2020-04-22 12:54:34 +0200)
  * Upstream changes:     - version 0.0.229

 -- Software Heritage autobuilder (on jenkins-debian1) <jenkins@jenkins-debian1.internal.softwareheritage.org>  Wed, 22 Apr 2020 11:23:17 +0000

swh-web (0.0.228-1~swh1) unstable-swh; urgency=medium

  * New upstream release 0.0.228     - (tagged by Antoine Lambert
    <antoine.lambert@inria.fr> on 2020-04-21 13:59:34 +0200)
  * Upstream changes:     - version 0.0.228

 -- Software Heritage autobuilder (on jenkins-debian1) <jenkins@jenkins-debian1.internal.softwareheritage.org>  Tue, 21 Apr 2020 12:19:31 +0000

swh-web (0.0.227-1~swh1) unstable-swh; urgency=medium

  * New upstream release 0.0.227     - (tagged by Antoine Lambert
    <antoine.lambert@inria.fr> on 2020-04-07 12:34:35 +0200)
  * Upstream changes:     - version 0.0.227

 -- Software Heritage autobuilder (on jenkins-debian1) <jenkins@jenkins-debian1.internal.softwareheritage.org>  Tue, 07 Apr 2020 14:41:45 +0000

swh-web (0.0.226-1~swh1) unstable-swh; urgency=medium

  * New upstream release 0.0.226     - (tagged by Antoine Lambert
    <antoine.lambert@inria.fr> on 2020-02-18 16:46:42 +0100)
  * Upstream changes:     - version 0.0.226

 -- Software Heritage autobuilder (on jenkins-debian1) <jenkins@jenkins-debian1.internal.softwareheritage.org>  Tue, 18 Feb 2020 16:38:01 +0000

swh-web (0.0.225-1~swh1) unstable-swh; urgency=medium

  * New upstream release 0.0.225     - (tagged by Antoine Lambert
    <antoine.lambert@inria.fr> on 2020-02-10 11:39:19 +0100)
  * Upstream changes:     - version 0.0.225

 -- Software Heritage autobuilder (on jenkins-debian1) <jenkins@jenkins-debian1.internal.softwareheritage.org>  Mon, 10 Feb 2020 11:35:35 +0000

swh-web (0.0.224-1~swh1) unstable-swh; urgency=medium

  * New upstream release 0.0.224     - (tagged by Antoine Lambert
    <antoine.lambert@inria.fr> on 2020-01-16 13:42:20 +0100)
  * Upstream changes:     - version 0.0.224

 -- Software Heritage autobuilder (on jenkins-debian1) <jenkins@jenkins-debian1.internal.softwareheritage.org>  Thu, 16 Jan 2020 13:09:29 +0000

swh-web (0.0.223-1~swh1) unstable-swh; urgency=medium

  * New upstream release 0.0.223     - (tagged by Antoine Lambert
    <antoine.lambert@inria.fr> on 2019-12-13 15:01:06 +0100)
  * Upstream changes:     - version 0.0.223

 -- Software Heritage autobuilder (on jenkins-debian1) <jenkins@jenkins-debian1.internal.softwareheritage.org>  Fri, 13 Dec 2019 14:24:54 +0000

swh-web (0.0.221-1~swh1) unstable-swh; urgency=medium

  * New upstream release 0.0.221     - (tagged by Antoine Lambert
    <antoine.lambert@inria.fr> on 2019-12-04 13:30:38 +0100)
  * Upstream changes:     - version 0.0.221

 -- Software Heritage autobuilder (on jenkins-debian1) <jenkins@jenkins-debian1.internal.softwareheritage.org>  Wed, 04 Dec 2019 12:53:41 +0000

swh-web (0.0.220-1~swh1) unstable-swh; urgency=medium

  * New upstream release 0.0.220     - (tagged by Valentin Lorentz
    <vlorentz@softwareheritage.org> on 2019-11-08 18:00:47 +0100)
  * Upstream changes:     - v0.0.220     - * typing: minimal changes to
    make a no-op mypy run pass     - * Makefile.local: port to new swh-
    environment typecheck naming     - * sphinx: Fix doc generation and
    warnings     - * Add support for swh-indexer v0.0.157.

 -- Software Heritage autobuilder (on jenkins-debian1) <jenkins@jenkins-debian1.internal.softwareheritage.org>  Fri, 08 Nov 2019 17:21:30 +0000

swh-web (0.0.219-1~swh1) unstable-swh; urgency=medium

  * New upstream release 0.0.219     - (tagged by Antoine Lambert
    <antoine.lambert@inria.fr> on 2019-11-06 10:49:54 +0100)
  * Upstream changes:     - version 0.0.219

 -- Software Heritage autobuilder (on jenkins-debian1) <jenkins@jenkins-debian1.internal.softwareheritage.org>  Wed, 06 Nov 2019 10:10:30 +0000

swh-web (0.0.218-1~swh1) unstable-swh; urgency=medium

  * New upstream release 0.0.218     - (tagged by Antoine Lambert
    <antoine.lambert@inria.fr> on 2019-11-04 13:43:02 +0100)
  * Upstream changes:     - version 0.0.218

 -- Software Heritage autobuilder (on jenkins-debian1) <jenkins@jenkins-debian1.internal.softwareheritage.org>  Mon, 04 Nov 2019 13:11:48 +0000

swh-web (0.0.216-1~swh1) unstable-swh; urgency=medium

  * New upstream release 0.0.216     - (tagged by Nicolas Dandrimont
    <nicolas@dandrimont.eu> on 2019-10-14 19:56:40 +0200)
  * Upstream changes:     - Release swh.web v0.0.216

 -- Software Heritage autobuilder (on jenkins-debian1) <jenkins@jenkins-debian1.internal.softwareheritage.org>  Mon, 14 Oct 2019 18:14:01 +0000

swh-web (0.0.215-1~swh1) unstable-swh; urgency=medium

  * New upstream release 0.0.215     - (tagged by Antoine Lambert
    <antoine.lambert@inria.fr> on 2019-10-09 14:38:48 +0200)
  * Upstream changes:     - version 0.0.215

 -- Software Heritage autobuilder (on jenkins-debian1) <jenkins@jenkins-debian1.internal.softwareheritage.org>  Wed, 09 Oct 2019 13:20:53 +0000

swh-web (0.0.214-1~swh1) unstable-swh; urgency=medium

  * New upstream release 0.0.214     - (tagged by Antoine Lambert
    <antoine.lambert@inria.fr> on 2019-09-27 16:31:59 +0200)
  * Upstream changes:     - version 0.0.214

 -- Software Heritage autobuilder (on jenkins-debian1) <jenkins@jenkins-debian1.internal.softwareheritage.org>  Fri, 27 Sep 2019 16:17:33 +0000

swh-web (0.0.213-1~swh1) unstable-swh; urgency=medium

  * New upstream release 0.0.213     - (tagged by Antoine Lambert
    <antoine.lambert@inria.fr> on 2019-09-25 16:17:06 +0200)
  * Upstream changes:     - version 0.0.213

 -- Software Heritage autobuilder (on jenkins-debian1) <jenkins@jenkins-debian1.internal.softwareheritage.org>  Wed, 25 Sep 2019 15:13:06 +0000

swh-web (0.0.212-1~swh1) unstable-swh; urgency=medium

  * New upstream release 0.0.212     - (tagged by Antoine Lambert
    <antoine.lambert@inria.fr> on 2019-09-17 17:41:43 +0200)
  * Upstream changes:     - version 0.0.212

 -- Software Heritage autobuilder (on jenkins-debian1) <jenkins@jenkins-debian1.internal.softwareheritage.org>  Tue, 17 Sep 2019 16:07:58 +0000

swh-web (0.0.211-1~swh1) unstable-swh; urgency=medium

  * New upstream release 0.0.211     - (tagged by Antoine Lambert
    <antoine.lambert@inria.fr> on 2019-09-17 17:04:19 +0200)
  * Upstream changes:     - version 0.0.211

 -- Software Heritage autobuilder (on jenkins-debian1) <jenkins@jenkins-debian1.internal.softwareheritage.org>  Tue, 17 Sep 2019 15:34:22 +0000

swh-web (0.0.210-1~swh1) unstable-swh; urgency=medium

  * New upstream release 0.0.210     - (tagged by Antoine Lambert
    <antoine.lambert@inria.fr> on 2019-09-06 14:26:33 +0200)
  * Upstream changes:     - version 0.0.210

 -- Software Heritage autobuilder (on jenkins-debian1) <jenkins@jenkins-debian1.internal.softwareheritage.org>  Fri, 06 Sep 2019 13:14:46 +0000

swh-web (0.0.209-1~swh1) unstable-swh; urgency=medium

  * New upstream release 0.0.209     - (tagged by Valentin Lorentz
    <vlorentz@softwareheritage.org> on 2019-08-26 18:14:16 +0200)
  * Upstream changes:     - v0.0.209     - * fix in generated
    documentation     - * test fixes / new tests     - * remove
    references to `person['id']` and person_get API/browse     - * fix
    crash on metadata search results whose `origin_url` is missing

 -- Software Heritage autobuilder (on jenkins-debian1) <jenkins@jenkins-debian1.internal.softwareheritage.org>  Mon, 26 Aug 2019 16:39:53 +0000

swh-web (0.0.208-1~swh1) unstable-swh; urgency=medium

  * New upstream release 0.0.208     - (tagged by Valentin Lorentz
    <vlorentz@softwareheritage.org> on 2019-08-20 13:52:25 +0200)
  * Upstream changes:     - v0.0.208     - * Remove "person_get"
    endpoints     - * Add cypress tests

 -- Software Heritage autobuilder (on jenkins-debian1) <jenkins@jenkins-debian1.internal.softwareheritage.org>  Tue, 20 Aug 2019 12:30:54 +0000

swh-web (0.0.207-1~swh1) unstable-swh; urgency=medium

  * New upstream release 0.0.207     - (tagged by Antoine Lambert
    <antoine.lambert@inria.fr> on 2019-08-09 14:43:05 +0200)
  * Upstream changes:     - version 0.0.207

 -- Software Heritage autobuilder (on jenkins-debian1) <jenkins@jenkins-debian1.internal.softwareheritage.org>  Fri, 09 Aug 2019 13:08:31 +0000

swh-web (0.0.206-1~swh1) unstable-swh; urgency=medium

  * New upstream release 0.0.206     - (tagged by Antoine Lambert
    <antoine.lambert@inria.fr> on 2019-07-31 17:37:41 +0200)
  * Upstream changes:     - version 0.0.206

 -- Software Heritage autobuilder (on jenkins-debian1) <jenkins@jenkins-debian1.internal.softwareheritage.org>  Wed, 31 Jul 2019 15:54:55 +0000

swh-web (0.0.205-1~swh1) unstable-swh; urgency=medium

  * New upstream release 0.0.205     - (tagged by Antoine Lambert
    <antoine.lambert@inria.fr> on 2019-07-31 16:13:39 +0200)
  * Upstream changes:     - version 0.0.205

 -- Software Heritage autobuilder (on jenkins-debian1) <jenkins@jenkins-debian1.internal.softwareheritage.org>  Wed, 31 Jul 2019 14:47:24 +0000

swh-web (0.0.204-1~swh1) unstable-swh; urgency=medium

  * New upstream release 0.0.204     - (tagged by Antoine Lambert
    <antoine.lambert@inria.fr> on 2019-07-30 15:54:26 +0200)
  * Upstream changes:     - version 0.0.204

 -- Software Heritage autobuilder (on jenkins-debian1) <jenkins@jenkins-debian1.internal.softwareheritage.org>  Tue, 30 Jul 2019 14:21:24 +0000

swh-web (0.0.203-1~swh1) unstable-swh; urgency=medium

  * New upstream release 0.0.203     - (tagged by Antoine Lambert
    <antoine.lambert@inria.fr> on 2019-06-24 17:11:04 +0200)
  * Upstream changes:     - version 0.0.203

 -- Software Heritage autobuilder (on jenkins-debian1) <jenkins@jenkins-debian1.internal.softwareheritage.org>  Mon, 24 Jun 2019 15:57:25 +0000

swh-web (0.0.202-1~swh1) unstable-swh; urgency=medium

  * New upstream release 0.0.202     - (tagged by Antoine Lambert
    <antoine.lambert@inria.fr> on 2019-06-18 16:22:03 +0200)
  * Upstream changes:     - version 0.0.202

 -- Software Heritage autobuilder (on jenkins-debian1) <jenkins@jenkins-debian1.internal.softwareheritage.org>  Tue, 18 Jun 2019 15:02:25 +0000

swh-web (0.0.201-1~swh1) unstable-swh; urgency=medium

  * New upstream release 0.0.201     - (tagged by Antoine Lambert
    <antoine.lambert@inria.fr> on 2019-06-06 16:01:50 +0200)
  * Upstream changes:     - version 0.0.201

 -- Software Heritage autobuilder (on jenkins-debian1) <jenkins@jenkins-debian1.internal.softwareheritage.org>  Thu, 06 Jun 2019 14:39:51 +0000

swh-web (0.0.200-1~swh1) unstable-swh; urgency=medium

  * New upstream release 0.0.200     - (tagged by Antoine Lambert
    <antoine.lambert@inria.fr> on 2019-05-29 15:22:18 +0200)
  * Upstream changes:     - version 0.0.200

 -- Software Heritage autobuilder (on jenkins-debian1) <jenkins@jenkins-debian1.internal.softwareheritage.org>  Wed, 29 May 2019 13:52:48 +0000

swh-web (0.0.199-1~swh1) unstable-swh; urgency=medium

  * New upstream release 0.0.199     - (tagged by Antoine Lambert
    <antoine.lambert@inria.fr> on 2019-05-21 15:57:10 +0200)
  * Upstream changes:     - version 0.0.199

 -- Software Heritage autobuilder (on jenkins-debian1) <jenkins@jenkins-debian1.internal.softwareheritage.org>  Tue, 21 May 2019 14:17:57 +0000

swh-web (0.0.198-1~swh1) unstable-swh; urgency=medium

  * New upstream release 0.0.198     - (tagged by Antoine Lambert
    <antoine.lambert@inria.fr> on 2019-05-20 10:55:57 +0200)
  * Upstream changes:     - version 0.0.198

 -- Software Heritage autobuilder (on jenkins-debian1) <jenkins@jenkins-debian1.internal.softwareheritage.org>  Mon, 20 May 2019 09:17:32 +0000

swh-web (0.0.196-1~swh1) unstable-swh; urgency=medium

  * New upstream release 0.0.196     - (tagged by Antoine Lambert
    <antoine.lambert@inria.fr> on 2019-05-16 14:58:49 +0200)
  * Upstream changes:     - version 0.0.196

 -- Software Heritage autobuilder (on jenkins-debian1) <jenkins@jenkins-debian1.internal.softwareheritage.org>  Thu, 16 May 2019 13:16:14 +0000

swh-web (0.0.195-1~swh1) unstable-swh; urgency=medium

  * New upstream release 0.0.195     - (tagged by Antoine Lambert
    <antoine.lambert@inria.fr> on 2019-05-15 17:42:02 +0200)
  * Upstream changes:     - version 0.0.195

 -- Software Heritage autobuilder (on jenkins-debian1) <jenkins@jenkins-debian1.internal.softwareheritage.org>  Wed, 15 May 2019 16:19:28 +0000

swh-web (0.0.194-1~swh1) unstable-swh; urgency=medium

  * New upstream release 0.0.194     - (tagged by Antoine Lambert
    <antoine.lambert@inria.fr> on 2019-05-07 10:51:28 +0200)
  * Upstream changes:     - version 0.0.194

 -- Software Heritage autobuilder (on jenkins-debian1) <jenkins@jenkins-debian1.internal.softwareheritage.org>  Tue, 07 May 2019 09:01:19 +0000

swh-web (0.0.193-1~swh1) unstable-swh; urgency=medium

  * New upstream release 0.0.193     - (tagged by Antoine Lambert
    <antoine.lambert@inria.fr> on 2019-05-02 16:59:26 +0200)
  * Upstream changes:     - version 0.0.193

 -- Software Heritage autobuilder (on jenkins-debian1) <jenkins@jenkins-debian1.internal.softwareheritage.org>  Thu, 02 May 2019 15:12:33 +0000

swh-web (0.0.192-1~swh1) unstable-swh; urgency=medium

  * New upstream release 0.0.192     - (tagged by Antoine Lambert
    <antoine.lambert@inria.fr> on 2019-05-02 14:14:32 +0200)
  * Upstream changes:     - version 0.0.192

 -- Software Heritage autobuilder (on jenkins-debian1) <jenkins@jenkins-debian1.internal.softwareheritage.org>  Thu, 02 May 2019 12:33:10 +0000

swh-web (0.0.191-1~swh1) unstable-swh; urgency=medium

  * New upstream release 0.0.191     - (tagged by Antoine Lambert
    <antoine.lambert@inria.fr> on 2019-05-02 11:35:19 +0200)
  * Upstream changes:     - version 0.0.191

 -- Software Heritage autobuilder (on jenkins-debian1) <jenkins@jenkins-debian1.internal.softwareheritage.org>  Thu, 02 May 2019 09:57:15 +0000

swh-web (0.0.190-1~swh1) unstable-swh; urgency=medium

  * New upstream release 0.0.190     - (tagged by Antoine Lambert
    <antoine.lambert@inria.fr> on 2019-04-10 16:59:12 +0200)
  * Upstream changes:     - version 0.0.190

 -- Software Heritage autobuilder (on jenkins-debian1) <jenkins@jenkins-debian1.internal.softwareheritage.org>  Wed, 10 Apr 2019 15:14:12 +0000

swh-web (0.0.189-1~swh1) unstable-swh; urgency=medium

  * New upstream release 0.0.189     - (tagged by Antoine Lambert
    <antoine.lambert@inria.fr> on 2019-04-01 14:32:45 +0200)
  * Upstream changes:     - version 0.0.189

 -- Software Heritage autobuilder (on jenkins-debian1) <jenkins@jenkins-debian1.internal.softwareheritage.org>  Mon, 01 Apr 2019 12:51:57 +0000

swh-web (0.0.188-1~swh1) unstable-swh; urgency=medium

  * New upstream release 0.0.188     - (tagged by Antoine Lambert
    <antoine.lambert@inria.fr> on 2019-03-29 11:39:52 +0100)
  * Upstream changes:     - version 0.0.188

 -- Software Heritage autobuilder (on jenkins-debian1) <jenkins@jenkins-debian1.internal.softwareheritage.org>  Fri, 29 Mar 2019 11:00:27 +0000

swh-web (0.0.187-1~swh1) unstable-swh; urgency=medium

  * New upstream release 0.0.187     - (tagged by Valentin Lorentz
    <vlorentz@softwareheritage.org> on 2019-03-14 15:22:01 +0100)
  * Upstream changes:     - Apply rename of 'origin_id' in the indexer
    API.

 -- Software Heritage autobuilder (on jenkins-debian1) <jenkins@jenkins-debian1.internal.softwareheritage.org>  Thu, 14 Mar 2019 14:41:39 +0000

swh-web (0.0.186-1~swh1) unstable-swh; urgency=medium

  * New upstream release 0.0.186     - (tagged by Antoine Lambert
    <antoine.lambert@inria.fr> on 2019-03-05 16:36:03 +0100)
  * Upstream changes:     - version 0.0.186

 -- Software Heritage autobuilder (on jenkins-debian1) <jenkins@jenkins-debian1.internal.softwareheritage.org>  Tue, 05 Mar 2019 15:57:31 +0000

swh-web (0.0.185-1~swh1) unstable-swh; urgency=medium

  * New upstream release 0.0.185     - (tagged by Antoine Lambert
    <antoine.lambert@inria.fr> on 2019-03-05 14:30:09 +0100)
  * Upstream changes:     - version 0.0.185

 -- Software Heritage autobuilder (on jenkins-debian1) <jenkins@jenkins-debian1.internal.softwareheritage.org>  Tue, 05 Mar 2019 13:52:13 +0000

swh-web (0.0.184-1~swh1) unstable-swh; urgency=medium

  * New upstream release 0.0.184     - (tagged by Antoine Lambert
    <antoine.lambert@inria.fr> on 2019-03-04 14:49:46 +0100)
  * Upstream changes:     - version 0.0.184

 -- Software Heritage autobuilder (on jenkins-debian1) <jenkins@jenkins-debian1.internal.softwareheritage.org>  Mon, 04 Mar 2019 14:09:10 +0000

swh-web (0.0.182-1~swh1) unstable-swh; urgency=medium

  * New upstream release 0.0.182     - (tagged by Antoine Lambert
    <antoine.lambert@inria.fr> on 2019-02-28 18:08:47 +0100)
  * Upstream changes:     - version 0.0.182

 -- Software Heritage autobuilder (on jenkins-debian1) <jenkins@jenkins-debian1.internal.softwareheritage.org>  Thu, 28 Feb 2019 17:33:27 +0000

swh-web (0.0.181-1~swh1) unstable-swh; urgency=medium

  * New upstream release 0.0.181     - (tagged by Antoine Lambert
    <antoine.lambert@inria.fr> on 2019-02-13 14:58:04 +0100)
  * Upstream changes:     - version 0.0.181

 -- Software Heritage autobuilder (on jenkins-debian1) <jenkins@jenkins-debian1.internal.softwareheritage.org>  Wed, 13 Feb 2019 14:18:36 +0000

swh-web (0.0.180-1~swh1) unstable-swh; urgency=medium

  * New upstream release 0.0.180     - (tagged by Antoine Lambert
    <antoine.lambert@inria.fr> on 2019-02-13 13:52:14 +0100)
  * Upstream changes:     - version 0.0.180

 -- Software Heritage autobuilder (on jenkins-debian1) <jenkins@jenkins-debian1.internal.softwareheritage.org>  Wed, 13 Feb 2019 13:13:16 +0000

swh-web (0.0.179-1~swh1) unstable-swh; urgency=medium

  * New upstream release 0.0.179     - (tagged by Antoine Lambert
    <antoine.lambert@inria.fr> on 2019-02-08 14:20:28 +0100)
  * Upstream changes:     - version 0.0.179

 -- Software Heritage autobuilder (on jenkins-debian1) <jenkins@jenkins-debian1.internal.softwareheritage.org>  Fri, 08 Feb 2019 13:42:04 +0000

swh-web (0.0.178-1~swh1) unstable-swh; urgency=medium

  * New upstream release 0.0.178     - (tagged by Antoine Lambert
    <antoine.lambert@inria.fr> on 2019-02-04 15:21:40 +0100)
  * Upstream changes:     - version 0.0.178

 -- Software Heritage autobuilder (on jenkins-debian1) <jenkins@jenkins-debian1.internal.softwareheritage.org>  Mon, 04 Feb 2019 14:59:44 +0000

swh-web (0.0.177-1~swh1) unstable-swh; urgency=medium

  * New upstream release 0.0.177     - (tagged by Antoine Lambert
    <antoine.lambert@inria.fr> on 2019-01-30 13:46:15 +0100)
  * Upstream changes:     - version 0.0.177

 -- Software Heritage autobuilder (on jenkins-debian1) <jenkins@jenkins-debian1.internal.softwareheritage.org>  Wed, 30 Jan 2019 12:59:31 +0000

swh-web (0.0.175-1~swh1) unstable-swh; urgency=medium

  * New upstream release 0.0.175     - (tagged by Antoine Lambert
    <antoine.lambert@inria.fr> on 2019-01-25 14:31:33 +0100)
  * Upstream changes:     - version 0.0.175

 -- Software Heritage autobuilder (on jenkins-debian1) <jenkins@jenkins-debian1.internal.softwareheritage.org>  Fri, 25 Jan 2019 13:50:54 +0000

swh-web (0.0.174-1~swh1) unstable-swh; urgency=medium

  * New upstream release 0.0.174     - (tagged by Antoine Lambert
    <antoine.lambert@inria.fr> on 2019-01-24 17:43:52 +0100)
  * Upstream changes:     - version 0.0.174

 -- Software Heritage autobuilder (on jenkins-debian1) <jenkins@jenkins-debian1.internal.softwareheritage.org>  Thu, 24 Jan 2019 17:43:48 +0000

swh-web (0.0.173-1~swh1) unstable-swh; urgency=medium

  * New upstream release 0.0.173     - (tagged by Antoine Lambert
    <antoine.lambert@inria.fr> on 2019-01-10 17:18:58 +0100)
  * Upstream changes:     - version 0.0.173

 -- Software Heritage autobuilder (on jenkins-debian1) <jenkins@jenkins-debian1.internal.softwareheritage.org>  Thu, 10 Jan 2019 17:02:08 +0000

swh-web (0.0.170-1~swh1) unstable-swh; urgency=medium

  * version 0.0.170

 -- Antoine Lambert <antoine.lambert@inria.fr>  Wed, 28 Nov 2018 16:26:02 +0100

swh-web (0.0.169-1~swh1) unstable-swh; urgency=medium

  * version 0.0.169

 -- Antoine Lambert <antoine.lambert@inria.fr>  Thu, 15 Nov 2018 17:52:14 +0100

swh-web (0.0.168-1~swh1) unstable-swh; urgency=medium

  * version 0.0.168

 -- Antoine Lambert <antoine.lambert@inria.fr>  Thu, 15 Nov 2018 15:24:28 +0100

swh-web (0.0.167-1~swh1) unstable-swh; urgency=medium

  * version 0.0.167

 -- Antoine Lambert <antoine.lambert@inria.fr>  Mon, 12 Nov 2018 17:47:52 +0100

swh-web (0.0.166-1~swh1) unstable-swh; urgency=medium

  * version 0.0.166

 -- Antoine Lambert <antoine.lambert@inria.fr>  Tue, 06 Nov 2018 13:31:08 +0100

swh-web (0.0.165-1~swh1) unstable-swh; urgency=medium

  * version 0.0.165

 -- Antoine Lambert <antoine.lambert@inria.fr>  Wed, 31 Oct 2018 17:46:32 +0100

swh-web (0.0.164-1~swh1) unstable-swh; urgency=medium

  * version 0.0.164

 -- Antoine Lambert <antoine.lambert@inria.fr>  Wed, 31 Oct 2018 17:38:39 +0100

swh-web (0.0.163-1~swh1) unstable-swh; urgency=medium

  * version 0.0.163

 -- Antoine Lambert <antoine.lambert@inria.fr>  Wed, 31 Oct 2018 17:17:05 +0100

swh-web (0.0.162-1~swh1) unstable-swh; urgency=medium

  * version 0.0.162

 -- Antoine Lambert <antoine.lambert@inria.fr>  Thu, 18 Oct 2018 17:57:52 +0200

swh-web (0.0.161-1~swh1) unstable-swh; urgency=medium

  * version 0.0.161

 -- Antoine Lambert <antoine.lambert@inria.fr>  Wed, 17 Oct 2018 15:30:50 +0200

swh-web (0.0.160-1~swh1) unstable-swh; urgency=medium

  * version 0.0.160

 -- Antoine Lambert <antoine.lambert@inria.fr>  Fri, 12 Oct 2018 15:28:05 +0200

swh-web (0.0.159-1~swh1) unstable-swh; urgency=medium

  * version 0.0.159

 -- Antoine Lambert <antoine.lambert@inria.fr>  Fri, 12 Oct 2018 10:18:46 +0200

swh-web (0.0.158-1~swh1) unstable-swh; urgency=medium

  * version 0.0.158

 -- Antoine Lambert <antoine.lambert@inria.fr>  Thu, 11 Oct 2018 17:49:17 +0200

swh-web (0.0.157-1~swh1) unstable-swh; urgency=medium

  * version 0.0.157

 -- Antoine Lambert <antoine.lambert@inria.fr>  Thu, 27 Sep 2018 17:21:28 +0200

swh-web (0.0.156-1~swh1) unstable-swh; urgency=medium

  * version 0.0.156

 -- Antoine Lambert <antoine.lambert@inria.fr>  Thu, 20 Sep 2018 14:40:37 +0200

swh-web (0.0.155-1~swh1) unstable-swh; urgency=medium

  * version 0.0.155

 -- Antoine Lambert <antoine.lambert@inria.fr>  Tue, 18 Sep 2018 10:44:38 +0200

swh-web (0.0.154-1~swh1) unstable-swh; urgency=medium

  * version 0.0.154

 -- Antoine Lambert <antoine.lambert@inria.fr>  Fri, 14 Sep 2018 16:37:48 +0200

swh-web (0.0.153-1~swh1) unstable-swh; urgency=medium

  * version 0.0.153

 -- Antoine Lambert <antoine.lambert@inria.fr>  Wed, 12 Sep 2018 16:44:06 +0200

swh-web (0.0.152-1~swh1) unstable-swh; urgency=medium

  * version 0.0.152

 -- Antoine Lambert <antoine.lambert@inria.fr>  Wed, 12 Sep 2018 16:04:47 +0200

swh-web (0.0.151-1~swh1) unstable-swh; urgency=medium

  * version 0.0.151

 -- Antoine Lambert <antoine.lambert@inria.fr>  Tue, 04 Sep 2018 17:28:46 +0200

swh-web (0.0.150-1~swh1) unstable-swh; urgency=medium

  * version 0.0.150

 -- Antoine Lambert <antoine.lambert@inria.fr>  Tue, 04 Sep 2018 15:15:05 +0200

swh-web (0.0.149-1~swh1) unstable-swh; urgency=medium

  * version 0.0.149

 -- Antoine Lambert <antoine.lambert@inria.fr>  Thu, 30 Aug 2018 16:23:05 +0200

swh-web (0.0.148-1~swh1) unstable-swh; urgency=medium

  * version 0.0.148

 -- Antoine Lambert <antoine.lambert@inria.fr>  Thu, 30 Aug 2018 11:27:42 +0200

swh-web (0.0.147-1~swh1) unstable-swh; urgency=medium

  * version 0.0.147

 -- Antoine Lambert <antoine.lambert@inria.fr>  Fri, 03 Aug 2018 14:41:04 +0200

swh-web (0.0.146-1~swh1) unstable-swh; urgency=medium

  * version 0.0.146

 -- Antoine Lambert <antoine.lambert@inria.fr>  Fri, 27 Jul 2018 16:37:33 +0200

swh-web (0.0.145-1~swh1) unstable-swh; urgency=medium

  * version 0.0.145

 -- Antoine Lambert <antoine.lambert@inria.fr>  Fri, 27 Jul 2018 16:10:36 +0200

swh-web (0.0.144-1~swh1) unstable-swh; urgency=medium

  * version 0.0.144

 -- Antoine Lambert <antoine.lambert@inria.fr>  Fri, 20 Jul 2018 16:26:52 +0200

swh-web (0.0.143-1~swh1) unstable-swh; urgency=medium

  * version 0.0.143

 -- Antoine Lambert <antoine.lambert@inria.fr>  Fri, 20 Jul 2018 16:19:56 +0200

swh-web (0.0.142-1~swh1) unstable-swh; urgency=medium

  * version 0.0.142

 -- Antoine Lambert <antoine.lambert@inria.fr>  Fri, 20 Jul 2018 15:51:20 +0200

swh-web (0.0.141-1~swh1) unstable-swh; urgency=medium

  * version 0.0.141

 -- Antoine Lambert <antoine.lambert@inria.fr>  Fri, 06 Jul 2018 14:11:39 +0200

swh-web (0.0.140-1~swh1) unstable-swh; urgency=medium

  * version 0.0.140

 -- Antoine Lambert <antoine.lambert@inria.fr>  Fri, 29 Jun 2018 16:42:06 +0200

swh-web (0.0.139-1~swh1) unstable-swh; urgency=medium

  * version 0.0.139

 -- Antoine Lambert <antoine.lambert@inria.fr>  Wed, 27 Jun 2018 16:47:17 +0200

swh-web (0.0.138-1~swh1) unstable-swh; urgency=medium

  * version 0.0.138

 -- Antoine Lambert <antoine.lambert@inria.fr>  Wed, 13 Jun 2018 12:18:23 +0200

swh-web (0.0.137-1~swh1) unstable-swh; urgency=medium

  * version 0.0.137

 -- Antoine Lambert <antoine.lambert@inria.fr>  Wed, 13 Jun 2018 11:52:05 +0200

swh-web (0.0.136-1~swh1) unstable-swh; urgency=medium

  * version 0.0.136

 -- Antoine Lambert <antoine.lambert@inria.fr>  Tue, 05 Jun 2018 18:59:20 +0200

swh-web (0.0.135-1~swh1) unstable-swh; urgency=medium

  * version 0.0.135

 -- Antoine Lambert <antoine.lambert@inria.fr>  Fri, 01 Jun 2018 17:47:58 +0200

swh-web (0.0.134-1~swh1) unstable-swh; urgency=medium

  * version 0.0.134

 -- Antoine Lambert <antoine.lambert@inria.fr>  Thu, 31 May 2018 17:56:04 +0200

swh-web (0.0.133-1~swh1) unstable-swh; urgency=medium

  * version 0.0.133

 -- Antoine Lambert <antoine.lambert@inria.fr>  Tue, 29 May 2018 18:13:59 +0200

swh-web (0.0.132-1~swh1) unstable-swh; urgency=medium

  * version 0.0.132

 -- Antoine Lambert <antoine.lambert@inria.fr>  Tue, 29 May 2018 14:25:16 +0200

swh-web (0.0.131-1~swh1) unstable-swh; urgency=medium

  * version 0.0.131

 -- Antoine Lambert <antoine.lambert@inria.fr>  Fri, 25 May 2018 17:31:58 +0200

swh-web (0.0.130-1~swh1) unstable-swh; urgency=medium

  * version 0.0.130

 -- Antoine Lambert <antoine.lambert@inria.fr>  Fri, 25 May 2018 11:59:17 +0200

swh-web (0.0.129-1~swh1) unstable-swh; urgency=medium

  * version 0.0.129

 -- Antoine Lambert <antoine.lambert@inria.fr>  Thu, 24 May 2018 18:28:48 +0200

swh-web (0.0.128-1~swh1) unstable-swh; urgency=medium

  * version 0.0.128

 -- Antoine Lambert <antoine.lambert@inria.fr>  Wed, 16 May 2018 13:52:33 +0200

swh-web (0.0.127-1~swh1) unstable-swh; urgency=medium

  * version 0.0.127

 -- Antoine Lambert <antoine.lambert@inria.fr>  Fri, 04 May 2018 19:14:58 +0200

swh-web (0.0.126-1~swh1) unstable-swh; urgency=medium

  * version 0.0.126

 -- Antoine Lambert <antoine.lambert@inria.fr>  Fri, 04 May 2018 15:29:49 +0200

swh-web (0.0.125-1~swh1) unstable-swh; urgency=medium

  * version 0.0.125

 -- Antoine Lambert <antoine.lambert@inria.fr>  Fri, 20 Apr 2018 15:45:05 +0200

swh-web (0.0.124-1~swh1) unstable-swh; urgency=medium

  * version 0.0.124

 -- Antoine Lambert <antoine.lambert@inria.fr>  Fri, 20 Apr 2018 14:46:00 +0200

swh-web (0.0.123-1~swh1) unstable-swh; urgency=medium

  * version 0.0.123

 -- Antoine Lambert <antoine.lambert@inria.fr>  Mon, 26 Mar 2018 11:34:32 +0200

swh-web (0.0.122-1~swh1) unstable-swh; urgency=medium

  * version 0.0.122

 -- Antoine Lambert <antoine.lambert@inria.fr>  Wed, 14 Mar 2018 17:23:15 +0100

swh-web (0.0.121-1~swh1) unstable-swh; urgency=medium

  * version 0.0.121

 -- Antoine Lambert <antoine.lambert@inria.fr>  Wed, 07 Mar 2018 18:02:29 +0100

swh-web (0.0.120-1~swh1) unstable-swh; urgency=medium

  * version 0.0.120

 -- Antoine Lambert <antoine.lambert@inria.fr>  Wed, 07 Mar 2018 17:31:08 +0100

swh-web (0.0.119-1~swh1) unstable-swh; urgency=medium

  * version 0.0.119

 -- Antoine Lambert <antoine.lambert@inria.fr>  Thu, 01 Mar 2018 18:11:40 +0100

swh-web (0.0.118-1~swh1) unstable-swh; urgency=medium

  * version 0.0.118

 -- Antoine Lambert <antoine.lambert@inria.fr>  Thu, 22 Feb 2018 17:26:28 +0100

swh-web (0.0.117-1~swh1) unstable-swh; urgency=medium

  * version 0.0.117

 -- Antoine Lambert <antoine.lambert@inria.fr>  Wed, 21 Feb 2018 14:56:27 +0100

swh-web (0.0.116-1~swh1) unstable-swh; urgency=medium

  * version 0.0.116

 -- Antoine Lambert <antoine.lambert@inria.fr>  Mon, 19 Feb 2018 17:47:57 +0100

swh-web (0.0.115-1~swh1) unstable-swh; urgency=medium

  * version 0.0.115

 -- Antoine Lambert <antoine.lambert@inria.fr>  Mon, 19 Feb 2018 12:00:47 +0100

swh-web (0.0.114-1~swh1) unstable-swh; urgency=medium

  * version 0.0.114

 -- Antoine Lambert <antoine.lambert@inria.fr>  Fri, 16 Feb 2018 16:13:58 +0100

swh-web (0.0.113-1~swh1) unstable-swh; urgency=medium

  * version 0.0.113

 -- Antoine Lambert <antoine.lambert@inria.fr>  Thu, 15 Feb 2018 15:52:57 +0100

swh-web (0.0.112-1~swh1) unstable-swh; urgency=medium

  * version 0.0.112

 -- Antoine Lambert <antoine.lambert@inria.fr>  Thu, 08 Feb 2018 12:10:44 +0100

swh-web (0.0.111-1~swh1) unstable-swh; urgency=medium

  * Release swh.web v0.0.111
  * Support snapshot information in origin_visit

 -- Nicolas Dandrimont <nicolas@dandrimont.eu>  Tue, 06 Feb 2018 14:54:29 +0100

swh-web (0.0.110-1~swh1) unstable-swh; urgency=medium

  * version 0.0.110

 -- Antoine Lambert <antoine.lambert@inria.fr>  Fri, 02 Feb 2018 15:52:10 +0100

swh-web (0.0.109-1~swh1) unstable-swh; urgency=medium

  * version 0.0.109

 -- Antoine Lambert <antoine.lambert@inria.fr>  Thu, 01 Feb 2018 18:04:10 +0100

swh-web (0.0.108-1~swh1) unstable-swh; urgency=medium

  * version 0.0.108

 -- Antoine Lambert <antoine.lambert@inria.fr>  Tue, 23 Jan 2018 17:31:13 +0100

swh-web (0.0.107-1~swh1) unstable-swh; urgency=medium

  * version 0.0.107

 -- Antoine Lambert <antoine.lambert@inria.fr>  Tue, 23 Jan 2018 12:13:58 +0100

swh-web (0.0.106-1~swh1) unstable-swh; urgency=medium

  * version 0.0.106

 -- Antoine Lambert <antoine.lambert@inria.fr>  Thu, 18 Jan 2018 15:28:44 +0100

swh-web (0.0.105-1~swh1) unstable-swh; urgency=medium

  * version 0.0.105

 -- Antoine Lambert <antoine.lambert@inria.fr>  Tue, 09 Jan 2018 17:32:29 +0100

swh-web (0.0.104-1~swh1) unstable-swh; urgency=medium

  * version 0.0.104

 -- Antoine Lambert <antoine.lambert@inria.fr>  Tue, 09 Jan 2018 14:29:32 +0100

swh-web (0.0.103-1~swh1) unstable-swh; urgency=medium

  * version 0.0.103

 -- Antoine Lambert <antoine.lambert@inria.fr>  Thu, 04 Jan 2018 16:48:56 +0100

swh-web (0.0.102-1~swh1) unstable-swh; urgency=medium

  * version 0.0.102

 -- Antoine Lambert <antoine.lambert@inria.fr>  Thu, 14 Dec 2017 15:13:22 +0100

swh-web (0.0.101-1~swh1) unstable-swh; urgency=medium

  * version 0.0.101

 -- Antoine Pietri <antoine.pietri1@gmail.com>  Fri, 08 Dec 2017 16:38:05 +0100

swh-web (0.0.100-1~swh1) unstable-swh; urgency=medium

  * v0.0.100
  * swh.web.common.service: Read indexer data through the indexer
  * storage

 -- Antoine R. Dumont (@ardumont) <antoine.romain.dumont@gmail.com>  Thu, 07 Dec 2017 16:25:12 +0100

swh-web (0.0.99-1~swh1) unstable-swh; urgency=medium

  * version 0.0.99

 -- Antoine Lambert <antoine.lambert@inria.fr>  Wed, 06 Dec 2017 17:07:37 +0100

swh-web (0.0.98-1~swh1) unstable-swh; urgency=medium

  * version 0.0.98

 -- Antoine Lambert <antoine.lambert@inria.fr>  Wed, 06 Dec 2017 15:41:13 +0100

swh-web (0.0.97-1~swh1) unstable-swh; urgency=medium

  * version 0.0.97

 -- Antoine Lambert <antoine.lambert@inria.fr>  Fri, 24 Nov 2017 16:24:07 +0100

swh-web (0.0.96-1~swh1) unstable-swh; urgency=medium

  * version 0.0.96

 -- Antoine Lambert <antoine.lambert@inria.fr>  Fri, 24 Nov 2017 15:22:16 +0100

swh-web (0.0.95-1~swh1) unstable-swh; urgency=medium

  * version 0.0.95

 -- Antoine Lambert <antoine.lambert@inria.fr>  Thu, 09 Nov 2017 18:14:31 +0100

swh-web (0.0.94-1~swh1) unstable-swh; urgency=medium

  * version 0.0.94

 -- Antoine Lambert <antoine.lambert@inria.fr>  Mon, 06 Nov 2017 16:19:48 +0100

swh-web (0.0.93-1~swh1) unstable-swh; urgency=medium

  * version 0.0.93

 -- Antoine Lambert <antoine.lambert@inria.fr>  Fri, 27 Oct 2017 16:28:22 +0200

swh-web (0.0.92-1~swh1) unstable-swh; urgency=medium

  * version 0.0.92

 -- Antoine Lambert <antoine.lambert@inria.fr>  Fri, 27 Oct 2017 16:07:47 +0200

swh-web (0.0.91-1~swh1) unstable-swh; urgency=medium

  * v0.0.91

 -- Antoine Lambert <antoine.lambert@inria.fr>  Fri, 13 Oct 2017 20:40:07 +0200

swh-web (0.0.90-1~swh1) unstable-swh; urgency=medium

  * version 0.0.90

 -- Antoine Lambert <antoine.lambert@inria.fr>  Wed, 04 Oct 2017 13:53:28 +0200

swh-web (0.0.89-1~swh1) unstable-swh; urgency=medium

  * version 0.0.89

 -- Antoine Lambert <antoine.lambert@inria.fr>  Wed, 04 Oct 2017 10:42:11 +0200

swh-web (0.0.88-1~swh1) unstable-swh; urgency=medium

  * v0.0.88
  * Fix default webapp configuration file lookup
  * Fix templating errors
  * Fix wrong default configuration
  * Add missing endpoint information about error (origin visit endpoint)

 -- Antoine R. Dumont (@ardumont) <antoine.romain.dumont@gmail.com>  Wed, 13 Sep 2017 15:02:24 +0200

swh-web (0.0.87-1~swh1) unstable-swh; urgency=medium

  * v0.0.87
  * throttling: permit the use to define cache server
  * throttling: improve configuration intent
  * configuration: Clarify config keys intent and improve config
  * management
  * docs: change content example to ls.c from GNU corutils
  * packaging: Fix dependency requirements

 -- Antoine R. Dumont (@ardumont) <antoine.romain.dumont@gmail.com>  Tue, 12 Sep 2017 14:11:10 +0200

swh-web (0.0.86-1~swh1) unstable-swh; urgency=medium

  * v0.0.86

 -- Antoine Lambert <antoine.lambert@inria.fr>  Fri, 08 Sep 2017 14:07:19 +0200

swh-web (0.0.85-1~swh1) unstable-swh; urgency=medium

  * v0.0.85

 -- Antoine Lambert <antoine.lambert@inria.fr>  Fri, 08 Sep 2017 10:55:50 +0200

swh-web (0.0.84-1~swh1) unstable-swh; urgency=medium

  * Release swh.web.ui v0.0.84
  * Prepare stretch packaging

 -- Nicolas Dandrimont <nicolas@dandrimont.eu>  Fri, 30 Jun 2017 18:18:55 +0200

swh-web (0.0.83-1~swh1) unstable-swh; urgency=medium

  * Release swh.web.ui v0.0.83
  * Allow exemption by network for rate limiting

 -- Nicolas Dandrimont <nicolas@dandrimont.eu>  Wed, 24 May 2017 18:01:53 +0200

swh-web (0.0.82-1~swh1) unstable-swh; urgency=medium

  * v0.0.83
  * Add new blake2s256 data column on content

 -- Antoine R. Dumont (@ardumont) <antoine.romain.dumont@gmail.com>  Tue, 04 Apr 2017 16:54:25 +0200

swh-web (0.0.81-1~swh1) unstable-swh; urgency=medium

  * v0.0.81
  * Migrate functions from swh.core.hashutil to swh.model.hashutil

 -- Antoine R. Dumont (@ardumont) <antoine.romain.dumont@gmail.com>  Wed, 15 Mar 2017 16:26:42 +0100

swh-web (0.0.80-1~swh1) unstable-swh; urgency=medium

  * v0.0.80
  * /api/1/content/raw/: Make no textual content request forbidden

 -- Antoine R. Dumont (@ardumont) <antoine.romain.dumont@gmail.com>  Wed, 15 Mar 2017 12:35:43 +0100

swh-web (0.0.79-1~swh1) unstable-swh; urgency=medium

  * v0.0.79
  * /api/1/content/raw/: Improve error msg when content not available
  * /api/1/content/raw/: Open endpoint documentation in api endpoints
  * index

 -- Antoine R. Dumont (@ardumont) <antoine.romain.dumont@gmail.com>  Wed, 15 Mar 2017 11:43:00 +0100

swh-web (0.0.78-1~swh1) unstable-swh; urgency=medium

  * v0.0.78
  * /api/1/content/raw/: Open endpoint to download only text-ish
  * contents (other contents are deemed unavailable)
  * /api/1/content/raw/: Permit the user to provide a 'filename'
  * parameter to name the downloaded contents as they see fit.

 -- Antoine R. Dumont (@ardumont) <antoine.romain.dumont@gmail.com>  Wed, 15 Mar 2017 10:48:21 +0100

swh-web (0.0.77-1~swh1) unstable-swh; urgency=medium

  * v0.0.77
  * API doc: add warning about API instability
  * API: Unify remaining dates as iso8601 string
  * /api/1/revision/: Merge 'parents' key into a dict list
  * /api/1/release/: Enrich output with author_url if author mentioned
  * packaging: split internal and external requirements in separate
    files

 -- Antoine R. Dumont (@ardumont) <antoine.romain.dumont@gmail.com>  Tue, 21 Feb 2017 11:37:19 +0100

swh-web (0.0.76-1~swh1) unstable-swh; urgency=medium

  * Release swh.web.ui v0.0.76
  * Refactor APIDoc to be more sensible
  * Share rate limits between all the api_ queries

 -- Nicolas Dandrimont <nicolas@dandrimont.eu>  Thu, 02 Feb 2017 17:32:57 +0100

swh-web (0.0.75-1~swh1) unstable-swh; urgency=medium

  * v0.0.75
  * Remove build dependency on libjs-cryptojs, libjs-jquery-flot*,
  * libjs-jquery-datatables
  * views/browse,api: move main apidoc views to views/api

 -- Antoine R. Dumont (@ardumont) <antoine.romain.dumont@gmail.com>  Thu, 02 Feb 2017 15:03:20 +0100

swh-web (0.0.74-1~swh1) unstable-swh; urgency=medium

  * Release swh.web.ui v0.0.74
  * Various interface cleanups for API documentation
  * Return Error types in API error return values

 -- Nicolas Dandrimont <nicolas@dandrimont.eu>  Thu, 02 Feb 2017 11:03:56 +0100

swh-web (0.0.73-1~swh1) unstable-swh; urgency=medium

  * Deploy swh.web.ui v0.0.73
  * Add a bazillion of style fixes.

 -- Nicolas Dandrimont <nicolas@dandrimont.eu>  Wed, 01 Feb 2017 22:44:10 +0100

swh-web (0.0.72-1~swh1) unstable-swh; urgency=medium

  * v0.0.72
  * apidoc rendering: Improvements
  * apidoc: add usual copyright/license/contact footer
  * apidoc: show status code if != 200
  * apidoc: hide /content/known/ from the doc
  * apidoc: document upcoming v. available in endpoint index
  * apidoc: vertically distantiate jquery search box and preceding text

 -- Antoine R. Dumont (@ardumont) <antoine.romain.dumont@gmail.com>  Wed, 01 Feb 2017 18:34:56 +0100

swh-web (0.0.71-1~swh1) unstable-swh; urgency=medium

  * v0.0.71
  * add static/robots.txt, disabling crawling of /api/
  * re-root content-specific endpoints under /api/1/content/
  * fix not converted empty bytes string
  * /revision/origin/: Make the timestamp default to the most recent
    visit
  * api: simplify HTML layout by dropping redundant nav and about page
  * apidoc: document correctly endpoints /content/known/,
  * /revision/{origin,origin/log}/ and /stat/counters/

 -- Antoine R. Dumont (@ardumont) <antoine.romain.dumont@gmail.com>  Wed, 01 Feb 2017 16:23:56 +0100

swh-web (0.0.70-1~swh1) unstable-swh; urgency=medium

  * v0.0.70
  * apidoc: Review documentation for
  * endpoints (person/release/revision/visit-related/upcoming methods)
  * apidoc: List only method docstring's first paragraph in endpoint
    index
  * apidoc: Render type annotation for optional parameter
  * apidoc: Improve rendering issues
  * api: Fix problem in origin visit by type and url lookup

 -- Antoine R. Dumont (@ardumont) <antoine.romain.dumont@gmail.com>  Wed, 01 Feb 2017 11:28:32 +0100

swh-web (0.0.69-1~swh1) unstable-swh; urgency=medium

  * v0.0.69
  * Improve documentation information and rendering

 -- Antoine R. Dumont (@ardumont) <antoine.romain.dumont@gmail.com>  Tue, 31 Jan 2017 14:31:19 +0100

swh-web (0.0.68-1~swh1) unstable-swh; urgency=medium

  * v0.0.68
  * Improve ui with last nitpicks
  * Remove endpoints not supposed to be displayed

 -- Antoine R. Dumont (@ardumont) <antoine.romain.dumont@gmail.com>  Wed, 25 Jan 2017 13:29:49 +0100

swh-web (0.0.67-1~swh1) unstable-swh; urgency=medium

  * v0.0.67
  * Improve rendering style - pass 4

 -- Antoine R. Dumont (@ardumont) <antoine.romain.dumont@gmail.com>  Tue, 24 Jan 2017 15:30:58 +0100

swh-web (0.0.66-1~swh1) unstable-swh; urgency=medium

  * v0.0.66
  * Improve rendering style - pass 4

 -- Antoine R. Dumont (@ardumont) <antoine.romain.dumont@gmail.com>  Tue, 24 Jan 2017 15:24:05 +0100

swh-web (0.0.65-1~swh1) unstable-swh; urgency=medium

  * v0.0.65
  * Unify rendering style with www.s.o - pass 3

 -- Antoine R. Dumont (@ardumont) <antoine.romain.dumont@gmail.com>  Mon, 23 Jan 2017 19:58:19 +0100

swh-web (0.0.64-1~swh1) unstable-swh; urgency=medium

  * v0.0.64
  * Unify rendering style with www.s.o - pass 2

 -- Antoine R. Dumont (@ardumont) <antoine.romain.dumont@gmail.com>  Mon, 23 Jan 2017 19:28:31 +0100

swh-web (0.0.63-1~swh1) unstable-swh; urgency=medium

  * v0.0.63
  * Unify rendering style with www.s.o - pass 1

 -- Antoine R. Dumont (@ardumont) <antoine.romain.dumont@gmail.com>  Mon, 23 Jan 2017 16:06:30 +0100

swh-web (0.0.62-1~swh1) unstable-swh; urgency=medium

  * Release swh-web-ui v0.0.62
  * Add flask-limiter to dependencies and wire it in

 -- Nicolas Dandrimont <nicolas@dandrimont.eu>  Fri, 20 Jan 2017 16:29:48 +0100

swh-web (0.0.61-1~swh1) unstable-swh; urgency=medium

  * v0.0.61
  * Fix revision's metadata field limitation

 -- Antoine R. Dumont (@ardumont) <antoine.romain.dumont@gmail.com>  Fri, 20 Jan 2017 15:26:37 +0100

swh-web (0.0.60-1~swh1) unstable-swh; urgency=medium

  * v0.0.60
  * Improve escaping data

 -- Antoine R. Dumont (@ardumont) <antoine.romain.dumont@gmail.com>  Fri, 20 Jan 2017 12:21:22 +0100

swh-web (0.0.59-1~swh1) unstable-swh; urgency=medium

  * v0.0.59
  * Unify pagination on /revision/log/ and /revision/origin/log/
    endpoints

 -- Antoine R. Dumont (@ardumont) <antoine.romain.dumont@gmail.com>  Thu, 19 Jan 2017 15:59:06 +0100

swh-web (0.0.58-1~swh1) unstable-swh; urgency=medium

  * v0.0.58
  * Pagination on /api/1/origin/visits/ endpoint

 -- Antoine R. Dumont (@ardumont) <antoine.romain.dumont@gmail.com>  Thu, 19 Jan 2017 14:48:57 +0100

swh-web (0.0.57-1~swh1) unstable-swh; urgency=medium

  * v0.0.57
  * Improve documentation information on api endpoints

 -- Antoine R. Dumont (@ardumont) <antoine.romain.dumont@gmail.com>  Thu, 19 Jan 2017 13:32:56 +0100

swh-web (0.0.56-1~swh1) unstable-swh; urgency=medium

  * v0.0.56
  * Add abilities to display multiple examples on each doc endpoint.

 -- Antoine R. Dumont (@ardumont) <antoine.romain.dumont@gmail.com>  Wed, 18 Jan 2017 14:43:58 +0100

swh-web (0.0.55-1~swh1) unstable-swh; urgency=medium

  * v0.0.55
  * api /content/search/ to /content/known/
  * Adapt return values to empty list/dict instead of null
  * Remove empty values when mono-values are null
  * Fix broken entity endpoint
  * Update upcoming endpoints
  * apidoc: Remove hard-coded example and provide links to follow

 -- Antoine R. Dumont (@ardumont) <antoine.romain.dumont@gmail.com>  Wed, 18 Jan 2017 11:27:45 +0100

swh-web (0.0.54-1~swh1) unstable-swh; urgency=medium

  * v0.0.54
  * Improve documentation description and browsability
  * Fix css style

 -- Antoine R. Dumont (@ardumont) <antoine.romain.dumont@gmail.com>  Mon, 16 Jan 2017 17:18:21 +0100

swh-web (0.0.53-1~swh1) unstable-swh; urgency=medium

  * v0.0.53
  * apidoc: Update upcoming and hidden endpoints information
  * apidoc: Enrich route information with tags
  * apidoc: /api/1/revision/origin/log/: Add pagination explanation
  * apidoc: /api/1/revision/log/: Add pagination explanation
  * api: Fix filtering fields to work in depth

 -- Antoine R. Dumont (@ardumont) <antoine.romain.dumont@gmail.com>  Fri, 13 Jan 2017 17:33:01 +0100

swh-web (0.0.52-1~swh1) unstable-swh; urgency=medium

  * v0.0.52
  * Fix doc generation regarding arg and exception
  * Fix broken examples
  * Add missing documentation on not found origin visit

 -- Antoine R. Dumont (@ardumont) <antoine.romain.dumont@gmail.com>  Thu, 12 Jan 2017 17:38:59 +0100

swh-web (0.0.51-1~swh1) unstable-swh; urgency=medium

  * v0.0.51
  * Update configuration file from ini to yml

 -- Antoine R. Dumont (@ardumont) <antoine.romain.dumont@gmail.com>  Fri, 16 Dec 2016 13:27:08 +0100

swh-web (0.0.50-1~swh1) unstable-swh; urgency=medium

  * v0.0.50
  * Fix issue regarding data structure change in ctags' reading api
    endpoint

 -- Antoine R. Dumont (@ardumont) <antoine.romain.dumont@gmail.com>  Tue, 06 Dec 2016 16:08:01 +0100

swh-web (0.0.49-1~swh1) unstable-swh; urgency=medium

  * v0.0.49
  * Rendering improvements

 -- Antoine R. Dumont (@ardumont) <antoine.romain.dumont@gmail.com>  Thu, 01 Dec 2016 16:29:31 +0100

swh-web (0.0.48-1~swh1) unstable-swh; urgency=medium

  * v0.0.48
  * Fix api doc example to actual existing data
  * Improve search symbol view experience

 -- Antoine R. Dumont (@ardumont) <antoine.romain.dumont@gmail.com>  Thu, 01 Dec 2016 15:32:44 +0100

swh-web (0.0.47-1~swh1) unstable-swh; urgency=medium

  * v0.0.47
  * Improve search content ui (add datatable)
  * Improve search symbol ui (add datatable without pagination, with
  * multi-field search)
  * Split those views to improve readability

 -- Antoine R. Dumont (@ardumont) <antoine.romain.dumont@gmail.com>  Thu, 01 Dec 2016 11:57:16 +0100

swh-web (0.0.46-1~swh1) unstable-swh; urgency=medium

  * v0.0.46
  * Improve search output view on symbols

 -- Antoine R. Dumont (@ardumont) <antoine.romain.dumont@gmail.com>  Wed, 30 Nov 2016 17:45:40 +0100

swh-web (0.0.45-1~swh1) unstable-swh; urgency=medium

  * v0.0.45
  * Migrate search symbol api endpoint to strict equality search
  * Improve search symbol view result (based on that api) to navigate
  * through result
  * Permit to slice result per page with per page flag (limited to 100)
  * Unify behavior in renderer regarding pagination computation

 -- Antoine R. Dumont (@ardumont) <antoine.romain.dumont@gmail.com>  Wed, 30 Nov 2016 11:00:49 +0100

swh-web (0.0.44-1~swh1) unstable-swh; urgency=medium

  * v0.0.44
  * Rename appropriately /api/1/symbol to /api/1/content/symbol/
  * Improve documentation on /api/1/content/symbol/ api endpoint

 -- Antoine R. Dumont (@ardumont) <antoine.romain.dumont@gmail.com>  Tue, 29 Nov 2016 15:00:14 +0100

swh-web (0.0.43-1~swh1) unstable-swh; urgency=medium

  * v0.0.43
  * Improve edge case when looking for ctags symbols
  * Add a lookup ui to search through symbols

 -- Antoine R. Dumont (@ardumont) <antoine.romain.dumont@gmail.com>  Mon, 28 Nov 2016 16:42:33 +0100

swh-web (0.0.42-1~swh1) unstable-swh; urgency=medium

  * v0.0.42
  * List ctags line as link to content in /browse/content/ view

 -- Antoine R. Dumont (@ardumont) <antoine.romain.dumont@gmail.com>  Fri, 25 Nov 2016 16:21:12 +0100

swh-web (0.0.41-1~swh1) unstable-swh; urgency=medium

  * v0.0.41
  * Improve browse content view by:
  * adding new information (license, mimetype, language)
  * highlighting source code

 -- Antoine R. Dumont (@ardumont) <antoine.romain.dumont@gmail.com>  Fri, 25 Nov 2016 14:52:34 +0100

swh-web (0.0.40-1~swh1) unstable-swh; urgency=medium

  * v0.0.40
  * Add pagination to symbol search endpoint

 -- Antoine R. Dumont (@ardumont) <antoine.romain.dumont@gmail.com>  Thu, 24 Nov 2016 14:23:45 +0100

swh-web (0.0.39-1~swh1) unstable-swh; urgency=medium

  * v0.0.39
  * Open /api/1/symbol/<expression>/
  * Fix api breaking on /api/1/content/search/

 -- Antoine R. Dumont (@ardumont) <antoine.romain.dumont@gmail.com>  Thu, 24 Nov 2016 10:28:42 +0100

swh-web (0.0.38-1~swh1) unstable-swh; urgency=medium

  * v0.0.38
  * Minor refactoring
  * Remove one commit which breaks production

 -- Antoine R. Dumont (@ardumont) <antoine.romain.dumont@gmail.com>  Tue, 22 Nov 2016 16:26:03 +0100

swh-web (0.0.37-1~swh1) unstable-swh; urgency=medium

  * v0.0.37
  * api: Open new endpoints on license, language, filetype
  * api: Update content endpoint to add url on new endpoints

 -- Antoine R. Dumont (@ardumont) <antoine.romain.dumont@gmail.com>  Tue, 22 Nov 2016 15:04:07 +0100

swh-web (0.0.36-1~swh1) unstable-swh; urgency=medium

  * v0.0.36
  * Adapt to latest origin_visit format

 -- Antoine R. Dumont (@ardumont) <antoine.romain.dumont@gmail.com>  Thu, 08 Sep 2016 15:24:33 +0200

swh-web (0.0.35-1~swh1) unstable-swh; urgency=medium

  * v0.0.35
  * Open /api/1/provenance/<algo:content-hash>/ api endpoint
  * Open /api/1/origin/<id>/visits/(<visit-id>) api endpoint
  * View: Fix redirection url issue

 -- Antoine R. Dumont (@ardumont) <antoine.romain.dumont@gmail.com>  Mon, 05 Sep 2016 14:28:33 +0200

swh-web (0.0.34-1~swh1) unstable-swh; urgency=medium

  * v0.0.34
  * Improve global ui navigation
  * Fix apidoc rendering issue
  * Open /api/1/provenance/ about content provenant information

 -- Antoine R. Dumont (@ardumont) <antoine.romain.dumont@gmail.com>  Fri, 02 Sep 2016 11:42:04 +0200

swh-web (0.0.33-1~swh1) unstable-swh; urgency=medium

  * Release swh.web.ui v0.0.33
  * New declarative API documentation mechanisms

 -- Nicolas Dandrimont <nicolas@dandrimont.eu>  Wed, 24 Aug 2016 16:25:24 +0200

swh-web (0.0.32-1~swh1) unstable-swh; urgency=medium

  * v0.0.32
  * Activate tests during debian packaging
  * Fix issues on debian packaging
  * Fix useless jquery loading url
  * Improve date time parsing

 -- Antoine R. Dumont (@ardumont) <antoine.romain.dumont@gmail.com>  Wed, 20 Jul 2016 12:35:09 +0200

swh-web (0.0.31-1~swh1) unstable-swh; urgency=medium

  * v0.0.31
  * Unify jquery-flot library names with .min

 -- Antoine R. Dumont (@ardumont) <antoine.romain.dumont@gmail.com>  Mon, 18 Jul 2016 11:11:59 +0200

swh-web (0.0.30-1~swh1) unstable-swh; urgency=medium

  * v0.0.30
  * View: Open calendar ui view on origin
  * API: open /api/1/stat/visits/<int:origin>/

 -- Antoine R. Dumont (@ardumont) <antoine.romain.dumont@gmail.com>  Wed, 13 Jul 2016 18:42:40 +0200

swh-web (0.0.29-1~swh1) unstable-swh; urgency=medium

  * Release swh.web.ui v0.0.29
  * All around enhancements of the web ui
  * Package now tested when building

 -- Nicolas Dandrimont <nicolas@dandrimont.eu>  Tue, 14 Jun 2016 17:58:42 +0200

swh-web (0.0.28-1~swh1) unstable-swh; urgency=medium

  * v0.0.28
  * Fix packaging issues

 -- Antoine R. Dumont (@ardumont) <antoine.romain.dumont@gmail.com>  Mon, 09 May 2016 16:21:04 +0200

swh-web (0.0.27-1~swh1) unstable-swh; urgency=medium

  * v0.0.27
  * Fix packaging issue

 -- Antoine R. Dumont (@ardumont) <antoine.romain.dumont@gmail.com>  Tue, 03 May 2016 16:52:40 +0200

swh-web (0.0.24-1~swh1) unstable-swh; urgency=medium

  * Release swh.web.ui v0.0.24
  * New swh.storage API for timestamps

 -- Nicolas Dandrimont <nicolas@dandrimont.eu>  Fri, 05 Feb 2016 12:07:33 +0100

swh-web (0.0.23-1~swh1) unstable-swh; urgency=medium

  * v0.0.23
  * Bump dependency requirements to latest swh.storage
  * Returns person's identifier on api + Hide person's emails in views
    endpoint
  * Try to decode the content's raw data and fail gracefully
  * Unify /directory api to Display content's raw data when path
    resolves to a file
  * Expose unconditionally the link to download the content's raw data
  * Download link data redirects to the api ones

 -- Antoine R. Dumont (@ardumont) <antoine.romain.dumont@gmail.com>  Fri, 29 Jan 2016 17:50:31 +0100

swh-web (0.0.22-1~swh1) unstable-swh; urgency=medium

  * v0.0.22
  * Open
    /browse/revision/origin/<ORIG_ID>[/branch/<BRANCH>][/ts/<TIMESTAMP>]
    /history/<SHA1>/ view
  * Open
    /browse/revision/origin/<ORIG_ID>[/branch/<BRANCH>][/ts/<TIMESTAMP>]
    / view
  * Open
    /browse/revision/<SHA1_GIT_ROOT>/history/<SHA1_GIT>/directory/[<PATH
    >] view
  * Open
    /browse/revision/origin/<ORIG_ID>[/branch/<BRANCH>][/ts/<TIMESTAMP>]
    /history/<SHA1>/directory/[<PATH>] view
  * Open
    /browse/revision/origin/<ORIG_ID>[/branch/<BRANCH>][/ts/<TIMESTAMP>]
    /directory/[<PATH>] view
  * Open /browse/revision/<sha1_git_root>/directory/<path>/ view
  * Open /browse/revision/<sha1_git_root>/history/<sha1_git>/ view
  * Open /browse/revision/<sha1_git>/log/ view
  * Open /browse/entity/<uuid>/ view
  * Release can point to other objects than revision
  * Fix misbehavior when retrieving git log
  * Fix another edge case when listing a directory that does not exist
  * Fix edge case when listing is empty
  * Fix person_get call
  * Update documentation about possible error codes

 -- Antoine R. Dumont (@ardumont) <antoine.romain.dumont@gmail.com>  Tue, 26 Jan 2016 15:14:35 +0100

swh-web (0.0.21-1~swh1) unstable-swh; urgency=medium

  * v0.0.21
  * Deal nicely with communication downtime with storage
  * Update to latest swh.storage api

 -- Antoine R. Dumont (@ardumont) <antoine.romain.dumont@gmail.com>  Wed, 20 Jan 2016 16:31:34 +0100

swh-web (0.0.20-1~swh1) unstable-swh; urgency=medium

  * v0.0.20
  * Open /api/1/entity/<string:uuid>/

 -- Antoine R. Dumont (@ardumont) <antoine.romain.dumont@gmail.com>  Fri, 15 Jan 2016 16:40:56 +0100

swh-web (0.0.19-1~swh1) unstable-swh; urgency=medium

  * v0.0.19
  * Improve directory_get_by_path integration with storage
  * Refactor - Only lookup sha1_git_root if needed + factorize service
    behavior

 -- Antoine R. Dumont (@ardumont) <antoine.romain.dumont@gmail.com>  Fri, 15 Jan 2016 12:47:39 +0100

swh-web (0.0.18-1~swh1) unstable-swh; urgency=medium

  * v0.0.18
  * Open
    /api/1/revision/origin/<ORIG_ID>[/branch/<BRANCH>][/ts/<TIMESTAMP>]/
    history/<SHA1>/directory/[<PATH>]
  * origin/master Open
    /api/1/revision/origin/<ORIG_ID>[/branch/<BRANCH>][/ts/<TIMESTAMP>]/
    history/<SHA1>/
  * Open
    /api/1/revision/origin/<ORIG_ID>[/branch/<BRANCH>][/ts/<TIMESTAMP>]/
    directory/[<PATH>]
  * Open /api/1/revision/origin/<origin-id>/branch/<branch-
    name>/ts/<ts>/
  * /directory/ apis can now point to files too.
  * Bump dependency requirement on latest swh.storage
  * Deactivate api querying occurrences for now
  * Improve function documentation

 -- Antoine R. Dumont (@ardumont) <antoine.romain.dumont@gmail.com>  Wed, 13 Jan 2016 12:54:54 +0100

swh-web (0.0.17-1~swh1) unstable-swh; urgency=medium

  * v0.0.17
  * Open /api/1/revision/<string:sha1_git>/directory/'
  * Open
    /api/1/revision/<string:sha1_git_root>/history/<sha1_git>/directory/
    <path:dir_path>/
  * Enrich directory listing with url to next subdir
  * Improve testing coverage
  * Open 'limit' get query parameter to revision_log and
    revision_history api

 -- Antoine R. Dumont (@ardumont) <antoine.romain.dumont@gmail.com>  Fri, 08 Jan 2016 11:36:55 +0100

swh-web (0.0.16-1~swh1) unstable-swh; urgency=medium

  * v0.0.16
  * service.lookup_revision_log: Add a limit to the number of commits
  * Fix docstring rendering

 -- Antoine R. Dumont (@ardumont) <antoine.romain.dumont@gmail.com>  Wed, 06 Jan 2016 15:37:21 +0100

swh-web (0.0.15-1~swh1) unstable-swh; urgency=medium

  * v0.0.15
  * Improve browsable api rendering style
  * Fix typo in jquery.min.js link
  * Fix docstring typos
  * packaging:
  * add python3-flask-api as package dependency

 -- Antoine R. Dumont (@ardumont) <antoine.romain.dumont@gmail.com>  Wed, 06 Jan 2016 15:12:04 +0100

swh-web (0.0.14-1~swh1) unstable-swh; urgency=medium

  * v0.0.14
  * Open /revision/<sha1_git_root>/history/<sha1_git>/
  * Add links to api
  * Improve browsable api rendering -> when api links exists, actual
    html links will be displayed
  * Fix production bugs (regarding browsable api)

 -- Antoine R. Dumont (@ardumont) <antoine.romain.dumont@gmail.com>  Wed, 06 Jan 2016 11:42:18 +0100

swh-web (0.0.13-1~swh1) unstable-swh; urgency=medium

  * v0.0.13
  * Open /browse/person/ view
  * Open /browse/origin/ view
  * Open /browse/release/ view
  * Open /browse/revision/ view
  * Deactivate temporarily /browse/content/
  * Add default sha1
  * Automatic doc endpoint on base path

 -- Antoine R. Dumont (@ardumont) <antoine.romain.dumont@gmail.com>  Tue, 15 Dec 2015 17:01:27 +0100

swh-web (0.0.12-1~swh1) unstable-swh; urgency=medium

  * v0.0.12
  * Update /api/1/release/ with latest internal standard
  * Update /api/1/revision/ with latest internal standard
  * Add global filtering on 'fields' parameter
  * Update /api/1/content/<hash> with links to raw resource
  * Improve documentations
  * Open /api/1/revision/<SHA1_GIT>/log/
  * Open /browse/directory/<hash> to list directory content
  * Open /browse/content/<hash>/ to show the content
  * Open /browse/content/<hash>/raw to show the content
  * Open /api/1/person/<id>
  * Implementation detail
  * Add Flask API dependency
  * Split controller in api and views module
  * Unify internal apis' behavior

 -- Antoine R. Dumont (@ardumont) <antoine.romain.dumont@gmail.com>  Mon, 07 Dec 2015 16:44:43 +0100

swh-web (0.0.11-1~swh1) unstable-swh; urgency=medium

  * v0.0.11
  * Open /1/api/content/<algo:hash>/
  * Open /api/1/revision/<SHA1_GIT>
  * Open /api/1/release/<SHA1_GIT>
  * Open /api/1/uploadnsearch/ (POST)
  * Open /api/1/origin/
  * Unify 404 and 400 responses on api
  * Increase code coverage

 -- Antoine R. Dumont (@ardumont) <antoine.romain.dumont@gmail.com>  Thu, 19 Nov 2015 11:24:46 +0100

swh-web (0.0.10-1~swh1) unstable-swh; urgency=medium

  * v0.0.10
  * set document.domain to parent domain softwareheritage.org
  * improve HTML templates to be (more) valid
  * cosmetic change in Content-Type JSON header

 -- Stefano Zacchiroli <zack@upsilon.cc>  Mon, 02 Nov 2015 13:59:45 +0100

swh-web (0.0.9-1~swh1) unstable-swh; urgency=medium

  * v0.0.9
  * Remove query entry in api response
  * Deal with bad request properly with api calls
  * Improve coverage
  * Improve dev starting up app
  * Fix duplicated print statement in dev app startup

 -- Antoine R. Dumont (@ardumont) <antoine.romain.dumont@gmail.com>  Fri, 30 Oct 2015 17:24:15 +0100

swh-web (0.0.8-1~swh1) unstable-swh; urgency=medium

  * version 0.0.8

 -- Stefano Zacchiroli <zack@upsilon.cc>  Wed, 28 Oct 2015 20:59:40 +0100

swh-web (0.0.7-1~swh1) unstable-swh; urgency=medium

  * v0.0.7
  * Add @jsonp abilities to /api/1/stat/counters endpoint

 -- Antoine R. Dumont (@ardumont) <antoine.romain.dumont@gmail.com>  Mon, 19 Oct 2015 14:01:40 +0200

swh-web (0.0.4-1~swh1) unstable-swh; urgency=medium

  * Prepare swh.web.ui v0.0.4 deployment

 -- Nicolas Dandrimont <nicolas@dandrimont.eu>  Fri, 16 Oct 2015 15:38:44 +0200

swh-web (0.0.3-1~swh1) unstable-swh; urgency=medium

  * Prepare deployment of swh-web-ui v0.0.3

 -- Nicolas Dandrimont <nicolas@dandrimont.eu>  Wed, 14 Oct 2015 11:09:33 +0200

swh-web (0.0.2-1~swh1) unstable-swh; urgency=medium

  * Prepare swh.web.ui v0.0.2 deployment

 -- Nicolas Dandrimont <nicolas@dandrimont.eu>  Tue, 13 Oct 2015 16:25:46 +0200

swh-web (0.0.1-1~swh1) unstable-swh; urgency=medium

  * Initial release
  * v0.0.1
  * Hash lookup to check existence in swh's backend
  * Hash lookup to detail a content

 -- Antoine R. Dumont (@ardumont) <antoine.romain.dumont@gmail.com>  Thu, 01 Oct 2015 10:01:29 +0200<|MERGE_RESOLUTION|>--- conflicted
+++ resolved
@@ -1,10 +1,3 @@
-<<<<<<< HEAD
-swh-web (0.0.298-1~swh1~bpo10+1) buster-swh; urgency=medium
-
-  * Rebuild for buster-swh
-
- -- Software Heritage autobuilder (on jenkins-debian1) <jenkins@jenkins-debian1.internal.softwareheritage.org>  Mon, 19 Apr 2021 17:29:48 +0000
-=======
 swh-web (0.0.299-1~swh2) unstable-swh; urgency=medium
 
   * Bump new release
@@ -24,7 +17,6 @@
     scenarios to the save code now code
 
  -- Software Heritage autobuilder (on jenkins-debian1) <jenkins@jenkins-debian1.internal.softwareheritage.org>  Thu, 22 Apr 2021 07:24:54 +0000
->>>>>>> 7a0457e5
 
 swh-web (0.0.298-1~swh1) unstable-swh; urgency=medium
 
