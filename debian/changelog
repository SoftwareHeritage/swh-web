<<<<<<< HEAD
swh-web (0.0.90-1~swh1~bpo9+1) stretch-swh; urgency=medium

  * Rebuild for stretch-backports.

 -- Antoine Lambert <antoine.lambert@inria.fr>  Wed, 04 Oct 2017 13:53:28 +0200
=======
swh-web (0.0.91-1~swh1) unstable-swh; urgency=medium

  * v0.0.91

 -- Antoine Lambert <antoine.lambert@inria.fr>  Fri, 13 Oct 2017 20:40:07 +0200
>>>>>>> 24bfdb79

swh-web (0.0.90-1~swh1) unstable-swh; urgency=medium

  * version 0.0.90

 -- Antoine Lambert <antoine.lambert@inria.fr>  Wed, 04 Oct 2017 13:53:28 +0200

swh-web (0.0.89-1~swh1) unstable-swh; urgency=medium

  * version 0.0.89

 -- Antoine Lambert <antoine.lambert@inria.fr>  Wed, 04 Oct 2017 10:42:11 +0200

swh-web (0.0.88-1~swh1) unstable-swh; urgency=medium

  * v0.0.88
  * Fix default webapp configuration file lookup
  * Fix templating errors
  * Fix wrong default configuration
  * Add missing endpoint information about error (origin visit endpoint)

 -- Antoine R. Dumont (@ardumont) <antoine.romain.dumont@gmail.com>  Wed, 13 Sep 2017 15:02:24 +0200

swh-web (0.0.87-1~swh1) unstable-swh; urgency=medium

  * v0.0.87
  * throttling: permit the use to define cache server
  * throttling: improve configuration intent
  * configuration: Clarify config keys intent and improve config
  * management
  * docs: change content example to ls.c from GNU corutils
  * packaging: Fix dependency requirements

 -- Antoine R. Dumont (@ardumont) <antoine.romain.dumont@gmail.com>  Tue, 12 Sep 2017 14:11:10 +0200

swh-web (0.0.86-1~swh1) unstable-swh; urgency=medium

  * v0.0.86

 -- Antoine Lambert <antoine.lambert@inria.fr>  Fri, 08 Sep 2017 14:07:19 +0200

swh-web (0.0.85-1~swh1) unstable-swh; urgency=medium

  * v0.0.85

 -- Antoine Lambert <antoine.lambert@inria.fr>  Fri, 08 Sep 2017 10:55:50 +0200

swh-web (0.0.84-1~swh1) unstable-swh; urgency=medium

  * Release swh.web.ui v0.0.84
  * Prepare stretch packaging

 -- Nicolas Dandrimont <nicolas@dandrimont.eu>  Fri, 30 Jun 2017 18:18:55 +0200

swh-web (0.0.83-1~swh1) unstable-swh; urgency=medium

  * Release swh.web.ui v0.0.83
  * Allow exemption by network for rate limiting

 -- Nicolas Dandrimont <nicolas@dandrimont.eu>  Wed, 24 May 2017 18:01:53 +0200

swh-web (0.0.82-1~swh1) unstable-swh; urgency=medium

  * v0.0.83
  * Add new blake2s256 data column on content

 -- Antoine R. Dumont (@ardumont) <antoine.romain.dumont@gmail.com>  Tue, 04 Apr 2017 16:54:25 +0200

swh-web (0.0.81-1~swh1) unstable-swh; urgency=medium

  * v0.0.81
  * Migrate functions from swh.core.hashutil to swh.model.hashutil

 -- Antoine R. Dumont (@ardumont) <antoine.romain.dumont@gmail.com>  Wed, 15 Mar 2017 16:26:42 +0100

swh-web (0.0.80-1~swh1) unstable-swh; urgency=medium

  * v0.0.80
  * /api/1/content/raw/: Make no textual content request forbidden

 -- Antoine R. Dumont (@ardumont) <antoine.romain.dumont@gmail.com>  Wed, 15 Mar 2017 12:35:43 +0100

swh-web (0.0.79-1~swh1) unstable-swh; urgency=medium

  * v0.0.79
  * /api/1/content/raw/: Improve error msg when content not available
  * /api/1/content/raw/: Open endpoint documentation in api endpoints
  * index

 -- Antoine R. Dumont (@ardumont) <antoine.romain.dumont@gmail.com>  Wed, 15 Mar 2017 11:43:00 +0100

swh-web (0.0.78-1~swh1) unstable-swh; urgency=medium

  * v0.0.78
  * /api/1/content/raw/: Open endpoint to download only text-ish
  * contents (other contents are deemed unavailable)
  * /api/1/content/raw/: Permit the user to provide a 'filename'
  * parameter to name the downloaded contents as they see fit.

 -- Antoine R. Dumont (@ardumont) <antoine.romain.dumont@gmail.com>  Wed, 15 Mar 2017 10:48:21 +0100

swh-web (0.0.77-1~swh1) unstable-swh; urgency=medium

  * v0.0.77
  * API doc: add warning about API instability
  * API: Unify remaining dates as iso8601 string
  * /api/1/revision/: Merge 'parents' key into a dict list
  * /api/1/release/: Enrich output with author_url if author mentioned
  * packaging: split internal and external requirements in separate
    files

 -- Antoine R. Dumont (@ardumont) <antoine.romain.dumont@gmail.com>  Tue, 21 Feb 2017 11:37:19 +0100

swh-web (0.0.76-1~swh1) unstable-swh; urgency=medium

  * Release swh.web.ui v0.0.76
  * Refactor APIDoc to be more sensible
  * Share rate limits between all the api_ queries

 -- Nicolas Dandrimont <nicolas@dandrimont.eu>  Thu, 02 Feb 2017 17:32:57 +0100

swh-web (0.0.75-1~swh1) unstable-swh; urgency=medium

  * v0.0.75
  * Remove build dependency on libjs-cryptojs, libjs-jquery-flot*,
  * libjs-jquery-datatables
  * views/browse,api: move main apidoc views to views/api

 -- Antoine R. Dumont (@ardumont) <antoine.romain.dumont@gmail.com>  Thu, 02 Feb 2017 15:03:20 +0100

swh-web (0.0.74-1~swh1) unstable-swh; urgency=medium

  * Release swh.web.ui v0.0.74
  * Various interface cleanups for API documentation
  * Return Error types in API error return values

 -- Nicolas Dandrimont <nicolas@dandrimont.eu>  Thu, 02 Feb 2017 11:03:56 +0100

swh-web (0.0.73-1~swh1) unstable-swh; urgency=medium

  * Deploy swh.web.ui v0.0.73
  * Add a bazillion of style fixes.

 -- Nicolas Dandrimont <nicolas@dandrimont.eu>  Wed, 01 Feb 2017 22:44:10 +0100

swh-web (0.0.72-1~swh1) unstable-swh; urgency=medium

  * v0.0.72
  * apidoc rendering: Improvments
  * apidoc: add usual copyright/license/contact footer
  * apidoc: show status code if != 200
  * apidoc: hide /content/known/ from the doc
  * apidoc: document upcoming v. available in endpoint index
  * apidoc: vertically distantiate jquery search box and preceding text

 -- Antoine R. Dumont (@ardumont) <antoine.romain.dumont@gmail.com>  Wed, 01 Feb 2017 18:34:56 +0100

swh-web (0.0.71-1~swh1) unstable-swh; urgency=medium

  * v0.0.71
  * add static/robots.txt, disabling crawling of /api/
  * re-root content-specific endpoints under /api/1/content/
  * fix not converted empty bytes string
  * /revision/origin/: Make the timestamp default to the most recent
    visit
  * api: simplify HTML layout by dropping redundant nav and about page
  * apidoc: document correctly endpoints /content/known/,
  * /revision/{origin,origin/log}/ and /stat/counters/

 -- Antoine R. Dumont (@ardumont) <antoine.romain.dumont@gmail.com>  Wed, 01 Feb 2017 16:23:56 +0100

swh-web (0.0.70-1~swh1) unstable-swh; urgency=medium

  * v0.0.70
  * apidoc: Review documentation for
  * endpoints (person/release/revision/visit-related/upcoming methods)
  * apidoc: List only method docstring's first paragraph in endpoint
    index
  * apidoc: Render type annotation for optional parameter
  * apidoc: Improve rendering issues
  * api: Fix problem in origin visit by type and url lookup

 -- Antoine R. Dumont (@ardumont) <antoine.romain.dumont@gmail.com>  Wed, 01 Feb 2017 11:28:32 +0100

swh-web (0.0.69-1~swh1) unstable-swh; urgency=medium

  * v0.0.69
  * Improve documentation information and rendering

 -- Antoine R. Dumont (@ardumont) <antoine.romain.dumont@gmail.com>  Tue, 31 Jan 2017 14:31:19 +0100

swh-web (0.0.68-1~swh1) unstable-swh; urgency=medium

  * v0.0.68
  * Improve ui with last nitpicks
  * Remove endpoints not supposed to be displayed

 -- Antoine R. Dumont (@ardumont) <antoine.romain.dumont@gmail.com>  Wed, 25 Jan 2017 13:29:49 +0100

swh-web (0.0.67-1~swh1) unstable-swh; urgency=medium

  * v0.0.67
  * Improve rendering style - pass 4

 -- Antoine R. Dumont (@ardumont) <antoine.romain.dumont@gmail.com>  Tue, 24 Jan 2017 15:30:58 +0100

swh-web (0.0.66-1~swh1) unstable-swh; urgency=medium

  * v0.0.66
  * Improve rendering style - pass 4

 -- Antoine R. Dumont (@ardumont) <antoine.romain.dumont@gmail.com>  Tue, 24 Jan 2017 15:24:05 +0100

swh-web (0.0.65-1~swh1) unstable-swh; urgency=medium

  * v0.0.65
  * Unify rendering style with www.s.o - pass 3

 -- Antoine R. Dumont (@ardumont) <antoine.romain.dumont@gmail.com>  Mon, 23 Jan 2017 19:58:19 +0100

swh-web (0.0.64-1~swh1) unstable-swh; urgency=medium

  * v0.0.64
  * Unify rendering style with www.s.o - pass 2

 -- Antoine R. Dumont (@ardumont) <antoine.romain.dumont@gmail.com>  Mon, 23 Jan 2017 19:28:31 +0100

swh-web (0.0.63-1~swh1) unstable-swh; urgency=medium

  * v0.0.63
  * Unify rendering style with www.s.o - pass 1

 -- Antoine R. Dumont (@ardumont) <antoine.romain.dumont@gmail.com>  Mon, 23 Jan 2017 16:06:30 +0100

swh-web (0.0.62-1~swh1) unstable-swh; urgency=medium

  * Release swh-web-ui v0.0.62
  * Add flask-limiter to dependencies and wire it in

 -- Nicolas Dandrimont <nicolas@dandrimont.eu>  Fri, 20 Jan 2017 16:29:48 +0100

swh-web (0.0.61-1~swh1) unstable-swh; urgency=medium

  * v0.0.61
  * Fix revision's metadata field limitation

 -- Antoine R. Dumont (@ardumont) <antoine.romain.dumont@gmail.com>  Fri, 20 Jan 2017 15:26:37 +0100

swh-web (0.0.60-1~swh1) unstable-swh; urgency=medium

  * v0.0.60
  * Improve escaping data

 -- Antoine R. Dumont (@ardumont) <antoine.romain.dumont@gmail.com>  Fri, 20 Jan 2017 12:21:22 +0100

swh-web (0.0.59-1~swh1) unstable-swh; urgency=medium

  * v0.0.59
  * Unify pagination on /revision/log/ and /revision/origin/log/
    endpoints

 -- Antoine R. Dumont (@ardumont) <antoine.romain.dumont@gmail.com>  Thu, 19 Jan 2017 15:59:06 +0100

swh-web (0.0.58-1~swh1) unstable-swh; urgency=medium

  * v0.0.58
  * Pagination on /api/1/origin/visits/ endpoint

 -- Antoine R. Dumont (@ardumont) <antoine.romain.dumont@gmail.com>  Thu, 19 Jan 2017 14:48:57 +0100

swh-web (0.0.57-1~swh1) unstable-swh; urgency=medium

  * v0.0.57
  * Improve documentation information on api endpoints

 -- Antoine R. Dumont (@ardumont) <antoine.romain.dumont@gmail.com>  Thu, 19 Jan 2017 13:32:56 +0100

swh-web (0.0.56-1~swh1) unstable-swh; urgency=medium

  * v0.0.56
  * Add abilities to display multiple examples on each doc endpoint.

 -- Antoine R. Dumont (@ardumont) <antoine.romain.dumont@gmail.com>  Wed, 18 Jan 2017 14:43:58 +0100

swh-web (0.0.55-1~swh1) unstable-swh; urgency=medium

  * v0.0.55
  * api /content/search/ to /content/known/
  * Adapt return values to empty list/dict instead of null
  * Remove empty values when mono-values are null
  * Fix broken entity endpoint
  * Update upcoming endpoints
  * apidoc: Remove hard-coded example and provide links to follow

 -- Antoine R. Dumont (@ardumont) <antoine.romain.dumont@gmail.com>  Wed, 18 Jan 2017 11:27:45 +0100

swh-web (0.0.54-1~swh1) unstable-swh; urgency=medium

  * v0.0.54
  * Improve documentation description and browsability
  * Fix css style

 -- Antoine R. Dumont (@ardumont) <antoine.romain.dumont@gmail.com>  Mon, 16 Jan 2017 17:18:21 +0100

swh-web (0.0.53-1~swh1) unstable-swh; urgency=medium

  * v0.0.53
  * apidoc: Update upcoming and hidden endpoints information
  * apidoc: Enrich route information with tags
  * apidoc: /api/1/revision/origin/log/: Add pagination explanation
  * apidoc: /api/1/revision/log/: Add pagination explanation
  * api: Fix filtering fields to work in depth

 -- Antoine R. Dumont (@ardumont) <antoine.romain.dumont@gmail.com>  Fri, 13 Jan 2017 17:33:01 +0100

swh-web (0.0.52-1~swh1) unstable-swh; urgency=medium

  * v0.0.52
  * Fix doc generation regarding arg and exception
  * Fix broken examples
  * Add missing documentation on not found origin visit

 -- Antoine R. Dumont (@ardumont) <antoine.romain.dumont@gmail.com>  Thu, 12 Jan 2017 17:38:59 +0100

swh-web (0.0.51-1~swh1) unstable-swh; urgency=medium

  * v0.0.51
  * Update configuration file from ini to yml

 -- Antoine R. Dumont (@ardumont) <antoine.romain.dumont@gmail.com>  Fri, 16 Dec 2016 13:27:08 +0100

swh-web (0.0.50-1~swh1) unstable-swh; urgency=medium

  * v0.0.50
  * Fix issue regarding data structure change in ctags' reading api
    endpoint

 -- Antoine R. Dumont (@ardumont) <antoine.romain.dumont@gmail.com>  Tue, 06 Dec 2016 16:08:01 +0100

swh-web (0.0.49-1~swh1) unstable-swh; urgency=medium

  * v0.0.49
  * Rendering improvments

 -- Antoine R. Dumont (@ardumont) <antoine.romain.dumont@gmail.com>  Thu, 01 Dec 2016 16:29:31 +0100

swh-web (0.0.48-1~swh1) unstable-swh; urgency=medium

  * v0.0.48
  * Fix api doc example to actual existing data
  * Improve search symbol view experience

 -- Antoine R. Dumont (@ardumont) <antoine.romain.dumont@gmail.com>  Thu, 01 Dec 2016 15:32:44 +0100

swh-web (0.0.47-1~swh1) unstable-swh; urgency=medium

  * v0.0.47
  * Improve search content ui (add datatable)
  * Improve search symbol ui (add datatable without pagination, with
  * multi-field search)
  * Split those views to improve readability

 -- Antoine R. Dumont (@ardumont) <antoine.romain.dumont@gmail.com>  Thu, 01 Dec 2016 11:57:16 +0100

swh-web (0.0.46-1~swh1) unstable-swh; urgency=medium

  * v0.0.46
  * Improve search output view on symbols

 -- Antoine R. Dumont (@ardumont) <antoine.romain.dumont@gmail.com>  Wed, 30 Nov 2016 17:45:40 +0100

swh-web (0.0.45-1~swh1) unstable-swh; urgency=medium

  * v0.0.45
  * Migrate search symbol api endpoint to strict equality search
  * Improve search symbol view result (based on that api) to navigate
  * through result
  * Permit to slice result per page with per page flag (limited to 100)
  * Unify behavior in renderer regarding pagination computation

 -- Antoine R. Dumont (@ardumont) <antoine.romain.dumont@gmail.com>  Wed, 30 Nov 2016 11:00:49 +0100

swh-web (0.0.44-1~swh1) unstable-swh; urgency=medium

  * v0.0.44
  * Rename appropriately /api/1/symbol to /api/1/content/symbol/
  * Improve documentation on /api/1/content/symbol/ api endpoint

 -- Antoine R. Dumont (@ardumont) <antoine.romain.dumont@gmail.com>  Tue, 29 Nov 2016 15:00:14 +0100

swh-web (0.0.43-1~swh1) unstable-swh; urgency=medium

  * v0.0.43
  * Improve edge case when looking for ctags symbols
  * Add a lookup ui to search through symbols

 -- Antoine R. Dumont (@ardumont) <antoine.romain.dumont@gmail.com>  Mon, 28 Nov 2016 16:42:33 +0100

swh-web (0.0.42-1~swh1) unstable-swh; urgency=medium

  * v0.0.42
  * List ctags line as link to content in /browse/content/ view

 -- Antoine R. Dumont (@ardumont) <antoine.romain.dumont@gmail.com>  Fri, 25 Nov 2016 16:21:12 +0100

swh-web (0.0.41-1~swh1) unstable-swh; urgency=medium

  * v0.0.41
  * Improve browse content view by:
  * adding new information (license, mimetype, language)
  * highlighting source code

 -- Antoine R. Dumont (@ardumont) <antoine.romain.dumont@gmail.com>  Fri, 25 Nov 2016 14:52:34 +0100

swh-web (0.0.40-1~swh1) unstable-swh; urgency=medium

  * v0.0.40
  * Add pagination to symbol search endpoint

 -- Antoine R. Dumont (@ardumont) <antoine.romain.dumont@gmail.com>  Thu, 24 Nov 2016 14:23:45 +0100

swh-web (0.0.39-1~swh1) unstable-swh; urgency=medium

  * v0.0.39
  * Open /api/1/symbol/<expression>/
  * Fix api breaking on /api/1/content/search/

 -- Antoine R. Dumont (@ardumont) <antoine.romain.dumont@gmail.com>  Thu, 24 Nov 2016 10:28:42 +0100

swh-web (0.0.38-1~swh1) unstable-swh; urgency=medium

  * v0.0.38
  * Minor refactoring
  * Remove one commit which breaks production

 -- Antoine R. Dumont (@ardumont) <antoine.romain.dumont@gmail.com>  Tue, 22 Nov 2016 16:26:03 +0100

swh-web (0.0.37-1~swh1) unstable-swh; urgency=medium

  * v0.0.37
  * api: Open new endpoints on license, language, filetype
  * api: Update content endpoint to add url on new endpoints

 -- Antoine R. Dumont (@ardumont) <antoine.romain.dumont@gmail.com>  Tue, 22 Nov 2016 15:04:07 +0100

swh-web (0.0.36-1~swh1) unstable-swh; urgency=medium

  * v0.0.36
  * Adapt to latest origin_visit format

 -- Antoine R. Dumont (@ardumont) <antoine.romain.dumont@gmail.com>  Thu, 08 Sep 2016 15:24:33 +0200

swh-web (0.0.35-1~swh1) unstable-swh; urgency=medium

  * v0.0.35
  * Open /api/1/provenance/<algo:content-hash>/ api endpoint
  * Open /api/1/origin/<id>/visits/(<visit-id>) api endpoint
  * View: Fix redirection url issue

 -- Antoine R. Dumont (@ardumont) <antoine.romain.dumont@gmail.com>  Mon, 05 Sep 2016 14:28:33 +0200

swh-web (0.0.34-1~swh1) unstable-swh; urgency=medium

  * v0.0.34
  * Improve global ui navigation
  * Fix apidoc rendering issue
  * Open /api/1/provenance/ about content provenant information

 -- Antoine R. Dumont (@ardumont) <antoine.romain.dumont@gmail.com>  Fri, 02 Sep 2016 11:42:04 +0200

swh-web (0.0.33-1~swh1) unstable-swh; urgency=medium

  * Release swh.web.ui v0.0.33
  * New declarative API documentation mechanisms

 -- Nicolas Dandrimont <nicolas@dandrimont.eu>  Wed, 24 Aug 2016 16:25:24 +0200

swh-web (0.0.32-1~swh1) unstable-swh; urgency=medium

  * v0.0.32
  * Activate tests during debian packaging
  * Fix issues on debian packaging
  * Fix useless jquery loading url
  * Improve date time parsing

 -- Antoine R. Dumont (@ardumont) <antoine.romain.dumont@gmail.com>  Wed, 20 Jul 2016 12:35:09 +0200

swh-web (0.0.31-1~swh1) unstable-swh; urgency=medium

  * v0.0.31
  * Unify jquery-flot library names with .min

 -- Antoine R. Dumont (@ardumont) <antoine.romain.dumont@gmail.com>  Mon, 18 Jul 2016 11:11:59 +0200

swh-web (0.0.30-1~swh1) unstable-swh; urgency=medium

  * v0.0.30
  * View: Open calendar ui view on origin
  * API: open /api/1/stat/visits/<int:origin>/

 -- Antoine R. Dumont (@ardumont) <antoine.romain.dumont@gmail.com>  Wed, 13 Jul 2016 18:42:40 +0200

swh-web (0.0.29-1~swh1) unstable-swh; urgency=medium

  * Release swh.web.ui v0.0.29
  * All around enhancements of the web ui
  * Package now tested when building

 -- Nicolas Dandrimont <nicolas@dandrimont.eu>  Tue, 14 Jun 2016 17:58:42 +0200

swh-web (0.0.28-1~swh1) unstable-swh; urgency=medium

  * v0.0.28
  * Fix packaging issues

 -- Antoine R. Dumont (@ardumont) <antoine.romain.dumont@gmail.com>  Mon, 09 May 2016 16:21:04 +0200

swh-web (0.0.27-1~swh1) unstable-swh; urgency=medium

  * v0.0.27
  * Fix packaging issue

 -- Antoine R. Dumont (@ardumont) <antoine.romain.dumont@gmail.com>  Tue, 03 May 2016 16:52:40 +0200

swh-web (0.0.24-1~swh1) unstable-swh; urgency=medium

  * Release swh.web.ui v0.0.24
  * New swh.storage API for timestamps

 -- Nicolas Dandrimont <nicolas@dandrimont.eu>  Fri, 05 Feb 2016 12:07:33 +0100

swh-web (0.0.23-1~swh1) unstable-swh; urgency=medium

  * v0.0.23
  * Bump dependency requirements to latest swh.storage
  * Returns person's identifier on api + Hide person's emails in views
    endpoint
  * Try to decode the content's raw data and fail gracefully
  * Unify /directory api to Display content's raw data when path
    resolves to a file
  * Expose unconditionally the link to download the content's raw data
  * Download link data redirects to the api ones

 -- Antoine R. Dumont (@ardumont) <antoine.romain.dumont@gmail.com>  Fri, 29 Jan 2016 17:50:31 +0100

swh-web (0.0.22-1~swh1) unstable-swh; urgency=medium

  * v0.0.22
  * Open
    /browse/revision/origin/<ORIG_ID>[/branch/<BRANCH>][/ts/<TIMESTAMP>]
    /history/<SHA1>/ view
  * Open
    /browse/revision/origin/<ORIG_ID>[/branch/<BRANCH>][/ts/<TIMESTAMP>]
    / view
  * Open
    /browse/revision/<SHA1_GIT_ROOT>/history/<SHA1_GIT>/directory/[<PATH
    >] view
  * Open
    /browse/revision/origin/<ORIG_ID>[/branch/<BRANCH>][/ts/<TIMESTAMP>]
    /history/<SHA1>/directory/[<PATH>] view
  * Open
    /browse/revision/origin/<ORIG_ID>[/branch/<BRANCH>][/ts/<TIMESTAMP>]
    /directory/[<PATH>] view
  * Open /browse/revision/<sha1_git_root>/directory/<path>/ view
  * Open /browse/revision/<sha1_git_root>/history/<sha1_git>/ view
  * Open /browse/revision/<sha1_git>/log/ view
  * Open /browse/entity/<uuid>/ view
  * Release can point to other objects than revision
  * Fix misbehavior when retrieving git log
  * Fix another edge case when listing a directory that does not exist
  * Fix edge case when listing is empty
  * Fix person_get call
  * Update documentation about possible error codes

 -- Antoine R. Dumont (@ardumont) <antoine.romain.dumont@gmail.com>  Tue, 26 Jan 2016 15:14:35 +0100

swh-web (0.0.21-1~swh1) unstable-swh; urgency=medium

  * v0.0.21
  * Deal nicely with communication downtime with storage
  * Update to latest swh.storage api

 -- Antoine R. Dumont (@ardumont) <antoine.romain.dumont@gmail.com>  Wed, 20 Jan 2016 16:31:34 +0100

swh-web (0.0.20-1~swh1) unstable-swh; urgency=medium

  * v0.0.20
  * Open /api/1/entity/<string:uuid>/

 -- Antoine R. Dumont (@ardumont) <antoine.romain.dumont@gmail.com>  Fri, 15 Jan 2016 16:40:56 +0100

swh-web (0.0.19-1~swh1) unstable-swh; urgency=medium

  * v0.0.19
  * Improve directory_get_by_path integration with storage
  * Refactor - Only lookup sha1_git_root if needed + factorize service
    behavior

 -- Antoine R. Dumont (@ardumont) <antoine.romain.dumont@gmail.com>  Fri, 15 Jan 2016 12:47:39 +0100

swh-web (0.0.18-1~swh1) unstable-swh; urgency=medium

  * v0.0.18
  * Open
    /api/1/revision/origin/<ORIG_ID>[/branch/<BRANCH>][/ts/<TIMESTAMP>]/
    history/<SHA1>/directory/[<PATH>]
  * origin/master Open
    /api/1/revision/origin/<ORIG_ID>[/branch/<BRANCH>][/ts/<TIMESTAMP>]/
    history/<SHA1>/
  * Open
    /api/1/revision/origin/<ORIG_ID>[/branch/<BRANCH>][/ts/<TIMESTAMP>]/
    directory/[<PATH>]
  * Open /api/1/revision/origin/<origin-id>/branch/<branch-
    name>/ts/<ts>/
  * /directory/ apis can now point to files too.
  * Bump dependency requirement on latest swh.storage
  * Deactivate api querying occurrences for now
  * Improve function documentation

 -- Antoine R. Dumont (@ardumont) <antoine.romain.dumont@gmail.com>  Wed, 13 Jan 2016 12:54:54 +0100

swh-web (0.0.17-1~swh1) unstable-swh; urgency=medium

  * v0.0.17
  * Open /api/1/revision/<string:sha1_git>/directory/'
  * Open
    /api/1/revision/<string:sha1_git_root>/history/<sha1_git>/directory/
    <path:dir_path>/
  * Enrich directory listing with url to next subdir
  * Improve testing coverage
  * Open 'limit' get query parameter to revision_log and
    revision_history api

 -- Antoine R. Dumont (@ardumont) <antoine.romain.dumont@gmail.com>  Fri, 08 Jan 2016 11:36:55 +0100

swh-web (0.0.16-1~swh1) unstable-swh; urgency=medium

  * v0.0.16
  * service.lookup_revision_log: Add a limit to the number of commits
  * Fix docstring rendering

 -- Antoine R. Dumont (@ardumont) <antoine.romain.dumont@gmail.com>  Wed, 06 Jan 2016 15:37:21 +0100

swh-web (0.0.15-1~swh1) unstable-swh; urgency=medium

  * v0.0.15
  * Improve browsable api rendering style
  * Fix typo in jquery.min.js link
  * Fix docstring typos
  * packaging:
  * add python3-flask-api as package dependency

 -- Antoine R. Dumont (@ardumont) <antoine.romain.dumont@gmail.com>  Wed, 06 Jan 2016 15:12:04 +0100

swh-web (0.0.14-1~swh1) unstable-swh; urgency=medium

  * v0.0.14
  * Open /revision/<sha1_git_root>/history/<sha1_git>/
  * Add links to api
  * Improve browsable api rendering -> when api links exists, actual
    html links will be displayed
  * Fix production bugs (regarding browsable api)

 -- Antoine R. Dumont (@ardumont) <antoine.romain.dumont@gmail.com>  Wed, 06 Jan 2016 11:42:18 +0100

swh-web (0.0.13-1~swh1) unstable-swh; urgency=medium

  * v0.0.13
  * Open /browse/person/ view
  * Open /browse/origin/ view
  * Open /browse/release/ view
  * Open /browse/revision/ view
  * Deactivate temporarily /browse/content/
  * Add default sha1
  * Automatic doc endpoint on base path

 -- Antoine R. Dumont (@ardumont) <antoine.romain.dumont@gmail.com>  Tue, 15 Dec 2015 17:01:27 +0100

swh-web (0.0.12-1~swh1) unstable-swh; urgency=medium

  * v0.0.12
  * Update /api/1/release/ with latest internal standard
  * Update /api/1/revision/ with latest internal standard
  * Add global filtering on 'fields' parameter
  * Update /api/1/content/<hash> with links to raw resource
  * Improve documentations
  * Open /api/1/revision/<SHA1_GIT>/log/
  * Open /browse/directory/<hash> to list directory content
  * Open /browse/content/<hash>/ to show the content
  * Open /browse/content/<hash>/raw to show the content
  * Open /api/1/person/<id>
  * Implementation detail
  * Add Flask API dependency
  * Split controller in api and views module
  * Unify internal apis' behavior

 -- Antoine R. Dumont (@ardumont) <antoine.romain.dumont@gmail.com>  Mon, 07 Dec 2015 16:44:43 +0100

swh-web (0.0.11-1~swh1) unstable-swh; urgency=medium

  * v0.0.11
  * Open /1/api/content/<algo:hash>/
  * Open /api/1/revision/<SHA1_GIT>
  * Open /api/1/release/<SHA1_GIT>
  * Open /api/1/uploadnsearch/ (POST)
  * Open /api/1/origin/
  * Unify 404 and 400 responses on api
  * Increase code coverage

 -- Antoine R. Dumont (@ardumont) <antoine.romain.dumont@gmail.com>  Thu, 19 Nov 2015 11:24:46 +0100

swh-web (0.0.10-1~swh1) unstable-swh; urgency=medium

  * v0.0.10
  * set document.domain to parent domain softwareheritage.org
  * improve HTML templates to be (more) valid
  * cosmetic change in Content-Type JSON header

 -- Stefano Zacchiroli <zack@upsilon.cc>  Mon, 02 Nov 2015 13:59:45 +0100

swh-web (0.0.9-1~swh1) unstable-swh; urgency=medium

  * v0.0.9
  * Remove query entry in api response
  * Deal with bad request properly with api calls
  * Improve coverage
  * Improve dev starting up app
  * Fix duplicated print statement in dev app startup

 -- Antoine R. Dumont (@ardumont) <antoine.romain.dumont@gmail.com>  Fri, 30 Oct 2015 17:24:15 +0100

swh-web (0.0.8-1~swh1) unstable-swh; urgency=medium

  * version 0.0.8

 -- Stefano Zacchiroli <zack@upsilon.cc>  Wed, 28 Oct 2015 20:59:40 +0100

swh-web (0.0.7-1~swh1) unstable-swh; urgency=medium

  * v0.0.7
  * Add @jsonp abilities to /api/1/stat/counters endpoint

 -- Antoine R. Dumont (@ardumont) <antoine.romain.dumont@gmail.com>  Mon, 19 Oct 2015 14:01:40 +0200

swh-web (0.0.4-1~swh1) unstable-swh; urgency=medium

  * Prepare swh.web.ui v0.0.4 deployment

 -- Nicolas Dandrimont <nicolas@dandrimont.eu>  Fri, 16 Oct 2015 15:38:44 +0200

swh-web (0.0.3-1~swh1) unstable-swh; urgency=medium

  * Prepare deployment of swh-web-ui v0.0.3

 -- Nicolas Dandrimont <nicolas@dandrimont.eu>  Wed, 14 Oct 2015 11:09:33 +0200

swh-web (0.0.2-1~swh1) unstable-swh; urgency=medium

  * Prepare swh.web.ui v0.0.2 deployment

 -- Nicolas Dandrimont <nicolas@dandrimont.eu>  Tue, 13 Oct 2015 16:25:46 +0200

swh-web (0.0.1-1~swh1) unstable-swh; urgency=medium

  * Initial release
  * v0.0.1
  * Hash lookup to check existence in swh's backend
  * Hash lookup to detail a content

 -- Antoine R. Dumont (@ardumont) <antoine.romain.dumont@gmail.com>  Thu, 01 Oct 2015 10:01:29 +0200<|MERGE_RESOLUTION|>--- conflicted
+++ resolved
@@ -1,16 +1,8 @@
-<<<<<<< HEAD
-swh-web (0.0.90-1~swh1~bpo9+1) stretch-swh; urgency=medium
-
-  * Rebuild for stretch-backports.
-
- -- Antoine Lambert <antoine.lambert@inria.fr>  Wed, 04 Oct 2017 13:53:28 +0200
-=======
 swh-web (0.0.91-1~swh1) unstable-swh; urgency=medium
 
   * v0.0.91
 
  -- Antoine Lambert <antoine.lambert@inria.fr>  Fri, 13 Oct 2017 20:40:07 +0200
->>>>>>> 24bfdb79
 
 swh-web (0.0.90-1~swh1) unstable-swh; urgency=medium
 
