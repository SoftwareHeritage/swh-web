<<<<<<< HEAD
swh-web (0.0.95-1~swh1~bpo9+1) stretch-swh; urgency=medium

  * Rebuild for stretch-backports.

 -- Antoine Lambert <antoine.lambert@inria.fr>  Thu, 09 Nov 2017 18:14:31 +0100
=======
swh-web (0.0.96-1~swh1) unstable-swh; urgency=medium

  * version 0.0.96

 -- Antoine Lambert <antoine.lambert@inria.fr>  Fri, 24 Nov 2017 15:22:16 +0100
>>>>>>> ed22dab0

swh-web (0.0.95-1~swh1) unstable-swh; urgency=medium

  * version 0.0.95

 -- Antoine Lambert <antoine.lambert@inria.fr>  Thu, 09 Nov 2017 18:14:31 +0100

swh-web (0.0.94-1~swh1) unstable-swh; urgency=medium

  * version 0.0.94

 -- Antoine Lambert <antoine.lambert@inria.fr>  Mon, 06 Nov 2017 16:19:48 +0100

swh-web (0.0.93-1~swh1) unstable-swh; urgency=medium

  * version 0.0.93

 -- Antoine Lambert <antoine.lambert@inria.fr>  Fri, 27 Oct 2017 16:28:22 +0200

swh-web (0.0.92-1~swh1) unstable-swh; urgency=medium

  * version 0.0.92

 -- Antoine Lambert <antoine.lambert@inria.fr>  Fri, 27 Oct 2017 16:07:47 +0200

swh-web (0.0.91-1~swh1) unstable-swh; urgency=medium

  * v0.0.91

 -- Antoine Lambert <antoine.lambert@inria.fr>  Fri, 13 Oct 2017 20:40:07 +0200

swh-web (0.0.90-1~swh1) unstable-swh; urgency=medium

  * version 0.0.90

 -- Antoine Lambert <antoine.lambert@inria.fr>  Wed, 04 Oct 2017 13:53:28 +0200

swh-web (0.0.89-1~swh1) unstable-swh; urgency=medium

  * version 0.0.89

 -- Antoine Lambert <antoine.lambert@inria.fr>  Wed, 04 Oct 2017 10:42:11 +0200

swh-web (0.0.88-1~swh1) unstable-swh; urgency=medium

  * v0.0.88
  * Fix default webapp configuration file lookup
  * Fix templating errors
  * Fix wrong default configuration
  * Add missing endpoint information about error (origin visit endpoint)

 -- Antoine R. Dumont (@ardumont) <antoine.romain.dumont@gmail.com>  Wed, 13 Sep 2017 15:02:24 +0200

swh-web (0.0.87-1~swh1) unstable-swh; urgency=medium

  * v0.0.87
  * throttling: permit the use to define cache server
  * throttling: improve configuration intent
  * configuration: Clarify config keys intent and improve config
  * management
  * docs: change content example to ls.c from GNU corutils
  * packaging: Fix dependency requirements

 -- Antoine R. Dumont (@ardumont) <antoine.romain.dumont@gmail.com>  Tue, 12 Sep 2017 14:11:10 +0200

swh-web (0.0.86-1~swh1) unstable-swh; urgency=medium

  * v0.0.86

 -- Antoine Lambert <antoine.lambert@inria.fr>  Fri, 08 Sep 2017 14:07:19 +0200

swh-web (0.0.85-1~swh1) unstable-swh; urgency=medium

  * v0.0.85

 -- Antoine Lambert <antoine.lambert@inria.fr>  Fri, 08 Sep 2017 10:55:50 +0200

swh-web (0.0.84-1~swh1) unstable-swh; urgency=medium

  * Release swh.web.ui v0.0.84
  * Prepare stretch packaging

 -- Nicolas Dandrimont <nicolas@dandrimont.eu>  Fri, 30 Jun 2017 18:18:55 +0200

swh-web (0.0.83-1~swh1) unstable-swh; urgency=medium

  * Release swh.web.ui v0.0.83
  * Allow exemption by network for rate limiting

 -- Nicolas Dandrimont <nicolas@dandrimont.eu>  Wed, 24 May 2017 18:01:53 +0200

swh-web (0.0.82-1~swh1) unstable-swh; urgency=medium

  * v0.0.83
  * Add new blake2s256 data column on content

 -- Antoine R. Dumont (@ardumont) <antoine.romain.dumont@gmail.com>  Tue, 04 Apr 2017 16:54:25 +0200

swh-web (0.0.81-1~swh1) unstable-swh; urgency=medium

  * v0.0.81
  * Migrate functions from swh.core.hashutil to swh.model.hashutil

 -- Antoine R. Dumont (@ardumont) <antoine.romain.dumont@gmail.com>  Wed, 15 Mar 2017 16:26:42 +0100

swh-web (0.0.80-1~swh1) unstable-swh; urgency=medium

  * v0.0.80
  * /api/1/content/raw/: Make no textual content request forbidden

 -- Antoine R. Dumont (@ardumont) <antoine.romain.dumont@gmail.com>  Wed, 15 Mar 2017 12:35:43 +0100

swh-web (0.0.79-1~swh1) unstable-swh; urgency=medium

  * v0.0.79
  * /api/1/content/raw/: Improve error msg when content not available
  * /api/1/content/raw/: Open endpoint documentation in api endpoints
  * index

 -- Antoine R. Dumont (@ardumont) <antoine.romain.dumont@gmail.com>  Wed, 15 Mar 2017 11:43:00 +0100

swh-web (0.0.78-1~swh1) unstable-swh; urgency=medium

  * v0.0.78
  * /api/1/content/raw/: Open endpoint to download only text-ish
  * contents (other contents are deemed unavailable)
  * /api/1/content/raw/: Permit the user to provide a 'filename'
  * parameter to name the downloaded contents as they see fit.

 -- Antoine R. Dumont (@ardumont) <antoine.romain.dumont@gmail.com>  Wed, 15 Mar 2017 10:48:21 +0100

swh-web (0.0.77-1~swh1) unstable-swh; urgency=medium

  * v0.0.77
  * API doc: add warning about API instability
  * API: Unify remaining dates as iso8601 string
  * /api/1/revision/: Merge 'parents' key into a dict list
  * /api/1/release/: Enrich output with author_url if author mentioned
  * packaging: split internal and external requirements in separate
    files

 -- Antoine R. Dumont (@ardumont) <antoine.romain.dumont@gmail.com>  Tue, 21 Feb 2017 11:37:19 +0100

swh-web (0.0.76-1~swh1) unstable-swh; urgency=medium

  * Release swh.web.ui v0.0.76
  * Refactor APIDoc to be more sensible
  * Share rate limits between all the api_ queries

 -- Nicolas Dandrimont <nicolas@dandrimont.eu>  Thu, 02 Feb 2017 17:32:57 +0100

swh-web (0.0.75-1~swh1) unstable-swh; urgency=medium

  * v0.0.75
  * Remove build dependency on libjs-cryptojs, libjs-jquery-flot*,
  * libjs-jquery-datatables
  * views/browse,api: move main apidoc views to views/api

 -- Antoine R. Dumont (@ardumont) <antoine.romain.dumont@gmail.com>  Thu, 02 Feb 2017 15:03:20 +0100

swh-web (0.0.74-1~swh1) unstable-swh; urgency=medium

  * Release swh.web.ui v0.0.74
  * Various interface cleanups for API documentation
  * Return Error types in API error return values

 -- Nicolas Dandrimont <nicolas@dandrimont.eu>  Thu, 02 Feb 2017 11:03:56 +0100

swh-web (0.0.73-1~swh1) unstable-swh; urgency=medium

  * Deploy swh.web.ui v0.0.73
  * Add a bazillion of style fixes.

 -- Nicolas Dandrimont <nicolas@dandrimont.eu>  Wed, 01 Feb 2017 22:44:10 +0100

swh-web (0.0.72-1~swh1) unstable-swh; urgency=medium

  * v0.0.72
  * apidoc rendering: Improvments
  * apidoc: add usual copyright/license/contact footer
  * apidoc: show status code if != 200
  * apidoc: hide /content/known/ from the doc
  * apidoc: document upcoming v. available in endpoint index
  * apidoc: vertically distantiate jquery search box and preceding text

 -- Antoine R. Dumont (@ardumont) <antoine.romain.dumont@gmail.com>  Wed, 01 Feb 2017 18:34:56 +0100

swh-web (0.0.71-1~swh1) unstable-swh; urgency=medium

  * v0.0.71
  * add static/robots.txt, disabling crawling of /api/
  * re-root content-specific endpoints under /api/1/content/
  * fix not converted empty bytes string
  * /revision/origin/: Make the timestamp default to the most recent
    visit
  * api: simplify HTML layout by dropping redundant nav and about page
  * apidoc: document correctly endpoints /content/known/,
  * /revision/{origin,origin/log}/ and /stat/counters/

 -- Antoine R. Dumont (@ardumont) <antoine.romain.dumont@gmail.com>  Wed, 01 Feb 2017 16:23:56 +0100

swh-web (0.0.70-1~swh1) unstable-swh; urgency=medium

  * v0.0.70
  * apidoc: Review documentation for
  * endpoints (person/release/revision/visit-related/upcoming methods)
  * apidoc: List only method docstring's first paragraph in endpoint
    index
  * apidoc: Render type annotation for optional parameter
  * apidoc: Improve rendering issues
  * api: Fix problem in origin visit by type and url lookup

 -- Antoine R. Dumont (@ardumont) <antoine.romain.dumont@gmail.com>  Wed, 01 Feb 2017 11:28:32 +0100

swh-web (0.0.69-1~swh1) unstable-swh; urgency=medium

  * v0.0.69
  * Improve documentation information and rendering

 -- Antoine R. Dumont (@ardumont) <antoine.romain.dumont@gmail.com>  Tue, 31 Jan 2017 14:31:19 +0100

swh-web (0.0.68-1~swh1) unstable-swh; urgency=medium

  * v0.0.68
  * Improve ui with last nitpicks
  * Remove endpoints not supposed to be displayed

 -- Antoine R. Dumont (@ardumont) <antoine.romain.dumont@gmail.com>  Wed, 25 Jan 2017 13:29:49 +0100

swh-web (0.0.67-1~swh1) unstable-swh; urgency=medium

  * v0.0.67
  * Improve rendering style - pass 4

 -- Antoine R. Dumont (@ardumont) <antoine.romain.dumont@gmail.com>  Tue, 24 Jan 2017 15:30:58 +0100

swh-web (0.0.66-1~swh1) unstable-swh; urgency=medium

  * v0.0.66
  * Improve rendering style - pass 4

 -- Antoine R. Dumont (@ardumont) <antoine.romain.dumont@gmail.com>  Tue, 24 Jan 2017 15:24:05 +0100

swh-web (0.0.65-1~swh1) unstable-swh; urgency=medium

  * v0.0.65
  * Unify rendering style with www.s.o - pass 3

 -- Antoine R. Dumont (@ardumont) <antoine.romain.dumont@gmail.com>  Mon, 23 Jan 2017 19:58:19 +0100

swh-web (0.0.64-1~swh1) unstable-swh; urgency=medium

  * v0.0.64
  * Unify rendering style with www.s.o - pass 2

 -- Antoine R. Dumont (@ardumont) <antoine.romain.dumont@gmail.com>  Mon, 23 Jan 2017 19:28:31 +0100

swh-web (0.0.63-1~swh1) unstable-swh; urgency=medium

  * v0.0.63
  * Unify rendering style with www.s.o - pass 1

 -- Antoine R. Dumont (@ardumont) <antoine.romain.dumont@gmail.com>  Mon, 23 Jan 2017 16:06:30 +0100

swh-web (0.0.62-1~swh1) unstable-swh; urgency=medium

  * Release swh-web-ui v0.0.62
  * Add flask-limiter to dependencies and wire it in

 -- Nicolas Dandrimont <nicolas@dandrimont.eu>  Fri, 20 Jan 2017 16:29:48 +0100

swh-web (0.0.61-1~swh1) unstable-swh; urgency=medium

  * v0.0.61
  * Fix revision's metadata field limitation

 -- Antoine R. Dumont (@ardumont) <antoine.romain.dumont@gmail.com>  Fri, 20 Jan 2017 15:26:37 +0100

swh-web (0.0.60-1~swh1) unstable-swh; urgency=medium

  * v0.0.60
  * Improve escaping data

 -- Antoine R. Dumont (@ardumont) <antoine.romain.dumont@gmail.com>  Fri, 20 Jan 2017 12:21:22 +0100

swh-web (0.0.59-1~swh1) unstable-swh; urgency=medium

  * v0.0.59
  * Unify pagination on /revision/log/ and /revision/origin/log/
    endpoints

 -- Antoine R. Dumont (@ardumont) <antoine.romain.dumont@gmail.com>  Thu, 19 Jan 2017 15:59:06 +0100

swh-web (0.0.58-1~swh1) unstable-swh; urgency=medium

  * v0.0.58
  * Pagination on /api/1/origin/visits/ endpoint

 -- Antoine R. Dumont (@ardumont) <antoine.romain.dumont@gmail.com>  Thu, 19 Jan 2017 14:48:57 +0100

swh-web (0.0.57-1~swh1) unstable-swh; urgency=medium

  * v0.0.57
  * Improve documentation information on api endpoints

 -- Antoine R. Dumont (@ardumont) <antoine.romain.dumont@gmail.com>  Thu, 19 Jan 2017 13:32:56 +0100

swh-web (0.0.56-1~swh1) unstable-swh; urgency=medium

  * v0.0.56
  * Add abilities to display multiple examples on each doc endpoint.

 -- Antoine R. Dumont (@ardumont) <antoine.romain.dumont@gmail.com>  Wed, 18 Jan 2017 14:43:58 +0100

swh-web (0.0.55-1~swh1) unstable-swh; urgency=medium

  * v0.0.55
  * api /content/search/ to /content/known/
  * Adapt return values to empty list/dict instead of null
  * Remove empty values when mono-values are null
  * Fix broken entity endpoint
  * Update upcoming endpoints
  * apidoc: Remove hard-coded example and provide links to follow

 -- Antoine R. Dumont (@ardumont) <antoine.romain.dumont@gmail.com>  Wed, 18 Jan 2017 11:27:45 +0100

swh-web (0.0.54-1~swh1) unstable-swh; urgency=medium

  * v0.0.54
  * Improve documentation description and browsability
  * Fix css style

 -- Antoine R. Dumont (@ardumont) <antoine.romain.dumont@gmail.com>  Mon, 16 Jan 2017 17:18:21 +0100

swh-web (0.0.53-1~swh1) unstable-swh; urgency=medium

  * v0.0.53
  * apidoc: Update upcoming and hidden endpoints information
  * apidoc: Enrich route information with tags
  * apidoc: /api/1/revision/origin/log/: Add pagination explanation
  * apidoc: /api/1/revision/log/: Add pagination explanation
  * api: Fix filtering fields to work in depth

 -- Antoine R. Dumont (@ardumont) <antoine.romain.dumont@gmail.com>  Fri, 13 Jan 2017 17:33:01 +0100

swh-web (0.0.52-1~swh1) unstable-swh; urgency=medium

  * v0.0.52
  * Fix doc generation regarding arg and exception
  * Fix broken examples
  * Add missing documentation on not found origin visit

 -- Antoine R. Dumont (@ardumont) <antoine.romain.dumont@gmail.com>  Thu, 12 Jan 2017 17:38:59 +0100

swh-web (0.0.51-1~swh1) unstable-swh; urgency=medium

  * v0.0.51
  * Update configuration file from ini to yml

 -- Antoine R. Dumont (@ardumont) <antoine.romain.dumont@gmail.com>  Fri, 16 Dec 2016 13:27:08 +0100

swh-web (0.0.50-1~swh1) unstable-swh; urgency=medium

  * v0.0.50
  * Fix issue regarding data structure change in ctags' reading api
    endpoint

 -- Antoine R. Dumont (@ardumont) <antoine.romain.dumont@gmail.com>  Tue, 06 Dec 2016 16:08:01 +0100

swh-web (0.0.49-1~swh1) unstable-swh; urgency=medium

  * v0.0.49
  * Rendering improvments

 -- Antoine R. Dumont (@ardumont) <antoine.romain.dumont@gmail.com>  Thu, 01 Dec 2016 16:29:31 +0100

swh-web (0.0.48-1~swh1) unstable-swh; urgency=medium

  * v0.0.48
  * Fix api doc example to actual existing data
  * Improve search symbol view experience

 -- Antoine R. Dumont (@ardumont) <antoine.romain.dumont@gmail.com>  Thu, 01 Dec 2016 15:32:44 +0100

swh-web (0.0.47-1~swh1) unstable-swh; urgency=medium

  * v0.0.47
  * Improve search content ui (add datatable)
  * Improve search symbol ui (add datatable without pagination, with
  * multi-field search)
  * Split those views to improve readability

 -- Antoine R. Dumont (@ardumont) <antoine.romain.dumont@gmail.com>  Thu, 01 Dec 2016 11:57:16 +0100

swh-web (0.0.46-1~swh1) unstable-swh; urgency=medium

  * v0.0.46
  * Improve search output view on symbols

 -- Antoine R. Dumont (@ardumont) <antoine.romain.dumont@gmail.com>  Wed, 30 Nov 2016 17:45:40 +0100

swh-web (0.0.45-1~swh1) unstable-swh; urgency=medium

  * v0.0.45
  * Migrate search symbol api endpoint to strict equality search
  * Improve search symbol view result (based on that api) to navigate
  * through result
  * Permit to slice result per page with per page flag (limited to 100)
  * Unify behavior in renderer regarding pagination computation

 -- Antoine R. Dumont (@ardumont) <antoine.romain.dumont@gmail.com>  Wed, 30 Nov 2016 11:00:49 +0100

swh-web (0.0.44-1~swh1) unstable-swh; urgency=medium

  * v0.0.44
  * Rename appropriately /api/1/symbol to /api/1/content/symbol/
  * Improve documentation on /api/1/content/symbol/ api endpoint

 -- Antoine R. Dumont (@ardumont) <antoine.romain.dumont@gmail.com>  Tue, 29 Nov 2016 15:00:14 +0100

swh-web (0.0.43-1~swh1) unstable-swh; urgency=medium

  * v0.0.43
  * Improve edge case when looking for ctags symbols
  * Add a lookup ui to search through symbols

 -- Antoine R. Dumont (@ardumont) <antoine.romain.dumont@gmail.com>  Mon, 28 Nov 2016 16:42:33 +0100

swh-web (0.0.42-1~swh1) unstable-swh; urgency=medium

  * v0.0.42
  * List ctags line as link to content in /browse/content/ view

 -- Antoine R. Dumont (@ardumont) <antoine.romain.dumont@gmail.com>  Fri, 25 Nov 2016 16:21:12 +0100

swh-web (0.0.41-1~swh1) unstable-swh; urgency=medium

  * v0.0.41
  * Improve browse content view by:
  * adding new information (license, mimetype, language)
  * highlighting source code

 -- Antoine R. Dumont (@ardumont) <antoine.romain.dumont@gmail.com>  Fri, 25 Nov 2016 14:52:34 +0100

swh-web (0.0.40-1~swh1) unstable-swh; urgency=medium

  * v0.0.40
  * Add pagination to symbol search endpoint

 -- Antoine R. Dumont (@ardumont) <antoine.romain.dumont@gmail.com>  Thu, 24 Nov 2016 14:23:45 +0100

swh-web (0.0.39-1~swh1) unstable-swh; urgency=medium

  * v0.0.39
  * Open /api/1/symbol/<expression>/
  * Fix api breaking on /api/1/content/search/

 -- Antoine R. Dumont (@ardumont) <antoine.romain.dumont@gmail.com>  Thu, 24 Nov 2016 10:28:42 +0100

swh-web (0.0.38-1~swh1) unstable-swh; urgency=medium

  * v0.0.38
  * Minor refactoring
  * Remove one commit which breaks production

 -- Antoine R. Dumont (@ardumont) <antoine.romain.dumont@gmail.com>  Tue, 22 Nov 2016 16:26:03 +0100

swh-web (0.0.37-1~swh1) unstable-swh; urgency=medium

  * v0.0.37
  * api: Open new endpoints on license, language, filetype
  * api: Update content endpoint to add url on new endpoints

 -- Antoine R. Dumont (@ardumont) <antoine.romain.dumont@gmail.com>  Tue, 22 Nov 2016 15:04:07 +0100

swh-web (0.0.36-1~swh1) unstable-swh; urgency=medium

  * v0.0.36
  * Adapt to latest origin_visit format

 -- Antoine R. Dumont (@ardumont) <antoine.romain.dumont@gmail.com>  Thu, 08 Sep 2016 15:24:33 +0200

swh-web (0.0.35-1~swh1) unstable-swh; urgency=medium

  * v0.0.35
  * Open /api/1/provenance/<algo:content-hash>/ api endpoint
  * Open /api/1/origin/<id>/visits/(<visit-id>) api endpoint
  * View: Fix redirection url issue

 -- Antoine R. Dumont (@ardumont) <antoine.romain.dumont@gmail.com>  Mon, 05 Sep 2016 14:28:33 +0200

swh-web (0.0.34-1~swh1) unstable-swh; urgency=medium

  * v0.0.34
  * Improve global ui navigation
  * Fix apidoc rendering issue
  * Open /api/1/provenance/ about content provenant information

 -- Antoine R. Dumont (@ardumont) <antoine.romain.dumont@gmail.com>  Fri, 02 Sep 2016 11:42:04 +0200

swh-web (0.0.33-1~swh1) unstable-swh; urgency=medium

  * Release swh.web.ui v0.0.33
  * New declarative API documentation mechanisms

 -- Nicolas Dandrimont <nicolas@dandrimont.eu>  Wed, 24 Aug 2016 16:25:24 +0200

swh-web (0.0.32-1~swh1) unstable-swh; urgency=medium

  * v0.0.32
  * Activate tests during debian packaging
  * Fix issues on debian packaging
  * Fix useless jquery loading url
  * Improve date time parsing

 -- Antoine R. Dumont (@ardumont) <antoine.romain.dumont@gmail.com>  Wed, 20 Jul 2016 12:35:09 +0200

swh-web (0.0.31-1~swh1) unstable-swh; urgency=medium

  * v0.0.31
  * Unify jquery-flot library names with .min

 -- Antoine R. Dumont (@ardumont) <antoine.romain.dumont@gmail.com>  Mon, 18 Jul 2016 11:11:59 +0200

swh-web (0.0.30-1~swh1) unstable-swh; urgency=medium

  * v0.0.30
  * View: Open calendar ui view on origin
  * API: open /api/1/stat/visits/<int:origin>/

 -- Antoine R. Dumont (@ardumont) <antoine.romain.dumont@gmail.com>  Wed, 13 Jul 2016 18:42:40 +0200

swh-web (0.0.29-1~swh1) unstable-swh; urgency=medium

  * Release swh.web.ui v0.0.29
  * All around enhancements of the web ui
  * Package now tested when building

 -- Nicolas Dandrimont <nicolas@dandrimont.eu>  Tue, 14 Jun 2016 17:58:42 +0200

swh-web (0.0.28-1~swh1) unstable-swh; urgency=medium

  * v0.0.28
  * Fix packaging issues

 -- Antoine R. Dumont (@ardumont) <antoine.romain.dumont@gmail.com>  Mon, 09 May 2016 16:21:04 +0200

swh-web (0.0.27-1~swh1) unstable-swh; urgency=medium

  * v0.0.27
  * Fix packaging issue

 -- Antoine R. Dumont (@ardumont) <antoine.romain.dumont@gmail.com>  Tue, 03 May 2016 16:52:40 +0200

swh-web (0.0.24-1~swh1) unstable-swh; urgency=medium

  * Release swh.web.ui v0.0.24
  * New swh.storage API for timestamps

 -- Nicolas Dandrimont <nicolas@dandrimont.eu>  Fri, 05 Feb 2016 12:07:33 +0100

swh-web (0.0.23-1~swh1) unstable-swh; urgency=medium

  * v0.0.23
  * Bump dependency requirements to latest swh.storage
  * Returns person's identifier on api + Hide person's emails in views
    endpoint
  * Try to decode the content's raw data and fail gracefully
  * Unify /directory api to Display content's raw data when path
    resolves to a file
  * Expose unconditionally the link to download the content's raw data
  * Download link data redirects to the api ones

 -- Antoine R. Dumont (@ardumont) <antoine.romain.dumont@gmail.com>  Fri, 29 Jan 2016 17:50:31 +0100

swh-web (0.0.22-1~swh1) unstable-swh; urgency=medium

  * v0.0.22
  * Open
    /browse/revision/origin/<ORIG_ID>[/branch/<BRANCH>][/ts/<TIMESTAMP>]
    /history/<SHA1>/ view
  * Open
    /browse/revision/origin/<ORIG_ID>[/branch/<BRANCH>][/ts/<TIMESTAMP>]
    / view
  * Open
    /browse/revision/<SHA1_GIT_ROOT>/history/<SHA1_GIT>/directory/[<PATH
    >] view
  * Open
    /browse/revision/origin/<ORIG_ID>[/branch/<BRANCH>][/ts/<TIMESTAMP>]
    /history/<SHA1>/directory/[<PATH>] view
  * Open
    /browse/revision/origin/<ORIG_ID>[/branch/<BRANCH>][/ts/<TIMESTAMP>]
    /directory/[<PATH>] view
  * Open /browse/revision/<sha1_git_root>/directory/<path>/ view
  * Open /browse/revision/<sha1_git_root>/history/<sha1_git>/ view
  * Open /browse/revision/<sha1_git>/log/ view
  * Open /browse/entity/<uuid>/ view
  * Release can point to other objects than revision
  * Fix misbehavior when retrieving git log
  * Fix another edge case when listing a directory that does not exist
  * Fix edge case when listing is empty
  * Fix person_get call
  * Update documentation about possible error codes

 -- Antoine R. Dumont (@ardumont) <antoine.romain.dumont@gmail.com>  Tue, 26 Jan 2016 15:14:35 +0100

swh-web (0.0.21-1~swh1) unstable-swh; urgency=medium

  * v0.0.21
  * Deal nicely with communication downtime with storage
  * Update to latest swh.storage api

 -- Antoine R. Dumont (@ardumont) <antoine.romain.dumont@gmail.com>  Wed, 20 Jan 2016 16:31:34 +0100

swh-web (0.0.20-1~swh1) unstable-swh; urgency=medium

  * v0.0.20
  * Open /api/1/entity/<string:uuid>/

 -- Antoine R. Dumont (@ardumont) <antoine.romain.dumont@gmail.com>  Fri, 15 Jan 2016 16:40:56 +0100

swh-web (0.0.19-1~swh1) unstable-swh; urgency=medium

  * v0.0.19
  * Improve directory_get_by_path integration with storage
  * Refactor - Only lookup sha1_git_root if needed + factorize service
    behavior

 -- Antoine R. Dumont (@ardumont) <antoine.romain.dumont@gmail.com>  Fri, 15 Jan 2016 12:47:39 +0100

swh-web (0.0.18-1~swh1) unstable-swh; urgency=medium

  * v0.0.18
  * Open
    /api/1/revision/origin/<ORIG_ID>[/branch/<BRANCH>][/ts/<TIMESTAMP>]/
    history/<SHA1>/directory/[<PATH>]
  * origin/master Open
    /api/1/revision/origin/<ORIG_ID>[/branch/<BRANCH>][/ts/<TIMESTAMP>]/
    history/<SHA1>/
  * Open
    /api/1/revision/origin/<ORIG_ID>[/branch/<BRANCH>][/ts/<TIMESTAMP>]/
    directory/[<PATH>]
  * Open /api/1/revision/origin/<origin-id>/branch/<branch-
    name>/ts/<ts>/
  * /directory/ apis can now point to files too.
  * Bump dependency requirement on latest swh.storage
  * Deactivate api querying occurrences for now
  * Improve function documentation

 -- Antoine R. Dumont (@ardumont) <antoine.romain.dumont@gmail.com>  Wed, 13 Jan 2016 12:54:54 +0100

swh-web (0.0.17-1~swh1) unstable-swh; urgency=medium

  * v0.0.17
  * Open /api/1/revision/<string:sha1_git>/directory/'
  * Open
    /api/1/revision/<string:sha1_git_root>/history/<sha1_git>/directory/
    <path:dir_path>/
  * Enrich directory listing with url to next subdir
  * Improve testing coverage
  * Open 'limit' get query parameter to revision_log and
    revision_history api

 -- Antoine R. Dumont (@ardumont) <antoine.romain.dumont@gmail.com>  Fri, 08 Jan 2016 11:36:55 +0100

swh-web (0.0.16-1~swh1) unstable-swh; urgency=medium

  * v0.0.16
  * service.lookup_revision_log: Add a limit to the number of commits
  * Fix docstring rendering

 -- Antoine R. Dumont (@ardumont) <antoine.romain.dumont@gmail.com>  Wed, 06 Jan 2016 15:37:21 +0100

swh-web (0.0.15-1~swh1) unstable-swh; urgency=medium

  * v0.0.15
  * Improve browsable api rendering style
  * Fix typo in jquery.min.js link
  * Fix docstring typos
  * packaging:
  * add python3-flask-api as package dependency

 -- Antoine R. Dumont (@ardumont) <antoine.romain.dumont@gmail.com>  Wed, 06 Jan 2016 15:12:04 +0100

swh-web (0.0.14-1~swh1) unstable-swh; urgency=medium

  * v0.0.14
  * Open /revision/<sha1_git_root>/history/<sha1_git>/
  * Add links to api
  * Improve browsable api rendering -> when api links exists, actual
    html links will be displayed
  * Fix production bugs (regarding browsable api)

 -- Antoine R. Dumont (@ardumont) <antoine.romain.dumont@gmail.com>  Wed, 06 Jan 2016 11:42:18 +0100

swh-web (0.0.13-1~swh1) unstable-swh; urgency=medium

  * v0.0.13
  * Open /browse/person/ view
  * Open /browse/origin/ view
  * Open /browse/release/ view
  * Open /browse/revision/ view
  * Deactivate temporarily /browse/content/
  * Add default sha1
  * Automatic doc endpoint on base path

 -- Antoine R. Dumont (@ardumont) <antoine.romain.dumont@gmail.com>  Tue, 15 Dec 2015 17:01:27 +0100

swh-web (0.0.12-1~swh1) unstable-swh; urgency=medium

  * v0.0.12
  * Update /api/1/release/ with latest internal standard
  * Update /api/1/revision/ with latest internal standard
  * Add global filtering on 'fields' parameter
  * Update /api/1/content/<hash> with links to raw resource
  * Improve documentations
  * Open /api/1/revision/<SHA1_GIT>/log/
  * Open /browse/directory/<hash> to list directory content
  * Open /browse/content/<hash>/ to show the content
  * Open /browse/content/<hash>/raw to show the content
  * Open /api/1/person/<id>
  * Implementation detail
  * Add Flask API dependency
  * Split controller in api and views module
  * Unify internal apis' behavior

 -- Antoine R. Dumont (@ardumont) <antoine.romain.dumont@gmail.com>  Mon, 07 Dec 2015 16:44:43 +0100

swh-web (0.0.11-1~swh1) unstable-swh; urgency=medium

  * v0.0.11
  * Open /1/api/content/<algo:hash>/
  * Open /api/1/revision/<SHA1_GIT>
  * Open /api/1/release/<SHA1_GIT>
  * Open /api/1/uploadnsearch/ (POST)
  * Open /api/1/origin/
  * Unify 404 and 400 responses on api
  * Increase code coverage

 -- Antoine R. Dumont (@ardumont) <antoine.romain.dumont@gmail.com>  Thu, 19 Nov 2015 11:24:46 +0100

swh-web (0.0.10-1~swh1) unstable-swh; urgency=medium

  * v0.0.10
  * set document.domain to parent domain softwareheritage.org
  * improve HTML templates to be (more) valid
  * cosmetic change in Content-Type JSON header

 -- Stefano Zacchiroli <zack@upsilon.cc>  Mon, 02 Nov 2015 13:59:45 +0100

swh-web (0.0.9-1~swh1) unstable-swh; urgency=medium

  * v0.0.9
  * Remove query entry in api response
  * Deal with bad request properly with api calls
  * Improve coverage
  * Improve dev starting up app
  * Fix duplicated print statement in dev app startup

 -- Antoine R. Dumont (@ardumont) <antoine.romain.dumont@gmail.com>  Fri, 30 Oct 2015 17:24:15 +0100

swh-web (0.0.8-1~swh1) unstable-swh; urgency=medium

  * version 0.0.8

 -- Stefano Zacchiroli <zack@upsilon.cc>  Wed, 28 Oct 2015 20:59:40 +0100

swh-web (0.0.7-1~swh1) unstable-swh; urgency=medium

  * v0.0.7
  * Add @jsonp abilities to /api/1/stat/counters endpoint

 -- Antoine R. Dumont (@ardumont) <antoine.romain.dumont@gmail.com>  Mon, 19 Oct 2015 14:01:40 +0200

swh-web (0.0.4-1~swh1) unstable-swh; urgency=medium

  * Prepare swh.web.ui v0.0.4 deployment

 -- Nicolas Dandrimont <nicolas@dandrimont.eu>  Fri, 16 Oct 2015 15:38:44 +0200

swh-web (0.0.3-1~swh1) unstable-swh; urgency=medium

  * Prepare deployment of swh-web-ui v0.0.3

 -- Nicolas Dandrimont <nicolas@dandrimont.eu>  Wed, 14 Oct 2015 11:09:33 +0200

swh-web (0.0.2-1~swh1) unstable-swh; urgency=medium

  * Prepare swh.web.ui v0.0.2 deployment

 -- Nicolas Dandrimont <nicolas@dandrimont.eu>  Tue, 13 Oct 2015 16:25:46 +0200

swh-web (0.0.1-1~swh1) unstable-swh; urgency=medium

  * Initial release
  * v0.0.1
  * Hash lookup to check existence in swh's backend
  * Hash lookup to detail a content

 -- Antoine R. Dumont (@ardumont) <antoine.romain.dumont@gmail.com>  Thu, 01 Oct 2015 10:01:29 +0200<|MERGE_RESOLUTION|>--- conflicted
+++ resolved
@@ -1,16 +1,8 @@
-<<<<<<< HEAD
-swh-web (0.0.95-1~swh1~bpo9+1) stretch-swh; urgency=medium
-
-  * Rebuild for stretch-backports.
-
- -- Antoine Lambert <antoine.lambert@inria.fr>  Thu, 09 Nov 2017 18:14:31 +0100
-=======
 swh-web (0.0.96-1~swh1) unstable-swh; urgency=medium
 
   * version 0.0.96
 
  -- Antoine Lambert <antoine.lambert@inria.fr>  Fri, 24 Nov 2017 15:22:16 +0100
->>>>>>> ed22dab0
 
 swh-web (0.0.95-1~swh1) unstable-swh; urgency=medium
 
