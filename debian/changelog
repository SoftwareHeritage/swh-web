<<<<<<< HEAD
swh-web (0.0.52-1~swh1~bpo9+1) stretch-swh; urgency=medium

  * Rebuild for stretch-backports.

 -- Antoine R. Dumont (@ardumont) <antoine.romain.dumont@gmail.com>  Thu, 12 Jan 2017 17:38:59 +0100
=======
swh-web (0.0.53-1~swh1) unstable-swh; urgency=medium

  * v0.0.53
  * apidoc: Update upcoming and hidden endpoints information
  * apidoc: Enrich route information with tags
  * apidoc: /api/1/revision/origin/log/: Add pagination explanation
  * apidoc: /api/1/revision/log/: Add pagination explanation
  * api: Fix filtering fields to work in depth

 -- Antoine R. Dumont (@ardumont) <antoine.romain.dumont@gmail.com>  Fri, 13 Jan 2017 17:33:01 +0100
>>>>>>> b0aa147e

swh-web (0.0.52-1~swh1) unstable-swh; urgency=medium

  * v0.0.52
  * Fix doc generation regarding arg and exception
  * Fix broken examples
  * Add missing documentation on not found origin visit

 -- Antoine R. Dumont (@ardumont) <antoine.romain.dumont@gmail.com>  Thu, 12 Jan 2017 17:38:59 +0100

swh-web (0.0.51-1~swh1) unstable-swh; urgency=medium

  * v0.0.51
  * Update configuration file from ini to yml

 -- Antoine R. Dumont (@ardumont) <antoine.romain.dumont@gmail.com>  Fri, 16 Dec 2016 13:27:08 +0100

swh-web (0.0.50-1~swh1) unstable-swh; urgency=medium

  * v0.0.50
  * Fix issue regarding data structure change in ctags' reading api
    endpoint

 -- Antoine R. Dumont (@ardumont) <antoine.romain.dumont@gmail.com>  Tue, 06 Dec 2016 16:08:01 +0100

swh-web (0.0.49-1~swh1) unstable-swh; urgency=medium

  * v0.0.49
  * Rendering improvments

 -- Antoine R. Dumont (@ardumont) <antoine.romain.dumont@gmail.com>  Thu, 01 Dec 2016 16:29:31 +0100

swh-web (0.0.48-1~swh1) unstable-swh; urgency=medium

  * v0.0.48
  * Fix api doc example to actual existing data
  * Improve search symbol view experience

 -- Antoine R. Dumont (@ardumont) <antoine.romain.dumont@gmail.com>  Thu, 01 Dec 2016 15:32:44 +0100

swh-web (0.0.47-1~swh1) unstable-swh; urgency=medium

  * v0.0.47
  * Improve search content ui (add datatable)
  * Improve search symbol ui (add datatable without pagination, with
  * multi-field search)
  * Split those views to improve readability

 -- Antoine R. Dumont (@ardumont) <antoine.romain.dumont@gmail.com>  Thu, 01 Dec 2016 11:57:16 +0100

swh-web (0.0.46-1~swh1) unstable-swh; urgency=medium

  * v0.0.46
  * Improve search output view on symbols

 -- Antoine R. Dumont (@ardumont) <antoine.romain.dumont@gmail.com>  Wed, 30 Nov 2016 17:45:40 +0100

swh-web (0.0.45-1~swh1) unstable-swh; urgency=medium

  * v0.0.45
  * Migrate search symbol api endpoint to strict equality search
  * Improve search symbol view result (based on that api) to navigate
  * through result
  * Permit to slice result per page with per page flag (limited to 100)
  * Unify behavior in renderer regarding pagination computation

 -- Antoine R. Dumont (@ardumont) <antoine.romain.dumont@gmail.com>  Wed, 30 Nov 2016 11:00:49 +0100

swh-web (0.0.44-1~swh1) unstable-swh; urgency=medium

  * v0.0.44
  * Rename appropriately /api/1/symbol to /api/1/content/symbol/
  * Improve documentation on /api/1/content/symbol/ api endpoint

 -- Antoine R. Dumont (@ardumont) <antoine.romain.dumont@gmail.com>  Tue, 29 Nov 2016 15:00:14 +0100

swh-web (0.0.43-1~swh1) unstable-swh; urgency=medium

  * v0.0.43
  * Improve edge case when looking for ctags symbols
  * Add a lookup ui to search through symbols

 -- Antoine R. Dumont (@ardumont) <antoine.romain.dumont@gmail.com>  Mon, 28 Nov 2016 16:42:33 +0100

swh-web (0.0.42-1~swh1) unstable-swh; urgency=medium

  * v0.0.42
  * List ctags line as link to content in /browse/content/ view

 -- Antoine R. Dumont (@ardumont) <antoine.romain.dumont@gmail.com>  Fri, 25 Nov 2016 16:21:12 +0100

swh-web (0.0.41-1~swh1) unstable-swh; urgency=medium

  * v0.0.41
  * Improve browse content view by:
  * adding new information (license, mimetype, language)
  * highlighting source code

 -- Antoine R. Dumont (@ardumont) <antoine.romain.dumont@gmail.com>  Fri, 25 Nov 2016 14:52:34 +0100

swh-web (0.0.40-1~swh1) unstable-swh; urgency=medium

  * v0.0.40
  * Add pagination to symbol search endpoint

 -- Antoine R. Dumont (@ardumont) <antoine.romain.dumont@gmail.com>  Thu, 24 Nov 2016 14:23:45 +0100

swh-web (0.0.39-1~swh1) unstable-swh; urgency=medium

  * v0.0.39
  * Open /api/1/symbol/<expression>/
  * Fix api breaking on /api/1/content/search/

 -- Antoine R. Dumont (@ardumont) <antoine.romain.dumont@gmail.com>  Thu, 24 Nov 2016 10:28:42 +0100

swh-web (0.0.38-1~swh1) unstable-swh; urgency=medium

  * v0.0.38
  * Minor refactoring
  * Remove one commit which breaks production

 -- Antoine R. Dumont (@ardumont) <antoine.romain.dumont@gmail.com>  Tue, 22 Nov 2016 16:26:03 +0100

swh-web (0.0.37-1~swh1) unstable-swh; urgency=medium

  * v0.0.37
  * api: Open new endpoints on license, language, filetype
  * api: Update content endpoint to add url on new endpoints

 -- Antoine R. Dumont (@ardumont) <antoine.romain.dumont@gmail.com>  Tue, 22 Nov 2016 15:04:07 +0100

swh-web (0.0.36-1~swh1) unstable-swh; urgency=medium

  * v0.0.36
  * Adapt to latest origin_visit format

 -- Antoine R. Dumont (@ardumont) <antoine.romain.dumont@gmail.com>  Thu, 08 Sep 2016 15:24:33 +0200

swh-web (0.0.35-1~swh1) unstable-swh; urgency=medium

  * v0.0.35
  * Open /api/1/provenance/<algo:content-hash>/ api endpoint
  * Open /api/1/origin/<id>/visits/(<visit-id>) api endpoint
  * View: Fix redirection url issue

 -- Antoine R. Dumont (@ardumont) <antoine.romain.dumont@gmail.com>  Mon, 05 Sep 2016 14:28:33 +0200

swh-web (0.0.34-1~swh1) unstable-swh; urgency=medium

  * v0.0.34
  * Improve global ui navigation
  * Fix apidoc rendering issue
  * Open /api/1/provenance/ about content provenant information

 -- Antoine R. Dumont (@ardumont) <antoine.romain.dumont@gmail.com>  Fri, 02 Sep 2016 11:42:04 +0200

swh-web (0.0.33-1~swh1) unstable-swh; urgency=medium

  * Release swh.web.ui v0.0.33
  * New declarative API documentation mechanisms

 -- Nicolas Dandrimont <nicolas@dandrimont.eu>  Wed, 24 Aug 2016 16:25:24 +0200

swh-web (0.0.32-1~swh1) unstable-swh; urgency=medium

  * v0.0.32
  * Activate tests during debian packaging
  * Fix issues on debian packaging
  * Fix useless jquery loading url
  * Improve date time parsing

 -- Antoine R. Dumont (@ardumont) <antoine.romain.dumont@gmail.com>  Wed, 20 Jul 2016 12:35:09 +0200

swh-web (0.0.31-1~swh1) unstable-swh; urgency=medium

  * v0.0.31
  * Unify jquery-flot library names with .min

 -- Antoine R. Dumont (@ardumont) <antoine.romain.dumont@gmail.com>  Mon, 18 Jul 2016 11:11:59 +0200

swh-web (0.0.30-1~swh1) unstable-swh; urgency=medium

  * v0.0.30
  * View: Open calendar ui view on origin
  * API: open /api/1/stat/visits/<int:origin>/

 -- Antoine R. Dumont (@ardumont) <antoine.romain.dumont@gmail.com>  Wed, 13 Jul 2016 18:42:40 +0200

swh-web (0.0.29-1~swh1) unstable-swh; urgency=medium

  * Release swh.web.ui v0.0.29
  * All around enhancements of the web ui
  * Package now tested when building

 -- Nicolas Dandrimont <nicolas@dandrimont.eu>  Tue, 14 Jun 2016 17:58:42 +0200

swh-web (0.0.28-1~swh1) unstable-swh; urgency=medium

  * v0.0.28
  * Fix packaging issues

 -- Antoine R. Dumont (@ardumont) <antoine.romain.dumont@gmail.com>  Mon, 09 May 2016 16:21:04 +0200

swh-web (0.0.27-1~swh1) unstable-swh; urgency=medium

  * v0.0.27
  * Fix packaging issue

 -- Antoine R. Dumont (@ardumont) <antoine.romain.dumont@gmail.com>  Tue, 03 May 2016 16:52:40 +0200

swh-web (0.0.24-1~swh1) unstable-swh; urgency=medium

  * Release swh.web.ui v0.0.24
  * New swh.storage API for timestamps

 -- Nicolas Dandrimont <nicolas@dandrimont.eu>  Fri, 05 Feb 2016 12:07:33 +0100

swh-web (0.0.23-1~swh1) unstable-swh; urgency=medium

  * v0.0.23
  * Bump dependency requirements to latest swh.storage
  * Returns person's identifier on api + Hide person's emails in views
    endpoint
  * Try to decode the content's raw data and fail gracefully
  * Unify /directory api to Display content's raw data when path
    resolves to a file
  * Expose unconditionally the link to download the content's raw data
  * Download link data redirects to the api ones

 -- Antoine R. Dumont (@ardumont) <antoine.romain.dumont@gmail.com>  Fri, 29 Jan 2016 17:50:31 +0100

swh-web (0.0.22-1~swh1) unstable-swh; urgency=medium

  * v0.0.22
  * Open
    /browse/revision/origin/<ORIG_ID>[/branch/<BRANCH>][/ts/<TIMESTAMP>]
    /history/<SHA1>/ view
  * Open
    /browse/revision/origin/<ORIG_ID>[/branch/<BRANCH>][/ts/<TIMESTAMP>]
    / view
  * Open
    /browse/revision/<SHA1_GIT_ROOT>/history/<SHA1_GIT>/directory/[<PATH
    >] view
  * Open
    /browse/revision/origin/<ORIG_ID>[/branch/<BRANCH>][/ts/<TIMESTAMP>]
    /history/<SHA1>/directory/[<PATH>] view
  * Open
    /browse/revision/origin/<ORIG_ID>[/branch/<BRANCH>][/ts/<TIMESTAMP>]
    /directory/[<PATH>] view
  * Open /browse/revision/<sha1_git_root>/directory/<path>/ view
  * Open /browse/revision/<sha1_git_root>/history/<sha1_git>/ view
  * Open /browse/revision/<sha1_git>/log/ view
  * Open /browse/entity/<uuid>/ view
  * Release can point to other objects than revision
  * Fix misbehavior when retrieving git log
  * Fix another edge case when listing a directory that does not exist
  * Fix edge case when listing is empty
  * Fix person_get call
  * Update documentation about possible error codes

 -- Antoine R. Dumont (@ardumont) <antoine.romain.dumont@gmail.com>  Tue, 26 Jan 2016 15:14:35 +0100

swh-web (0.0.21-1~swh1) unstable-swh; urgency=medium

  * v0.0.21
  * Deal nicely with communication downtime with storage
  * Update to latest swh.storage api

 -- Antoine R. Dumont (@ardumont) <antoine.romain.dumont@gmail.com>  Wed, 20 Jan 2016 16:31:34 +0100

swh-web (0.0.20-1~swh1) unstable-swh; urgency=medium

  * v0.0.20
  * Open /api/1/entity/<string:uuid>/

 -- Antoine R. Dumont (@ardumont) <antoine.romain.dumont@gmail.com>  Fri, 15 Jan 2016 16:40:56 +0100

swh-web (0.0.19-1~swh1) unstable-swh; urgency=medium

  * v0.0.19
  * Improve directory_get_by_path integration with storage
  * Refactor - Only lookup sha1_git_root if needed + factorize service
    behavior

 -- Antoine R. Dumont (@ardumont) <antoine.romain.dumont@gmail.com>  Fri, 15 Jan 2016 12:47:39 +0100

swh-web (0.0.18-1~swh1) unstable-swh; urgency=medium

  * v0.0.18
  * Open
    /api/1/revision/origin/<ORIG_ID>[/branch/<BRANCH>][/ts/<TIMESTAMP>]/
    history/<SHA1>/directory/[<PATH>]
  * origin/master Open
    /api/1/revision/origin/<ORIG_ID>[/branch/<BRANCH>][/ts/<TIMESTAMP>]/
    history/<SHA1>/
  * Open
    /api/1/revision/origin/<ORIG_ID>[/branch/<BRANCH>][/ts/<TIMESTAMP>]/
    directory/[<PATH>]
  * Open /api/1/revision/origin/<origin-id>/branch/<branch-
    name>/ts/<ts>/
  * /directory/ apis can now point to files too.
  * Bump dependency requirement on latest swh.storage
  * Deactivate api querying occurrences for now
  * Improve function documentation

 -- Antoine R. Dumont (@ardumont) <antoine.romain.dumont@gmail.com>  Wed, 13 Jan 2016 12:54:54 +0100

swh-web (0.0.17-1~swh1) unstable-swh; urgency=medium

  * v0.0.17
  * Open /api/1/revision/<string:sha1_git>/directory/'
  * Open
    /api/1/revision/<string:sha1_git_root>/history/<sha1_git>/directory/
    <path:dir_path>/
  * Enrich directory listing with url to next subdir
  * Improve testing coverage
  * Open 'limit' get query parameter to revision_log and
    revision_history api

 -- Antoine R. Dumont (@ardumont) <antoine.romain.dumont@gmail.com>  Fri, 08 Jan 2016 11:36:55 +0100

swh-web (0.0.16-1~swh1) unstable-swh; urgency=medium

  * v0.0.16
  * service.lookup_revision_log: Add a limit to the number of commits
  * Fix docstring rendering

 -- Antoine R. Dumont (@ardumont) <antoine.romain.dumont@gmail.com>  Wed, 06 Jan 2016 15:37:21 +0100

swh-web (0.0.15-1~swh1) unstable-swh; urgency=medium

  * v0.0.15
  * Improve browsable api rendering style
  * Fix typo in jquery.min.js link
  * Fix docstring typos
  * packaging:
  * add python3-flask-api as package dependency

 -- Antoine R. Dumont (@ardumont) <antoine.romain.dumont@gmail.com>  Wed, 06 Jan 2016 15:12:04 +0100

swh-web (0.0.14-1~swh1) unstable-swh; urgency=medium

  * v0.0.14
  * Open /revision/<sha1_git_root>/history/<sha1_git>/
  * Add links to api
  * Improve browsable api rendering -> when api links exists, actual
    html links will be displayed
  * Fix production bugs (regarding browsable api)

 -- Antoine R. Dumont (@ardumont) <antoine.romain.dumont@gmail.com>  Wed, 06 Jan 2016 11:42:18 +0100

swh-web (0.0.13-1~swh1) unstable-swh; urgency=medium

  * v0.0.13
  * Open /browse/person/ view
  * Open /browse/origin/ view
  * Open /browse/release/ view
  * Open /browse/revision/ view
  * Deactivate temporarily /browse/content/
  * Add default sha1
  * Automatic doc endpoint on base path

 -- Antoine R. Dumont (@ardumont) <antoine.romain.dumont@gmail.com>  Tue, 15 Dec 2015 17:01:27 +0100

swh-web (0.0.12-1~swh1) unstable-swh; urgency=medium

  * v0.0.12
  * Update /api/1/release/ with latest internal standard
  * Update /api/1/revision/ with latest internal standard
  * Add global filtering on 'fields' parameter
  * Update /api/1/content/<hash> with links to raw resource
  * Improve documentations
  * Open /api/1/revision/<SHA1_GIT>/log/
  * Open /browse/directory/<hash> to list directory content
  * Open /browse/content/<hash>/ to show the content
  * Open /browse/content/<hash>/raw to show the content
  * Open /api/1/person/<id>
  * Implementation detail
  * Add Flask API dependency
  * Split controller in api and views module
  * Unify internal apis' behavior

 -- Antoine R. Dumont (@ardumont) <antoine.romain.dumont@gmail.com>  Mon, 07 Dec 2015 16:44:43 +0100

swh-web (0.0.11-1~swh1) unstable-swh; urgency=medium

  * v0.0.11
  * Open /1/api/content/<algo:hash>/
  * Open /api/1/revision/<SHA1_GIT>
  * Open /api/1/release/<SHA1_GIT>
  * Open /api/1/uploadnsearch/ (POST)
  * Open /api/1/origin/
  * Unify 404 and 400 responses on api
  * Increase code coverage

 -- Antoine R. Dumont (@ardumont) <antoine.romain.dumont@gmail.com>  Thu, 19 Nov 2015 11:24:46 +0100

swh-web (0.0.10-1~swh1) unstable-swh; urgency=medium

  * v0.0.10
  * set document.domain to parent domain softwareheritage.org
  * improve HTML templates to be (more) valid
  * cosmetic change in Content-Type JSON header

 -- Stefano Zacchiroli <zack@upsilon.cc>  Mon, 02 Nov 2015 13:59:45 +0100

swh-web (0.0.9-1~swh1) unstable-swh; urgency=medium

  * v0.0.9
  * Remove query entry in api response
  * Deal with bad request properly with api calls
  * Improve coverage
  * Improve dev starting up app
  * Fix duplicated print statement in dev app startup

 -- Antoine R. Dumont (@ardumont) <antoine.romain.dumont@gmail.com>  Fri, 30 Oct 2015 17:24:15 +0100

swh-web (0.0.8-1~swh1) unstable-swh; urgency=medium

  * version 0.0.8

 -- Stefano Zacchiroli <zack@upsilon.cc>  Wed, 28 Oct 2015 20:59:40 +0100

swh-web (0.0.7-1~swh1) unstable-swh; urgency=medium

  * v0.0.7
  * Add @jsonp abilities to /api/1/stat/counters endpoint

 -- Antoine R. Dumont (@ardumont) <antoine.romain.dumont@gmail.com>  Mon, 19 Oct 2015 14:01:40 +0200

swh-web (0.0.4-1~swh1) unstable-swh; urgency=medium

  * Prepare swh.web.ui v0.0.4 deployment

 -- Nicolas Dandrimont <nicolas@dandrimont.eu>  Fri, 16 Oct 2015 15:38:44 +0200

swh-web (0.0.3-1~swh1) unstable-swh; urgency=medium

  * Prepare deployment of swh-web-ui v0.0.3

 -- Nicolas Dandrimont <nicolas@dandrimont.eu>  Wed, 14 Oct 2015 11:09:33 +0200

swh-web (0.0.2-1~swh1) unstable-swh; urgency=medium

  * Prepare swh.web.ui v0.0.2 deployment

 -- Nicolas Dandrimont <nicolas@dandrimont.eu>  Tue, 13 Oct 2015 16:25:46 +0200

swh-web (0.0.1-1~swh1) unstable-swh; urgency=medium

  * Initial release
  * v0.0.1
  * Hash lookup to check existence in swh's backend
  * Hash lookup to detail a content

 -- Antoine R. Dumont (@ardumont) <antoine.romain.dumont@gmail.com>  Thu, 01 Oct 2015 10:01:29 +0200<|MERGE_RESOLUTION|>--- conflicted
+++ resolved
@@ -1,10 +1,3 @@
-<<<<<<< HEAD
-swh-web (0.0.52-1~swh1~bpo9+1) stretch-swh; urgency=medium
-
-  * Rebuild for stretch-backports.
-
- -- Antoine R. Dumont (@ardumont) <antoine.romain.dumont@gmail.com>  Thu, 12 Jan 2017 17:38:59 +0100
-=======
 swh-web (0.0.53-1~swh1) unstable-swh; urgency=medium
 
   * v0.0.53
@@ -15,7 +8,6 @@
   * api: Fix filtering fields to work in depth
 
  -- Antoine R. Dumont (@ardumont) <antoine.romain.dumont@gmail.com>  Fri, 13 Jan 2017 17:33:01 +0100
->>>>>>> b0aa147e
 
 swh-web (0.0.52-1~swh1) unstable-swh; urgency=medium
 
