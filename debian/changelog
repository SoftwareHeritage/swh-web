<<<<<<< HEAD
swh-web (0.0.322-1~swh1~bpo10+1) buster-swh; urgency=medium

  * Rebuild for buster-swh

 -- Software Heritage autobuilder (on jenkins-debian1) <jenkins@jenkins-debian1.internal.softwareheritage.org>  Tue, 07 Sep 2021 13:34:54 +0000
=======
swh-web (0.0.323-1~swh1) unstable-swh; urgency=medium

  * New upstream release 0.0.323     - (tagged by Valentin Lorentz
    <vlorentz@softwareheritage.org> on 2021-09-09 13:14:58 +0200)
  * Upstream changes:     - v0.0.323     - * browse/snapshot_context:
    Ensure pull request branches can be browsed     - * Add
    'swh.vault.git_bare.ui' use role, to display the 'git bare' button
    on the UI     - * Add link to extrinsic metadata API from the browse
    view     - * misc: Add iframe view for contents and directories     -
    * directory-display: Show human-readable file sizes (KB, MB, ...).
    - * api/vault: Re-add obj_type and obj_id to legacy API endpoints

 -- Software Heritage autobuilder (on jenkins-debian1) <jenkins@jenkins-debian1.internal.softwareheritage.org>  Thu, 09 Sep 2021 11:33:07 +0000
>>>>>>> 28864d0b

swh-web (0.0.322-1~swh1) unstable-swh; urgency=medium

  * New upstream release 0.0.322     - (tagged by Vincent SELLIER
    <vincent.sellier@softwareheritage.org> on 2021-09-07 15:07:45 +0200)
  * Upstream changes:     - version v0.0.322

 -- Software Heritage autobuilder (on jenkins-debian1) <jenkins@jenkins-debian1.internal.softwareheritage.org>  Tue, 07 Sep 2021 13:29:51 +0000

swh-web (0.0.321-1~swh1) unstable-swh; urgency=medium

  * New upstream release 0.0.321     - (tagged by Antoine Lambert
    <anlambert@softwareheritage.org> on 2021-09-03 13:50:25 +0200)
  * Upstream changes:     - version 0.0.321

 -- Software Heritage autobuilder (on jenkins-debian1) <jenkins@jenkins-debian1.internal.softwareheritage.org>  Fri, 03 Sep 2021 12:17:16 +0000

swh-web (0.0.320-1~swh1) unstable-swh; urgency=medium

  * New upstream release 0.0.320     - (tagged by Valentin Lorentz
    <vlorentz@softwareheritage.org> on 2021-08-26 14:09:47 +0200)
  * Upstream changes:     - v0.0.320     - * vault API: Rename bundle
    types and use SWHIDs to identify objects

 -- Software Heritage autobuilder (on jenkins-debian1) <jenkins@jenkins-debian1.internal.softwareheritage.org>  Thu, 26 Aug 2021 12:26:46 +0000

swh-web (0.0.319-1~swh1) unstable-swh; urgency=medium

  * New upstream release 0.0.319     - (tagged by Antoine Lambert
    <anlambert@softwareheritage.org> on 2021-08-24 11:00:15 +0200)
  * Upstream changes:     - version 0.0.319

 -- Software Heritage autobuilder (on jenkins-debian1) <jenkins@jenkins-debian1.internal.softwareheritage.org>  Tue, 24 Aug 2021 09:30:41 +0000

swh-web (0.0.318-1~swh1) unstable-swh; urgency=medium

  * New upstream release 0.0.318     - (tagged by Antoine Lambert
    <anlambert@softwareheritage.org> on 2021-08-23 17:29:16 +0200)
  * Upstream changes:     - version 0.0.318

 -- Software Heritage autobuilder (on jenkins-debian1) <jenkins@jenkins-debian1.internal.softwareheritage.org>  Mon, 23 Aug 2021 15:47:22 +0000

swh-web (0.0.317-1~swh1) unstable-swh; urgency=medium

  * New upstream release 0.0.317     - (tagged by Antoine Lambert
    <anlambert@softwareheritage.org> on 2021-07-19 14:13:38 +0200)
  * Upstream changes:     - version 0.0.317

 -- Software Heritage autobuilder (on jenkins-debian1) <jenkins@jenkins-debian1.internal.softwareheritage.org>  Mon, 19 Jul 2021 13:43:28 +0000

swh-web (0.0.316-1~swh1) unstable-swh; urgency=medium

  * New upstream release 0.0.316     - (tagged by Antoine Lambert
    <anlambert@softwareheritage.org> on 2021-07-09 17:59:36 +0200)
  * Upstream changes:     - version 0.0.316

 -- Software Heritage autobuilder (on jenkins-debian1) <jenkins@jenkins-debian1.internal.softwareheritage.org>  Fri, 09 Jul 2021 16:55:16 +0000

swh-web (0.0.315-1~swh1) unstable-swh; urgency=medium

  * New upstream release 0.0.315     - (tagged by Antoine Lambert
    <anlambert@softwareheritage.org> on 2021-06-29 14:55:07 +0200)
  * Upstream changes:     - version 0.0.315

 -- Software Heritage autobuilder (on jenkins-debian1) <jenkins@jenkins-debian1.internal.softwareheritage.org>  Tue, 29 Jun 2021 13:32:00 +0000

swh-web (0.0.314-1~swh1) unstable-swh; urgency=medium

  * New upstream release 0.0.314     - (tagged by Antoine R. Dumont
    (@ardumont) <ardumont@softwareheritage.org> on 2021-06-28 11:47:06
    +0200)
  * Upstream changes:     - v0.0.314     - Add an endpoint to list and
    access raw extrinsic metadata.     - assets/save: Ensure to use
    canonical github repo URL as origin URL     - Simplify save code now
    request status updates using visit statuses

 -- Software Heritage autobuilder (on jenkins-debian1) <jenkins@jenkins-debian1.internal.softwareheritage.org>  Mon, 28 Jun 2021 10:04:26 +0000

swh-web (0.0.313-1~swh1.1) unstable-swh; urgency=medium

  * Bump new release

 -- Antoine R. Dumont (@ardumont) <ardumont@softwareheritage.org>  Tue, 15 Jun 2021 18:09:20 +0200

swh-web (0.0.313-1~swh1) unstable-swh; urgency=medium

  * New upstream release 0.0.313     - (tagged by Antoine R. Dumont
    (@ardumont) <ardumont@softwareheritage.org> on 2021-06-15 17:33:32
    +0200)
  * Upstream changes:     - v0.0.313     - Schedule save code now as
    recurring origins to ingest when successful

 -- Software Heritage autobuilder (on jenkins-debian1) <jenkins@jenkins-debian1.internal.softwareheritage.org>  Tue, 15 Jun 2021 15:59:11 +0000

swh-web (0.0.312-1~swh1) unstable-swh; urgency=medium

  * New upstream release 0.0.312     - (tagged by Antoine Lambert
    <anlambert@softwareheritage.org> on 2021-06-15 14:44:33 +0200)
  * Upstream changes:     - version 0.0.312

 -- Software Heritage autobuilder (on jenkins-debian1) <jenkins@jenkins-debian1.internal.softwareheritage.org>  Tue, 15 Jun 2021 13:26:35 +0000

swh-web (0.0.311-1~swh1) unstable-swh; urgency=medium

  * New upstream release 0.0.311     - (tagged by Antoine Lambert
    <antoine.lambert@inria.fr> on 2021-06-11 17:22:30 +0200)
  * Upstream changes:     - version 0.0.311

 -- Software Heritage autobuilder (on jenkins-debian1) <jenkins@jenkins-debian1.internal.softwareheritage.org>  Fri, 11 Jun 2021 15:43:04 +0000

swh-web (0.0.310-1~swh1) unstable-swh; urgency=medium

  * New upstream release 0.0.310     - (tagged by Vincent SELLIER
    <vincent.sellier@softwareheritage.org> on 2021-06-02 14:20:33 +0200)
  * Upstream changes:     - v0.0.310     - fix running sor update

 -- Software Heritage autobuilder (on jenkins-debian1) <jenkins@jenkins-debian1.internal.softwareheritage.org>  Wed, 02 Jun 2021 12:43:41 +0000

swh-web (0.0.309-1~swh1) unstable-swh; urgency=medium

  * New upstream release 0.0.309     - (tagged by Antoine R. Dumont
    (@ardumont) <ardumont@softwareheritage.org> on 2021-05-27 15:03:12
    +0200)
  * Upstream changes:     - v0.0.309     - common/origin_save: Update
    missing information when available     - Makefile.local: Ensure to
    kill child processes at devserver target exit     - cypress: Use
    webpack-dev-server to serve static assets     - Makefile.local: Wrap
    long lines     - cypress.json: Activate test retries in run mode

 -- Software Heritage autobuilder (on jenkins-debian1) <jenkins@jenkins-debian1.internal.softwareheritage.org>  Thu, 27 May 2021 13:21:25 +0000

swh-web (0.0.308-2~swh1) unstable-swh; urgency=medium

  * Rebuild after fixing tests execution

 -- Antoine Lambert <antoine.lambert@inria.fr>  Thu, 20 May 2021 14:22:11 +0200

swh-web (0.0.308-1~swh1) unstable-swh; urgency=medium

  * New upstream release 0.0.308     - (tagged by Antoine Lambert
    <antoine.lambert@inria.fr> on 2021-05-20 11:22:24 +0200)
  * Upstream changes:     - version 0.0.308

 -- Software Heritage autobuilder (on jenkins-debian1) <jenkins@jenkins-debian1.internal.softwareheritage.org>  Thu, 20 May 2021 10:46:36 +0000

swh-web (0.0.307-1~swh1) unstable-swh; urgency=medium

  * New upstream release 0.0.307     - (tagged by Antoine Lambert
    <antoine.lambert@inria.fr> on 2021-05-07 14:15:59 +0200)
  * Upstream changes:     - version 0.0.307

 -- Software Heritage autobuilder (on jenkins-debian1) <jenkins@jenkins-debian1.internal.softwareheritage.org>  Fri, 07 May 2021 12:44:27 +0000

swh-web (0.0.306-1~swh1) unstable-swh; urgency=medium

  * New upstream release 0.0.306     - (tagged by Antoine Lambert
    <antoine.lambert@inria.fr> on 2021-05-03 16:03:17 +0200)
  * Upstream changes:     - version 0.0.306

 -- Software Heritage autobuilder (on jenkins-debian1) <jenkins@jenkins-debian1.internal.softwareheritage.org>  Mon, 03 May 2021 14:25:10 +0000

swh-web (0.0.305-1~swh1) unstable-swh; urgency=medium

  * New upstream release 0.0.305     - (tagged by Antoine Lambert
    <antoine.lambert@inria.fr> on 2021-04-30 17:59:10 +0200)
  * Upstream changes:     - version 0.0.305

 -- Software Heritage autobuilder (on jenkins-debian1) <jenkins@jenkins-debian1.internal.softwareheritage.org>  Fri, 30 Apr 2021 16:34:26 +0000

swh-web (0.0.304-1~swh1) unstable-swh; urgency=medium

  * New upstream release 0.0.304     - (tagged by Antoine Lambert
    <antoine.lambert@inria.fr> on 2021-04-30 17:23:53 +0200)
  * Upstream changes:     - version 0.0.304

 -- Software Heritage autobuilder (on jenkins-debian1) <jenkins@jenkins-debian1.internal.softwareheritage.org>  Fri, 30 Apr 2021 15:45:42 +0000

swh-web (0.0.303-1~swh1) unstable-swh; urgency=medium

  * New upstream release 0.0.303     - (tagged by Antoine Lambert
    <antoine.lambert@inria.fr> on 2021-04-29 11:03:58 +0200)
  * Upstream changes:     - version 0.0.303

 -- Software Heritage autobuilder (on jenkins-debian1) <jenkins@jenkins-debian1.internal.softwareheritage.org>  Thu, 29 Apr 2021 09:35:13 +0000

swh-web (0.0.302-1~swh1) unstable-swh; urgency=medium

  * New upstream release 0.0.302     - (tagged by Antoine R. Dumont
    (@ardumont) <ardumont@softwareheritage.org> on 2021-04-27 11:29:03
    +0200)
  * Upstream changes:     - v0.0.302     - Save code now: Improve save
    request task information title     - Separate save code now status
    refresh routine from the listing ui     - common/identifiers: Fix
    content SWHID with anchor revision browse URL

 -- Software Heritage autobuilder (on jenkins-debian1) <jenkins@jenkins-debian1.internal.softwareheritage.org>  Tue, 27 Apr 2021 09:50:38 +0000

swh-web (0.0.301-1~swh1) unstable-swh; urgency=medium

  * New upstream release 0.0.301     - (tagged by Vincent SELLIER
    <vincent.sellier@softwareheritage.org> on 2021-04-23 12:31:50 +0200)
  * Upstream changes:     - v0.0.301     - reactivate the author counter
    on the homepage

 -- Software Heritage autobuilder (on jenkins-debian1) <jenkins@jenkins-debian1.internal.softwareheritage.org>  Fri, 23 Apr 2021 10:47:55 +0000

swh-web (0.0.300-1~swh1) unstable-swh; urgency=medium

  * New upstream release 0.0.300     - (tagged by Antoine Lambert
    <antoine.lambert@inria.fr> on 2021-04-22 15:39:52 +0200)
  * Upstream changes:     - version 0.0.300

 -- Software Heritage autobuilder (on jenkins-debian1) <jenkins@jenkins-debian1.internal.softwareheritage.org>  Thu, 22 Apr 2021 14:04:53 +0000

swh-web (0.0.299-1~swh2) unstable-swh; urgency=medium

  * Bump new release

 -- Antoine R. Dumont (@ardumont) <ardumont@softwareheritage.org>  Thu, 22 Apr 2021 09:43:59 +0200

swh-web (0.0.299-1~swh1) unstable-swh; urgency=medium

  * New upstream release 0.0.299     - (tagged by Antoine R. Dumont
    (@ardumont) <ardumont@softwareheritage.org> on 2021-04-22 09:12:22
    +0200)
  * Upstream changes:     - v0.0.299     - Drop redundant `Task` prefix
    in row title in save code now detail view     - Display visit status
    information in the save request information detail view     - docs:
    Remove doc_config module and its use     - tests: Turn some global
    js variables into functions     - tests: Add docstring and some test
    scenarios to the save code now code

 -- Software Heritage autobuilder (on jenkins-debian1) <jenkins@jenkins-debian1.internal.softwareheritage.org>  Thu, 22 Apr 2021 07:24:54 +0000

swh-web (0.0.298-1~swh1) unstable-swh; urgency=medium

  * New upstream release 0.0.298     - (tagged by Antoine Lambert
    <antoine.lambert@inria.fr> on 2021-04-19 19:04:47 +0200)
  * Upstream changes:     - version 0.0.298

 -- Software Heritage autobuilder (on jenkins-debian1) <jenkins@jenkins-debian1.internal.softwareheritage.org>  Mon, 19 Apr 2021 17:27:27 +0000

swh-web (0.0.297-1~swh1) unstable-swh; urgency=medium

  * New upstream release 0.0.297     - (tagged by Antoine Lambert
    <antoine.lambert@inria.fr> on 2021-04-19 14:15:25 +0200)
  * Upstream changes:     - version 0.0.297

 -- Software Heritage autobuilder (on jenkins-debian1) <jenkins@jenkins-debian1.internal.softwareheritage.org>  Mon, 19 Apr 2021 12:26:34 +0000

swh-web (0.0.296-1~swh2) unstable-swh; urgency=medium

  * Add missing swh-counters dependency

 -- Vincent SELLIER <vincent.sellier@softwareheritage.org>  Wed, 14 Apr 2021 17:14:34 +0200

swh-web (0.0.296-1~swh1) unstable-swh; urgency=medium

  * New upstream release 0.0.296     - (tagged by Vincent SELLIER
    <vincent.sellier@softwareheritage.org> on 2021-04-14 16:29:01 +0200)
  * Upstream changes:     - v0.0.296     - fix documentation syntax     -
    make the source of the object's counts configurable

 -- Software Heritage autobuilder (on jenkins-debian1) <jenkins@jenkins-debian1.internal.softwareheritage.org>  Wed, 14 Apr 2021 14:41:28 +0000

swh-web (0.0.295-1~swh1) unstable-swh; urgency=medium

  * New upstream release 0.0.295     - (tagged by Vincent SELLIER
    <vincent.sellier@softwareheritage.org> on 2021-04-13 18:04:13 +0200)
  * Upstream changes:     - v0.0.295     - counters: Remove hardcoded
    historical values

 -- Software Heritage autobuilder (on jenkins-debian1) <jenkins@jenkins-debian1.internal.softwareheritage.org>  Tue, 13 Apr 2021 16:16:07 +0000

swh-web (0.0.294-1~swh1) unstable-swh; urgency=medium

  * New upstream release 0.0.294     - (tagged by Antoine R. Dumont
    (@ardumont) <ardumont@softwareheritage.org> on 2021-04-09 14:25:58
    +0200)
  * Upstream changes:     - v0.0.294     - Add metric to monitor "save
    code now" efficiency     - tests/conftest: Keep mypy happy
    regardless hypothesis version

 -- Software Heritage autobuilder (on jenkins-debian1) <jenkins@jenkins-debian1.internal.softwareheritage.org>  Fri, 09 Apr 2021 12:36:38 +0000

swh-web (0.0.293-1~swh1) unstable-swh; urgency=medium

  * New upstream release 0.0.293     - (tagged by Antoine Lambert
    <antoine.lambert@inria.fr> on 2021-04-08 17:14:32 +0200)
  * Upstream changes:     - version 0.0.293

 -- Software Heritage autobuilder (on jenkins-debian1) <jenkins@jenkins-debian1.internal.softwareheritage.org>  Thu, 08 Apr 2021 15:41:29 +0000

swh-web (0.0.292-1~swh1) unstable-swh; urgency=medium

  * New upstream release 0.0.292     - (tagged by Antoine Lambert
    <antoine.lambert@inria.fr> on 2021-04-02 12:28:06 +0200)
  * Upstream changes:     - version 0.0.292

 -- Software Heritage autobuilder (on jenkins-debian1) <jenkins@jenkins-debian1.internal.softwareheritage.org>  Fri, 02 Apr 2021 10:45:27 +0000

swh-web (0.0.291-1~swh1) unstable-swh; urgency=medium

  * New upstream release 0.0.291     - (tagged by Antoine Lambert
    <antoine.lambert@inria.fr> on 2021-04-02 11:31:28 +0200)
  * Upstream changes:     - version 0.0.291

 -- Software Heritage autobuilder (on jenkins-debian1) <jenkins@jenkins-debian1.internal.softwareheritage.org>  Fri, 02 Apr 2021 09:42:23 +0000

swh-web (0.0.290-1~swh1) unstable-swh; urgency=medium

  * New upstream release 0.0.290     - (tagged by Antoine R. Dumont
    (@ardumont) <ardumont@softwareheritage.org> on 2021-04-01 17:42:29
    +0200)
  * Upstream changes:     - v0.0.290     - migrate-to-pg swh-web:
    Migrate from sqlite to postgresql     - auth: Use generic Django
    authentication backends from swh-auth

 -- Software Heritage autobuilder (on jenkins-debian1) <jenkins@jenkins-debian1.internal.softwareheritage.org>  Thu, 01 Apr 2021 15:59:48 +0000

swh-web (0.0.289-1~swh1) unstable-swh; urgency=medium

  * New upstream release 0.0.289     - (tagged by Antoine Lambert
    <antoine.lambert@inria.fr> on 2021-03-30 11:19:02 +0200)
  * Upstream changes:     - version 0.0.289

 -- Software Heritage autobuilder (on jenkins-debian1) <jenkins@jenkins-debian1.internal.softwareheritage.org>  Tue, 30 Mar 2021 09:45:12 +0000

swh-web (0.0.288-1~swh1) unstable-swh; urgency=medium

  * New upstream release 0.0.288     - (tagged by Antoine Lambert
    <antoine.lambert@inria.fr> on 2021-03-18 19:04:53 +0100)
  * Upstream changes:     - version 0.0.288

 -- Software Heritage autobuilder (on jenkins-debian1) <jenkins@jenkins-debian1.internal.softwareheritage.org>  Thu, 18 Mar 2021 18:22:07 +0000

swh-web (0.0.287-1~swh1) unstable-swh; urgency=medium

  * New upstream release 0.0.287     - (tagged by Antoine Lambert
    <antoine.lambert@inria.fr> on 2021-03-17 18:12:18 +0100)
  * Upstream changes:     - version 0.0.287

 -- Software Heritage autobuilder (on jenkins-debian1) <jenkins@jenkins-debian1.internal.softwareheritage.org>  Wed, 17 Mar 2021 17:31:10 +0000

swh-web (0.0.286-1~swh1) unstable-swh; urgency=medium

  * New upstream release 0.0.286     - (tagged by Antoine Lambert
    <antoine.lambert@inria.fr> on 2021-03-17 11:19:39 +0100)
  * Upstream changes:     - version 0.0.286

 -- Software Heritage autobuilder (on jenkins-debian1) <jenkins@jenkins-debian1.internal.softwareheritage.org>  Wed, 17 Mar 2021 10:39:49 +0000

swh-web (0.0.285-1~swh1) unstable-swh; urgency=medium

  * New upstream release 0.0.285     - (tagged by Antoine Lambert
    <antoine.lambert@inria.fr> on 2021-03-16 17:35:24 +0100)
  * Upstream changes:     - version 0.0.285

 -- Software Heritage autobuilder (on jenkins-debian1) <jenkins@jenkins-debian1.internal.softwareheritage.org>  Tue, 16 Mar 2021 17:01:04 +0000

swh-web (0.0.284-1~swh1) unstable-swh; urgency=medium

  * New upstream release 0.0.284     - (tagged by Antoine Lambert
    <antoine.lambert@inria.fr> on 2021-03-03 13:45:53 +0100)
  * Upstream changes:     - version 0.0.284

 -- Software Heritage autobuilder (on jenkins-debian1) <jenkins@jenkins-debian1.internal.softwareheritage.org>  Wed, 03 Mar 2021 13:04:38 +0000

swh-web (0.0.283-1~swh1) unstable-swh; urgency=medium

  * New upstream release 0.0.283     - (tagged by Antoine Lambert
    <antoine.lambert@inria.fr> on 2021-02-17 16:56:12 +0100)
  * Upstream changes:     - version 0.0.283

 -- Software Heritage autobuilder (on jenkins-debian1) <jenkins@jenkins-debian1.internal.softwareheritage.org>  Wed, 17 Feb 2021 16:12:40 +0000

swh-web (0.0.282-1~swh1) unstable-swh; urgency=medium

  * New upstream release 0.0.282     - (tagged by Antoine Lambert
    <antoine.lambert@inria.fr> on 2021-02-17 12:12:22 +0100)
  * Upstream changes:     - version 0.0.282

 -- Software Heritage autobuilder (on jenkins-debian1) <jenkins@jenkins-debian1.internal.softwareheritage.org>  Wed, 17 Feb 2021 11:37:02 +0000

swh-web (0.0.281-1~swh1) unstable-swh; urgency=medium

  * New upstream release 0.0.281     - (tagged by Antoine Lambert
    <antoine.lambert@inria.fr> on 2021-02-05 17:18:46 +0100)
  * Upstream changes:     - version 0.0.281

 -- Software Heritage autobuilder (on jenkins-debian1) <jenkins@jenkins-debian1.internal.softwareheritage.org>  Fri, 05 Feb 2021 16:36:15 +0000

swh-web (0.0.280-1~swh1) unstable-swh; urgency=medium

  * New upstream release 0.0.280     - (tagged by Antoine R. Dumont
    (@ardumont) <ardumont@softwareheritage.org> on 2021-02-03 15:31:09
    +0100)
  * Upstream changes:     - v0.0.280     - Adapt
    origin_get_latest_visit_status according to latest api change     -
    tests/data: Ensure git data are properly loaded into the test
    archive     - tests/resources: Fix mypy 0.800 errors

 -- Software Heritage autobuilder (on jenkins-debian1) <jenkins@jenkins-debian1.internal.softwareheritage.org>  Wed, 03 Feb 2021 14:45:55 +0000

swh-web (0.0.279-1~swh1) unstable-swh; urgency=medium

  * New upstream release 0.0.279     - (tagged by Antoine Lambert
    <antoine.lambert@inria.fr> on 2021-01-21 16:04:31 +0100)
  * Upstream changes:     - version 0.0.279

 -- Software Heritage autobuilder (on jenkins-debian1) <jenkins@jenkins-debian1.internal.softwareheritage.org>  Thu, 21 Jan 2021 15:40:28 +0000

swh-web (0.0.278-1~swh1) unstable-swh; urgency=medium

  * New upstream release 0.0.278     - (tagged by Antoine Lambert
    <antoine.lambert@inria.fr> on 2021-01-08 15:31:33 +0100)
  * Upstream changes:     - version 0.0.278

 -- Software Heritage autobuilder (on jenkins-debian1) <jenkins@jenkins-debian1.internal.softwareheritage.org>  Fri, 08 Jan 2021 14:42:05 +0000

swh-web (0.0.277-1~swh1) unstable-swh; urgency=medium

  * New upstream release 0.0.277     - (tagged by Antoine Lambert
    <antoine.lambert@inria.fr> on 2021-01-07 11:41:11 +0100)
  * Upstream changes:     - version 0.0.277

 -- Software Heritage autobuilder (on jenkins-debian1) <jenkins@jenkins-debian1.internal.softwareheritage.org>  Thu, 07 Jan 2021 11:04:29 +0000

swh-web (0.0.276-1~swh1) unstable-swh; urgency=medium

  * New upstream release 0.0.276     - (tagged by Antoine Lambert
    <antoine.lambert@inria.fr> on 2020-12-14 16:25:46 +0100)
  * Upstream changes:     - version 0.0.276

 -- Software Heritage autobuilder (on jenkins-debian1) <jenkins@jenkins-debian1.internal.softwareheritage.org>  Mon, 14 Dec 2020 15:43:02 +0000

swh-web (0.0.275-1~swh1) unstable-swh; urgency=medium

  * New upstream release 0.0.275     - (tagged by Antoine Lambert
    <antoine.lambert@inria.fr> on 2020-12-09 13:30:31 +0100)
  * Upstream changes:     - version 0.0.275

 -- Software Heritage autobuilder (on jenkins-debian1) <jenkins@jenkins-debian1.internal.softwareheritage.org>  Wed, 09 Dec 2020 12:48:53 +0000

swh-web (0.0.274-1~swh1) unstable-swh; urgency=medium

  * New upstream release 0.0.274     - (tagged by Antoine Lambert
    <antoine.lambert@inria.fr> on 2020-12-08 17:09:17 +0100)
  * Upstream changes:     - version 0.0.274

 -- Software Heritage autobuilder (on jenkins-debian1) <jenkins@jenkins-debian1.internal.softwareheritage.org>  Tue, 08 Dec 2020 16:35:24 +0000

swh-web (0.0.273-1~swh1) unstable-swh; urgency=medium

  * New upstream release 0.0.273     - (tagged by Antoine Lambert
    <antoine.lambert@inria.fr> on 2020-11-25 16:23:58 +0100)
  * Upstream changes:     - version 0.0.273

 -- Software Heritage autobuilder (on jenkins-debian1) <jenkins@jenkins-debian1.internal.softwareheritage.org>  Wed, 25 Nov 2020 15:42:43 +0000

swh-web (0.0.272-1~swh1) unstable-swh; urgency=medium

  * New upstream release 0.0.272     - (tagged by Antoine Lambert
    <antoine.lambert@inria.fr> on 2020-11-24 12:21:37 +0100)
  * Upstream changes:     - version 0.0.272

 -- Software Heritage autobuilder (on jenkins-debian1) <jenkins@jenkins-debian1.internal.softwareheritage.org>  Tue, 24 Nov 2020 11:51:14 +0000

swh-web (0.0.271-1~swh1) unstable-swh; urgency=medium

  * New upstream release 0.0.271     - (tagged by Antoine R. Dumont
    (@ardumont) <ardumont@softwareheritage.org> on 2020-11-19 16:09:49
    +0100)
  * Upstream changes:     - v0.0.271     - vault-ui: Log caught error
    when listing     - vault: Fix vault response schema     - assets:
    Migrate compilation to webpack 5.x     - package.json: Upgrade
    dependencies

 -- Software Heritage autobuilder (on jenkins-debian1) <jenkins@jenkins-debian1.internal.softwareheritage.org>  Thu, 19 Nov 2020 15:30:51 +0000

swh-web (0.0.270-1~swh1) unstable-swh; urgency=medium

  * New upstream release 0.0.270     - (tagged by Antoine Lambert
    <antoine.lambert@inria.fr> on 2020-11-16 16:31:43 +0100)
  * Upstream changes:     - version 0.0.270

 -- Software Heritage autobuilder (on jenkins-debian1) <jenkins@jenkins-debian1.internal.softwareheritage.org>  Mon, 16 Nov 2020 15:51:54 +0000

swh-web (0.0.269-1~swh1) unstable-swh; urgency=medium

  * New upstream release 0.0.269     - (tagged by Antoine Lambert
    <antoine.lambert@inria.fr> on 2020-11-12 15:31:37 +0100)
  * Upstream changes:     - version 0.0.269

 -- Software Heritage autobuilder (on jenkins-debian1) <jenkins@jenkins-debian1.internal.softwareheritage.org>  Thu, 12 Nov 2020 15:03:49 +0000

swh-web (0.0.268-1~swh1) unstable-swh; urgency=medium

  * New upstream release 0.0.268     - (tagged by Antoine Lambert
    <antoine.lambert@inria.fr> on 2020-11-09 12:19:05 +0100)
  * Upstream changes:     - version 0.0.268

 -- Software Heritage autobuilder (on jenkins-debian1) <jenkins@jenkins-debian1.internal.softwareheritage.org>  Mon, 09 Nov 2020 11:37:25 +0000

swh-web (0.0.267-1~swh1) unstable-swh; urgency=medium

  * New upstream release 0.0.267     - (tagged by Antoine Lambert
    <antoine.lambert@inria.fr> on 2020-11-06 17:13:03 +0100)
  * Upstream changes:     - version 0.0.267

 -- Software Heritage autobuilder (on jenkins-debian1) <jenkins@jenkins-debian1.internal.softwareheritage.org>  Fri, 06 Nov 2020 16:31:03 +0000

swh-web (0.0.266-1~swh1) unstable-swh; urgency=medium

  * New upstream release 0.0.266     - (tagged by Antoine Lambert
    <antoine.lambert@inria.fr> on 2020-11-06 12:48:47 +0100)
  * Upstream changes:     - version 0.0.266

 -- Software Heritage autobuilder (on jenkins-debian1) <jenkins@jenkins-debian1.internal.softwareheritage.org>  Fri, 06 Nov 2020 12:07:02 +0000

swh-web (0.0.265-1~swh1) unstable-swh; urgency=medium

  * New upstream release 0.0.265     - (tagged by Antoine Lambert
    <antoine.lambert@inria.fr> on 2020-10-30 16:22:10 +0100)
  * Upstream changes:     - version 0.0.265

 -- Software Heritage autobuilder (on jenkins-debian1) <jenkins@jenkins-debian1.internal.softwareheritage.org>  Fri, 30 Oct 2020 15:48:13 +0000

swh-web (0.0.264-1~swh1) unstable-swh; urgency=medium

  * New upstream release 0.0.264     - (tagged by Antoine R. Dumont
    (@ardumont) <ardumont@softwareheritage.org> on 2020-10-19 12:03:15
    +0200)
  * Upstream changes:     - v0.0.264     - web.config: Adapt indexer
    configuration structure     - web.config: Adapt scheduler
    configuration structure     - swh.web.tests: Adapt
    get_indexer_storage to latest version     - Use swh.model.model
    helpers to compute object identifiers     - common/archive: Fix
    empty content handling in lookup_content_raw     - apidoc: Fix bad
    URL replacement missed due to an invalid test     - common/typing:
    Fix error with mypy 0.790     - browse/directory: Fix invalid query
    parameter value for content links     - templates/directory-display:
    Remove permissions display for directories     - templates: Update
    save code now icon and new snapshot button

 -- Software Heritage autobuilder (on jenkins-debian1) <jenkins@jenkins-debian1.internal.softwareheritage.org>  Mon, 19 Oct 2020 12:06:32 +0000

swh-web (0.0.263-1~swh1) unstable-swh; urgency=medium

  * New upstream release 0.0.263     - (tagged by Antoine Lambert
    <antoine.lambert@inria.fr> on 2020-10-08 16:40:40 +0200)
  * Upstream changes:     - version 0.0.263

 -- Software Heritage autobuilder (on jenkins-debian1) <jenkins@jenkins-debian1.internal.softwareheritage.org>  Thu, 08 Oct 2020 15:11:38 +0000

swh-web (0.0.262-2~swh1) unstable-swh; urgency=medium

  * Make the postinst a little bit more robust

 -- Nicolas Dandrimont <olasd@debian.org>  Fri, 25 Sep 2020 19:53:02 +0200

swh-web (0.0.262-1~swh1) unstable-swh; urgency=medium

  * New upstream release 0.0.262     - (tagged by Antoine Lambert
    <antoine.lambert@inria.fr> on 2020-09-25 17:02:27 +0200)
  * Upstream changes:     - version 0.0.262

 -- Software Heritage autobuilder (on jenkins-debian1) <jenkins@jenkins-debian1.internal.softwareheritage.org>  Fri, 25 Sep 2020 15:20:11 +0000

swh-web (0.0.261-1~swh1) unstable-swh; urgency=medium

  * New upstream release 0.0.261     - (tagged by Antoine Lambert
    <antoine.lambert@inria.fr> on 2020-09-25 15:55:40 +0200)
  * Upstream changes:     - version 0.0.261

 -- Software Heritage autobuilder (on jenkins-debian1) <jenkins@jenkins-debian1.internal.softwareheritage.org>  Fri, 25 Sep 2020 14:06:26 +0000

swh-web (0.0.260-1~swh1) unstable-swh; urgency=medium

  * New upstream release 0.0.260     - (tagged by Antoine Lambert
    <antoine.lambert@inria.fr> on 2020-09-23 16:05:51 +0200)
  * Upstream changes:     - version 0.0.260

 -- Software Heritage autobuilder (on jenkins-debian1) <jenkins@jenkins-debian1.internal.softwareheritage.org>  Wed, 23 Sep 2020 14:31:59 +0000

swh-web (0.0.259-1~swh1) unstable-swh; urgency=medium

  * New upstream release 0.0.259     - (tagged by Antoine Lambert
    <antoine.lambert@inria.fr> on 2020-09-16 17:48:00 +0200)
  * Upstream changes:     - version 0.0.259

 -- Software Heritage autobuilder (on jenkins-debian1) <jenkins@jenkins-debian1.internal.softwareheritage.org>  Wed, 16 Sep 2020 16:05:10 +0000

swh-web (0.0.258-1~swh1) unstable-swh; urgency=medium

  * New upstream release 0.0.258     - (tagged by Antoine Lambert
    <antoine.lambert@inria.fr> on 2020-09-16 13:14:02 +0200)
  * Upstream changes:     - version 0.0.258

 -- Software Heritage autobuilder (on jenkins-debian1) <jenkins@jenkins-debian1.internal.softwareheritage.org>  Wed, 16 Sep 2020 11:39:10 +0000

swh-web (0.0.257-1~swh1) unstable-swh; urgency=medium

  * New upstream release 0.0.257     - (tagged by Antoine R. Dumont
    (@ardumont) <ardumont@softwareheritage.org> on 2020-09-15 12:15:49
    +0200)
  * Upstream changes:     - v0.0.257     - common/highlightjs: Fix issue
    with Pygments 2.7

 -- Software Heritage autobuilder (on jenkins-debian1) <jenkins@jenkins-debian1.internal.softwareheritage.org>  Tue, 15 Sep 2020 10:27:21 +0000

swh-web (0.0.255-1~swh1) unstable-swh; urgency=medium

  * New upstream release 0.0.255     - (tagged by Antoine R. Dumont
    (@ardumont) <ardumont@softwareheritage.org> on 2020-09-04 16:02:25
    +0200)
  * Upstream changes:     - v0.0.255     - Adapt storage.revision_get
    calls according to latest api change     - package.json: Upgrade
    dependencies     - cypress/origin-save: Improve tests implementation
    - assets/origin-save: Fix handling of null visit dates in requests
    list     - Adapt to latest storage release_get api change

 -- Software Heritage autobuilder (on jenkins-debian1) <jenkins@jenkins-debian1.internal.softwareheritage.org>  Fri, 04 Sep 2020 14:18:01 +0000

swh-web (0.0.254-1~swh1) unstable-swh; urgency=medium

  * New upstream release 0.0.254     - (tagged by Antoine Lambert
    <antoine.lambert@inria.fr> on 2020-08-28 15:35:49 +0200)
  * Upstream changes:     - version 0.0.254

 -- Software Heritage autobuilder (on jenkins-debian1) <jenkins@jenkins-debian1.internal.softwareheritage.org>  Fri, 28 Aug 2020 14:01:09 +0000

swh-web (0.0.253-1~swh1) unstable-swh; urgency=medium

  * New upstream release 0.0.253     - (tagged by Antoine Lambert
    <antoine.lambert@inria.fr> on 2020-08-27 18:51:20 +0200)
  * Upstream changes:     - version 0.0.253

 -- Software Heritage autobuilder (on jenkins-debian1) <jenkins@jenkins-debian1.internal.softwareheritage.org>  Thu, 27 Aug 2020 17:16:29 +0000

swh-web (0.0.252-1~swh1) unstable-swh; urgency=medium

  * New upstream release 0.0.252     - (tagged by Antoine Lambert
    <antoine.lambert@inria.fr> on 2020-08-24 14:07:27 +0200)
  * Upstream changes:     - version 0.0.252

 -- Software Heritage autobuilder (on jenkins-debian1) <jenkins@jenkins-debian1.internal.softwareheritage.org>  Mon, 24 Aug 2020 12:24:41 +0000

swh-web (0.0.251-1~swh1) unstable-swh; urgency=medium

  * New upstream release 0.0.251     - (tagged by Antoine Lambert
    <antoine.lambert@inria.fr> on 2020-08-24 11:15:57 +0200)
  * Upstream changes:     - version 0.0.251

 -- Software Heritage autobuilder (on jenkins-debian1) <jenkins@jenkins-debian1.internal.softwareheritage.org>  Mon, 24 Aug 2020 09:32:42 +0000

swh-web (0.0.250-1~swh1) unstable-swh; urgency=medium

  * New upstream release 0.0.250     - (tagged by Antoine Lambert
    <antoine.lambert@inria.fr> on 2020-08-21 12:06:06 +0200)
  * Upstream changes:     - version 0.0.250

 -- Software Heritage autobuilder (on jenkins-debian1) <jenkins@jenkins-debian1.internal.softwareheritage.org>  Fri, 21 Aug 2020 10:24:25 +0000

swh-web (0.0.249-1~swh1) unstable-swh; urgency=medium

  * New upstream release 0.0.249     - (tagged by Antoine Lambert
    <antoine.lambert@inria.fr> on 2020-08-18 12:12:39 +0200)
  * Upstream changes:     - version 0.0.249

 -- Software Heritage autobuilder (on jenkins-debian1) <jenkins@jenkins-debian1.internal.softwareheritage.org>  Tue, 18 Aug 2020 10:30:08 +0000

swh-web (0.0.248-1~swh1) unstable-swh; urgency=medium

  * New upstream release 0.0.248     - (tagged by Antoine R. Dumont
    (@ardumont) <ardumont@softwareheritage.org> on 2020-08-05 10:01:23
    +0200)
  * Upstream changes:     - v0.0.248     - package.json: Upgrade
    dependencies     - templates: Fix browsed object metadata
    availability from javascript     - service: Adapt according to the
    latest storage.content_find changes     - Adapt swh-search
    configuration (runtime + tests)     - origin: Migrate use to
    storage.origin_list instead of origin_get_range

 -- Software Heritage autobuilder (on jenkins-debian1) <jenkins@jenkins-debian1.internal.softwareheritage.org>  Wed, 05 Aug 2020 08:49:00 +0000

swh-web (0.0.246-1~swh2) unstable-swh; urgency=medium

  * Update missing dependency + bump

 -- Antoine R. Dumont <ardumont@softwareheritage.org>  Tue, 28 Jul 2020 06:57:28 +0000

swh-web (0.0.246-1~swh1) unstable-swh; urgency=medium

  * New upstream release 0.0.246     - (tagged by Antoine R. Dumont
    (@ardumont) <ardumont@softwareheritage.org> on 2020-07-28 08:11:28
    +0200)
  * Upstream changes:     - v0.0.246     - Update
    swh.storage.origin_visit_get_by calls to latest api change     -
    Update swh.storage.origin_get calls to latest api change     -
    setup.py: Migrate from vcversioner to setuptools-scm     -
    package.json: Upgrade dependencies     - tests: Fix flaky test     -
    assets/save: Try to set origin type when clicking on "Save again"
    - api/identifiers: Adapt to swh-model >= 0.5.0     - pytest.ini:
    Prevent swh-storage pytest plugin loading     - Rename all
    references of swh PIDs to SWHIDs for consistency

 -- Software Heritage autobuilder (on jenkins-debian1) <jenkins@jenkins-debian1.internal.softwareheritage.org>  Tue, 28 Jul 2020 06:28:05 +0000

swh-web (0.0.245-1~swh1) unstable-swh; urgency=medium

  * New upstream release 0.0.245     - (tagged by Antoine Lambert
    <antoine.lambert@inria.fr> on 2020-07-02 15:51:46 +0200)
  * Upstream changes:     - version 0.0.245

 -- Software Heritage autobuilder (on jenkins-debian1) <jenkins@jenkins-debian1.internal.softwareheritage.org>  Thu, 02 Jul 2020 14:28:23 +0000

swh-web (0.0.244-1~swh1) unstable-swh; urgency=medium

  * New upstream release 0.0.244     - (tagged by Antoine Lambert
    <antoine.lambert@inria.fr> on 2020-06-29 15:00:40 +0200)
  * Upstream changes:     - version 0.0.244

 -- Software Heritage autobuilder (on jenkins-debian1) <jenkins@jenkins-debian1.internal.softwareheritage.org>  Mon, 29 Jun 2020 13:22:24 +0000

swh-web (0.0.242-1~swh1) unstable-swh; urgency=medium

  * New upstream release 0.0.242     - (tagged by Antoine Lambert
    <antoine.lambert@inria.fr> on 2020-06-23 14:24:01 +0200)
  * Upstream changes:     - version 0.0.242

 -- Software Heritage autobuilder (on jenkins-debian1) <jenkins@jenkins-debian1.internal.softwareheritage.org>  Tue, 23 Jun 2020 12:55:08 +0000

swh-web (0.0.241-1~swh1) unstable-swh; urgency=medium

  * New upstream release 0.0.241     - (tagged by Antoine R. Dumont
    (@ardumont) <ardumont@softwareheritage.org> on 2020-06-19 18:08:44
    +0200)
  * Upstream changes:     - v0.0.241     - misc/coverage: Add IPOL and
    NixOS logos     - service: Use latest origin visit status from an
    origin     - Migrate to swh.storage.algos.snapshot_get_latest     -
    templates/browse: Improve navigation for origin/snapshot related
    views

 -- Software Heritage autobuilder (on jenkins-debian1) <jenkins@jenkins-debian1.internal.softwareheritage.org>  Fri, 19 Jun 2020 16:22:34 +0000

swh-web (0.0.240-1~swh1) unstable-swh; urgency=medium

  * New upstream release 0.0.240     - (tagged by Antoine Lambert
    <antoine.lambert@inria.fr> on 2020-06-18 14:13:12 +0200)
  * Upstream changes:     - version 0.0.240

 -- Software Heritage autobuilder (on jenkins-debian1) <jenkins@jenkins-debian1.internal.softwareheritage.org>  Thu, 18 Jun 2020 13:13:08 +0000

swh-web (0.0.239-1~swh1) unstable-swh; urgency=medium

  * New upstream release 0.0.239     - (tagged by Antoine Lambert
    <antoine.lambert@inria.fr> on 2020-06-17 10:52:06 +0200)
  * Upstream changes:     - version 0.0.239

 -- Software Heritage autobuilder (on jenkins-debian1) <jenkins@jenkins-debian1.internal.softwareheritage.org>  Wed, 17 Jun 2020 09:16:33 +0000

swh-web (0.0.238-1~swh1) unstable-swh; urgency=medium

  * New upstream release 0.0.238     - (tagged by Antoine Lambert
    <antoine.lambert@inria.fr> on 2020-06-12 14:17:47 +0200)
  * Upstream changes:     - version 0.0.238

 -- Software Heritage autobuilder (on jenkins-debian1) <jenkins@jenkins-debian1.internal.softwareheritage.org>  Fri, 12 Jun 2020 13:14:45 +0000

swh-web (0.0.237-1~swh1) unstable-swh; urgency=medium

  * New upstream release 0.0.237     - (tagged by Antoine Lambert
    <antoine.lambert@inria.fr> on 2020-06-05 17:42:35 +0200)
  * Upstream changes:     - version 0.0.237

 -- Software Heritage autobuilder (on jenkins-debian1) <jenkins@jenkins-debian1.internal.softwareheritage.org>  Fri, 05 Jun 2020 16:24:05 +0000

swh-web (0.0.236-1~swh1) unstable-swh; urgency=medium

  * New upstream release 0.0.236     - (tagged by Antoine Lambert
    <antoine.lambert@inria.fr> on 2020-06-05 14:38:37 +0200)
  * Upstream changes:     - version 0.0.236

 -- Software Heritage autobuilder (on jenkins-debian1) <jenkins@jenkins-debian1.internal.softwareheritage.org>  Fri, 05 Jun 2020 13:05:41 +0000

swh-web (0.0.235-1~swh1) unstable-swh; urgency=medium

  * New upstream release 0.0.235     - (tagged by Antoine R. Dumont
    (@ardumont) <ardumont@softwareheritage.org> on 2020-05-27 14:58:13
    +0200)
  * Upstream changes:     - v0.0.235     - admin-deposit: Fix edge case
    on empty exclude pattern

 -- Software Heritage autobuilder (on jenkins-debian1) <jenkins@jenkins-debian1.internal.softwareheritage.org>  Wed, 27 May 2020 13:10:37 +0000

swh-web (0.0.234-1~swh1) unstable-swh; urgency=medium

  * New upstream release 0.0.234     - (tagged by Antoine R. Dumont
    (@ardumont) <ardumont@softwareheritage.org> on 2020-05-26 15:39:22
    +0200)
  * Upstream changes:     - v0.0.234     - deposit-admin: Filtering out
    deposits matching an excluding pattern     - deposit-admin-spec:
    Improve default tests on admin page     - deposit-admin.spec: Add
    coverage to the deposit admin page     - admin/deposit: Fix
    discrepancy     - admin/deposit: Fix column identifiers

 -- Software Heritage autobuilder (on jenkins-debian1) <jenkins@jenkins-debian1.internal.softwareheritage.org>  Tue, 26 May 2020 13:58:52 +0000

swh-web (0.0.233-1~swh1) unstable-swh; urgency=medium

  * New upstream release 0.0.233     - (tagged by Antoine R. Dumont
    (@ardumont) <ardumont@softwareheritage.org> on 2020-05-20 11:32:57
    +0200)
  * Upstream changes:     - v0.0.233     - admin/deposit: Drop unused
    columns and rename "directory with context"     - Drop
    swh_anchor_id* references from Deposit model

 -- Software Heritage autobuilder (on jenkins-debian1) <jenkins@jenkins-debian1.internal.softwareheritage.org>  Wed, 20 May 2020 09:51:40 +0000

swh-web (0.0.232-1~swh1) unstable-swh; urgency=medium

  * New upstream release 0.0.232     - (tagged by Antoine R. Dumont
    (@ardumont) <ardumont@softwareheritage.org> on 2020-05-19 09:57:29
    +0200)
  * Upstream changes:     - v0.0.232     - admin/deposit: Extract origin
    from swh_anchor_id according to latest change     - Fix pep8
    violations

 -- Software Heritage autobuilder (on jenkins-debian1) <jenkins@jenkins-debian1.internal.softwareheritage.org>  Tue, 19 May 2020 08:08:47 +0000

swh-web (0.0.231-1~swh1) unstable-swh; urgency=medium

  * New upstream release 0.0.231     - (tagged by Antoine Lambert
    <antoine.lambert@inria.fr> on 2020-05-07 18:07:33 +0200)
  * Upstream changes:     - version 0.0.231

 -- Software Heritage autobuilder (on jenkins-debian1) <jenkins@jenkins-debian1.internal.softwareheritage.org>  Thu, 07 May 2020 16:29:01 +0000

swh-web (0.0.230-1~swh1) unstable-swh; urgency=medium

  * New upstream release 0.0.230     - (tagged by Antoine Lambert
    <antoine.lambert@inria.fr> on 2020-05-05 19:19:24 +0200)
  * Upstream changes:     - version 0.0.230

 -- Software Heritage autobuilder (on jenkins-debian1) <jenkins@jenkins-debian1.internal.softwareheritage.org>  Tue, 05 May 2020 17:55:59 +0000

swh-web (0.0.229-1~swh1) unstable-swh; urgency=medium

  * New upstream release 0.0.229     - (tagged by Antoine Lambert
    <antoine.lambert@inria.fr> on 2020-04-22 12:54:34 +0200)
  * Upstream changes:     - version 0.0.229

 -- Software Heritage autobuilder (on jenkins-debian1) <jenkins@jenkins-debian1.internal.softwareheritage.org>  Wed, 22 Apr 2020 11:23:17 +0000

swh-web (0.0.228-1~swh1) unstable-swh; urgency=medium

  * New upstream release 0.0.228     - (tagged by Antoine Lambert
    <antoine.lambert@inria.fr> on 2020-04-21 13:59:34 +0200)
  * Upstream changes:     - version 0.0.228

 -- Software Heritage autobuilder (on jenkins-debian1) <jenkins@jenkins-debian1.internal.softwareheritage.org>  Tue, 21 Apr 2020 12:19:31 +0000

swh-web (0.0.227-1~swh1) unstable-swh; urgency=medium

  * New upstream release 0.0.227     - (tagged by Antoine Lambert
    <antoine.lambert@inria.fr> on 2020-04-07 12:34:35 +0200)
  * Upstream changes:     - version 0.0.227

 -- Software Heritage autobuilder (on jenkins-debian1) <jenkins@jenkins-debian1.internal.softwareheritage.org>  Tue, 07 Apr 2020 14:41:45 +0000

swh-web (0.0.226-1~swh1) unstable-swh; urgency=medium

  * New upstream release 0.0.226     - (tagged by Antoine Lambert
    <antoine.lambert@inria.fr> on 2020-02-18 16:46:42 +0100)
  * Upstream changes:     - version 0.0.226

 -- Software Heritage autobuilder (on jenkins-debian1) <jenkins@jenkins-debian1.internal.softwareheritage.org>  Tue, 18 Feb 2020 16:38:01 +0000

swh-web (0.0.225-1~swh1) unstable-swh; urgency=medium

  * New upstream release 0.0.225     - (tagged by Antoine Lambert
    <antoine.lambert@inria.fr> on 2020-02-10 11:39:19 +0100)
  * Upstream changes:     - version 0.0.225

 -- Software Heritage autobuilder (on jenkins-debian1) <jenkins@jenkins-debian1.internal.softwareheritage.org>  Mon, 10 Feb 2020 11:35:35 +0000

swh-web (0.0.224-1~swh1) unstable-swh; urgency=medium

  * New upstream release 0.0.224     - (tagged by Antoine Lambert
    <antoine.lambert@inria.fr> on 2020-01-16 13:42:20 +0100)
  * Upstream changes:     - version 0.0.224

 -- Software Heritage autobuilder (on jenkins-debian1) <jenkins@jenkins-debian1.internal.softwareheritage.org>  Thu, 16 Jan 2020 13:09:29 +0000

swh-web (0.0.223-1~swh1) unstable-swh; urgency=medium

  * New upstream release 0.0.223     - (tagged by Antoine Lambert
    <antoine.lambert@inria.fr> on 2019-12-13 15:01:06 +0100)
  * Upstream changes:     - version 0.0.223

 -- Software Heritage autobuilder (on jenkins-debian1) <jenkins@jenkins-debian1.internal.softwareheritage.org>  Fri, 13 Dec 2019 14:24:54 +0000

swh-web (0.0.221-1~swh1) unstable-swh; urgency=medium

  * New upstream release 0.0.221     - (tagged by Antoine Lambert
    <antoine.lambert@inria.fr> on 2019-12-04 13:30:38 +0100)
  * Upstream changes:     - version 0.0.221

 -- Software Heritage autobuilder (on jenkins-debian1) <jenkins@jenkins-debian1.internal.softwareheritage.org>  Wed, 04 Dec 2019 12:53:41 +0000

swh-web (0.0.220-1~swh1) unstable-swh; urgency=medium

  * New upstream release 0.0.220     - (tagged by Valentin Lorentz
    <vlorentz@softwareheritage.org> on 2019-11-08 18:00:47 +0100)
  * Upstream changes:     - v0.0.220     - * typing: minimal changes to
    make a no-op mypy run pass     - * Makefile.local: port to new swh-
    environment typecheck naming     - * sphinx: Fix doc generation and
    warnings     - * Add support for swh-indexer v0.0.157.

 -- Software Heritage autobuilder (on jenkins-debian1) <jenkins@jenkins-debian1.internal.softwareheritage.org>  Fri, 08 Nov 2019 17:21:30 +0000

swh-web (0.0.219-1~swh1) unstable-swh; urgency=medium

  * New upstream release 0.0.219     - (tagged by Antoine Lambert
    <antoine.lambert@inria.fr> on 2019-11-06 10:49:54 +0100)
  * Upstream changes:     - version 0.0.219

 -- Software Heritage autobuilder (on jenkins-debian1) <jenkins@jenkins-debian1.internal.softwareheritage.org>  Wed, 06 Nov 2019 10:10:30 +0000

swh-web (0.0.218-1~swh1) unstable-swh; urgency=medium

  * New upstream release 0.0.218     - (tagged by Antoine Lambert
    <antoine.lambert@inria.fr> on 2019-11-04 13:43:02 +0100)
  * Upstream changes:     - version 0.0.218

 -- Software Heritage autobuilder (on jenkins-debian1) <jenkins@jenkins-debian1.internal.softwareheritage.org>  Mon, 04 Nov 2019 13:11:48 +0000

swh-web (0.0.216-1~swh1) unstable-swh; urgency=medium

  * New upstream release 0.0.216     - (tagged by Nicolas Dandrimont
    <nicolas@dandrimont.eu> on 2019-10-14 19:56:40 +0200)
  * Upstream changes:     - Release swh.web v0.0.216

 -- Software Heritage autobuilder (on jenkins-debian1) <jenkins@jenkins-debian1.internal.softwareheritage.org>  Mon, 14 Oct 2019 18:14:01 +0000

swh-web (0.0.215-1~swh1) unstable-swh; urgency=medium

  * New upstream release 0.0.215     - (tagged by Antoine Lambert
    <antoine.lambert@inria.fr> on 2019-10-09 14:38:48 +0200)
  * Upstream changes:     - version 0.0.215

 -- Software Heritage autobuilder (on jenkins-debian1) <jenkins@jenkins-debian1.internal.softwareheritage.org>  Wed, 09 Oct 2019 13:20:53 +0000

swh-web (0.0.214-1~swh1) unstable-swh; urgency=medium

  * New upstream release 0.0.214     - (tagged by Antoine Lambert
    <antoine.lambert@inria.fr> on 2019-09-27 16:31:59 +0200)
  * Upstream changes:     - version 0.0.214

 -- Software Heritage autobuilder (on jenkins-debian1) <jenkins@jenkins-debian1.internal.softwareheritage.org>  Fri, 27 Sep 2019 16:17:33 +0000

swh-web (0.0.213-1~swh1) unstable-swh; urgency=medium

  * New upstream release 0.0.213     - (tagged by Antoine Lambert
    <antoine.lambert@inria.fr> on 2019-09-25 16:17:06 +0200)
  * Upstream changes:     - version 0.0.213

 -- Software Heritage autobuilder (on jenkins-debian1) <jenkins@jenkins-debian1.internal.softwareheritage.org>  Wed, 25 Sep 2019 15:13:06 +0000

swh-web (0.0.212-1~swh1) unstable-swh; urgency=medium

  * New upstream release 0.0.212     - (tagged by Antoine Lambert
    <antoine.lambert@inria.fr> on 2019-09-17 17:41:43 +0200)
  * Upstream changes:     - version 0.0.212

 -- Software Heritage autobuilder (on jenkins-debian1) <jenkins@jenkins-debian1.internal.softwareheritage.org>  Tue, 17 Sep 2019 16:07:58 +0000

swh-web (0.0.211-1~swh1) unstable-swh; urgency=medium

  * New upstream release 0.0.211     - (tagged by Antoine Lambert
    <antoine.lambert@inria.fr> on 2019-09-17 17:04:19 +0200)
  * Upstream changes:     - version 0.0.211

 -- Software Heritage autobuilder (on jenkins-debian1) <jenkins@jenkins-debian1.internal.softwareheritage.org>  Tue, 17 Sep 2019 15:34:22 +0000

swh-web (0.0.210-1~swh1) unstable-swh; urgency=medium

  * New upstream release 0.0.210     - (tagged by Antoine Lambert
    <antoine.lambert@inria.fr> on 2019-09-06 14:26:33 +0200)
  * Upstream changes:     - version 0.0.210

 -- Software Heritage autobuilder (on jenkins-debian1) <jenkins@jenkins-debian1.internal.softwareheritage.org>  Fri, 06 Sep 2019 13:14:46 +0000

swh-web (0.0.209-1~swh1) unstable-swh; urgency=medium

  * New upstream release 0.0.209     - (tagged by Valentin Lorentz
    <vlorentz@softwareheritage.org> on 2019-08-26 18:14:16 +0200)
  * Upstream changes:     - v0.0.209     - * fix in generated
    documentation     - * test fixes / new tests     - * remove
    references to `person['id']` and person_get API/browse     - * fix
    crash on metadata search results whose `origin_url` is missing

 -- Software Heritage autobuilder (on jenkins-debian1) <jenkins@jenkins-debian1.internal.softwareheritage.org>  Mon, 26 Aug 2019 16:39:53 +0000

swh-web (0.0.208-1~swh1) unstable-swh; urgency=medium

  * New upstream release 0.0.208     - (tagged by Valentin Lorentz
    <vlorentz@softwareheritage.org> on 2019-08-20 13:52:25 +0200)
  * Upstream changes:     - v0.0.208     - * Remove "person_get"
    endpoints     - * Add cypress tests

 -- Software Heritage autobuilder (on jenkins-debian1) <jenkins@jenkins-debian1.internal.softwareheritage.org>  Tue, 20 Aug 2019 12:30:54 +0000

swh-web (0.0.207-1~swh1) unstable-swh; urgency=medium

  * New upstream release 0.0.207     - (tagged by Antoine Lambert
    <antoine.lambert@inria.fr> on 2019-08-09 14:43:05 +0200)
  * Upstream changes:     - version 0.0.207

 -- Software Heritage autobuilder (on jenkins-debian1) <jenkins@jenkins-debian1.internal.softwareheritage.org>  Fri, 09 Aug 2019 13:08:31 +0000

swh-web (0.0.206-1~swh1) unstable-swh; urgency=medium

  * New upstream release 0.0.206     - (tagged by Antoine Lambert
    <antoine.lambert@inria.fr> on 2019-07-31 17:37:41 +0200)
  * Upstream changes:     - version 0.0.206

 -- Software Heritage autobuilder (on jenkins-debian1) <jenkins@jenkins-debian1.internal.softwareheritage.org>  Wed, 31 Jul 2019 15:54:55 +0000

swh-web (0.0.205-1~swh1) unstable-swh; urgency=medium

  * New upstream release 0.0.205     - (tagged by Antoine Lambert
    <antoine.lambert@inria.fr> on 2019-07-31 16:13:39 +0200)
  * Upstream changes:     - version 0.0.205

 -- Software Heritage autobuilder (on jenkins-debian1) <jenkins@jenkins-debian1.internal.softwareheritage.org>  Wed, 31 Jul 2019 14:47:24 +0000

swh-web (0.0.204-1~swh1) unstable-swh; urgency=medium

  * New upstream release 0.0.204     - (tagged by Antoine Lambert
    <antoine.lambert@inria.fr> on 2019-07-30 15:54:26 +0200)
  * Upstream changes:     - version 0.0.204

 -- Software Heritage autobuilder (on jenkins-debian1) <jenkins@jenkins-debian1.internal.softwareheritage.org>  Tue, 30 Jul 2019 14:21:24 +0000

swh-web (0.0.203-1~swh1) unstable-swh; urgency=medium

  * New upstream release 0.0.203     - (tagged by Antoine Lambert
    <antoine.lambert@inria.fr> on 2019-06-24 17:11:04 +0200)
  * Upstream changes:     - version 0.0.203

 -- Software Heritage autobuilder (on jenkins-debian1) <jenkins@jenkins-debian1.internal.softwareheritage.org>  Mon, 24 Jun 2019 15:57:25 +0000

swh-web (0.0.202-1~swh1) unstable-swh; urgency=medium

  * New upstream release 0.0.202     - (tagged by Antoine Lambert
    <antoine.lambert@inria.fr> on 2019-06-18 16:22:03 +0200)
  * Upstream changes:     - version 0.0.202

 -- Software Heritage autobuilder (on jenkins-debian1) <jenkins@jenkins-debian1.internal.softwareheritage.org>  Tue, 18 Jun 2019 15:02:25 +0000

swh-web (0.0.201-1~swh1) unstable-swh; urgency=medium

  * New upstream release 0.0.201     - (tagged by Antoine Lambert
    <antoine.lambert@inria.fr> on 2019-06-06 16:01:50 +0200)
  * Upstream changes:     - version 0.0.201

 -- Software Heritage autobuilder (on jenkins-debian1) <jenkins@jenkins-debian1.internal.softwareheritage.org>  Thu, 06 Jun 2019 14:39:51 +0000

swh-web (0.0.200-1~swh1) unstable-swh; urgency=medium

  * New upstream release 0.0.200     - (tagged by Antoine Lambert
    <antoine.lambert@inria.fr> on 2019-05-29 15:22:18 +0200)
  * Upstream changes:     - version 0.0.200

 -- Software Heritage autobuilder (on jenkins-debian1) <jenkins@jenkins-debian1.internal.softwareheritage.org>  Wed, 29 May 2019 13:52:48 +0000

swh-web (0.0.199-1~swh1) unstable-swh; urgency=medium

  * New upstream release 0.0.199     - (tagged by Antoine Lambert
    <antoine.lambert@inria.fr> on 2019-05-21 15:57:10 +0200)
  * Upstream changes:     - version 0.0.199

 -- Software Heritage autobuilder (on jenkins-debian1) <jenkins@jenkins-debian1.internal.softwareheritage.org>  Tue, 21 May 2019 14:17:57 +0000

swh-web (0.0.198-1~swh1) unstable-swh; urgency=medium

  * New upstream release 0.0.198     - (tagged by Antoine Lambert
    <antoine.lambert@inria.fr> on 2019-05-20 10:55:57 +0200)
  * Upstream changes:     - version 0.0.198

 -- Software Heritage autobuilder (on jenkins-debian1) <jenkins@jenkins-debian1.internal.softwareheritage.org>  Mon, 20 May 2019 09:17:32 +0000

swh-web (0.0.196-1~swh1) unstable-swh; urgency=medium

  * New upstream release 0.0.196     - (tagged by Antoine Lambert
    <antoine.lambert@inria.fr> on 2019-05-16 14:58:49 +0200)
  * Upstream changes:     - version 0.0.196

 -- Software Heritage autobuilder (on jenkins-debian1) <jenkins@jenkins-debian1.internal.softwareheritage.org>  Thu, 16 May 2019 13:16:14 +0000

swh-web (0.0.195-1~swh1) unstable-swh; urgency=medium

  * New upstream release 0.0.195     - (tagged by Antoine Lambert
    <antoine.lambert@inria.fr> on 2019-05-15 17:42:02 +0200)
  * Upstream changes:     - version 0.0.195

 -- Software Heritage autobuilder (on jenkins-debian1) <jenkins@jenkins-debian1.internal.softwareheritage.org>  Wed, 15 May 2019 16:19:28 +0000

swh-web (0.0.194-1~swh1) unstable-swh; urgency=medium

  * New upstream release 0.0.194     - (tagged by Antoine Lambert
    <antoine.lambert@inria.fr> on 2019-05-07 10:51:28 +0200)
  * Upstream changes:     - version 0.0.194

 -- Software Heritage autobuilder (on jenkins-debian1) <jenkins@jenkins-debian1.internal.softwareheritage.org>  Tue, 07 May 2019 09:01:19 +0000

swh-web (0.0.193-1~swh1) unstable-swh; urgency=medium

  * New upstream release 0.0.193     - (tagged by Antoine Lambert
    <antoine.lambert@inria.fr> on 2019-05-02 16:59:26 +0200)
  * Upstream changes:     - version 0.0.193

 -- Software Heritage autobuilder (on jenkins-debian1) <jenkins@jenkins-debian1.internal.softwareheritage.org>  Thu, 02 May 2019 15:12:33 +0000

swh-web (0.0.192-1~swh1) unstable-swh; urgency=medium

  * New upstream release 0.0.192     - (tagged by Antoine Lambert
    <antoine.lambert@inria.fr> on 2019-05-02 14:14:32 +0200)
  * Upstream changes:     - version 0.0.192

 -- Software Heritage autobuilder (on jenkins-debian1) <jenkins@jenkins-debian1.internal.softwareheritage.org>  Thu, 02 May 2019 12:33:10 +0000

swh-web (0.0.191-1~swh1) unstable-swh; urgency=medium

  * New upstream release 0.0.191     - (tagged by Antoine Lambert
    <antoine.lambert@inria.fr> on 2019-05-02 11:35:19 +0200)
  * Upstream changes:     - version 0.0.191

 -- Software Heritage autobuilder (on jenkins-debian1) <jenkins@jenkins-debian1.internal.softwareheritage.org>  Thu, 02 May 2019 09:57:15 +0000

swh-web (0.0.190-1~swh1) unstable-swh; urgency=medium

  * New upstream release 0.0.190     - (tagged by Antoine Lambert
    <antoine.lambert@inria.fr> on 2019-04-10 16:59:12 +0200)
  * Upstream changes:     - version 0.0.190

 -- Software Heritage autobuilder (on jenkins-debian1) <jenkins@jenkins-debian1.internal.softwareheritage.org>  Wed, 10 Apr 2019 15:14:12 +0000

swh-web (0.0.189-1~swh1) unstable-swh; urgency=medium

  * New upstream release 0.0.189     - (tagged by Antoine Lambert
    <antoine.lambert@inria.fr> on 2019-04-01 14:32:45 +0200)
  * Upstream changes:     - version 0.0.189

 -- Software Heritage autobuilder (on jenkins-debian1) <jenkins@jenkins-debian1.internal.softwareheritage.org>  Mon, 01 Apr 2019 12:51:57 +0000

swh-web (0.0.188-1~swh1) unstable-swh; urgency=medium

  * New upstream release 0.0.188     - (tagged by Antoine Lambert
    <antoine.lambert@inria.fr> on 2019-03-29 11:39:52 +0100)
  * Upstream changes:     - version 0.0.188

 -- Software Heritage autobuilder (on jenkins-debian1) <jenkins@jenkins-debian1.internal.softwareheritage.org>  Fri, 29 Mar 2019 11:00:27 +0000

swh-web (0.0.187-1~swh1) unstable-swh; urgency=medium

  * New upstream release 0.0.187     - (tagged by Valentin Lorentz
    <vlorentz@softwareheritage.org> on 2019-03-14 15:22:01 +0100)
  * Upstream changes:     - Apply rename of 'origin_id' in the indexer
    API.

 -- Software Heritage autobuilder (on jenkins-debian1) <jenkins@jenkins-debian1.internal.softwareheritage.org>  Thu, 14 Mar 2019 14:41:39 +0000

swh-web (0.0.186-1~swh1) unstable-swh; urgency=medium

  * New upstream release 0.0.186     - (tagged by Antoine Lambert
    <antoine.lambert@inria.fr> on 2019-03-05 16:36:03 +0100)
  * Upstream changes:     - version 0.0.186

 -- Software Heritage autobuilder (on jenkins-debian1) <jenkins@jenkins-debian1.internal.softwareheritage.org>  Tue, 05 Mar 2019 15:57:31 +0000

swh-web (0.0.185-1~swh1) unstable-swh; urgency=medium

  * New upstream release 0.0.185     - (tagged by Antoine Lambert
    <antoine.lambert@inria.fr> on 2019-03-05 14:30:09 +0100)
  * Upstream changes:     - version 0.0.185

 -- Software Heritage autobuilder (on jenkins-debian1) <jenkins@jenkins-debian1.internal.softwareheritage.org>  Tue, 05 Mar 2019 13:52:13 +0000

swh-web (0.0.184-1~swh1) unstable-swh; urgency=medium

  * New upstream release 0.0.184     - (tagged by Antoine Lambert
    <antoine.lambert@inria.fr> on 2019-03-04 14:49:46 +0100)
  * Upstream changes:     - version 0.0.184

 -- Software Heritage autobuilder (on jenkins-debian1) <jenkins@jenkins-debian1.internal.softwareheritage.org>  Mon, 04 Mar 2019 14:09:10 +0000

swh-web (0.0.182-1~swh1) unstable-swh; urgency=medium

  * New upstream release 0.0.182     - (tagged by Antoine Lambert
    <antoine.lambert@inria.fr> on 2019-02-28 18:08:47 +0100)
  * Upstream changes:     - version 0.0.182

 -- Software Heritage autobuilder (on jenkins-debian1) <jenkins@jenkins-debian1.internal.softwareheritage.org>  Thu, 28 Feb 2019 17:33:27 +0000

swh-web (0.0.181-1~swh1) unstable-swh; urgency=medium

  * New upstream release 0.0.181     - (tagged by Antoine Lambert
    <antoine.lambert@inria.fr> on 2019-02-13 14:58:04 +0100)
  * Upstream changes:     - version 0.0.181

 -- Software Heritage autobuilder (on jenkins-debian1) <jenkins@jenkins-debian1.internal.softwareheritage.org>  Wed, 13 Feb 2019 14:18:36 +0000

swh-web (0.0.180-1~swh1) unstable-swh; urgency=medium

  * New upstream release 0.0.180     - (tagged by Antoine Lambert
    <antoine.lambert@inria.fr> on 2019-02-13 13:52:14 +0100)
  * Upstream changes:     - version 0.0.180

 -- Software Heritage autobuilder (on jenkins-debian1) <jenkins@jenkins-debian1.internal.softwareheritage.org>  Wed, 13 Feb 2019 13:13:16 +0000

swh-web (0.0.179-1~swh1) unstable-swh; urgency=medium

  * New upstream release 0.0.179     - (tagged by Antoine Lambert
    <antoine.lambert@inria.fr> on 2019-02-08 14:20:28 +0100)
  * Upstream changes:     - version 0.0.179

 -- Software Heritage autobuilder (on jenkins-debian1) <jenkins@jenkins-debian1.internal.softwareheritage.org>  Fri, 08 Feb 2019 13:42:04 +0000

swh-web (0.0.178-1~swh1) unstable-swh; urgency=medium

  * New upstream release 0.0.178     - (tagged by Antoine Lambert
    <antoine.lambert@inria.fr> on 2019-02-04 15:21:40 +0100)
  * Upstream changes:     - version 0.0.178

 -- Software Heritage autobuilder (on jenkins-debian1) <jenkins@jenkins-debian1.internal.softwareheritage.org>  Mon, 04 Feb 2019 14:59:44 +0000

swh-web (0.0.177-1~swh1) unstable-swh; urgency=medium

  * New upstream release 0.0.177     - (tagged by Antoine Lambert
    <antoine.lambert@inria.fr> on 2019-01-30 13:46:15 +0100)
  * Upstream changes:     - version 0.0.177

 -- Software Heritage autobuilder (on jenkins-debian1) <jenkins@jenkins-debian1.internal.softwareheritage.org>  Wed, 30 Jan 2019 12:59:31 +0000

swh-web (0.0.175-1~swh1) unstable-swh; urgency=medium

  * New upstream release 0.0.175     - (tagged by Antoine Lambert
    <antoine.lambert@inria.fr> on 2019-01-25 14:31:33 +0100)
  * Upstream changes:     - version 0.0.175

 -- Software Heritage autobuilder (on jenkins-debian1) <jenkins@jenkins-debian1.internal.softwareheritage.org>  Fri, 25 Jan 2019 13:50:54 +0000

swh-web (0.0.174-1~swh1) unstable-swh; urgency=medium

  * New upstream release 0.0.174     - (tagged by Antoine Lambert
    <antoine.lambert@inria.fr> on 2019-01-24 17:43:52 +0100)
  * Upstream changes:     - version 0.0.174

 -- Software Heritage autobuilder (on jenkins-debian1) <jenkins@jenkins-debian1.internal.softwareheritage.org>  Thu, 24 Jan 2019 17:43:48 +0000

swh-web (0.0.173-1~swh1) unstable-swh; urgency=medium

  * New upstream release 0.0.173     - (tagged by Antoine Lambert
    <antoine.lambert@inria.fr> on 2019-01-10 17:18:58 +0100)
  * Upstream changes:     - version 0.0.173

 -- Software Heritage autobuilder (on jenkins-debian1) <jenkins@jenkins-debian1.internal.softwareheritage.org>  Thu, 10 Jan 2019 17:02:08 +0000

swh-web (0.0.170-1~swh1) unstable-swh; urgency=medium

  * version 0.0.170

 -- Antoine Lambert <antoine.lambert@inria.fr>  Wed, 28 Nov 2018 16:26:02 +0100

swh-web (0.0.169-1~swh1) unstable-swh; urgency=medium

  * version 0.0.169

 -- Antoine Lambert <antoine.lambert@inria.fr>  Thu, 15 Nov 2018 17:52:14 +0100

swh-web (0.0.168-1~swh1) unstable-swh; urgency=medium

  * version 0.0.168

 -- Antoine Lambert <antoine.lambert@inria.fr>  Thu, 15 Nov 2018 15:24:28 +0100

swh-web (0.0.167-1~swh1) unstable-swh; urgency=medium

  * version 0.0.167

 -- Antoine Lambert <antoine.lambert@inria.fr>  Mon, 12 Nov 2018 17:47:52 +0100

swh-web (0.0.166-1~swh1) unstable-swh; urgency=medium

  * version 0.0.166

 -- Antoine Lambert <antoine.lambert@inria.fr>  Tue, 06 Nov 2018 13:31:08 +0100

swh-web (0.0.165-1~swh1) unstable-swh; urgency=medium

  * version 0.0.165

 -- Antoine Lambert <antoine.lambert@inria.fr>  Wed, 31 Oct 2018 17:46:32 +0100

swh-web (0.0.164-1~swh1) unstable-swh; urgency=medium

  * version 0.0.164

 -- Antoine Lambert <antoine.lambert@inria.fr>  Wed, 31 Oct 2018 17:38:39 +0100

swh-web (0.0.163-1~swh1) unstable-swh; urgency=medium

  * version 0.0.163

 -- Antoine Lambert <antoine.lambert@inria.fr>  Wed, 31 Oct 2018 17:17:05 +0100

swh-web (0.0.162-1~swh1) unstable-swh; urgency=medium

  * version 0.0.162

 -- Antoine Lambert <antoine.lambert@inria.fr>  Thu, 18 Oct 2018 17:57:52 +0200

swh-web (0.0.161-1~swh1) unstable-swh; urgency=medium

  * version 0.0.161

 -- Antoine Lambert <antoine.lambert@inria.fr>  Wed, 17 Oct 2018 15:30:50 +0200

swh-web (0.0.160-1~swh1) unstable-swh; urgency=medium

  * version 0.0.160

 -- Antoine Lambert <antoine.lambert@inria.fr>  Fri, 12 Oct 2018 15:28:05 +0200

swh-web (0.0.159-1~swh1) unstable-swh; urgency=medium

  * version 0.0.159

 -- Antoine Lambert <antoine.lambert@inria.fr>  Fri, 12 Oct 2018 10:18:46 +0200

swh-web (0.0.158-1~swh1) unstable-swh; urgency=medium

  * version 0.0.158

 -- Antoine Lambert <antoine.lambert@inria.fr>  Thu, 11 Oct 2018 17:49:17 +0200

swh-web (0.0.157-1~swh1) unstable-swh; urgency=medium

  * version 0.0.157

 -- Antoine Lambert <antoine.lambert@inria.fr>  Thu, 27 Sep 2018 17:21:28 +0200

swh-web (0.0.156-1~swh1) unstable-swh; urgency=medium

  * version 0.0.156

 -- Antoine Lambert <antoine.lambert@inria.fr>  Thu, 20 Sep 2018 14:40:37 +0200

swh-web (0.0.155-1~swh1) unstable-swh; urgency=medium

  * version 0.0.155

 -- Antoine Lambert <antoine.lambert@inria.fr>  Tue, 18 Sep 2018 10:44:38 +0200

swh-web (0.0.154-1~swh1) unstable-swh; urgency=medium

  * version 0.0.154

 -- Antoine Lambert <antoine.lambert@inria.fr>  Fri, 14 Sep 2018 16:37:48 +0200

swh-web (0.0.153-1~swh1) unstable-swh; urgency=medium

  * version 0.0.153

 -- Antoine Lambert <antoine.lambert@inria.fr>  Wed, 12 Sep 2018 16:44:06 +0200

swh-web (0.0.152-1~swh1) unstable-swh; urgency=medium

  * version 0.0.152

 -- Antoine Lambert <antoine.lambert@inria.fr>  Wed, 12 Sep 2018 16:04:47 +0200

swh-web (0.0.151-1~swh1) unstable-swh; urgency=medium

  * version 0.0.151

 -- Antoine Lambert <antoine.lambert@inria.fr>  Tue, 04 Sep 2018 17:28:46 +0200

swh-web (0.0.150-1~swh1) unstable-swh; urgency=medium

  * version 0.0.150

 -- Antoine Lambert <antoine.lambert@inria.fr>  Tue, 04 Sep 2018 15:15:05 +0200

swh-web (0.0.149-1~swh1) unstable-swh; urgency=medium

  * version 0.0.149

 -- Antoine Lambert <antoine.lambert@inria.fr>  Thu, 30 Aug 2018 16:23:05 +0200

swh-web (0.0.148-1~swh1) unstable-swh; urgency=medium

  * version 0.0.148

 -- Antoine Lambert <antoine.lambert@inria.fr>  Thu, 30 Aug 2018 11:27:42 +0200

swh-web (0.0.147-1~swh1) unstable-swh; urgency=medium

  * version 0.0.147

 -- Antoine Lambert <antoine.lambert@inria.fr>  Fri, 03 Aug 2018 14:41:04 +0200

swh-web (0.0.146-1~swh1) unstable-swh; urgency=medium

  * version 0.0.146

 -- Antoine Lambert <antoine.lambert@inria.fr>  Fri, 27 Jul 2018 16:37:33 +0200

swh-web (0.0.145-1~swh1) unstable-swh; urgency=medium

  * version 0.0.145

 -- Antoine Lambert <antoine.lambert@inria.fr>  Fri, 27 Jul 2018 16:10:36 +0200

swh-web (0.0.144-1~swh1) unstable-swh; urgency=medium

  * version 0.0.144

 -- Antoine Lambert <antoine.lambert@inria.fr>  Fri, 20 Jul 2018 16:26:52 +0200

swh-web (0.0.143-1~swh1) unstable-swh; urgency=medium

  * version 0.0.143

 -- Antoine Lambert <antoine.lambert@inria.fr>  Fri, 20 Jul 2018 16:19:56 +0200

swh-web (0.0.142-1~swh1) unstable-swh; urgency=medium

  * version 0.0.142

 -- Antoine Lambert <antoine.lambert@inria.fr>  Fri, 20 Jul 2018 15:51:20 +0200

swh-web (0.0.141-1~swh1) unstable-swh; urgency=medium

  * version 0.0.141

 -- Antoine Lambert <antoine.lambert@inria.fr>  Fri, 06 Jul 2018 14:11:39 +0200

swh-web (0.0.140-1~swh1) unstable-swh; urgency=medium

  * version 0.0.140

 -- Antoine Lambert <antoine.lambert@inria.fr>  Fri, 29 Jun 2018 16:42:06 +0200

swh-web (0.0.139-1~swh1) unstable-swh; urgency=medium

  * version 0.0.139

 -- Antoine Lambert <antoine.lambert@inria.fr>  Wed, 27 Jun 2018 16:47:17 +0200

swh-web (0.0.138-1~swh1) unstable-swh; urgency=medium

  * version 0.0.138

 -- Antoine Lambert <antoine.lambert@inria.fr>  Wed, 13 Jun 2018 12:18:23 +0200

swh-web (0.0.137-1~swh1) unstable-swh; urgency=medium

  * version 0.0.137

 -- Antoine Lambert <antoine.lambert@inria.fr>  Wed, 13 Jun 2018 11:52:05 +0200

swh-web (0.0.136-1~swh1) unstable-swh; urgency=medium

  * version 0.0.136

 -- Antoine Lambert <antoine.lambert@inria.fr>  Tue, 05 Jun 2018 18:59:20 +0200

swh-web (0.0.135-1~swh1) unstable-swh; urgency=medium

  * version 0.0.135

 -- Antoine Lambert <antoine.lambert@inria.fr>  Fri, 01 Jun 2018 17:47:58 +0200

swh-web (0.0.134-1~swh1) unstable-swh; urgency=medium

  * version 0.0.134

 -- Antoine Lambert <antoine.lambert@inria.fr>  Thu, 31 May 2018 17:56:04 +0200

swh-web (0.0.133-1~swh1) unstable-swh; urgency=medium

  * version 0.0.133

 -- Antoine Lambert <antoine.lambert@inria.fr>  Tue, 29 May 2018 18:13:59 +0200

swh-web (0.0.132-1~swh1) unstable-swh; urgency=medium

  * version 0.0.132

 -- Antoine Lambert <antoine.lambert@inria.fr>  Tue, 29 May 2018 14:25:16 +0200

swh-web (0.0.131-1~swh1) unstable-swh; urgency=medium

  * version 0.0.131

 -- Antoine Lambert <antoine.lambert@inria.fr>  Fri, 25 May 2018 17:31:58 +0200

swh-web (0.0.130-1~swh1) unstable-swh; urgency=medium

  * version 0.0.130

 -- Antoine Lambert <antoine.lambert@inria.fr>  Fri, 25 May 2018 11:59:17 +0200

swh-web (0.0.129-1~swh1) unstable-swh; urgency=medium

  * version 0.0.129

 -- Antoine Lambert <antoine.lambert@inria.fr>  Thu, 24 May 2018 18:28:48 +0200

swh-web (0.0.128-1~swh1) unstable-swh; urgency=medium

  * version 0.0.128

 -- Antoine Lambert <antoine.lambert@inria.fr>  Wed, 16 May 2018 13:52:33 +0200

swh-web (0.0.127-1~swh1) unstable-swh; urgency=medium

  * version 0.0.127

 -- Antoine Lambert <antoine.lambert@inria.fr>  Fri, 04 May 2018 19:14:58 +0200

swh-web (0.0.126-1~swh1) unstable-swh; urgency=medium

  * version 0.0.126

 -- Antoine Lambert <antoine.lambert@inria.fr>  Fri, 04 May 2018 15:29:49 +0200

swh-web (0.0.125-1~swh1) unstable-swh; urgency=medium

  * version 0.0.125

 -- Antoine Lambert <antoine.lambert@inria.fr>  Fri, 20 Apr 2018 15:45:05 +0200

swh-web (0.0.124-1~swh1) unstable-swh; urgency=medium

  * version 0.0.124

 -- Antoine Lambert <antoine.lambert@inria.fr>  Fri, 20 Apr 2018 14:46:00 +0200

swh-web (0.0.123-1~swh1) unstable-swh; urgency=medium

  * version 0.0.123

 -- Antoine Lambert <antoine.lambert@inria.fr>  Mon, 26 Mar 2018 11:34:32 +0200

swh-web (0.0.122-1~swh1) unstable-swh; urgency=medium

  * version 0.0.122

 -- Antoine Lambert <antoine.lambert@inria.fr>  Wed, 14 Mar 2018 17:23:15 +0100

swh-web (0.0.121-1~swh1) unstable-swh; urgency=medium

  * version 0.0.121

 -- Antoine Lambert <antoine.lambert@inria.fr>  Wed, 07 Mar 2018 18:02:29 +0100

swh-web (0.0.120-1~swh1) unstable-swh; urgency=medium

  * version 0.0.120

 -- Antoine Lambert <antoine.lambert@inria.fr>  Wed, 07 Mar 2018 17:31:08 +0100

swh-web (0.0.119-1~swh1) unstable-swh; urgency=medium

  * version 0.0.119

 -- Antoine Lambert <antoine.lambert@inria.fr>  Thu, 01 Mar 2018 18:11:40 +0100

swh-web (0.0.118-1~swh1) unstable-swh; urgency=medium

  * version 0.0.118

 -- Antoine Lambert <antoine.lambert@inria.fr>  Thu, 22 Feb 2018 17:26:28 +0100

swh-web (0.0.117-1~swh1) unstable-swh; urgency=medium

  * version 0.0.117

 -- Antoine Lambert <antoine.lambert@inria.fr>  Wed, 21 Feb 2018 14:56:27 +0100

swh-web (0.0.116-1~swh1) unstable-swh; urgency=medium

  * version 0.0.116

 -- Antoine Lambert <antoine.lambert@inria.fr>  Mon, 19 Feb 2018 17:47:57 +0100

swh-web (0.0.115-1~swh1) unstable-swh; urgency=medium

  * version 0.0.115

 -- Antoine Lambert <antoine.lambert@inria.fr>  Mon, 19 Feb 2018 12:00:47 +0100

swh-web (0.0.114-1~swh1) unstable-swh; urgency=medium

  * version 0.0.114

 -- Antoine Lambert <antoine.lambert@inria.fr>  Fri, 16 Feb 2018 16:13:58 +0100

swh-web (0.0.113-1~swh1) unstable-swh; urgency=medium

  * version 0.0.113

 -- Antoine Lambert <antoine.lambert@inria.fr>  Thu, 15 Feb 2018 15:52:57 +0100

swh-web (0.0.112-1~swh1) unstable-swh; urgency=medium

  * version 0.0.112

 -- Antoine Lambert <antoine.lambert@inria.fr>  Thu, 08 Feb 2018 12:10:44 +0100

swh-web (0.0.111-1~swh1) unstable-swh; urgency=medium

  * Release swh.web v0.0.111
  * Support snapshot information in origin_visit

 -- Nicolas Dandrimont <nicolas@dandrimont.eu>  Tue, 06 Feb 2018 14:54:29 +0100

swh-web (0.0.110-1~swh1) unstable-swh; urgency=medium

  * version 0.0.110

 -- Antoine Lambert <antoine.lambert@inria.fr>  Fri, 02 Feb 2018 15:52:10 +0100

swh-web (0.0.109-1~swh1) unstable-swh; urgency=medium

  * version 0.0.109

 -- Antoine Lambert <antoine.lambert@inria.fr>  Thu, 01 Feb 2018 18:04:10 +0100

swh-web (0.0.108-1~swh1) unstable-swh; urgency=medium

  * version 0.0.108

 -- Antoine Lambert <antoine.lambert@inria.fr>  Tue, 23 Jan 2018 17:31:13 +0100

swh-web (0.0.107-1~swh1) unstable-swh; urgency=medium

  * version 0.0.107

 -- Antoine Lambert <antoine.lambert@inria.fr>  Tue, 23 Jan 2018 12:13:58 +0100

swh-web (0.0.106-1~swh1) unstable-swh; urgency=medium

  * version 0.0.106

 -- Antoine Lambert <antoine.lambert@inria.fr>  Thu, 18 Jan 2018 15:28:44 +0100

swh-web (0.0.105-1~swh1) unstable-swh; urgency=medium

  * version 0.0.105

 -- Antoine Lambert <antoine.lambert@inria.fr>  Tue, 09 Jan 2018 17:32:29 +0100

swh-web (0.0.104-1~swh1) unstable-swh; urgency=medium

  * version 0.0.104

 -- Antoine Lambert <antoine.lambert@inria.fr>  Tue, 09 Jan 2018 14:29:32 +0100

swh-web (0.0.103-1~swh1) unstable-swh; urgency=medium

  * version 0.0.103

 -- Antoine Lambert <antoine.lambert@inria.fr>  Thu, 04 Jan 2018 16:48:56 +0100

swh-web (0.0.102-1~swh1) unstable-swh; urgency=medium

  * version 0.0.102

 -- Antoine Lambert <antoine.lambert@inria.fr>  Thu, 14 Dec 2017 15:13:22 +0100

swh-web (0.0.101-1~swh1) unstable-swh; urgency=medium

  * version 0.0.101

 -- Antoine Pietri <antoine.pietri1@gmail.com>  Fri, 08 Dec 2017 16:38:05 +0100

swh-web (0.0.100-1~swh1) unstable-swh; urgency=medium

  * v0.0.100
  * swh.web.common.service: Read indexer data through the indexer
  * storage

 -- Antoine R. Dumont (@ardumont) <antoine.romain.dumont@gmail.com>  Thu, 07 Dec 2017 16:25:12 +0100

swh-web (0.0.99-1~swh1) unstable-swh; urgency=medium

  * version 0.0.99

 -- Antoine Lambert <antoine.lambert@inria.fr>  Wed, 06 Dec 2017 17:07:37 +0100

swh-web (0.0.98-1~swh1) unstable-swh; urgency=medium

  * version 0.0.98

 -- Antoine Lambert <antoine.lambert@inria.fr>  Wed, 06 Dec 2017 15:41:13 +0100

swh-web (0.0.97-1~swh1) unstable-swh; urgency=medium

  * version 0.0.97

 -- Antoine Lambert <antoine.lambert@inria.fr>  Fri, 24 Nov 2017 16:24:07 +0100

swh-web (0.0.96-1~swh1) unstable-swh; urgency=medium

  * version 0.0.96

 -- Antoine Lambert <antoine.lambert@inria.fr>  Fri, 24 Nov 2017 15:22:16 +0100

swh-web (0.0.95-1~swh1) unstable-swh; urgency=medium

  * version 0.0.95

 -- Antoine Lambert <antoine.lambert@inria.fr>  Thu, 09 Nov 2017 18:14:31 +0100

swh-web (0.0.94-1~swh1) unstable-swh; urgency=medium

  * version 0.0.94

 -- Antoine Lambert <antoine.lambert@inria.fr>  Mon, 06 Nov 2017 16:19:48 +0100

swh-web (0.0.93-1~swh1) unstable-swh; urgency=medium

  * version 0.0.93

 -- Antoine Lambert <antoine.lambert@inria.fr>  Fri, 27 Oct 2017 16:28:22 +0200

swh-web (0.0.92-1~swh1) unstable-swh; urgency=medium

  * version 0.0.92

 -- Antoine Lambert <antoine.lambert@inria.fr>  Fri, 27 Oct 2017 16:07:47 +0200

swh-web (0.0.91-1~swh1) unstable-swh; urgency=medium

  * v0.0.91

 -- Antoine Lambert <antoine.lambert@inria.fr>  Fri, 13 Oct 2017 20:40:07 +0200

swh-web (0.0.90-1~swh1) unstable-swh; urgency=medium

  * version 0.0.90

 -- Antoine Lambert <antoine.lambert@inria.fr>  Wed, 04 Oct 2017 13:53:28 +0200

swh-web (0.0.89-1~swh1) unstable-swh; urgency=medium

  * version 0.0.89

 -- Antoine Lambert <antoine.lambert@inria.fr>  Wed, 04 Oct 2017 10:42:11 +0200

swh-web (0.0.88-1~swh1) unstable-swh; urgency=medium

  * v0.0.88
  * Fix default webapp configuration file lookup
  * Fix templating errors
  * Fix wrong default configuration
  * Add missing endpoint information about error (origin visit endpoint)

 -- Antoine R. Dumont (@ardumont) <antoine.romain.dumont@gmail.com>  Wed, 13 Sep 2017 15:02:24 +0200

swh-web (0.0.87-1~swh1) unstable-swh; urgency=medium

  * v0.0.87
  * throttling: permit the use to define cache server
  * throttling: improve configuration intent
  * configuration: Clarify config keys intent and improve config
  * management
  * docs: change content example to ls.c from GNU corutils
  * packaging: Fix dependency requirements

 -- Antoine R. Dumont (@ardumont) <antoine.romain.dumont@gmail.com>  Tue, 12 Sep 2017 14:11:10 +0200

swh-web (0.0.86-1~swh1) unstable-swh; urgency=medium

  * v0.0.86

 -- Antoine Lambert <antoine.lambert@inria.fr>  Fri, 08 Sep 2017 14:07:19 +0200

swh-web (0.0.85-1~swh1) unstable-swh; urgency=medium

  * v0.0.85

 -- Antoine Lambert <antoine.lambert@inria.fr>  Fri, 08 Sep 2017 10:55:50 +0200

swh-web (0.0.84-1~swh1) unstable-swh; urgency=medium

  * Release swh.web.ui v0.0.84
  * Prepare stretch packaging

 -- Nicolas Dandrimont <nicolas@dandrimont.eu>  Fri, 30 Jun 2017 18:18:55 +0200

swh-web (0.0.83-1~swh1) unstable-swh; urgency=medium

  * Release swh.web.ui v0.0.83
  * Allow exemption by network for rate limiting

 -- Nicolas Dandrimont <nicolas@dandrimont.eu>  Wed, 24 May 2017 18:01:53 +0200

swh-web (0.0.82-1~swh1) unstable-swh; urgency=medium

  * v0.0.83
  * Add new blake2s256 data column on content

 -- Antoine R. Dumont (@ardumont) <antoine.romain.dumont@gmail.com>  Tue, 04 Apr 2017 16:54:25 +0200

swh-web (0.0.81-1~swh1) unstable-swh; urgency=medium

  * v0.0.81
  * Migrate functions from swh.core.hashutil to swh.model.hashutil

 -- Antoine R. Dumont (@ardumont) <antoine.romain.dumont@gmail.com>  Wed, 15 Mar 2017 16:26:42 +0100

swh-web (0.0.80-1~swh1) unstable-swh; urgency=medium

  * v0.0.80
  * /api/1/content/raw/: Make no textual content request forbidden

 -- Antoine R. Dumont (@ardumont) <antoine.romain.dumont@gmail.com>  Wed, 15 Mar 2017 12:35:43 +0100

swh-web (0.0.79-1~swh1) unstable-swh; urgency=medium

  * v0.0.79
  * /api/1/content/raw/: Improve error msg when content not available
  * /api/1/content/raw/: Open endpoint documentation in api endpoints
  * index

 -- Antoine R. Dumont (@ardumont) <antoine.romain.dumont@gmail.com>  Wed, 15 Mar 2017 11:43:00 +0100

swh-web (0.0.78-1~swh1) unstable-swh; urgency=medium

  * v0.0.78
  * /api/1/content/raw/: Open endpoint to download only text-ish
  * contents (other contents are deemed unavailable)
  * /api/1/content/raw/: Permit the user to provide a 'filename'
  * parameter to name the downloaded contents as they see fit.

 -- Antoine R. Dumont (@ardumont) <antoine.romain.dumont@gmail.com>  Wed, 15 Mar 2017 10:48:21 +0100

swh-web (0.0.77-1~swh1) unstable-swh; urgency=medium

  * v0.0.77
  * API doc: add warning about API instability
  * API: Unify remaining dates as iso8601 string
  * /api/1/revision/: Merge 'parents' key into a dict list
  * /api/1/release/: Enrich output with author_url if author mentioned
  * packaging: split internal and external requirements in separate
    files

 -- Antoine R. Dumont (@ardumont) <antoine.romain.dumont@gmail.com>  Tue, 21 Feb 2017 11:37:19 +0100

swh-web (0.0.76-1~swh1) unstable-swh; urgency=medium

  * Release swh.web.ui v0.0.76
  * Refactor APIDoc to be more sensible
  * Share rate limits between all the api_ queries

 -- Nicolas Dandrimont <nicolas@dandrimont.eu>  Thu, 02 Feb 2017 17:32:57 +0100

swh-web (0.0.75-1~swh1) unstable-swh; urgency=medium

  * v0.0.75
  * Remove build dependency on libjs-cryptojs, libjs-jquery-flot*,
  * libjs-jquery-datatables
  * views/browse,api: move main apidoc views to views/api

 -- Antoine R. Dumont (@ardumont) <antoine.romain.dumont@gmail.com>  Thu, 02 Feb 2017 15:03:20 +0100

swh-web (0.0.74-1~swh1) unstable-swh; urgency=medium

  * Release swh.web.ui v0.0.74
  * Various interface cleanups for API documentation
  * Return Error types in API error return values

 -- Nicolas Dandrimont <nicolas@dandrimont.eu>  Thu, 02 Feb 2017 11:03:56 +0100

swh-web (0.0.73-1~swh1) unstable-swh; urgency=medium

  * Deploy swh.web.ui v0.0.73
  * Add a bazillion of style fixes.

 -- Nicolas Dandrimont <nicolas@dandrimont.eu>  Wed, 01 Feb 2017 22:44:10 +0100

swh-web (0.0.72-1~swh1) unstable-swh; urgency=medium

  * v0.0.72
  * apidoc rendering: Improvements
  * apidoc: add usual copyright/license/contact footer
  * apidoc: show status code if != 200
  * apidoc: hide /content/known/ from the doc
  * apidoc: document upcoming v. available in endpoint index
  * apidoc: vertically distantiate jquery search box and preceding text

 -- Antoine R. Dumont (@ardumont) <antoine.romain.dumont@gmail.com>  Wed, 01 Feb 2017 18:34:56 +0100

swh-web (0.0.71-1~swh1) unstable-swh; urgency=medium

  * v0.0.71
  * add static/robots.txt, disabling crawling of /api/
  * re-root content-specific endpoints under /api/1/content/
  * fix not converted empty bytes string
  * /revision/origin/: Make the timestamp default to the most recent
    visit
  * api: simplify HTML layout by dropping redundant nav and about page
  * apidoc: document correctly endpoints /content/known/,
  * /revision/{origin,origin/log}/ and /stat/counters/

 -- Antoine R. Dumont (@ardumont) <antoine.romain.dumont@gmail.com>  Wed, 01 Feb 2017 16:23:56 +0100

swh-web (0.0.70-1~swh1) unstable-swh; urgency=medium

  * v0.0.70
  * apidoc: Review documentation for
  * endpoints (person/release/revision/visit-related/upcoming methods)
  * apidoc: List only method docstring's first paragraph in endpoint
    index
  * apidoc: Render type annotation for optional parameter
  * apidoc: Improve rendering issues
  * api: Fix problem in origin visit by type and url lookup

 -- Antoine R. Dumont (@ardumont) <antoine.romain.dumont@gmail.com>  Wed, 01 Feb 2017 11:28:32 +0100

swh-web (0.0.69-1~swh1) unstable-swh; urgency=medium

  * v0.0.69
  * Improve documentation information and rendering

 -- Antoine R. Dumont (@ardumont) <antoine.romain.dumont@gmail.com>  Tue, 31 Jan 2017 14:31:19 +0100

swh-web (0.0.68-1~swh1) unstable-swh; urgency=medium

  * v0.0.68
  * Improve ui with last nitpicks
  * Remove endpoints not supposed to be displayed

 -- Antoine R. Dumont (@ardumont) <antoine.romain.dumont@gmail.com>  Wed, 25 Jan 2017 13:29:49 +0100

swh-web (0.0.67-1~swh1) unstable-swh; urgency=medium

  * v0.0.67
  * Improve rendering style - pass 4

 -- Antoine R. Dumont (@ardumont) <antoine.romain.dumont@gmail.com>  Tue, 24 Jan 2017 15:30:58 +0100

swh-web (0.0.66-1~swh1) unstable-swh; urgency=medium

  * v0.0.66
  * Improve rendering style - pass 4

 -- Antoine R. Dumont (@ardumont) <antoine.romain.dumont@gmail.com>  Tue, 24 Jan 2017 15:24:05 +0100

swh-web (0.0.65-1~swh1) unstable-swh; urgency=medium

  * v0.0.65
  * Unify rendering style with www.s.o - pass 3

 -- Antoine R. Dumont (@ardumont) <antoine.romain.dumont@gmail.com>  Mon, 23 Jan 2017 19:58:19 +0100

swh-web (0.0.64-1~swh1) unstable-swh; urgency=medium

  * v0.0.64
  * Unify rendering style with www.s.o - pass 2

 -- Antoine R. Dumont (@ardumont) <antoine.romain.dumont@gmail.com>  Mon, 23 Jan 2017 19:28:31 +0100

swh-web (0.0.63-1~swh1) unstable-swh; urgency=medium

  * v0.0.63
  * Unify rendering style with www.s.o - pass 1

 -- Antoine R. Dumont (@ardumont) <antoine.romain.dumont@gmail.com>  Mon, 23 Jan 2017 16:06:30 +0100

swh-web (0.0.62-1~swh1) unstable-swh; urgency=medium

  * Release swh-web-ui v0.0.62
  * Add flask-limiter to dependencies and wire it in

 -- Nicolas Dandrimont <nicolas@dandrimont.eu>  Fri, 20 Jan 2017 16:29:48 +0100

swh-web (0.0.61-1~swh1) unstable-swh; urgency=medium

  * v0.0.61
  * Fix revision's metadata field limitation

 -- Antoine R. Dumont (@ardumont) <antoine.romain.dumont@gmail.com>  Fri, 20 Jan 2017 15:26:37 +0100

swh-web (0.0.60-1~swh1) unstable-swh; urgency=medium

  * v0.0.60
  * Improve escaping data

 -- Antoine R. Dumont (@ardumont) <antoine.romain.dumont@gmail.com>  Fri, 20 Jan 2017 12:21:22 +0100

swh-web (0.0.59-1~swh1) unstable-swh; urgency=medium

  * v0.0.59
  * Unify pagination on /revision/log/ and /revision/origin/log/
    endpoints

 -- Antoine R. Dumont (@ardumont) <antoine.romain.dumont@gmail.com>  Thu, 19 Jan 2017 15:59:06 +0100

swh-web (0.0.58-1~swh1) unstable-swh; urgency=medium

  * v0.0.58
  * Pagination on /api/1/origin/visits/ endpoint

 -- Antoine R. Dumont (@ardumont) <antoine.romain.dumont@gmail.com>  Thu, 19 Jan 2017 14:48:57 +0100

swh-web (0.0.57-1~swh1) unstable-swh; urgency=medium

  * v0.0.57
  * Improve documentation information on api endpoints

 -- Antoine R. Dumont (@ardumont) <antoine.romain.dumont@gmail.com>  Thu, 19 Jan 2017 13:32:56 +0100

swh-web (0.0.56-1~swh1) unstable-swh; urgency=medium

  * v0.0.56
  * Add abilities to display multiple examples on each doc endpoint.

 -- Antoine R. Dumont (@ardumont) <antoine.romain.dumont@gmail.com>  Wed, 18 Jan 2017 14:43:58 +0100

swh-web (0.0.55-1~swh1) unstable-swh; urgency=medium

  * v0.0.55
  * api /content/search/ to /content/known/
  * Adapt return values to empty list/dict instead of null
  * Remove empty values when mono-values are null
  * Fix broken entity endpoint
  * Update upcoming endpoints
  * apidoc: Remove hard-coded example and provide links to follow

 -- Antoine R. Dumont (@ardumont) <antoine.romain.dumont@gmail.com>  Wed, 18 Jan 2017 11:27:45 +0100

swh-web (0.0.54-1~swh1) unstable-swh; urgency=medium

  * v0.0.54
  * Improve documentation description and browsability
  * Fix css style

 -- Antoine R. Dumont (@ardumont) <antoine.romain.dumont@gmail.com>  Mon, 16 Jan 2017 17:18:21 +0100

swh-web (0.0.53-1~swh1) unstable-swh; urgency=medium

  * v0.0.53
  * apidoc: Update upcoming and hidden endpoints information
  * apidoc: Enrich route information with tags
  * apidoc: /api/1/revision/origin/log/: Add pagination explanation
  * apidoc: /api/1/revision/log/: Add pagination explanation
  * api: Fix filtering fields to work in depth

 -- Antoine R. Dumont (@ardumont) <antoine.romain.dumont@gmail.com>  Fri, 13 Jan 2017 17:33:01 +0100

swh-web (0.0.52-1~swh1) unstable-swh; urgency=medium

  * v0.0.52
  * Fix doc generation regarding arg and exception
  * Fix broken examples
  * Add missing documentation on not found origin visit

 -- Antoine R. Dumont (@ardumont) <antoine.romain.dumont@gmail.com>  Thu, 12 Jan 2017 17:38:59 +0100

swh-web (0.0.51-1~swh1) unstable-swh; urgency=medium

  * v0.0.51
  * Update configuration file from ini to yml

 -- Antoine R. Dumont (@ardumont) <antoine.romain.dumont@gmail.com>  Fri, 16 Dec 2016 13:27:08 +0100

swh-web (0.0.50-1~swh1) unstable-swh; urgency=medium

  * v0.0.50
  * Fix issue regarding data structure change in ctags' reading api
    endpoint

 -- Antoine R. Dumont (@ardumont) <antoine.romain.dumont@gmail.com>  Tue, 06 Dec 2016 16:08:01 +0100

swh-web (0.0.49-1~swh1) unstable-swh; urgency=medium

  * v0.0.49
  * Rendering improvements

 -- Antoine R. Dumont (@ardumont) <antoine.romain.dumont@gmail.com>  Thu, 01 Dec 2016 16:29:31 +0100

swh-web (0.0.48-1~swh1) unstable-swh; urgency=medium

  * v0.0.48
  * Fix api doc example to actual existing data
  * Improve search symbol view experience

 -- Antoine R. Dumont (@ardumont) <antoine.romain.dumont@gmail.com>  Thu, 01 Dec 2016 15:32:44 +0100

swh-web (0.0.47-1~swh1) unstable-swh; urgency=medium

  * v0.0.47
  * Improve search content ui (add datatable)
  * Improve search symbol ui (add datatable without pagination, with
  * multi-field search)
  * Split those views to improve readability

 -- Antoine R. Dumont (@ardumont) <antoine.romain.dumont@gmail.com>  Thu, 01 Dec 2016 11:57:16 +0100

swh-web (0.0.46-1~swh1) unstable-swh; urgency=medium

  * v0.0.46
  * Improve search output view on symbols

 -- Antoine R. Dumont (@ardumont) <antoine.romain.dumont@gmail.com>  Wed, 30 Nov 2016 17:45:40 +0100

swh-web (0.0.45-1~swh1) unstable-swh; urgency=medium

  * v0.0.45
  * Migrate search symbol api endpoint to strict equality search
  * Improve search symbol view result (based on that api) to navigate
  * through result
  * Permit to slice result per page with per page flag (limited to 100)
  * Unify behavior in renderer regarding pagination computation

 -- Antoine R. Dumont (@ardumont) <antoine.romain.dumont@gmail.com>  Wed, 30 Nov 2016 11:00:49 +0100

swh-web (0.0.44-1~swh1) unstable-swh; urgency=medium

  * v0.0.44
  * Rename appropriately /api/1/symbol to /api/1/content/symbol/
  * Improve documentation on /api/1/content/symbol/ api endpoint

 -- Antoine R. Dumont (@ardumont) <antoine.romain.dumont@gmail.com>  Tue, 29 Nov 2016 15:00:14 +0100

swh-web (0.0.43-1~swh1) unstable-swh; urgency=medium

  * v0.0.43
  * Improve edge case when looking for ctags symbols
  * Add a lookup ui to search through symbols

 -- Antoine R. Dumont (@ardumont) <antoine.romain.dumont@gmail.com>  Mon, 28 Nov 2016 16:42:33 +0100

swh-web (0.0.42-1~swh1) unstable-swh; urgency=medium

  * v0.0.42
  * List ctags line as link to content in /browse/content/ view

 -- Antoine R. Dumont (@ardumont) <antoine.romain.dumont@gmail.com>  Fri, 25 Nov 2016 16:21:12 +0100

swh-web (0.0.41-1~swh1) unstable-swh; urgency=medium

  * v0.0.41
  * Improve browse content view by:
  * adding new information (license, mimetype, language)
  * highlighting source code

 -- Antoine R. Dumont (@ardumont) <antoine.romain.dumont@gmail.com>  Fri, 25 Nov 2016 14:52:34 +0100

swh-web (0.0.40-1~swh1) unstable-swh; urgency=medium

  * v0.0.40
  * Add pagination to symbol search endpoint

 -- Antoine R. Dumont (@ardumont) <antoine.romain.dumont@gmail.com>  Thu, 24 Nov 2016 14:23:45 +0100

swh-web (0.0.39-1~swh1) unstable-swh; urgency=medium

  * v0.0.39
  * Open /api/1/symbol/<expression>/
  * Fix api breaking on /api/1/content/search/

 -- Antoine R. Dumont (@ardumont) <antoine.romain.dumont@gmail.com>  Thu, 24 Nov 2016 10:28:42 +0100

swh-web (0.0.38-1~swh1) unstable-swh; urgency=medium

  * v0.0.38
  * Minor refactoring
  * Remove one commit which breaks production

 -- Antoine R. Dumont (@ardumont) <antoine.romain.dumont@gmail.com>  Tue, 22 Nov 2016 16:26:03 +0100

swh-web (0.0.37-1~swh1) unstable-swh; urgency=medium

  * v0.0.37
  * api: Open new endpoints on license, language, filetype
  * api: Update content endpoint to add url on new endpoints

 -- Antoine R. Dumont (@ardumont) <antoine.romain.dumont@gmail.com>  Tue, 22 Nov 2016 15:04:07 +0100

swh-web (0.0.36-1~swh1) unstable-swh; urgency=medium

  * v0.0.36
  * Adapt to latest origin_visit format

 -- Antoine R. Dumont (@ardumont) <antoine.romain.dumont@gmail.com>  Thu, 08 Sep 2016 15:24:33 +0200

swh-web (0.0.35-1~swh1) unstable-swh; urgency=medium

  * v0.0.35
  * Open /api/1/provenance/<algo:content-hash>/ api endpoint
  * Open /api/1/origin/<id>/visits/(<visit-id>) api endpoint
  * View: Fix redirection url issue

 -- Antoine R. Dumont (@ardumont) <antoine.romain.dumont@gmail.com>  Mon, 05 Sep 2016 14:28:33 +0200

swh-web (0.0.34-1~swh1) unstable-swh; urgency=medium

  * v0.0.34
  * Improve global ui navigation
  * Fix apidoc rendering issue
  * Open /api/1/provenance/ about content provenant information

 -- Antoine R. Dumont (@ardumont) <antoine.romain.dumont@gmail.com>  Fri, 02 Sep 2016 11:42:04 +0200

swh-web (0.0.33-1~swh1) unstable-swh; urgency=medium

  * Release swh.web.ui v0.0.33
  * New declarative API documentation mechanisms

 -- Nicolas Dandrimont <nicolas@dandrimont.eu>  Wed, 24 Aug 2016 16:25:24 +0200

swh-web (0.0.32-1~swh1) unstable-swh; urgency=medium

  * v0.0.32
  * Activate tests during debian packaging
  * Fix issues on debian packaging
  * Fix useless jquery loading url
  * Improve date time parsing

 -- Antoine R. Dumont (@ardumont) <antoine.romain.dumont@gmail.com>  Wed, 20 Jul 2016 12:35:09 +0200

swh-web (0.0.31-1~swh1) unstable-swh; urgency=medium

  * v0.0.31
  * Unify jquery-flot library names with .min

 -- Antoine R. Dumont (@ardumont) <antoine.romain.dumont@gmail.com>  Mon, 18 Jul 2016 11:11:59 +0200

swh-web (0.0.30-1~swh1) unstable-swh; urgency=medium

  * v0.0.30
  * View: Open calendar ui view on origin
  * API: open /api/1/stat/visits/<int:origin>/

 -- Antoine R. Dumont (@ardumont) <antoine.romain.dumont@gmail.com>  Wed, 13 Jul 2016 18:42:40 +0200

swh-web (0.0.29-1~swh1) unstable-swh; urgency=medium

  * Release swh.web.ui v0.0.29
  * All around enhancements of the web ui
  * Package now tested when building

 -- Nicolas Dandrimont <nicolas@dandrimont.eu>  Tue, 14 Jun 2016 17:58:42 +0200

swh-web (0.0.28-1~swh1) unstable-swh; urgency=medium

  * v0.0.28
  * Fix packaging issues

 -- Antoine R. Dumont (@ardumont) <antoine.romain.dumont@gmail.com>  Mon, 09 May 2016 16:21:04 +0200

swh-web (0.0.27-1~swh1) unstable-swh; urgency=medium

  * v0.0.27
  * Fix packaging issue

 -- Antoine R. Dumont (@ardumont) <antoine.romain.dumont@gmail.com>  Tue, 03 May 2016 16:52:40 +0200

swh-web (0.0.24-1~swh1) unstable-swh; urgency=medium

  * Release swh.web.ui v0.0.24
  * New swh.storage API for timestamps

 -- Nicolas Dandrimont <nicolas@dandrimont.eu>  Fri, 05 Feb 2016 12:07:33 +0100

swh-web (0.0.23-1~swh1) unstable-swh; urgency=medium

  * v0.0.23
  * Bump dependency requirements to latest swh.storage
  * Returns person's identifier on api + Hide person's emails in views
    endpoint
  * Try to decode the content's raw data and fail gracefully
  * Unify /directory api to Display content's raw data when path
    resolves to a file
  * Expose unconditionally the link to download the content's raw data
  * Download link data redirects to the api ones

 -- Antoine R. Dumont (@ardumont) <antoine.romain.dumont@gmail.com>  Fri, 29 Jan 2016 17:50:31 +0100

swh-web (0.0.22-1~swh1) unstable-swh; urgency=medium

  * v0.0.22
  * Open
    /browse/revision/origin/<ORIG_ID>[/branch/<BRANCH>][/ts/<TIMESTAMP>]
    /history/<SHA1>/ view
  * Open
    /browse/revision/origin/<ORIG_ID>[/branch/<BRANCH>][/ts/<TIMESTAMP>]
    / view
  * Open
    /browse/revision/<SHA1_GIT_ROOT>/history/<SHA1_GIT>/directory/[<PATH
    >] view
  * Open
    /browse/revision/origin/<ORIG_ID>[/branch/<BRANCH>][/ts/<TIMESTAMP>]
    /history/<SHA1>/directory/[<PATH>] view
  * Open
    /browse/revision/origin/<ORIG_ID>[/branch/<BRANCH>][/ts/<TIMESTAMP>]
    /directory/[<PATH>] view
  * Open /browse/revision/<sha1_git_root>/directory/<path>/ view
  * Open /browse/revision/<sha1_git_root>/history/<sha1_git>/ view
  * Open /browse/revision/<sha1_git>/log/ view
  * Open /browse/entity/<uuid>/ view
  * Release can point to other objects than revision
  * Fix misbehavior when retrieving git log
  * Fix another edge case when listing a directory that does not exist
  * Fix edge case when listing is empty
  * Fix person_get call
  * Update documentation about possible error codes

 -- Antoine R. Dumont (@ardumont) <antoine.romain.dumont@gmail.com>  Tue, 26 Jan 2016 15:14:35 +0100

swh-web (0.0.21-1~swh1) unstable-swh; urgency=medium

  * v0.0.21
  * Deal nicely with communication downtime with storage
  * Update to latest swh.storage api

 -- Antoine R. Dumont (@ardumont) <antoine.romain.dumont@gmail.com>  Wed, 20 Jan 2016 16:31:34 +0100

swh-web (0.0.20-1~swh1) unstable-swh; urgency=medium

  * v0.0.20
  * Open /api/1/entity/<string:uuid>/

 -- Antoine R. Dumont (@ardumont) <antoine.romain.dumont@gmail.com>  Fri, 15 Jan 2016 16:40:56 +0100

swh-web (0.0.19-1~swh1) unstable-swh; urgency=medium

  * v0.0.19
  * Improve directory_get_by_path integration with storage
  * Refactor - Only lookup sha1_git_root if needed + factorize service
    behavior

 -- Antoine R. Dumont (@ardumont) <antoine.romain.dumont@gmail.com>  Fri, 15 Jan 2016 12:47:39 +0100

swh-web (0.0.18-1~swh1) unstable-swh; urgency=medium

  * v0.0.18
  * Open
    /api/1/revision/origin/<ORIG_ID>[/branch/<BRANCH>][/ts/<TIMESTAMP>]/
    history/<SHA1>/directory/[<PATH>]
  * origin/master Open
    /api/1/revision/origin/<ORIG_ID>[/branch/<BRANCH>][/ts/<TIMESTAMP>]/
    history/<SHA1>/
  * Open
    /api/1/revision/origin/<ORIG_ID>[/branch/<BRANCH>][/ts/<TIMESTAMP>]/
    directory/[<PATH>]
  * Open /api/1/revision/origin/<origin-id>/branch/<branch-
    name>/ts/<ts>/
  * /directory/ apis can now point to files too.
  * Bump dependency requirement on latest swh.storage
  * Deactivate api querying occurrences for now
  * Improve function documentation

 -- Antoine R. Dumont (@ardumont) <antoine.romain.dumont@gmail.com>  Wed, 13 Jan 2016 12:54:54 +0100

swh-web (0.0.17-1~swh1) unstable-swh; urgency=medium

  * v0.0.17
  * Open /api/1/revision/<string:sha1_git>/directory/'
  * Open
    /api/1/revision/<string:sha1_git_root>/history/<sha1_git>/directory/
    <path:dir_path>/
  * Enrich directory listing with url to next subdir
  * Improve testing coverage
  * Open 'limit' get query parameter to revision_log and
    revision_history api

 -- Antoine R. Dumont (@ardumont) <antoine.romain.dumont@gmail.com>  Fri, 08 Jan 2016 11:36:55 +0100

swh-web (0.0.16-1~swh1) unstable-swh; urgency=medium

  * v0.0.16
  * service.lookup_revision_log: Add a limit to the number of commits
  * Fix docstring rendering

 -- Antoine R. Dumont (@ardumont) <antoine.romain.dumont@gmail.com>  Wed, 06 Jan 2016 15:37:21 +0100

swh-web (0.0.15-1~swh1) unstable-swh; urgency=medium

  * v0.0.15
  * Improve browsable api rendering style
  * Fix typo in jquery.min.js link
  * Fix docstring typos
  * packaging:
  * add python3-flask-api as package dependency

 -- Antoine R. Dumont (@ardumont) <antoine.romain.dumont@gmail.com>  Wed, 06 Jan 2016 15:12:04 +0100

swh-web (0.0.14-1~swh1) unstable-swh; urgency=medium

  * v0.0.14
  * Open /revision/<sha1_git_root>/history/<sha1_git>/
  * Add links to api
  * Improve browsable api rendering -> when api links exists, actual
    html links will be displayed
  * Fix production bugs (regarding browsable api)

 -- Antoine R. Dumont (@ardumont) <antoine.romain.dumont@gmail.com>  Wed, 06 Jan 2016 11:42:18 +0100

swh-web (0.0.13-1~swh1) unstable-swh; urgency=medium

  * v0.0.13
  * Open /browse/person/ view
  * Open /browse/origin/ view
  * Open /browse/release/ view
  * Open /browse/revision/ view
  * Deactivate temporarily /browse/content/
  * Add default sha1
  * Automatic doc endpoint on base path

 -- Antoine R. Dumont (@ardumont) <antoine.romain.dumont@gmail.com>  Tue, 15 Dec 2015 17:01:27 +0100

swh-web (0.0.12-1~swh1) unstable-swh; urgency=medium

  * v0.0.12
  * Update /api/1/release/ with latest internal standard
  * Update /api/1/revision/ with latest internal standard
  * Add global filtering on 'fields' parameter
  * Update /api/1/content/<hash> with links to raw resource
  * Improve documentations
  * Open /api/1/revision/<SHA1_GIT>/log/
  * Open /browse/directory/<hash> to list directory content
  * Open /browse/content/<hash>/ to show the content
  * Open /browse/content/<hash>/raw to show the content
  * Open /api/1/person/<id>
  * Implementation detail
  * Add Flask API dependency
  * Split controller in api and views module
  * Unify internal apis' behavior

 -- Antoine R. Dumont (@ardumont) <antoine.romain.dumont@gmail.com>  Mon, 07 Dec 2015 16:44:43 +0100

swh-web (0.0.11-1~swh1) unstable-swh; urgency=medium

  * v0.0.11
  * Open /1/api/content/<algo:hash>/
  * Open /api/1/revision/<SHA1_GIT>
  * Open /api/1/release/<SHA1_GIT>
  * Open /api/1/uploadnsearch/ (POST)
  * Open /api/1/origin/
  * Unify 404 and 400 responses on api
  * Increase code coverage

 -- Antoine R. Dumont (@ardumont) <antoine.romain.dumont@gmail.com>  Thu, 19 Nov 2015 11:24:46 +0100

swh-web (0.0.10-1~swh1) unstable-swh; urgency=medium

  * v0.0.10
  * set document.domain to parent domain softwareheritage.org
  * improve HTML templates to be (more) valid
  * cosmetic change in Content-Type JSON header

 -- Stefano Zacchiroli <zack@upsilon.cc>  Mon, 02 Nov 2015 13:59:45 +0100

swh-web (0.0.9-1~swh1) unstable-swh; urgency=medium

  * v0.0.9
  * Remove query entry in api response
  * Deal with bad request properly with api calls
  * Improve coverage
  * Improve dev starting up app
  * Fix duplicated print statement in dev app startup

 -- Antoine R. Dumont (@ardumont) <antoine.romain.dumont@gmail.com>  Fri, 30 Oct 2015 17:24:15 +0100

swh-web (0.0.8-1~swh1) unstable-swh; urgency=medium

  * version 0.0.8

 -- Stefano Zacchiroli <zack@upsilon.cc>  Wed, 28 Oct 2015 20:59:40 +0100

swh-web (0.0.7-1~swh1) unstable-swh; urgency=medium

  * v0.0.7
  * Add @jsonp abilities to /api/1/stat/counters endpoint

 -- Antoine R. Dumont (@ardumont) <antoine.romain.dumont@gmail.com>  Mon, 19 Oct 2015 14:01:40 +0200

swh-web (0.0.4-1~swh1) unstable-swh; urgency=medium

  * Prepare swh.web.ui v0.0.4 deployment

 -- Nicolas Dandrimont <nicolas@dandrimont.eu>  Fri, 16 Oct 2015 15:38:44 +0200

swh-web (0.0.3-1~swh1) unstable-swh; urgency=medium

  * Prepare deployment of swh-web-ui v0.0.3

 -- Nicolas Dandrimont <nicolas@dandrimont.eu>  Wed, 14 Oct 2015 11:09:33 +0200

swh-web (0.0.2-1~swh1) unstable-swh; urgency=medium

  * Prepare swh.web.ui v0.0.2 deployment

 -- Nicolas Dandrimont <nicolas@dandrimont.eu>  Tue, 13 Oct 2015 16:25:46 +0200

swh-web (0.0.1-1~swh1) unstable-swh; urgency=medium

  * Initial release
  * v0.0.1
  * Hash lookup to check existence in swh's backend
  * Hash lookup to detail a content

 -- Antoine R. Dumont (@ardumont) <antoine.romain.dumont@gmail.com>  Thu, 01 Oct 2015 10:01:29 +0200<|MERGE_RESOLUTION|>--- conflicted
+++ resolved
@@ -1,10 +1,3 @@
-<<<<<<< HEAD
-swh-web (0.0.322-1~swh1~bpo10+1) buster-swh; urgency=medium
-
-  * Rebuild for buster-swh
-
- -- Software Heritage autobuilder (on jenkins-debian1) <jenkins@jenkins-debian1.internal.softwareheritage.org>  Tue, 07 Sep 2021 13:34:54 +0000
-=======
 swh-web (0.0.323-1~swh1) unstable-swh; urgency=medium
 
   * New upstream release 0.0.323     - (tagged by Valentin Lorentz
@@ -18,7 +11,6 @@
     - * api/vault: Re-add obj_type and obj_id to legacy API endpoints
 
  -- Software Heritage autobuilder (on jenkins-debian1) <jenkins@jenkins-debian1.internal.softwareheritage.org>  Thu, 09 Sep 2021 11:33:07 +0000
->>>>>>> 28864d0b
 
 swh-web (0.0.322-1~swh1) unstable-swh; urgency=medium
 
