--- conflicted
+++ resolved
@@ -1,17 +1,9 @@
-<<<<<<< HEAD
-swh-web (0.0.66-1~swh1~bpo9+1) stretch-swh; urgency=medium
-
-  * Rebuild for stretch-backports.
-
- -- Antoine R. Dumont (@ardumont) <antoine.romain.dumont@gmail.com>  Tue, 24 Jan 2017 15:24:06 +0100
-=======
 swh-web (0.0.67-1~swh1) unstable-swh; urgency=medium
 
   * v0.0.67
   * Improve rendering style - pass 4
 
  -- Antoine R. Dumont (@ardumont) <antoine.romain.dumont@gmail.com>  Tue, 24 Jan 2017 15:30:58 +0100
->>>>>>> 572e56ea
 
 swh-web (0.0.66-1~swh1) unstable-swh; urgency=medium
 
