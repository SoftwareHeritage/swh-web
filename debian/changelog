<<<<<<< HEAD
swh-web (0.0.99-1~swh1~bpo9+1) stretch-swh; urgency=medium

  * Rebuild for stretch-backports.

 -- Antoine Lambert <antoine.lambert@inria.fr>  Wed, 06 Dec 2017 17:07:36 +0100
=======
swh-web (0.0.100-1~swh1) unstable-swh; urgency=medium

  * v0.0.100
  * swh.web.common.service: Read indexer data through the indexer
  * storage

 -- Antoine R. Dumont (@ardumont) <antoine.romain.dumont@gmail.com>  Thu, 07 Dec 2017 16:25:12 +0100
>>>>>>> 30a9b69e

swh-web (0.0.99-1~swh1) unstable-swh; urgency=medium

  * version 0.0.99

 -- Antoine Lambert <antoine.lambert@inria.fr>  Wed, 06 Dec 2017 17:07:37 +0100

swh-web (0.0.98-1~swh1) unstable-swh; urgency=medium

  * version 0.0.98

 -- Antoine Lambert <antoine.lambert@inria.fr>  Wed, 06 Dec 2017 15:41:13 +0100

swh-web (0.0.97-1~swh1) unstable-swh; urgency=medium

  * version 0.0.97

 -- Antoine Lambert <antoine.lambert@inria.fr>  Fri, 24 Nov 2017 16:24:07 +0100

swh-web (0.0.96-1~swh1) unstable-swh; urgency=medium

  * version 0.0.96

 -- Antoine Lambert <antoine.lambert@inria.fr>  Fri, 24 Nov 2017 15:22:16 +0100

swh-web (0.0.95-1~swh1) unstable-swh; urgency=medium

  * version 0.0.95

 -- Antoine Lambert <antoine.lambert@inria.fr>  Thu, 09 Nov 2017 18:14:31 +0100

swh-web (0.0.94-1~swh1) unstable-swh; urgency=medium

  * version 0.0.94

 -- Antoine Lambert <antoine.lambert@inria.fr>  Mon, 06 Nov 2017 16:19:48 +0100

swh-web (0.0.93-1~swh1) unstable-swh; urgency=medium

  * version 0.0.93

 -- Antoine Lambert <antoine.lambert@inria.fr>  Fri, 27 Oct 2017 16:28:22 +0200

swh-web (0.0.92-1~swh1) unstable-swh; urgency=medium

  * version 0.0.92

 -- Antoine Lambert <antoine.lambert@inria.fr>  Fri, 27 Oct 2017 16:07:47 +0200

swh-web (0.0.91-1~swh1) unstable-swh; urgency=medium

  * v0.0.91

 -- Antoine Lambert <antoine.lambert@inria.fr>  Fri, 13 Oct 2017 20:40:07 +0200

swh-web (0.0.90-1~swh1) unstable-swh; urgency=medium

  * version 0.0.90

 -- Antoine Lambert <antoine.lambert@inria.fr>  Wed, 04 Oct 2017 13:53:28 +0200

swh-web (0.0.89-1~swh1) unstable-swh; urgency=medium

  * version 0.0.89

 -- Antoine Lambert <antoine.lambert@inria.fr>  Wed, 04 Oct 2017 10:42:11 +0200

swh-web (0.0.88-1~swh1) unstable-swh; urgency=medium

  * v0.0.88
  * Fix default webapp configuration file lookup
  * Fix templating errors
  * Fix wrong default configuration
  * Add missing endpoint information about error (origin visit endpoint)

 -- Antoine R. Dumont (@ardumont) <antoine.romain.dumont@gmail.com>  Wed, 13 Sep 2017 15:02:24 +0200

swh-web (0.0.87-1~swh1) unstable-swh; urgency=medium

  * v0.0.87
  * throttling: permit the use to define cache server
  * throttling: improve configuration intent
  * configuration: Clarify config keys intent and improve config
  * management
  * docs: change content example to ls.c from GNU corutils
  * packaging: Fix dependency requirements

 -- Antoine R. Dumont (@ardumont) <antoine.romain.dumont@gmail.com>  Tue, 12 Sep 2017 14:11:10 +0200

swh-web (0.0.86-1~swh1) unstable-swh; urgency=medium

  * v0.0.86

 -- Antoine Lambert <antoine.lambert@inria.fr>  Fri, 08 Sep 2017 14:07:19 +0200

swh-web (0.0.85-1~swh1) unstable-swh; urgency=medium

  * v0.0.85

 -- Antoine Lambert <antoine.lambert@inria.fr>  Fri, 08 Sep 2017 10:55:50 +0200

swh-web (0.0.84-1~swh1) unstable-swh; urgency=medium

  * Release swh.web.ui v0.0.84
  * Prepare stretch packaging

 -- Nicolas Dandrimont <nicolas@dandrimont.eu>  Fri, 30 Jun 2017 18:18:55 +0200

swh-web (0.0.83-1~swh1) unstable-swh; urgency=medium

  * Release swh.web.ui v0.0.83
  * Allow exemption by network for rate limiting

 -- Nicolas Dandrimont <nicolas@dandrimont.eu>  Wed, 24 May 2017 18:01:53 +0200

swh-web (0.0.82-1~swh1) unstable-swh; urgency=medium

  * v0.0.83
  * Add new blake2s256 data column on content

 -- Antoine R. Dumont (@ardumont) <antoine.romain.dumont@gmail.com>  Tue, 04 Apr 2017 16:54:25 +0200

swh-web (0.0.81-1~swh1) unstable-swh; urgency=medium

  * v0.0.81
  * Migrate functions from swh.core.hashutil to swh.model.hashutil

 -- Antoine R. Dumont (@ardumont) <antoine.romain.dumont@gmail.com>  Wed, 15 Mar 2017 16:26:42 +0100

swh-web (0.0.80-1~swh1) unstable-swh; urgency=medium

  * v0.0.80
  * /api/1/content/raw/: Make no textual content request forbidden

 -- Antoine R. Dumont (@ardumont) <antoine.romain.dumont@gmail.com>  Wed, 15 Mar 2017 12:35:43 +0100

swh-web (0.0.79-1~swh1) unstable-swh; urgency=medium

  * v0.0.79
  * /api/1/content/raw/: Improve error msg when content not available
  * /api/1/content/raw/: Open endpoint documentation in api endpoints
  * index

 -- Antoine R. Dumont (@ardumont) <antoine.romain.dumont@gmail.com>  Wed, 15 Mar 2017 11:43:00 +0100

swh-web (0.0.78-1~swh1) unstable-swh; urgency=medium

  * v0.0.78
  * /api/1/content/raw/: Open endpoint to download only text-ish
  * contents (other contents are deemed unavailable)
  * /api/1/content/raw/: Permit the user to provide a 'filename'
  * parameter to name the downloaded contents as they see fit.

 -- Antoine R. Dumont (@ardumont) <antoine.romain.dumont@gmail.com>  Wed, 15 Mar 2017 10:48:21 +0100

swh-web (0.0.77-1~swh1) unstable-swh; urgency=medium

  * v0.0.77
  * API doc: add warning about API instability
  * API: Unify remaining dates as iso8601 string
  * /api/1/revision/: Merge 'parents' key into a dict list
  * /api/1/release/: Enrich output with author_url if author mentioned
  * packaging: split internal and external requirements in separate
    files

 -- Antoine R. Dumont (@ardumont) <antoine.romain.dumont@gmail.com>  Tue, 21 Feb 2017 11:37:19 +0100

swh-web (0.0.76-1~swh1) unstable-swh; urgency=medium

  * Release swh.web.ui v0.0.76
  * Refactor APIDoc to be more sensible
  * Share rate limits between all the api_ queries

 -- Nicolas Dandrimont <nicolas@dandrimont.eu>  Thu, 02 Feb 2017 17:32:57 +0100

swh-web (0.0.75-1~swh1) unstable-swh; urgency=medium

  * v0.0.75
  * Remove build dependency on libjs-cryptojs, libjs-jquery-flot*,
  * libjs-jquery-datatables
  * views/browse,api: move main apidoc views to views/api

 -- Antoine R. Dumont (@ardumont) <antoine.romain.dumont@gmail.com>  Thu, 02 Feb 2017 15:03:20 +0100

swh-web (0.0.74-1~swh1) unstable-swh; urgency=medium

  * Release swh.web.ui v0.0.74
  * Various interface cleanups for API documentation
  * Return Error types in API error return values

 -- Nicolas Dandrimont <nicolas@dandrimont.eu>  Thu, 02 Feb 2017 11:03:56 +0100

swh-web (0.0.73-1~swh1) unstable-swh; urgency=medium

  * Deploy swh.web.ui v0.0.73
  * Add a bazillion of style fixes.

 -- Nicolas Dandrimont <nicolas@dandrimont.eu>  Wed, 01 Feb 2017 22:44:10 +0100

swh-web (0.0.72-1~swh1) unstable-swh; urgency=medium

  * v0.0.72
  * apidoc rendering: Improvments
  * apidoc: add usual copyright/license/contact footer
  * apidoc: show status code if != 200
  * apidoc: hide /content/known/ from the doc
  * apidoc: document upcoming v. available in endpoint index
  * apidoc: vertically distantiate jquery search box and preceding text

 -- Antoine R. Dumont (@ardumont) <antoine.romain.dumont@gmail.com>  Wed, 01 Feb 2017 18:34:56 +0100

swh-web (0.0.71-1~swh1) unstable-swh; urgency=medium

  * v0.0.71
  * add static/robots.txt, disabling crawling of /api/
  * re-root content-specific endpoints under /api/1/content/
  * fix not converted empty bytes string
  * /revision/origin/: Make the timestamp default to the most recent
    visit
  * api: simplify HTML layout by dropping redundant nav and about page
  * apidoc: document correctly endpoints /content/known/,
  * /revision/{origin,origin/log}/ and /stat/counters/

 -- Antoine R. Dumont (@ardumont) <antoine.romain.dumont@gmail.com>  Wed, 01 Feb 2017 16:23:56 +0100

swh-web (0.0.70-1~swh1) unstable-swh; urgency=medium

  * v0.0.70
  * apidoc: Review documentation for
  * endpoints (person/release/revision/visit-related/upcoming methods)
  * apidoc: List only method docstring's first paragraph in endpoint
    index
  * apidoc: Render type annotation for optional parameter
  * apidoc: Improve rendering issues
  * api: Fix problem in origin visit by type and url lookup

 -- Antoine R. Dumont (@ardumont) <antoine.romain.dumont@gmail.com>  Wed, 01 Feb 2017 11:28:32 +0100

swh-web (0.0.69-1~swh1) unstable-swh; urgency=medium

  * v0.0.69
  * Improve documentation information and rendering

 -- Antoine R. Dumont (@ardumont) <antoine.romain.dumont@gmail.com>  Tue, 31 Jan 2017 14:31:19 +0100

swh-web (0.0.68-1~swh1) unstable-swh; urgency=medium

  * v0.0.68
  * Improve ui with last nitpicks
  * Remove endpoints not supposed to be displayed

 -- Antoine R. Dumont (@ardumont) <antoine.romain.dumont@gmail.com>  Wed, 25 Jan 2017 13:29:49 +0100

swh-web (0.0.67-1~swh1) unstable-swh; urgency=medium

  * v0.0.67
  * Improve rendering style - pass 4

 -- Antoine R. Dumont (@ardumont) <antoine.romain.dumont@gmail.com>  Tue, 24 Jan 2017 15:30:58 +0100

swh-web (0.0.66-1~swh1) unstable-swh; urgency=medium

  * v0.0.66
  * Improve rendering style - pass 4

 -- Antoine R. Dumont (@ardumont) <antoine.romain.dumont@gmail.com>  Tue, 24 Jan 2017 15:24:05 +0100

swh-web (0.0.65-1~swh1) unstable-swh; urgency=medium

  * v0.0.65
  * Unify rendering style with www.s.o - pass 3

 -- Antoine R. Dumont (@ardumont) <antoine.romain.dumont@gmail.com>  Mon, 23 Jan 2017 19:58:19 +0100

swh-web (0.0.64-1~swh1) unstable-swh; urgency=medium

  * v0.0.64
  * Unify rendering style with www.s.o - pass 2

 -- Antoine R. Dumont (@ardumont) <antoine.romain.dumont@gmail.com>  Mon, 23 Jan 2017 19:28:31 +0100

swh-web (0.0.63-1~swh1) unstable-swh; urgency=medium

  * v0.0.63
  * Unify rendering style with www.s.o - pass 1

 -- Antoine R. Dumont (@ardumont) <antoine.romain.dumont@gmail.com>  Mon, 23 Jan 2017 16:06:30 +0100

swh-web (0.0.62-1~swh1) unstable-swh; urgency=medium

  * Release swh-web-ui v0.0.62
  * Add flask-limiter to dependencies and wire it in

 -- Nicolas Dandrimont <nicolas@dandrimont.eu>  Fri, 20 Jan 2017 16:29:48 +0100

swh-web (0.0.61-1~swh1) unstable-swh; urgency=medium

  * v0.0.61
  * Fix revision's metadata field limitation

 -- Antoine R. Dumont (@ardumont) <antoine.romain.dumont@gmail.com>  Fri, 20 Jan 2017 15:26:37 +0100

swh-web (0.0.60-1~swh1) unstable-swh; urgency=medium

  * v0.0.60
  * Improve escaping data

 -- Antoine R. Dumont (@ardumont) <antoine.romain.dumont@gmail.com>  Fri, 20 Jan 2017 12:21:22 +0100

swh-web (0.0.59-1~swh1) unstable-swh; urgency=medium

  * v0.0.59
  * Unify pagination on /revision/log/ and /revision/origin/log/
    endpoints

 -- Antoine R. Dumont (@ardumont) <antoine.romain.dumont@gmail.com>  Thu, 19 Jan 2017 15:59:06 +0100

swh-web (0.0.58-1~swh1) unstable-swh; urgency=medium

  * v0.0.58
  * Pagination on /api/1/origin/visits/ endpoint

 -- Antoine R. Dumont (@ardumont) <antoine.romain.dumont@gmail.com>  Thu, 19 Jan 2017 14:48:57 +0100

swh-web (0.0.57-1~swh1) unstable-swh; urgency=medium

  * v0.0.57
  * Improve documentation information on api endpoints

 -- Antoine R. Dumont (@ardumont) <antoine.romain.dumont@gmail.com>  Thu, 19 Jan 2017 13:32:56 +0100

swh-web (0.0.56-1~swh1) unstable-swh; urgency=medium

  * v0.0.56
  * Add abilities to display multiple examples on each doc endpoint.

 -- Antoine R. Dumont (@ardumont) <antoine.romain.dumont@gmail.com>  Wed, 18 Jan 2017 14:43:58 +0100

swh-web (0.0.55-1~swh1) unstable-swh; urgency=medium

  * v0.0.55
  * api /content/search/ to /content/known/
  * Adapt return values to empty list/dict instead of null
  * Remove empty values when mono-values are null
  * Fix broken entity endpoint
  * Update upcoming endpoints
  * apidoc: Remove hard-coded example and provide links to follow

 -- Antoine R. Dumont (@ardumont) <antoine.romain.dumont@gmail.com>  Wed, 18 Jan 2017 11:27:45 +0100

swh-web (0.0.54-1~swh1) unstable-swh; urgency=medium

  * v0.0.54
  * Improve documentation description and browsability
  * Fix css style

 -- Antoine R. Dumont (@ardumont) <antoine.romain.dumont@gmail.com>  Mon, 16 Jan 2017 17:18:21 +0100

swh-web (0.0.53-1~swh1) unstable-swh; urgency=medium

  * v0.0.53
  * apidoc: Update upcoming and hidden endpoints information
  * apidoc: Enrich route information with tags
  * apidoc: /api/1/revision/origin/log/: Add pagination explanation
  * apidoc: /api/1/revision/log/: Add pagination explanation
  * api: Fix filtering fields to work in depth

 -- Antoine R. Dumont (@ardumont) <antoine.romain.dumont@gmail.com>  Fri, 13 Jan 2017 17:33:01 +0100

swh-web (0.0.52-1~swh1) unstable-swh; urgency=medium

  * v0.0.52
  * Fix doc generation regarding arg and exception
  * Fix broken examples
  * Add missing documentation on not found origin visit

 -- Antoine R. Dumont (@ardumont) <antoine.romain.dumont@gmail.com>  Thu, 12 Jan 2017 17:38:59 +0100

swh-web (0.0.51-1~swh1) unstable-swh; urgency=medium

  * v0.0.51
  * Update configuration file from ini to yml

 -- Antoine R. Dumont (@ardumont) <antoine.romain.dumont@gmail.com>  Fri, 16 Dec 2016 13:27:08 +0100

swh-web (0.0.50-1~swh1) unstable-swh; urgency=medium

  * v0.0.50
  * Fix issue regarding data structure change in ctags' reading api
    endpoint

 -- Antoine R. Dumont (@ardumont) <antoine.romain.dumont@gmail.com>  Tue, 06 Dec 2016 16:08:01 +0100

swh-web (0.0.49-1~swh1) unstable-swh; urgency=medium

  * v0.0.49
  * Rendering improvments

 -- Antoine R. Dumont (@ardumont) <antoine.romain.dumont@gmail.com>  Thu, 01 Dec 2016 16:29:31 +0100

swh-web (0.0.48-1~swh1) unstable-swh; urgency=medium

  * v0.0.48
  * Fix api doc example to actual existing data
  * Improve search symbol view experience

 -- Antoine R. Dumont (@ardumont) <antoine.romain.dumont@gmail.com>  Thu, 01 Dec 2016 15:32:44 +0100

swh-web (0.0.47-1~swh1) unstable-swh; urgency=medium

  * v0.0.47
  * Improve search content ui (add datatable)
  * Improve search symbol ui (add datatable without pagination, with
  * multi-field search)
  * Split those views to improve readability

 -- Antoine R. Dumont (@ardumont) <antoine.romain.dumont@gmail.com>  Thu, 01 Dec 2016 11:57:16 +0100

swh-web (0.0.46-1~swh1) unstable-swh; urgency=medium

  * v0.0.46
  * Improve search output view on symbols

 -- Antoine R. Dumont (@ardumont) <antoine.romain.dumont@gmail.com>  Wed, 30 Nov 2016 17:45:40 +0100

swh-web (0.0.45-1~swh1) unstable-swh; urgency=medium

  * v0.0.45
  * Migrate search symbol api endpoint to strict equality search
  * Improve search symbol view result (based on that api) to navigate
  * through result
  * Permit to slice result per page with per page flag (limited to 100)
  * Unify behavior in renderer regarding pagination computation

 -- Antoine R. Dumont (@ardumont) <antoine.romain.dumont@gmail.com>  Wed, 30 Nov 2016 11:00:49 +0100

swh-web (0.0.44-1~swh1) unstable-swh; urgency=medium

  * v0.0.44
  * Rename appropriately /api/1/symbol to /api/1/content/symbol/
  * Improve documentation on /api/1/content/symbol/ api endpoint

 -- Antoine R. Dumont (@ardumont) <antoine.romain.dumont@gmail.com>  Tue, 29 Nov 2016 15:00:14 +0100

swh-web (0.0.43-1~swh1) unstable-swh; urgency=medium

  * v0.0.43
  * Improve edge case when looking for ctags symbols
  * Add a lookup ui to search through symbols

 -- Antoine R. Dumont (@ardumont) <antoine.romain.dumont@gmail.com>  Mon, 28 Nov 2016 16:42:33 +0100

swh-web (0.0.42-1~swh1) unstable-swh; urgency=medium

  * v0.0.42
  * List ctags line as link to content in /browse/content/ view

 -- Antoine R. Dumont (@ardumont) <antoine.romain.dumont@gmail.com>  Fri, 25 Nov 2016 16:21:12 +0100

swh-web (0.0.41-1~swh1) unstable-swh; urgency=medium

  * v0.0.41
  * Improve browse content view by:
  * adding new information (license, mimetype, language)
  * highlighting source code

 -- Antoine R. Dumont (@ardumont) <antoine.romain.dumont@gmail.com>  Fri, 25 Nov 2016 14:52:34 +0100

swh-web (0.0.40-1~swh1) unstable-swh; urgency=medium

  * v0.0.40
  * Add pagination to symbol search endpoint

 -- Antoine R. Dumont (@ardumont) <antoine.romain.dumont@gmail.com>  Thu, 24 Nov 2016 14:23:45 +0100

swh-web (0.0.39-1~swh1) unstable-swh; urgency=medium

  * v0.0.39
  * Open /api/1/symbol/<expression>/
  * Fix api breaking on /api/1/content/search/

 -- Antoine R. Dumont (@ardumont) <antoine.romain.dumont@gmail.com>  Thu, 24 Nov 2016 10:28:42 +0100

swh-web (0.0.38-1~swh1) unstable-swh; urgency=medium

  * v0.0.38
  * Minor refactoring
  * Remove one commit which breaks production

 -- Antoine R. Dumont (@ardumont) <antoine.romain.dumont@gmail.com>  Tue, 22 Nov 2016 16:26:03 +0100

swh-web (0.0.37-1~swh1) unstable-swh; urgency=medium

  * v0.0.37
  * api: Open new endpoints on license, language, filetype
  * api: Update content endpoint to add url on new endpoints

 -- Antoine R. Dumont (@ardumont) <antoine.romain.dumont@gmail.com>  Tue, 22 Nov 2016 15:04:07 +0100

swh-web (0.0.36-1~swh1) unstable-swh; urgency=medium

  * v0.0.36
  * Adapt to latest origin_visit format

 -- Antoine R. Dumont (@ardumont) <antoine.romain.dumont@gmail.com>  Thu, 08 Sep 2016 15:24:33 +0200

swh-web (0.0.35-1~swh1) unstable-swh; urgency=medium

  * v0.0.35
  * Open /api/1/provenance/<algo:content-hash>/ api endpoint
  * Open /api/1/origin/<id>/visits/(<visit-id>) api endpoint
  * View: Fix redirection url issue

 -- Antoine R. Dumont (@ardumont) <antoine.romain.dumont@gmail.com>  Mon, 05 Sep 2016 14:28:33 +0200

swh-web (0.0.34-1~swh1) unstable-swh; urgency=medium

  * v0.0.34
  * Improve global ui navigation
  * Fix apidoc rendering issue
  * Open /api/1/provenance/ about content provenant information

 -- Antoine R. Dumont (@ardumont) <antoine.romain.dumont@gmail.com>  Fri, 02 Sep 2016 11:42:04 +0200

swh-web (0.0.33-1~swh1) unstable-swh; urgency=medium

  * Release swh.web.ui v0.0.33
  * New declarative API documentation mechanisms

 -- Nicolas Dandrimont <nicolas@dandrimont.eu>  Wed, 24 Aug 2016 16:25:24 +0200

swh-web (0.0.32-1~swh1) unstable-swh; urgency=medium

  * v0.0.32
  * Activate tests during debian packaging
  * Fix issues on debian packaging
  * Fix useless jquery loading url
  * Improve date time parsing

 -- Antoine R. Dumont (@ardumont) <antoine.romain.dumont@gmail.com>  Wed, 20 Jul 2016 12:35:09 +0200

swh-web (0.0.31-1~swh1) unstable-swh; urgency=medium

  * v0.0.31
  * Unify jquery-flot library names with .min

 -- Antoine R. Dumont (@ardumont) <antoine.romain.dumont@gmail.com>  Mon, 18 Jul 2016 11:11:59 +0200

swh-web (0.0.30-1~swh1) unstable-swh; urgency=medium

  * v0.0.30
  * View: Open calendar ui view on origin
  * API: open /api/1/stat/visits/<int:origin>/

 -- Antoine R. Dumont (@ardumont) <antoine.romain.dumont@gmail.com>  Wed, 13 Jul 2016 18:42:40 +0200

swh-web (0.0.29-1~swh1) unstable-swh; urgency=medium

  * Release swh.web.ui v0.0.29
  * All around enhancements of the web ui
  * Package now tested when building

 -- Nicolas Dandrimont <nicolas@dandrimont.eu>  Tue, 14 Jun 2016 17:58:42 +0200

swh-web (0.0.28-1~swh1) unstable-swh; urgency=medium

  * v0.0.28
  * Fix packaging issues

 -- Antoine R. Dumont (@ardumont) <antoine.romain.dumont@gmail.com>  Mon, 09 May 2016 16:21:04 +0200

swh-web (0.0.27-1~swh1) unstable-swh; urgency=medium

  * v0.0.27
  * Fix packaging issue

 -- Antoine R. Dumont (@ardumont) <antoine.romain.dumont@gmail.com>  Tue, 03 May 2016 16:52:40 +0200

swh-web (0.0.24-1~swh1) unstable-swh; urgency=medium

  * Release swh.web.ui v0.0.24
  * New swh.storage API for timestamps

 -- Nicolas Dandrimont <nicolas@dandrimont.eu>  Fri, 05 Feb 2016 12:07:33 +0100

swh-web (0.0.23-1~swh1) unstable-swh; urgency=medium

  * v0.0.23
  * Bump dependency requirements to latest swh.storage
  * Returns person's identifier on api + Hide person's emails in views
    endpoint
  * Try to decode the content's raw data and fail gracefully
  * Unify /directory api to Display content's raw data when path
    resolves to a file
  * Expose unconditionally the link to download the content's raw data
  * Download link data redirects to the api ones

 -- Antoine R. Dumont (@ardumont) <antoine.romain.dumont@gmail.com>  Fri, 29 Jan 2016 17:50:31 +0100

swh-web (0.0.22-1~swh1) unstable-swh; urgency=medium

  * v0.0.22
  * Open
    /browse/revision/origin/<ORIG_ID>[/branch/<BRANCH>][/ts/<TIMESTAMP>]
    /history/<SHA1>/ view
  * Open
    /browse/revision/origin/<ORIG_ID>[/branch/<BRANCH>][/ts/<TIMESTAMP>]
    / view
  * Open
    /browse/revision/<SHA1_GIT_ROOT>/history/<SHA1_GIT>/directory/[<PATH
    >] view
  * Open
    /browse/revision/origin/<ORIG_ID>[/branch/<BRANCH>][/ts/<TIMESTAMP>]
    /history/<SHA1>/directory/[<PATH>] view
  * Open
    /browse/revision/origin/<ORIG_ID>[/branch/<BRANCH>][/ts/<TIMESTAMP>]
    /directory/[<PATH>] view
  * Open /browse/revision/<sha1_git_root>/directory/<path>/ view
  * Open /browse/revision/<sha1_git_root>/history/<sha1_git>/ view
  * Open /browse/revision/<sha1_git>/log/ view
  * Open /browse/entity/<uuid>/ view
  * Release can point to other objects than revision
  * Fix misbehavior when retrieving git log
  * Fix another edge case when listing a directory that does not exist
  * Fix edge case when listing is empty
  * Fix person_get call
  * Update documentation about possible error codes

 -- Antoine R. Dumont (@ardumont) <antoine.romain.dumont@gmail.com>  Tue, 26 Jan 2016 15:14:35 +0100

swh-web (0.0.21-1~swh1) unstable-swh; urgency=medium

  * v0.0.21
  * Deal nicely with communication downtime with storage
  * Update to latest swh.storage api

 -- Antoine R. Dumont (@ardumont) <antoine.romain.dumont@gmail.com>  Wed, 20 Jan 2016 16:31:34 +0100

swh-web (0.0.20-1~swh1) unstable-swh; urgency=medium

  * v0.0.20
  * Open /api/1/entity/<string:uuid>/

 -- Antoine R. Dumont (@ardumont) <antoine.romain.dumont@gmail.com>  Fri, 15 Jan 2016 16:40:56 +0100

swh-web (0.0.19-1~swh1) unstable-swh; urgency=medium

  * v0.0.19
  * Improve directory_get_by_path integration with storage
  * Refactor - Only lookup sha1_git_root if needed + factorize service
    behavior

 -- Antoine R. Dumont (@ardumont) <antoine.romain.dumont@gmail.com>  Fri, 15 Jan 2016 12:47:39 +0100

swh-web (0.0.18-1~swh1) unstable-swh; urgency=medium

  * v0.0.18
  * Open
    /api/1/revision/origin/<ORIG_ID>[/branch/<BRANCH>][/ts/<TIMESTAMP>]/
    history/<SHA1>/directory/[<PATH>]
  * origin/master Open
    /api/1/revision/origin/<ORIG_ID>[/branch/<BRANCH>][/ts/<TIMESTAMP>]/
    history/<SHA1>/
  * Open
    /api/1/revision/origin/<ORIG_ID>[/branch/<BRANCH>][/ts/<TIMESTAMP>]/
    directory/[<PATH>]
  * Open /api/1/revision/origin/<origin-id>/branch/<branch-
    name>/ts/<ts>/
  * /directory/ apis can now point to files too.
  * Bump dependency requirement on latest swh.storage
  * Deactivate api querying occurrences for now
  * Improve function documentation

 -- Antoine R. Dumont (@ardumont) <antoine.romain.dumont@gmail.com>  Wed, 13 Jan 2016 12:54:54 +0100

swh-web (0.0.17-1~swh1) unstable-swh; urgency=medium

  * v0.0.17
  * Open /api/1/revision/<string:sha1_git>/directory/'
  * Open
    /api/1/revision/<string:sha1_git_root>/history/<sha1_git>/directory/
    <path:dir_path>/
  * Enrich directory listing with url to next subdir
  * Improve testing coverage
  * Open 'limit' get query parameter to revision_log and
    revision_history api

 -- Antoine R. Dumont (@ardumont) <antoine.romain.dumont@gmail.com>  Fri, 08 Jan 2016 11:36:55 +0100

swh-web (0.0.16-1~swh1) unstable-swh; urgency=medium

  * v0.0.16
  * service.lookup_revision_log: Add a limit to the number of commits
  * Fix docstring rendering

 -- Antoine R. Dumont (@ardumont) <antoine.romain.dumont@gmail.com>  Wed, 06 Jan 2016 15:37:21 +0100

swh-web (0.0.15-1~swh1) unstable-swh; urgency=medium

  * v0.0.15
  * Improve browsable api rendering style
  * Fix typo in jquery.min.js link
  * Fix docstring typos
  * packaging:
  * add python3-flask-api as package dependency

 -- Antoine R. Dumont (@ardumont) <antoine.romain.dumont@gmail.com>  Wed, 06 Jan 2016 15:12:04 +0100

swh-web (0.0.14-1~swh1) unstable-swh; urgency=medium

  * v0.0.14
  * Open /revision/<sha1_git_root>/history/<sha1_git>/
  * Add links to api
  * Improve browsable api rendering -> when api links exists, actual
    html links will be displayed
  * Fix production bugs (regarding browsable api)

 -- Antoine R. Dumont (@ardumont) <antoine.romain.dumont@gmail.com>  Wed, 06 Jan 2016 11:42:18 +0100

swh-web (0.0.13-1~swh1) unstable-swh; urgency=medium

  * v0.0.13
  * Open /browse/person/ view
  * Open /browse/origin/ view
  * Open /browse/release/ view
  * Open /browse/revision/ view
  * Deactivate temporarily /browse/content/
  * Add default sha1
  * Automatic doc endpoint on base path

 -- Antoine R. Dumont (@ardumont) <antoine.romain.dumont@gmail.com>  Tue, 15 Dec 2015 17:01:27 +0100

swh-web (0.0.12-1~swh1) unstable-swh; urgency=medium

  * v0.0.12
  * Update /api/1/release/ with latest internal standard
  * Update /api/1/revision/ with latest internal standard
  * Add global filtering on 'fields' parameter
  * Update /api/1/content/<hash> with links to raw resource
  * Improve documentations
  * Open /api/1/revision/<SHA1_GIT>/log/
  * Open /browse/directory/<hash> to list directory content
  * Open /browse/content/<hash>/ to show the content
  * Open /browse/content/<hash>/raw to show the content
  * Open /api/1/person/<id>
  * Implementation detail
  * Add Flask API dependency
  * Split controller in api and views module
  * Unify internal apis' behavior

 -- Antoine R. Dumont (@ardumont) <antoine.romain.dumont@gmail.com>  Mon, 07 Dec 2015 16:44:43 +0100

swh-web (0.0.11-1~swh1) unstable-swh; urgency=medium

  * v0.0.11
  * Open /1/api/content/<algo:hash>/
  * Open /api/1/revision/<SHA1_GIT>
  * Open /api/1/release/<SHA1_GIT>
  * Open /api/1/uploadnsearch/ (POST)
  * Open /api/1/origin/
  * Unify 404 and 400 responses on api
  * Increase code coverage

 -- Antoine R. Dumont (@ardumont) <antoine.romain.dumont@gmail.com>  Thu, 19 Nov 2015 11:24:46 +0100

swh-web (0.0.10-1~swh1) unstable-swh; urgency=medium

  * v0.0.10
  * set document.domain to parent domain softwareheritage.org
  * improve HTML templates to be (more) valid
  * cosmetic change in Content-Type JSON header

 -- Stefano Zacchiroli <zack@upsilon.cc>  Mon, 02 Nov 2015 13:59:45 +0100

swh-web (0.0.9-1~swh1) unstable-swh; urgency=medium

  * v0.0.9
  * Remove query entry in api response
  * Deal with bad request properly with api calls
  * Improve coverage
  * Improve dev starting up app
  * Fix duplicated print statement in dev app startup

 -- Antoine R. Dumont (@ardumont) <antoine.romain.dumont@gmail.com>  Fri, 30 Oct 2015 17:24:15 +0100

swh-web (0.0.8-1~swh1) unstable-swh; urgency=medium

  * version 0.0.8

 -- Stefano Zacchiroli <zack@upsilon.cc>  Wed, 28 Oct 2015 20:59:40 +0100

swh-web (0.0.7-1~swh1) unstable-swh; urgency=medium

  * v0.0.7
  * Add @jsonp abilities to /api/1/stat/counters endpoint

 -- Antoine R. Dumont (@ardumont) <antoine.romain.dumont@gmail.com>  Mon, 19 Oct 2015 14:01:40 +0200

swh-web (0.0.4-1~swh1) unstable-swh; urgency=medium

  * Prepare swh.web.ui v0.0.4 deployment

 -- Nicolas Dandrimont <nicolas@dandrimont.eu>  Fri, 16 Oct 2015 15:38:44 +0200

swh-web (0.0.3-1~swh1) unstable-swh; urgency=medium

  * Prepare deployment of swh-web-ui v0.0.3

 -- Nicolas Dandrimont <nicolas@dandrimont.eu>  Wed, 14 Oct 2015 11:09:33 +0200

swh-web (0.0.2-1~swh1) unstable-swh; urgency=medium

  * Prepare swh.web.ui v0.0.2 deployment

 -- Nicolas Dandrimont <nicolas@dandrimont.eu>  Tue, 13 Oct 2015 16:25:46 +0200

swh-web (0.0.1-1~swh1) unstable-swh; urgency=medium

  * Initial release
  * v0.0.1
  * Hash lookup to check existence in swh's backend
  * Hash lookup to detail a content

 -- Antoine R. Dumont (@ardumont) <antoine.romain.dumont@gmail.com>  Thu, 01 Oct 2015 10:01:29 +0200<|MERGE_RESOLUTION|>--- conflicted
+++ resolved
@@ -1,10 +1,3 @@
-<<<<<<< HEAD
-swh-web (0.0.99-1~swh1~bpo9+1) stretch-swh; urgency=medium
-
-  * Rebuild for stretch-backports.
-
- -- Antoine Lambert <antoine.lambert@inria.fr>  Wed, 06 Dec 2017 17:07:36 +0100
-=======
 swh-web (0.0.100-1~swh1) unstable-swh; urgency=medium
 
   * v0.0.100
@@ -12,7 +5,6 @@
   * storage
 
  -- Antoine R. Dumont (@ardumont) <antoine.romain.dumont@gmail.com>  Thu, 07 Dec 2017 16:25:12 +0100
->>>>>>> 30a9b69e
 
 swh-web (0.0.99-1~swh1) unstable-swh; urgency=medium
 
