--- conflicted
+++ resolved
@@ -1,10 +1,3 @@
-<<<<<<< HEAD
-swh-web (0.2.10-1~swh1~bpo10+1) buster-swh; urgency=medium
-
-  * Rebuild for buster-swh
-
- -- Software Heritage autobuilder (on jenkins-debian1) <jenkins@jenkins-debian1.internal.softwareheritage.org>  Fri, 09 Dec 2022 16:10:01 +0000
-=======
 swh-web (0.2.11-1~swh1) unstable-swh; urgency=medium
 
   * New upstream release 0.2.11     - (tagged by Antoine Lambert
@@ -12,7 +5,6 @@
   * Upstream changes:     - version 0.2.11
 
  -- Software Heritage autobuilder (on jenkins-debian1) <jenkins@jenkins-debian1.internal.softwareheritage.org>  Thu, 15 Dec 2022 15:24:31 +0000
->>>>>>> 9199f8c4
 
 swh-web (0.2.10-1~swh1) unstable-swh; urgency=medium
 
