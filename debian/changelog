--- conflicted
+++ resolved
@@ -1,10 +1,3 @@
-<<<<<<< HEAD
-swh-web (0.0.87-1~swh1~bpo9+1) stretch-swh; urgency=medium
-
-  * Rebuild for stretch-backports.
-
- -- Antoine R. Dumont (@ardumont) <antoine.romain.dumont@gmail.com>  Tue, 12 Sep 2017 14:11:10 +0200
-=======
 swh-web (0.0.88-1~swh1) unstable-swh; urgency=medium
 
   * v0.0.88
@@ -14,7 +7,6 @@
   * Add missing endpoint information about error (origin visit endpoint)
 
  -- Antoine R. Dumont (@ardumont) <antoine.romain.dumont@gmail.com>  Wed, 13 Sep 2017 15:02:24 +0200
->>>>>>> c799b3d3
 
 swh-web (0.0.87-1~swh1) unstable-swh; urgency=medium
 
