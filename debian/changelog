--- conflicted
+++ resolved
@@ -1,16 +1,8 @@
-<<<<<<< HEAD
-swh-web (0.0.7-1~swh1~bpo9+1) stretch-swh; urgency=medium
-
-  * Rebuild for stretch-backports.
-
- -- Antoine R. Dumont (@ardumont) <antoine.romain.dumont@gmail.com>  Mon, 19 Oct 2015 14:01:39 +0200
-=======
 swh-web (0.0.8-1~swh1) unstable-swh; urgency=medium
 
   * version 0.0.8
 
  -- Stefano Zacchiroli <zack@upsilon.cc>  Wed, 28 Oct 2015 20:59:40 +0100
->>>>>>> 8181afe0
 
 swh-web (0.0.7-1~swh1) unstable-swh; urgency=medium
 
