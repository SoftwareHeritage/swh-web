--- conflicted
+++ resolved
@@ -1,16 +1,8 @@
-<<<<<<< HEAD
-swh-web (0.0.91-1~swh1~bpo9+1) stretch-swh; urgency=medium
-
-  * Rebuild for stretch-backports.
-
- -- Antoine Lambert <antoine.lambert@inria.fr>  Fri, 13 Oct 2017 20:40:07 +0200
-=======
 swh-web (0.0.92-1~swh1) unstable-swh; urgency=medium
 
   * version 0.0.92
 
  -- Antoine Lambert <antoine.lambert@inria.fr>  Fri, 27 Oct 2017 16:07:47 +0200
->>>>>>> 1b575d80
 
 swh-web (0.0.91-1~swh1) unstable-swh; urgency=medium
 
