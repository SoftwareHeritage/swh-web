--- conflicted
+++ resolved
@@ -1,10 +1,3 @@
-<<<<<<< HEAD
-swh-web (0.0.284-1~swh1~bpo10+1) buster-swh; urgency=medium
-
-  * Rebuild for buster-swh
-
- -- Software Heritage autobuilder (on jenkins-debian1) <jenkins@jenkins-debian1.internal.softwareheritage.org>  Wed, 03 Mar 2021 13:07:16 +0000
-=======
 swh-web (0.0.285-1~swh1) unstable-swh; urgency=medium
 
   * New upstream release 0.0.285     - (tagged by Antoine Lambert
@@ -12,7 +5,6 @@
   * Upstream changes:     - version 0.0.285
 
  -- Software Heritage autobuilder (on jenkins-debian1) <jenkins@jenkins-debian1.internal.softwareheritage.org>  Tue, 16 Mar 2021 17:01:04 +0000
->>>>>>> 06180d96
 
 swh-web (0.0.284-1~swh1) unstable-swh; urgency=medium
 
