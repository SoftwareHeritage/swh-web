<<<<<<< HEAD
swh-web (0.0.218-1~swh1~bpo10+1) buster-swh; urgency=medium

  * Rebuild for buster-swh

 -- Software Heritage autobuilder (on jenkins-debian1) <jenkins@jenkins-debian1.internal.softwareheritage.org>  Mon, 04 Nov 2019 13:15:33 +0000
=======
swh-web (0.0.220-1~swh1) unstable-swh; urgency=medium

  * New upstream release 0.0.220     - (tagged by Valentin Lorentz
    <vlorentz@softwareheritage.org> on 2019-11-08 18:00:47 +0100)
  * Upstream changes:     - v0.0.220     - * typing: minimal changes to
    make a no-op mypy run pass     - * Makefile.local: port to new swh-
    environment typecheck naming     - * sphinx: Fix doc generation and
    warnings     - * Add support for swh-indexer v0.0.157.

 -- Software Heritage autobuilder (on jenkins-debian1) <jenkins@jenkins-debian1.internal.softwareheritage.org>  Fri, 08 Nov 2019 17:21:30 +0000

swh-web (0.0.219-1~swh1) unstable-swh; urgency=medium

  * New upstream release 0.0.219     - (tagged by Antoine Lambert
    <antoine.lambert@inria.fr> on 2019-11-06 10:49:54 +0100)
  * Upstream changes:     - version 0.0.219

 -- Software Heritage autobuilder (on jenkins-debian1) <jenkins@jenkins-debian1.internal.softwareheritage.org>  Wed, 06 Nov 2019 10:10:30 +0000
>>>>>>> 8b0d4216

swh-web (0.0.218-1~swh1) unstable-swh; urgency=medium

  * New upstream release 0.0.218     - (tagged by Antoine Lambert
    <antoine.lambert@inria.fr> on 2019-11-04 13:43:02 +0100)
  * Upstream changes:     - version 0.0.218

 -- Software Heritage autobuilder (on jenkins-debian1) <jenkins@jenkins-debian1.internal.softwareheritage.org>  Mon, 04 Nov 2019 13:11:48 +0000

swh-web (0.0.216-1~swh1) unstable-swh; urgency=medium

  * New upstream release 0.0.216     - (tagged by Nicolas Dandrimont
    <nicolas@dandrimont.eu> on 2019-10-14 19:56:40 +0200)
  * Upstream changes:     - Release swh.web v0.0.216

 -- Software Heritage autobuilder (on jenkins-debian1) <jenkins@jenkins-debian1.internal.softwareheritage.org>  Mon, 14 Oct 2019 18:14:01 +0000

swh-web (0.0.215-1~swh1) unstable-swh; urgency=medium

  * New upstream release 0.0.215     - (tagged by Antoine Lambert
    <antoine.lambert@inria.fr> on 2019-10-09 14:38:48 +0200)
  * Upstream changes:     - version 0.0.215

 -- Software Heritage autobuilder (on jenkins-debian1) <jenkins@jenkins-debian1.internal.softwareheritage.org>  Wed, 09 Oct 2019 13:20:53 +0000

swh-web (0.0.214-1~swh1) unstable-swh; urgency=medium

  * New upstream release 0.0.214     - (tagged by Antoine Lambert
    <antoine.lambert@inria.fr> on 2019-09-27 16:31:59 +0200)
  * Upstream changes:     - version 0.0.214

 -- Software Heritage autobuilder (on jenkins-debian1) <jenkins@jenkins-debian1.internal.softwareheritage.org>  Fri, 27 Sep 2019 16:17:33 +0000

swh-web (0.0.213-1~swh1) unstable-swh; urgency=medium

  * New upstream release 0.0.213     - (tagged by Antoine Lambert
    <antoine.lambert@inria.fr> on 2019-09-25 16:17:06 +0200)
  * Upstream changes:     - version 0.0.213

 -- Software Heritage autobuilder (on jenkins-debian1) <jenkins@jenkins-debian1.internal.softwareheritage.org>  Wed, 25 Sep 2019 15:13:06 +0000

swh-web (0.0.212-1~swh1) unstable-swh; urgency=medium

  * New upstream release 0.0.212     - (tagged by Antoine Lambert
    <antoine.lambert@inria.fr> on 2019-09-17 17:41:43 +0200)
  * Upstream changes:     - version 0.0.212

 -- Software Heritage autobuilder (on jenkins-debian1) <jenkins@jenkins-debian1.internal.softwareheritage.org>  Tue, 17 Sep 2019 16:07:58 +0000

swh-web (0.0.211-1~swh1) unstable-swh; urgency=medium

  * New upstream release 0.0.211     - (tagged by Antoine Lambert
    <antoine.lambert@inria.fr> on 2019-09-17 17:04:19 +0200)
  * Upstream changes:     - version 0.0.211

 -- Software Heritage autobuilder (on jenkins-debian1) <jenkins@jenkins-debian1.internal.softwareheritage.org>  Tue, 17 Sep 2019 15:34:22 +0000

swh-web (0.0.210-1~swh1) unstable-swh; urgency=medium

  * New upstream release 0.0.210     - (tagged by Antoine Lambert
    <antoine.lambert@inria.fr> on 2019-09-06 14:26:33 +0200)
  * Upstream changes:     - version 0.0.210

 -- Software Heritage autobuilder (on jenkins-debian1) <jenkins@jenkins-debian1.internal.softwareheritage.org>  Fri, 06 Sep 2019 13:14:46 +0000

swh-web (0.0.209-1~swh1) unstable-swh; urgency=medium

  * New upstream release 0.0.209     - (tagged by Valentin Lorentz
    <vlorentz@softwareheritage.org> on 2019-08-26 18:14:16 +0200)
  * Upstream changes:     - v0.0.209     - * fix in generated
    documentation     - * test fixes / new tests     - * remove
    references to `person['id']` and person_get API/browse     - * fix
    crash on metadata search results whose `origin_url` is missing

 -- Software Heritage autobuilder (on jenkins-debian1) <jenkins@jenkins-debian1.internal.softwareheritage.org>  Mon, 26 Aug 2019 16:39:53 +0000

swh-web (0.0.208-1~swh1) unstable-swh; urgency=medium

  * New upstream release 0.0.208     - (tagged by Valentin Lorentz
    <vlorentz@softwareheritage.org> on 2019-08-20 13:52:25 +0200)
  * Upstream changes:     - v0.0.208     - * Remove "person_get"
    endpoints     - * Add cypress tests

 -- Software Heritage autobuilder (on jenkins-debian1) <jenkins@jenkins-debian1.internal.softwareheritage.org>  Tue, 20 Aug 2019 12:30:54 +0000

swh-web (0.0.207-1~swh1) unstable-swh; urgency=medium

  * New upstream release 0.0.207     - (tagged by Antoine Lambert
    <antoine.lambert@inria.fr> on 2019-08-09 14:43:05 +0200)
  * Upstream changes:     - version 0.0.207

 -- Software Heritage autobuilder (on jenkins-debian1) <jenkins@jenkins-debian1.internal.softwareheritage.org>  Fri, 09 Aug 2019 13:08:31 +0000

swh-web (0.0.206-1~swh1) unstable-swh; urgency=medium

  * New upstream release 0.0.206     - (tagged by Antoine Lambert
    <antoine.lambert@inria.fr> on 2019-07-31 17:37:41 +0200)
  * Upstream changes:     - version 0.0.206

 -- Software Heritage autobuilder (on jenkins-debian1) <jenkins@jenkins-debian1.internal.softwareheritage.org>  Wed, 31 Jul 2019 15:54:55 +0000

swh-web (0.0.205-1~swh1) unstable-swh; urgency=medium

  * New upstream release 0.0.205     - (tagged by Antoine Lambert
    <antoine.lambert@inria.fr> on 2019-07-31 16:13:39 +0200)
  * Upstream changes:     - version 0.0.205

 -- Software Heritage autobuilder (on jenkins-debian1) <jenkins@jenkins-debian1.internal.softwareheritage.org>  Wed, 31 Jul 2019 14:47:24 +0000

swh-web (0.0.204-1~swh1) unstable-swh; urgency=medium

  * New upstream release 0.0.204     - (tagged by Antoine Lambert
    <antoine.lambert@inria.fr> on 2019-07-30 15:54:26 +0200)
  * Upstream changes:     - version 0.0.204

 -- Software Heritage autobuilder (on jenkins-debian1) <jenkins@jenkins-debian1.internal.softwareheritage.org>  Tue, 30 Jul 2019 14:21:24 +0000

swh-web (0.0.203-1~swh1) unstable-swh; urgency=medium

  * New upstream release 0.0.203     - (tagged by Antoine Lambert
    <antoine.lambert@inria.fr> on 2019-06-24 17:11:04 +0200)
  * Upstream changes:     - version 0.0.203

 -- Software Heritage autobuilder (on jenkins-debian1) <jenkins@jenkins-debian1.internal.softwareheritage.org>  Mon, 24 Jun 2019 15:57:25 +0000

swh-web (0.0.202-1~swh1) unstable-swh; urgency=medium

  * New upstream release 0.0.202     - (tagged by Antoine Lambert
    <antoine.lambert@inria.fr> on 2019-06-18 16:22:03 +0200)
  * Upstream changes:     - version 0.0.202

 -- Software Heritage autobuilder (on jenkins-debian1) <jenkins@jenkins-debian1.internal.softwareheritage.org>  Tue, 18 Jun 2019 15:02:25 +0000

swh-web (0.0.201-1~swh1) unstable-swh; urgency=medium

  * New upstream release 0.0.201     - (tagged by Antoine Lambert
    <antoine.lambert@inria.fr> on 2019-06-06 16:01:50 +0200)
  * Upstream changes:     - version 0.0.201

 -- Software Heritage autobuilder (on jenkins-debian1) <jenkins@jenkins-debian1.internal.softwareheritage.org>  Thu, 06 Jun 2019 14:39:51 +0000

swh-web (0.0.200-1~swh1) unstable-swh; urgency=medium

  * New upstream release 0.0.200     - (tagged by Antoine Lambert
    <antoine.lambert@inria.fr> on 2019-05-29 15:22:18 +0200)
  * Upstream changes:     - version 0.0.200

 -- Software Heritage autobuilder (on jenkins-debian1) <jenkins@jenkins-debian1.internal.softwareheritage.org>  Wed, 29 May 2019 13:52:48 +0000

swh-web (0.0.199-1~swh1) unstable-swh; urgency=medium

  * New upstream release 0.0.199     - (tagged by Antoine Lambert
    <antoine.lambert@inria.fr> on 2019-05-21 15:57:10 +0200)
  * Upstream changes:     - version 0.0.199

 -- Software Heritage autobuilder (on jenkins-debian1) <jenkins@jenkins-debian1.internal.softwareheritage.org>  Tue, 21 May 2019 14:17:57 +0000

swh-web (0.0.198-1~swh1) unstable-swh; urgency=medium

  * New upstream release 0.0.198     - (tagged by Antoine Lambert
    <antoine.lambert@inria.fr> on 2019-05-20 10:55:57 +0200)
  * Upstream changes:     - version 0.0.198

 -- Software Heritage autobuilder (on jenkins-debian1) <jenkins@jenkins-debian1.internal.softwareheritage.org>  Mon, 20 May 2019 09:17:32 +0000

swh-web (0.0.196-1~swh1) unstable-swh; urgency=medium

  * New upstream release 0.0.196     - (tagged by Antoine Lambert
    <antoine.lambert@inria.fr> on 2019-05-16 14:58:49 +0200)
  * Upstream changes:     - version 0.0.196

 -- Software Heritage autobuilder (on jenkins-debian1) <jenkins@jenkins-debian1.internal.softwareheritage.org>  Thu, 16 May 2019 13:16:14 +0000

swh-web (0.0.195-1~swh1) unstable-swh; urgency=medium

  * New upstream release 0.0.195     - (tagged by Antoine Lambert
    <antoine.lambert@inria.fr> on 2019-05-15 17:42:02 +0200)
  * Upstream changes:     - version 0.0.195

 -- Software Heritage autobuilder (on jenkins-debian1) <jenkins@jenkins-debian1.internal.softwareheritage.org>  Wed, 15 May 2019 16:19:28 +0000

swh-web (0.0.194-1~swh1) unstable-swh; urgency=medium

  * New upstream release 0.0.194     - (tagged by Antoine Lambert
    <antoine.lambert@inria.fr> on 2019-05-07 10:51:28 +0200)
  * Upstream changes:     - version 0.0.194

 -- Software Heritage autobuilder (on jenkins-debian1) <jenkins@jenkins-debian1.internal.softwareheritage.org>  Tue, 07 May 2019 09:01:19 +0000

swh-web (0.0.193-1~swh1) unstable-swh; urgency=medium

  * New upstream release 0.0.193     - (tagged by Antoine Lambert
    <antoine.lambert@inria.fr> on 2019-05-02 16:59:26 +0200)
  * Upstream changes:     - version 0.0.193

 -- Software Heritage autobuilder (on jenkins-debian1) <jenkins@jenkins-debian1.internal.softwareheritage.org>  Thu, 02 May 2019 15:12:33 +0000

swh-web (0.0.192-1~swh1) unstable-swh; urgency=medium

  * New upstream release 0.0.192     - (tagged by Antoine Lambert
    <antoine.lambert@inria.fr> on 2019-05-02 14:14:32 +0200)
  * Upstream changes:     - version 0.0.192

 -- Software Heritage autobuilder (on jenkins-debian1) <jenkins@jenkins-debian1.internal.softwareheritage.org>  Thu, 02 May 2019 12:33:10 +0000

swh-web (0.0.191-1~swh1) unstable-swh; urgency=medium

  * New upstream release 0.0.191     - (tagged by Antoine Lambert
    <antoine.lambert@inria.fr> on 2019-05-02 11:35:19 +0200)
  * Upstream changes:     - version 0.0.191

 -- Software Heritage autobuilder (on jenkins-debian1) <jenkins@jenkins-debian1.internal.softwareheritage.org>  Thu, 02 May 2019 09:57:15 +0000

swh-web (0.0.190-1~swh1) unstable-swh; urgency=medium

  * New upstream release 0.0.190     - (tagged by Antoine Lambert
    <antoine.lambert@inria.fr> on 2019-04-10 16:59:12 +0200)
  * Upstream changes:     - version 0.0.190

 -- Software Heritage autobuilder (on jenkins-debian1) <jenkins@jenkins-debian1.internal.softwareheritage.org>  Wed, 10 Apr 2019 15:14:12 +0000

swh-web (0.0.189-1~swh1) unstable-swh; urgency=medium

  * New upstream release 0.0.189     - (tagged by Antoine Lambert
    <antoine.lambert@inria.fr> on 2019-04-01 14:32:45 +0200)
  * Upstream changes:     - version 0.0.189

 -- Software Heritage autobuilder (on jenkins-debian1) <jenkins@jenkins-debian1.internal.softwareheritage.org>  Mon, 01 Apr 2019 12:51:57 +0000

swh-web (0.0.188-1~swh1) unstable-swh; urgency=medium

  * New upstream release 0.0.188     - (tagged by Antoine Lambert
    <antoine.lambert@inria.fr> on 2019-03-29 11:39:52 +0100)
  * Upstream changes:     - version 0.0.188

 -- Software Heritage autobuilder (on jenkins-debian1) <jenkins@jenkins-debian1.internal.softwareheritage.org>  Fri, 29 Mar 2019 11:00:27 +0000

swh-web (0.0.187-1~swh1) unstable-swh; urgency=medium

  * New upstream release 0.0.187     - (tagged by Valentin Lorentz
    <vlorentz@softwareheritage.org> on 2019-03-14 15:22:01 +0100)
  * Upstream changes:     - Apply rename of 'origin_id' in the indexer
    API.

 -- Software Heritage autobuilder (on jenkins-debian1) <jenkins@jenkins-debian1.internal.softwareheritage.org>  Thu, 14 Mar 2019 14:41:39 +0000

swh-web (0.0.186-1~swh1) unstable-swh; urgency=medium

  * New upstream release 0.0.186     - (tagged by Antoine Lambert
    <antoine.lambert@inria.fr> on 2019-03-05 16:36:03 +0100)
  * Upstream changes:     - version 0.0.186

 -- Software Heritage autobuilder (on jenkins-debian1) <jenkins@jenkins-debian1.internal.softwareheritage.org>  Tue, 05 Mar 2019 15:57:31 +0000

swh-web (0.0.185-1~swh1) unstable-swh; urgency=medium

  * New upstream release 0.0.185     - (tagged by Antoine Lambert
    <antoine.lambert@inria.fr> on 2019-03-05 14:30:09 +0100)
  * Upstream changes:     - version 0.0.185

 -- Software Heritage autobuilder (on jenkins-debian1) <jenkins@jenkins-debian1.internal.softwareheritage.org>  Tue, 05 Mar 2019 13:52:13 +0000

swh-web (0.0.184-1~swh1) unstable-swh; urgency=medium

  * New upstream release 0.0.184     - (tagged by Antoine Lambert
    <antoine.lambert@inria.fr> on 2019-03-04 14:49:46 +0100)
  * Upstream changes:     - version 0.0.184

 -- Software Heritage autobuilder (on jenkins-debian1) <jenkins@jenkins-debian1.internal.softwareheritage.org>  Mon, 04 Mar 2019 14:09:10 +0000

swh-web (0.0.182-1~swh1) unstable-swh; urgency=medium

  * New upstream release 0.0.182     - (tagged by Antoine Lambert
    <antoine.lambert@inria.fr> on 2019-02-28 18:08:47 +0100)
  * Upstream changes:     - version 0.0.182

 -- Software Heritage autobuilder (on jenkins-debian1) <jenkins@jenkins-debian1.internal.softwareheritage.org>  Thu, 28 Feb 2019 17:33:27 +0000

swh-web (0.0.181-1~swh1) unstable-swh; urgency=medium

  * New upstream release 0.0.181     - (tagged by Antoine Lambert
    <antoine.lambert@inria.fr> on 2019-02-13 14:58:04 +0100)
  * Upstream changes:     - version 0.0.181

 -- Software Heritage autobuilder (on jenkins-debian1) <jenkins@jenkins-debian1.internal.softwareheritage.org>  Wed, 13 Feb 2019 14:18:36 +0000

swh-web (0.0.180-1~swh1) unstable-swh; urgency=medium

  * New upstream release 0.0.180     - (tagged by Antoine Lambert
    <antoine.lambert@inria.fr> on 2019-02-13 13:52:14 +0100)
  * Upstream changes:     - version 0.0.180

 -- Software Heritage autobuilder (on jenkins-debian1) <jenkins@jenkins-debian1.internal.softwareheritage.org>  Wed, 13 Feb 2019 13:13:16 +0000

swh-web (0.0.179-1~swh1) unstable-swh; urgency=medium

  * New upstream release 0.0.179     - (tagged by Antoine Lambert
    <antoine.lambert@inria.fr> on 2019-02-08 14:20:28 +0100)
  * Upstream changes:     - version 0.0.179

 -- Software Heritage autobuilder (on jenkins-debian1) <jenkins@jenkins-debian1.internal.softwareheritage.org>  Fri, 08 Feb 2019 13:42:04 +0000

swh-web (0.0.178-1~swh1) unstable-swh; urgency=medium

  * New upstream release 0.0.178     - (tagged by Antoine Lambert
    <antoine.lambert@inria.fr> on 2019-02-04 15:21:40 +0100)
  * Upstream changes:     - version 0.0.178

 -- Software Heritage autobuilder (on jenkins-debian1) <jenkins@jenkins-debian1.internal.softwareheritage.org>  Mon, 04 Feb 2019 14:59:44 +0000

swh-web (0.0.177-1~swh1) unstable-swh; urgency=medium

  * New upstream release 0.0.177     - (tagged by Antoine Lambert
    <antoine.lambert@inria.fr> on 2019-01-30 13:46:15 +0100)
  * Upstream changes:     - version 0.0.177

 -- Software Heritage autobuilder (on jenkins-debian1) <jenkins@jenkins-debian1.internal.softwareheritage.org>  Wed, 30 Jan 2019 12:59:31 +0000

swh-web (0.0.175-1~swh1) unstable-swh; urgency=medium

  * New upstream release 0.0.175     - (tagged by Antoine Lambert
    <antoine.lambert@inria.fr> on 2019-01-25 14:31:33 +0100)
  * Upstream changes:     - version 0.0.175

 -- Software Heritage autobuilder (on jenkins-debian1) <jenkins@jenkins-debian1.internal.softwareheritage.org>  Fri, 25 Jan 2019 13:50:54 +0000

swh-web (0.0.174-1~swh1) unstable-swh; urgency=medium

  * New upstream release 0.0.174     - (tagged by Antoine Lambert
    <antoine.lambert@inria.fr> on 2019-01-24 17:43:52 +0100)
  * Upstream changes:     - version 0.0.174

 -- Software Heritage autobuilder (on jenkins-debian1) <jenkins@jenkins-debian1.internal.softwareheritage.org>  Thu, 24 Jan 2019 17:43:48 +0000

swh-web (0.0.173-1~swh1) unstable-swh; urgency=medium

  * New upstream release 0.0.173     - (tagged by Antoine Lambert
    <antoine.lambert@inria.fr> on 2019-01-10 17:18:58 +0100)
  * Upstream changes:     - version 0.0.173

 -- Software Heritage autobuilder (on jenkins-debian1) <jenkins@jenkins-debian1.internal.softwareheritage.org>  Thu, 10 Jan 2019 17:02:08 +0000

swh-web (0.0.170-1~swh1) unstable-swh; urgency=medium

  * version 0.0.170

 -- Antoine Lambert <antoine.lambert@inria.fr>  Wed, 28 Nov 2018 16:26:02 +0100

swh-web (0.0.169-1~swh1) unstable-swh; urgency=medium

  * version 0.0.169

 -- Antoine Lambert <antoine.lambert@inria.fr>  Thu, 15 Nov 2018 17:52:14 +0100

swh-web (0.0.168-1~swh1) unstable-swh; urgency=medium

  * version 0.0.168

 -- Antoine Lambert <antoine.lambert@inria.fr>  Thu, 15 Nov 2018 15:24:28 +0100

swh-web (0.0.167-1~swh1) unstable-swh; urgency=medium

  * version 0.0.167

 -- Antoine Lambert <antoine.lambert@inria.fr>  Mon, 12 Nov 2018 17:47:52 +0100

swh-web (0.0.166-1~swh1) unstable-swh; urgency=medium

  * version 0.0.166

 -- Antoine Lambert <antoine.lambert@inria.fr>  Tue, 06 Nov 2018 13:31:08 +0100

swh-web (0.0.165-1~swh1) unstable-swh; urgency=medium

  * version 0.0.165

 -- Antoine Lambert <antoine.lambert@inria.fr>  Wed, 31 Oct 2018 17:46:32 +0100

swh-web (0.0.164-1~swh1) unstable-swh; urgency=medium

  * version 0.0.164

 -- Antoine Lambert <antoine.lambert@inria.fr>  Wed, 31 Oct 2018 17:38:39 +0100

swh-web (0.0.163-1~swh1) unstable-swh; urgency=medium

  * version 0.0.163

 -- Antoine Lambert <antoine.lambert@inria.fr>  Wed, 31 Oct 2018 17:17:05 +0100

swh-web (0.0.162-1~swh1) unstable-swh; urgency=medium

  * version 0.0.162

 -- Antoine Lambert <antoine.lambert@inria.fr>  Thu, 18 Oct 2018 17:57:52 +0200

swh-web (0.0.161-1~swh1) unstable-swh; urgency=medium

  * version 0.0.161

 -- Antoine Lambert <antoine.lambert@inria.fr>  Wed, 17 Oct 2018 15:30:50 +0200

swh-web (0.0.160-1~swh1) unstable-swh; urgency=medium

  * version 0.0.160

 -- Antoine Lambert <antoine.lambert@inria.fr>  Fri, 12 Oct 2018 15:28:05 +0200

swh-web (0.0.159-1~swh1) unstable-swh; urgency=medium

  * version 0.0.159

 -- Antoine Lambert <antoine.lambert@inria.fr>  Fri, 12 Oct 2018 10:18:46 +0200

swh-web (0.0.158-1~swh1) unstable-swh; urgency=medium

  * version 0.0.158

 -- Antoine Lambert <antoine.lambert@inria.fr>  Thu, 11 Oct 2018 17:49:17 +0200

swh-web (0.0.157-1~swh1) unstable-swh; urgency=medium

  * version 0.0.157

 -- Antoine Lambert <antoine.lambert@inria.fr>  Thu, 27 Sep 2018 17:21:28 +0200

swh-web (0.0.156-1~swh1) unstable-swh; urgency=medium

  * version 0.0.156

 -- Antoine Lambert <antoine.lambert@inria.fr>  Thu, 20 Sep 2018 14:40:37 +0200

swh-web (0.0.155-1~swh1) unstable-swh; urgency=medium

  * version 0.0.155

 -- Antoine Lambert <antoine.lambert@inria.fr>  Tue, 18 Sep 2018 10:44:38 +0200

swh-web (0.0.154-1~swh1) unstable-swh; urgency=medium

  * version 0.0.154

 -- Antoine Lambert <antoine.lambert@inria.fr>  Fri, 14 Sep 2018 16:37:48 +0200

swh-web (0.0.153-1~swh1) unstable-swh; urgency=medium

  * version 0.0.153

 -- Antoine Lambert <antoine.lambert@inria.fr>  Wed, 12 Sep 2018 16:44:06 +0200

swh-web (0.0.152-1~swh1) unstable-swh; urgency=medium

  * version 0.0.152

 -- Antoine Lambert <antoine.lambert@inria.fr>  Wed, 12 Sep 2018 16:04:47 +0200

swh-web (0.0.151-1~swh1) unstable-swh; urgency=medium

  * version 0.0.151

 -- Antoine Lambert <antoine.lambert@inria.fr>  Tue, 04 Sep 2018 17:28:46 +0200

swh-web (0.0.150-1~swh1) unstable-swh; urgency=medium

  * version 0.0.150

 -- Antoine Lambert <antoine.lambert@inria.fr>  Tue, 04 Sep 2018 15:15:05 +0200

swh-web (0.0.149-1~swh1) unstable-swh; urgency=medium

  * version 0.0.149

 -- Antoine Lambert <antoine.lambert@inria.fr>  Thu, 30 Aug 2018 16:23:05 +0200

swh-web (0.0.148-1~swh1) unstable-swh; urgency=medium

  * version 0.0.148

 -- Antoine Lambert <antoine.lambert@inria.fr>  Thu, 30 Aug 2018 11:27:42 +0200

swh-web (0.0.147-1~swh1) unstable-swh; urgency=medium

  * version 0.0.147

 -- Antoine Lambert <antoine.lambert@inria.fr>  Fri, 03 Aug 2018 14:41:04 +0200

swh-web (0.0.146-1~swh1) unstable-swh; urgency=medium

  * version 0.0.146

 -- Antoine Lambert <antoine.lambert@inria.fr>  Fri, 27 Jul 2018 16:37:33 +0200

swh-web (0.0.145-1~swh1) unstable-swh; urgency=medium

  * version 0.0.145

 -- Antoine Lambert <antoine.lambert@inria.fr>  Fri, 27 Jul 2018 16:10:36 +0200

swh-web (0.0.144-1~swh1) unstable-swh; urgency=medium

  * version 0.0.144

 -- Antoine Lambert <antoine.lambert@inria.fr>  Fri, 20 Jul 2018 16:26:52 +0200

swh-web (0.0.143-1~swh1) unstable-swh; urgency=medium

  * version 0.0.143

 -- Antoine Lambert <antoine.lambert@inria.fr>  Fri, 20 Jul 2018 16:19:56 +0200

swh-web (0.0.142-1~swh1) unstable-swh; urgency=medium

  * version 0.0.142

 -- Antoine Lambert <antoine.lambert@inria.fr>  Fri, 20 Jul 2018 15:51:20 +0200

swh-web (0.0.141-1~swh1) unstable-swh; urgency=medium

  * version 0.0.141

 -- Antoine Lambert <antoine.lambert@inria.fr>  Fri, 06 Jul 2018 14:11:39 +0200

swh-web (0.0.140-1~swh1) unstable-swh; urgency=medium

  * version 0.0.140

 -- Antoine Lambert <antoine.lambert@inria.fr>  Fri, 29 Jun 2018 16:42:06 +0200

swh-web (0.0.139-1~swh1) unstable-swh; urgency=medium

  * version 0.0.139

 -- Antoine Lambert <antoine.lambert@inria.fr>  Wed, 27 Jun 2018 16:47:17 +0200

swh-web (0.0.138-1~swh1) unstable-swh; urgency=medium

  * version 0.0.138

 -- Antoine Lambert <antoine.lambert@inria.fr>  Wed, 13 Jun 2018 12:18:23 +0200

swh-web (0.0.137-1~swh1) unstable-swh; urgency=medium

  * version 0.0.137

 -- Antoine Lambert <antoine.lambert@inria.fr>  Wed, 13 Jun 2018 11:52:05 +0200

swh-web (0.0.136-1~swh1) unstable-swh; urgency=medium

  * version 0.0.136

 -- Antoine Lambert <antoine.lambert@inria.fr>  Tue, 05 Jun 2018 18:59:20 +0200

swh-web (0.0.135-1~swh1) unstable-swh; urgency=medium

  * version 0.0.135

 -- Antoine Lambert <antoine.lambert@inria.fr>  Fri, 01 Jun 2018 17:47:58 +0200

swh-web (0.0.134-1~swh1) unstable-swh; urgency=medium

  * version 0.0.134

 -- Antoine Lambert <antoine.lambert@inria.fr>  Thu, 31 May 2018 17:56:04 +0200

swh-web (0.0.133-1~swh1) unstable-swh; urgency=medium

  * version 0.0.133

 -- Antoine Lambert <antoine.lambert@inria.fr>  Tue, 29 May 2018 18:13:59 +0200

swh-web (0.0.132-1~swh1) unstable-swh; urgency=medium

  * version 0.0.132

 -- Antoine Lambert <antoine.lambert@inria.fr>  Tue, 29 May 2018 14:25:16 +0200

swh-web (0.0.131-1~swh1) unstable-swh; urgency=medium

  * version 0.0.131

 -- Antoine Lambert <antoine.lambert@inria.fr>  Fri, 25 May 2018 17:31:58 +0200

swh-web (0.0.130-1~swh1) unstable-swh; urgency=medium

  * version 0.0.130

 -- Antoine Lambert <antoine.lambert@inria.fr>  Fri, 25 May 2018 11:59:17 +0200

swh-web (0.0.129-1~swh1) unstable-swh; urgency=medium

  * version 0.0.129

 -- Antoine Lambert <antoine.lambert@inria.fr>  Thu, 24 May 2018 18:28:48 +0200

swh-web (0.0.128-1~swh1) unstable-swh; urgency=medium

  * version 0.0.128

 -- Antoine Lambert <antoine.lambert@inria.fr>  Wed, 16 May 2018 13:52:33 +0200

swh-web (0.0.127-1~swh1) unstable-swh; urgency=medium

  * version 0.0.127

 -- Antoine Lambert <antoine.lambert@inria.fr>  Fri, 04 May 2018 19:14:58 +0200

swh-web (0.0.126-1~swh1) unstable-swh; urgency=medium

  * version 0.0.126

 -- Antoine Lambert <antoine.lambert@inria.fr>  Fri, 04 May 2018 15:29:49 +0200

swh-web (0.0.125-1~swh1) unstable-swh; urgency=medium

  * version 0.0.125

 -- Antoine Lambert <antoine.lambert@inria.fr>  Fri, 20 Apr 2018 15:45:05 +0200

swh-web (0.0.124-1~swh1) unstable-swh; urgency=medium

  * version 0.0.124

 -- Antoine Lambert <antoine.lambert@inria.fr>  Fri, 20 Apr 2018 14:46:00 +0200

swh-web (0.0.123-1~swh1) unstable-swh; urgency=medium

  * version 0.0.123

 -- Antoine Lambert <antoine.lambert@inria.fr>  Mon, 26 Mar 2018 11:34:32 +0200

swh-web (0.0.122-1~swh1) unstable-swh; urgency=medium

  * version 0.0.122

 -- Antoine Lambert <antoine.lambert@inria.fr>  Wed, 14 Mar 2018 17:23:15 +0100

swh-web (0.0.121-1~swh1) unstable-swh; urgency=medium

  * version 0.0.121

 -- Antoine Lambert <antoine.lambert@inria.fr>  Wed, 07 Mar 2018 18:02:29 +0100

swh-web (0.0.120-1~swh1) unstable-swh; urgency=medium

  * version 0.0.120

 -- Antoine Lambert <antoine.lambert@inria.fr>  Wed, 07 Mar 2018 17:31:08 +0100

swh-web (0.0.119-1~swh1) unstable-swh; urgency=medium

  * version 0.0.119

 -- Antoine Lambert <antoine.lambert@inria.fr>  Thu, 01 Mar 2018 18:11:40 +0100

swh-web (0.0.118-1~swh1) unstable-swh; urgency=medium

  * version 0.0.118

 -- Antoine Lambert <antoine.lambert@inria.fr>  Thu, 22 Feb 2018 17:26:28 +0100

swh-web (0.0.117-1~swh1) unstable-swh; urgency=medium

  * version 0.0.117

 -- Antoine Lambert <antoine.lambert@inria.fr>  Wed, 21 Feb 2018 14:56:27 +0100

swh-web (0.0.116-1~swh1) unstable-swh; urgency=medium

  * version 0.0.116

 -- Antoine Lambert <antoine.lambert@inria.fr>  Mon, 19 Feb 2018 17:47:57 +0100

swh-web (0.0.115-1~swh1) unstable-swh; urgency=medium

  * version 0.0.115

 -- Antoine Lambert <antoine.lambert@inria.fr>  Mon, 19 Feb 2018 12:00:47 +0100

swh-web (0.0.114-1~swh1) unstable-swh; urgency=medium

  * version 0.0.114

 -- Antoine Lambert <antoine.lambert@inria.fr>  Fri, 16 Feb 2018 16:13:58 +0100

swh-web (0.0.113-1~swh1) unstable-swh; urgency=medium

  * version 0.0.113

 -- Antoine Lambert <antoine.lambert@inria.fr>  Thu, 15 Feb 2018 15:52:57 +0100

swh-web (0.0.112-1~swh1) unstable-swh; urgency=medium

  * version 0.0.112

 -- Antoine Lambert <antoine.lambert@inria.fr>  Thu, 08 Feb 2018 12:10:44 +0100

swh-web (0.0.111-1~swh1) unstable-swh; urgency=medium

  * Release swh.web v0.0.111
  * Support snapshot information in origin_visit

 -- Nicolas Dandrimont <nicolas@dandrimont.eu>  Tue, 06 Feb 2018 14:54:29 +0100

swh-web (0.0.110-1~swh1) unstable-swh; urgency=medium

  * version 0.0.110

 -- Antoine Lambert <antoine.lambert@inria.fr>  Fri, 02 Feb 2018 15:52:10 +0100

swh-web (0.0.109-1~swh1) unstable-swh; urgency=medium

  * version 0.0.109

 -- Antoine Lambert <antoine.lambert@inria.fr>  Thu, 01 Feb 2018 18:04:10 +0100

swh-web (0.0.108-1~swh1) unstable-swh; urgency=medium

  * version 0.0.108

 -- Antoine Lambert <antoine.lambert@inria.fr>  Tue, 23 Jan 2018 17:31:13 +0100

swh-web (0.0.107-1~swh1) unstable-swh; urgency=medium

  * version 0.0.107

 -- Antoine Lambert <antoine.lambert@inria.fr>  Tue, 23 Jan 2018 12:13:58 +0100

swh-web (0.0.106-1~swh1) unstable-swh; urgency=medium

  * version 0.0.106

 -- Antoine Lambert <antoine.lambert@inria.fr>  Thu, 18 Jan 2018 15:28:44 +0100

swh-web (0.0.105-1~swh1) unstable-swh; urgency=medium

  * version 0.0.105

 -- Antoine Lambert <antoine.lambert@inria.fr>  Tue, 09 Jan 2018 17:32:29 +0100

swh-web (0.0.104-1~swh1) unstable-swh; urgency=medium

  * version 0.0.104

 -- Antoine Lambert <antoine.lambert@inria.fr>  Tue, 09 Jan 2018 14:29:32 +0100

swh-web (0.0.103-1~swh1) unstable-swh; urgency=medium

  * version 0.0.103

 -- Antoine Lambert <antoine.lambert@inria.fr>  Thu, 04 Jan 2018 16:48:56 +0100

swh-web (0.0.102-1~swh1) unstable-swh; urgency=medium

  * version 0.0.102

 -- Antoine Lambert <antoine.lambert@inria.fr>  Thu, 14 Dec 2017 15:13:22 +0100

swh-web (0.0.101-1~swh1) unstable-swh; urgency=medium

  * version 0.0.101

 -- Antoine Pietri <antoine.pietri1@gmail.com>  Fri, 08 Dec 2017 16:38:05 +0100

swh-web (0.0.100-1~swh1) unstable-swh; urgency=medium

  * v0.0.100
  * swh.web.common.service: Read indexer data through the indexer
  * storage

 -- Antoine R. Dumont (@ardumont) <antoine.romain.dumont@gmail.com>  Thu, 07 Dec 2017 16:25:12 +0100

swh-web (0.0.99-1~swh1) unstable-swh; urgency=medium

  * version 0.0.99

 -- Antoine Lambert <antoine.lambert@inria.fr>  Wed, 06 Dec 2017 17:07:37 +0100

swh-web (0.0.98-1~swh1) unstable-swh; urgency=medium

  * version 0.0.98

 -- Antoine Lambert <antoine.lambert@inria.fr>  Wed, 06 Dec 2017 15:41:13 +0100

swh-web (0.0.97-1~swh1) unstable-swh; urgency=medium

  * version 0.0.97

 -- Antoine Lambert <antoine.lambert@inria.fr>  Fri, 24 Nov 2017 16:24:07 +0100

swh-web (0.0.96-1~swh1) unstable-swh; urgency=medium

  * version 0.0.96

 -- Antoine Lambert <antoine.lambert@inria.fr>  Fri, 24 Nov 2017 15:22:16 +0100

swh-web (0.0.95-1~swh1) unstable-swh; urgency=medium

  * version 0.0.95

 -- Antoine Lambert <antoine.lambert@inria.fr>  Thu, 09 Nov 2017 18:14:31 +0100

swh-web (0.0.94-1~swh1) unstable-swh; urgency=medium

  * version 0.0.94

 -- Antoine Lambert <antoine.lambert@inria.fr>  Mon, 06 Nov 2017 16:19:48 +0100

swh-web (0.0.93-1~swh1) unstable-swh; urgency=medium

  * version 0.0.93

 -- Antoine Lambert <antoine.lambert@inria.fr>  Fri, 27 Oct 2017 16:28:22 +0200

swh-web (0.0.92-1~swh1) unstable-swh; urgency=medium

  * version 0.0.92

 -- Antoine Lambert <antoine.lambert@inria.fr>  Fri, 27 Oct 2017 16:07:47 +0200

swh-web (0.0.91-1~swh1) unstable-swh; urgency=medium

  * v0.0.91

 -- Antoine Lambert <antoine.lambert@inria.fr>  Fri, 13 Oct 2017 20:40:07 +0200

swh-web (0.0.90-1~swh1) unstable-swh; urgency=medium

  * version 0.0.90

 -- Antoine Lambert <antoine.lambert@inria.fr>  Wed, 04 Oct 2017 13:53:28 +0200

swh-web (0.0.89-1~swh1) unstable-swh; urgency=medium

  * version 0.0.89

 -- Antoine Lambert <antoine.lambert@inria.fr>  Wed, 04 Oct 2017 10:42:11 +0200

swh-web (0.0.88-1~swh1) unstable-swh; urgency=medium

  * v0.0.88
  * Fix default webapp configuration file lookup
  * Fix templating errors
  * Fix wrong default configuration
  * Add missing endpoint information about error (origin visit endpoint)

 -- Antoine R. Dumont (@ardumont) <antoine.romain.dumont@gmail.com>  Wed, 13 Sep 2017 15:02:24 +0200

swh-web (0.0.87-1~swh1) unstable-swh; urgency=medium

  * v0.0.87
  * throttling: permit the use to define cache server
  * throttling: improve configuration intent
  * configuration: Clarify config keys intent and improve config
  * management
  * docs: change content example to ls.c from GNU corutils
  * packaging: Fix dependency requirements

 -- Antoine R. Dumont (@ardumont) <antoine.romain.dumont@gmail.com>  Tue, 12 Sep 2017 14:11:10 +0200

swh-web (0.0.86-1~swh1) unstable-swh; urgency=medium

  * v0.0.86

 -- Antoine Lambert <antoine.lambert@inria.fr>  Fri, 08 Sep 2017 14:07:19 +0200

swh-web (0.0.85-1~swh1) unstable-swh; urgency=medium

  * v0.0.85

 -- Antoine Lambert <antoine.lambert@inria.fr>  Fri, 08 Sep 2017 10:55:50 +0200

swh-web (0.0.84-1~swh1) unstable-swh; urgency=medium

  * Release swh.web.ui v0.0.84
  * Prepare stretch packaging

 -- Nicolas Dandrimont <nicolas@dandrimont.eu>  Fri, 30 Jun 2017 18:18:55 +0200

swh-web (0.0.83-1~swh1) unstable-swh; urgency=medium

  * Release swh.web.ui v0.0.83
  * Allow exemption by network for rate limiting

 -- Nicolas Dandrimont <nicolas@dandrimont.eu>  Wed, 24 May 2017 18:01:53 +0200

swh-web (0.0.82-1~swh1) unstable-swh; urgency=medium

  * v0.0.83
  * Add new blake2s256 data column on content

 -- Antoine R. Dumont (@ardumont) <antoine.romain.dumont@gmail.com>  Tue, 04 Apr 2017 16:54:25 +0200

swh-web (0.0.81-1~swh1) unstable-swh; urgency=medium

  * v0.0.81
  * Migrate functions from swh.core.hashutil to swh.model.hashutil

 -- Antoine R. Dumont (@ardumont) <antoine.romain.dumont@gmail.com>  Wed, 15 Mar 2017 16:26:42 +0100

swh-web (0.0.80-1~swh1) unstable-swh; urgency=medium

  * v0.0.80
  * /api/1/content/raw/: Make no textual content request forbidden

 -- Antoine R. Dumont (@ardumont) <antoine.romain.dumont@gmail.com>  Wed, 15 Mar 2017 12:35:43 +0100

swh-web (0.0.79-1~swh1) unstable-swh; urgency=medium

  * v0.0.79
  * /api/1/content/raw/: Improve error msg when content not available
  * /api/1/content/raw/: Open endpoint documentation in api endpoints
  * index

 -- Antoine R. Dumont (@ardumont) <antoine.romain.dumont@gmail.com>  Wed, 15 Mar 2017 11:43:00 +0100

swh-web (0.0.78-1~swh1) unstable-swh; urgency=medium

  * v0.0.78
  * /api/1/content/raw/: Open endpoint to download only text-ish
  * contents (other contents are deemed unavailable)
  * /api/1/content/raw/: Permit the user to provide a 'filename'
  * parameter to name the downloaded contents as they see fit.

 -- Antoine R. Dumont (@ardumont) <antoine.romain.dumont@gmail.com>  Wed, 15 Mar 2017 10:48:21 +0100

swh-web (0.0.77-1~swh1) unstable-swh; urgency=medium

  * v0.0.77
  * API doc: add warning about API instability
  * API: Unify remaining dates as iso8601 string
  * /api/1/revision/: Merge 'parents' key into a dict list
  * /api/1/release/: Enrich output with author_url if author mentioned
  * packaging: split internal and external requirements in separate
    files

 -- Antoine R. Dumont (@ardumont) <antoine.romain.dumont@gmail.com>  Tue, 21 Feb 2017 11:37:19 +0100

swh-web (0.0.76-1~swh1) unstable-swh; urgency=medium

  * Release swh.web.ui v0.0.76
  * Refactor APIDoc to be more sensible
  * Share rate limits between all the api_ queries

 -- Nicolas Dandrimont <nicolas@dandrimont.eu>  Thu, 02 Feb 2017 17:32:57 +0100

swh-web (0.0.75-1~swh1) unstable-swh; urgency=medium

  * v0.0.75
  * Remove build dependency on libjs-cryptojs, libjs-jquery-flot*,
  * libjs-jquery-datatables
  * views/browse,api: move main apidoc views to views/api

 -- Antoine R. Dumont (@ardumont) <antoine.romain.dumont@gmail.com>  Thu, 02 Feb 2017 15:03:20 +0100

swh-web (0.0.74-1~swh1) unstable-swh; urgency=medium

  * Release swh.web.ui v0.0.74
  * Various interface cleanups for API documentation
  * Return Error types in API error return values

 -- Nicolas Dandrimont <nicolas@dandrimont.eu>  Thu, 02 Feb 2017 11:03:56 +0100

swh-web (0.0.73-1~swh1) unstable-swh; urgency=medium

  * Deploy swh.web.ui v0.0.73
  * Add a bazillion of style fixes.

 -- Nicolas Dandrimont <nicolas@dandrimont.eu>  Wed, 01 Feb 2017 22:44:10 +0100

swh-web (0.0.72-1~swh1) unstable-swh; urgency=medium

  * v0.0.72
  * apidoc rendering: Improvments
  * apidoc: add usual copyright/license/contact footer
  * apidoc: show status code if != 200
  * apidoc: hide /content/known/ from the doc
  * apidoc: document upcoming v. available in endpoint index
  * apidoc: vertically distantiate jquery search box and preceding text

 -- Antoine R. Dumont (@ardumont) <antoine.romain.dumont@gmail.com>  Wed, 01 Feb 2017 18:34:56 +0100

swh-web (0.0.71-1~swh1) unstable-swh; urgency=medium

  * v0.0.71
  * add static/robots.txt, disabling crawling of /api/
  * re-root content-specific endpoints under /api/1/content/
  * fix not converted empty bytes string
  * /revision/origin/: Make the timestamp default to the most recent
    visit
  * api: simplify HTML layout by dropping redundant nav and about page
  * apidoc: document correctly endpoints /content/known/,
  * /revision/{origin,origin/log}/ and /stat/counters/

 -- Antoine R. Dumont (@ardumont) <antoine.romain.dumont@gmail.com>  Wed, 01 Feb 2017 16:23:56 +0100

swh-web (0.0.70-1~swh1) unstable-swh; urgency=medium

  * v0.0.70
  * apidoc: Review documentation for
  * endpoints (person/release/revision/visit-related/upcoming methods)
  * apidoc: List only method docstring's first paragraph in endpoint
    index
  * apidoc: Render type annotation for optional parameter
  * apidoc: Improve rendering issues
  * api: Fix problem in origin visit by type and url lookup

 -- Antoine R. Dumont (@ardumont) <antoine.romain.dumont@gmail.com>  Wed, 01 Feb 2017 11:28:32 +0100

swh-web (0.0.69-1~swh1) unstable-swh; urgency=medium

  * v0.0.69
  * Improve documentation information and rendering

 -- Antoine R. Dumont (@ardumont) <antoine.romain.dumont@gmail.com>  Tue, 31 Jan 2017 14:31:19 +0100

swh-web (0.0.68-1~swh1) unstable-swh; urgency=medium

  * v0.0.68
  * Improve ui with last nitpicks
  * Remove endpoints not supposed to be displayed

 -- Antoine R. Dumont (@ardumont) <antoine.romain.dumont@gmail.com>  Wed, 25 Jan 2017 13:29:49 +0100

swh-web (0.0.67-1~swh1) unstable-swh; urgency=medium

  * v0.0.67
  * Improve rendering style - pass 4

 -- Antoine R. Dumont (@ardumont) <antoine.romain.dumont@gmail.com>  Tue, 24 Jan 2017 15:30:58 +0100

swh-web (0.0.66-1~swh1) unstable-swh; urgency=medium

  * v0.0.66
  * Improve rendering style - pass 4

 -- Antoine R. Dumont (@ardumont) <antoine.romain.dumont@gmail.com>  Tue, 24 Jan 2017 15:24:05 +0100

swh-web (0.0.65-1~swh1) unstable-swh; urgency=medium

  * v0.0.65
  * Unify rendering style with www.s.o - pass 3

 -- Antoine R. Dumont (@ardumont) <antoine.romain.dumont@gmail.com>  Mon, 23 Jan 2017 19:58:19 +0100

swh-web (0.0.64-1~swh1) unstable-swh; urgency=medium

  * v0.0.64
  * Unify rendering style with www.s.o - pass 2

 -- Antoine R. Dumont (@ardumont) <antoine.romain.dumont@gmail.com>  Mon, 23 Jan 2017 19:28:31 +0100

swh-web (0.0.63-1~swh1) unstable-swh; urgency=medium

  * v0.0.63
  * Unify rendering style with www.s.o - pass 1

 -- Antoine R. Dumont (@ardumont) <antoine.romain.dumont@gmail.com>  Mon, 23 Jan 2017 16:06:30 +0100

swh-web (0.0.62-1~swh1) unstable-swh; urgency=medium

  * Release swh-web-ui v0.0.62
  * Add flask-limiter to dependencies and wire it in

 -- Nicolas Dandrimont <nicolas@dandrimont.eu>  Fri, 20 Jan 2017 16:29:48 +0100

swh-web (0.0.61-1~swh1) unstable-swh; urgency=medium

  * v0.0.61
  * Fix revision's metadata field limitation

 -- Antoine R. Dumont (@ardumont) <antoine.romain.dumont@gmail.com>  Fri, 20 Jan 2017 15:26:37 +0100

swh-web (0.0.60-1~swh1) unstable-swh; urgency=medium

  * v0.0.60
  * Improve escaping data

 -- Antoine R. Dumont (@ardumont) <antoine.romain.dumont@gmail.com>  Fri, 20 Jan 2017 12:21:22 +0100

swh-web (0.0.59-1~swh1) unstable-swh; urgency=medium

  * v0.0.59
  * Unify pagination on /revision/log/ and /revision/origin/log/
    endpoints

 -- Antoine R. Dumont (@ardumont) <antoine.romain.dumont@gmail.com>  Thu, 19 Jan 2017 15:59:06 +0100

swh-web (0.0.58-1~swh1) unstable-swh; urgency=medium

  * v0.0.58
  * Pagination on /api/1/origin/visits/ endpoint

 -- Antoine R. Dumont (@ardumont) <antoine.romain.dumont@gmail.com>  Thu, 19 Jan 2017 14:48:57 +0100

swh-web (0.0.57-1~swh1) unstable-swh; urgency=medium

  * v0.0.57
  * Improve documentation information on api endpoints

 -- Antoine R. Dumont (@ardumont) <antoine.romain.dumont@gmail.com>  Thu, 19 Jan 2017 13:32:56 +0100

swh-web (0.0.56-1~swh1) unstable-swh; urgency=medium

  * v0.0.56
  * Add abilities to display multiple examples on each doc endpoint.

 -- Antoine R. Dumont (@ardumont) <antoine.romain.dumont@gmail.com>  Wed, 18 Jan 2017 14:43:58 +0100

swh-web (0.0.55-1~swh1) unstable-swh; urgency=medium

  * v0.0.55
  * api /content/search/ to /content/known/
  * Adapt return values to empty list/dict instead of null
  * Remove empty values when mono-values are null
  * Fix broken entity endpoint
  * Update upcoming endpoints
  * apidoc: Remove hard-coded example and provide links to follow

 -- Antoine R. Dumont (@ardumont) <antoine.romain.dumont@gmail.com>  Wed, 18 Jan 2017 11:27:45 +0100

swh-web (0.0.54-1~swh1) unstable-swh; urgency=medium

  * v0.0.54
  * Improve documentation description and browsability
  * Fix css style

 -- Antoine R. Dumont (@ardumont) <antoine.romain.dumont@gmail.com>  Mon, 16 Jan 2017 17:18:21 +0100

swh-web (0.0.53-1~swh1) unstable-swh; urgency=medium

  * v0.0.53
  * apidoc: Update upcoming and hidden endpoints information
  * apidoc: Enrich route information with tags
  * apidoc: /api/1/revision/origin/log/: Add pagination explanation
  * apidoc: /api/1/revision/log/: Add pagination explanation
  * api: Fix filtering fields to work in depth

 -- Antoine R. Dumont (@ardumont) <antoine.romain.dumont@gmail.com>  Fri, 13 Jan 2017 17:33:01 +0100

swh-web (0.0.52-1~swh1) unstable-swh; urgency=medium

  * v0.0.52
  * Fix doc generation regarding arg and exception
  * Fix broken examples
  * Add missing documentation on not found origin visit

 -- Antoine R. Dumont (@ardumont) <antoine.romain.dumont@gmail.com>  Thu, 12 Jan 2017 17:38:59 +0100

swh-web (0.0.51-1~swh1) unstable-swh; urgency=medium

  * v0.0.51
  * Update configuration file from ini to yml

 -- Antoine R. Dumont (@ardumont) <antoine.romain.dumont@gmail.com>  Fri, 16 Dec 2016 13:27:08 +0100

swh-web (0.0.50-1~swh1) unstable-swh; urgency=medium

  * v0.0.50
  * Fix issue regarding data structure change in ctags' reading api
    endpoint

 -- Antoine R. Dumont (@ardumont) <antoine.romain.dumont@gmail.com>  Tue, 06 Dec 2016 16:08:01 +0100

swh-web (0.0.49-1~swh1) unstable-swh; urgency=medium

  * v0.0.49
  * Rendering improvments

 -- Antoine R. Dumont (@ardumont) <antoine.romain.dumont@gmail.com>  Thu, 01 Dec 2016 16:29:31 +0100

swh-web (0.0.48-1~swh1) unstable-swh; urgency=medium

  * v0.0.48
  * Fix api doc example to actual existing data
  * Improve search symbol view experience

 -- Antoine R. Dumont (@ardumont) <antoine.romain.dumont@gmail.com>  Thu, 01 Dec 2016 15:32:44 +0100

swh-web (0.0.47-1~swh1) unstable-swh; urgency=medium

  * v0.0.47
  * Improve search content ui (add datatable)
  * Improve search symbol ui (add datatable without pagination, with
  * multi-field search)
  * Split those views to improve readability

 -- Antoine R. Dumont (@ardumont) <antoine.romain.dumont@gmail.com>  Thu, 01 Dec 2016 11:57:16 +0100

swh-web (0.0.46-1~swh1) unstable-swh; urgency=medium

  * v0.0.46
  * Improve search output view on symbols

 -- Antoine R. Dumont (@ardumont) <antoine.romain.dumont@gmail.com>  Wed, 30 Nov 2016 17:45:40 +0100

swh-web (0.0.45-1~swh1) unstable-swh; urgency=medium

  * v0.0.45
  * Migrate search symbol api endpoint to strict equality search
  * Improve search symbol view result (based on that api) to navigate
  * through result
  * Permit to slice result per page with per page flag (limited to 100)
  * Unify behavior in renderer regarding pagination computation

 -- Antoine R. Dumont (@ardumont) <antoine.romain.dumont@gmail.com>  Wed, 30 Nov 2016 11:00:49 +0100

swh-web (0.0.44-1~swh1) unstable-swh; urgency=medium

  * v0.0.44
  * Rename appropriately /api/1/symbol to /api/1/content/symbol/
  * Improve documentation on /api/1/content/symbol/ api endpoint

 -- Antoine R. Dumont (@ardumont) <antoine.romain.dumont@gmail.com>  Tue, 29 Nov 2016 15:00:14 +0100

swh-web (0.0.43-1~swh1) unstable-swh; urgency=medium

  * v0.0.43
  * Improve edge case when looking for ctags symbols
  * Add a lookup ui to search through symbols

 -- Antoine R. Dumont (@ardumont) <antoine.romain.dumont@gmail.com>  Mon, 28 Nov 2016 16:42:33 +0100

swh-web (0.0.42-1~swh1) unstable-swh; urgency=medium

  * v0.0.42
  * List ctags line as link to content in /browse/content/ view

 -- Antoine R. Dumont (@ardumont) <antoine.romain.dumont@gmail.com>  Fri, 25 Nov 2016 16:21:12 +0100

swh-web (0.0.41-1~swh1) unstable-swh; urgency=medium

  * v0.0.41
  * Improve browse content view by:
  * adding new information (license, mimetype, language)
  * highlighting source code

 -- Antoine R. Dumont (@ardumont) <antoine.romain.dumont@gmail.com>  Fri, 25 Nov 2016 14:52:34 +0100

swh-web (0.0.40-1~swh1) unstable-swh; urgency=medium

  * v0.0.40
  * Add pagination to symbol search endpoint

 -- Antoine R. Dumont (@ardumont) <antoine.romain.dumont@gmail.com>  Thu, 24 Nov 2016 14:23:45 +0100

swh-web (0.0.39-1~swh1) unstable-swh; urgency=medium

  * v0.0.39
  * Open /api/1/symbol/<expression>/
  * Fix api breaking on /api/1/content/search/

 -- Antoine R. Dumont (@ardumont) <antoine.romain.dumont@gmail.com>  Thu, 24 Nov 2016 10:28:42 +0100

swh-web (0.0.38-1~swh1) unstable-swh; urgency=medium

  * v0.0.38
  * Minor refactoring
  * Remove one commit which breaks production

 -- Antoine R. Dumont (@ardumont) <antoine.romain.dumont@gmail.com>  Tue, 22 Nov 2016 16:26:03 +0100

swh-web (0.0.37-1~swh1) unstable-swh; urgency=medium

  * v0.0.37
  * api: Open new endpoints on license, language, filetype
  * api: Update content endpoint to add url on new endpoints

 -- Antoine R. Dumont (@ardumont) <antoine.romain.dumont@gmail.com>  Tue, 22 Nov 2016 15:04:07 +0100

swh-web (0.0.36-1~swh1) unstable-swh; urgency=medium

  * v0.0.36
  * Adapt to latest origin_visit format

 -- Antoine R. Dumont (@ardumont) <antoine.romain.dumont@gmail.com>  Thu, 08 Sep 2016 15:24:33 +0200

swh-web (0.0.35-1~swh1) unstable-swh; urgency=medium

  * v0.0.35
  * Open /api/1/provenance/<algo:content-hash>/ api endpoint
  * Open /api/1/origin/<id>/visits/(<visit-id>) api endpoint
  * View: Fix redirection url issue

 -- Antoine R. Dumont (@ardumont) <antoine.romain.dumont@gmail.com>  Mon, 05 Sep 2016 14:28:33 +0200

swh-web (0.0.34-1~swh1) unstable-swh; urgency=medium

  * v0.0.34
  * Improve global ui navigation
  * Fix apidoc rendering issue
  * Open /api/1/provenance/ about content provenant information

 -- Antoine R. Dumont (@ardumont) <antoine.romain.dumont@gmail.com>  Fri, 02 Sep 2016 11:42:04 +0200

swh-web (0.0.33-1~swh1) unstable-swh; urgency=medium

  * Release swh.web.ui v0.0.33
  * New declarative API documentation mechanisms

 -- Nicolas Dandrimont <nicolas@dandrimont.eu>  Wed, 24 Aug 2016 16:25:24 +0200

swh-web (0.0.32-1~swh1) unstable-swh; urgency=medium

  * v0.0.32
  * Activate tests during debian packaging
  * Fix issues on debian packaging
  * Fix useless jquery loading url
  * Improve date time parsing

 -- Antoine R. Dumont (@ardumont) <antoine.romain.dumont@gmail.com>  Wed, 20 Jul 2016 12:35:09 +0200

swh-web (0.0.31-1~swh1) unstable-swh; urgency=medium

  * v0.0.31
  * Unify jquery-flot library names with .min

 -- Antoine R. Dumont (@ardumont) <antoine.romain.dumont@gmail.com>  Mon, 18 Jul 2016 11:11:59 +0200

swh-web (0.0.30-1~swh1) unstable-swh; urgency=medium

  * v0.0.30
  * View: Open calendar ui view on origin
  * API: open /api/1/stat/visits/<int:origin>/

 -- Antoine R. Dumont (@ardumont) <antoine.romain.dumont@gmail.com>  Wed, 13 Jul 2016 18:42:40 +0200

swh-web (0.0.29-1~swh1) unstable-swh; urgency=medium

  * Release swh.web.ui v0.0.29
  * All around enhancements of the web ui
  * Package now tested when building

 -- Nicolas Dandrimont <nicolas@dandrimont.eu>  Tue, 14 Jun 2016 17:58:42 +0200

swh-web (0.0.28-1~swh1) unstable-swh; urgency=medium

  * v0.0.28
  * Fix packaging issues

 -- Antoine R. Dumont (@ardumont) <antoine.romain.dumont@gmail.com>  Mon, 09 May 2016 16:21:04 +0200

swh-web (0.0.27-1~swh1) unstable-swh; urgency=medium

  * v0.0.27
  * Fix packaging issue

 -- Antoine R. Dumont (@ardumont) <antoine.romain.dumont@gmail.com>  Tue, 03 May 2016 16:52:40 +0200

swh-web (0.0.24-1~swh1) unstable-swh; urgency=medium

  * Release swh.web.ui v0.0.24
  * New swh.storage API for timestamps

 -- Nicolas Dandrimont <nicolas@dandrimont.eu>  Fri, 05 Feb 2016 12:07:33 +0100

swh-web (0.0.23-1~swh1) unstable-swh; urgency=medium

  * v0.0.23
  * Bump dependency requirements to latest swh.storage
  * Returns person's identifier on api + Hide person's emails in views
    endpoint
  * Try to decode the content's raw data and fail gracefully
  * Unify /directory api to Display content's raw data when path
    resolves to a file
  * Expose unconditionally the link to download the content's raw data
  * Download link data redirects to the api ones

 -- Antoine R. Dumont (@ardumont) <antoine.romain.dumont@gmail.com>  Fri, 29 Jan 2016 17:50:31 +0100

swh-web (0.0.22-1~swh1) unstable-swh; urgency=medium

  * v0.0.22
  * Open
    /browse/revision/origin/<ORIG_ID>[/branch/<BRANCH>][/ts/<TIMESTAMP>]
    /history/<SHA1>/ view
  * Open
    /browse/revision/origin/<ORIG_ID>[/branch/<BRANCH>][/ts/<TIMESTAMP>]
    / view
  * Open
    /browse/revision/<SHA1_GIT_ROOT>/history/<SHA1_GIT>/directory/[<PATH
    >] view
  * Open
    /browse/revision/origin/<ORIG_ID>[/branch/<BRANCH>][/ts/<TIMESTAMP>]
    /history/<SHA1>/directory/[<PATH>] view
  * Open
    /browse/revision/origin/<ORIG_ID>[/branch/<BRANCH>][/ts/<TIMESTAMP>]
    /directory/[<PATH>] view
  * Open /browse/revision/<sha1_git_root>/directory/<path>/ view
  * Open /browse/revision/<sha1_git_root>/history/<sha1_git>/ view
  * Open /browse/revision/<sha1_git>/log/ view
  * Open /browse/entity/<uuid>/ view
  * Release can point to other objects than revision
  * Fix misbehavior when retrieving git log
  * Fix another edge case when listing a directory that does not exist
  * Fix edge case when listing is empty
  * Fix person_get call
  * Update documentation about possible error codes

 -- Antoine R. Dumont (@ardumont) <antoine.romain.dumont@gmail.com>  Tue, 26 Jan 2016 15:14:35 +0100

swh-web (0.0.21-1~swh1) unstable-swh; urgency=medium

  * v0.0.21
  * Deal nicely with communication downtime with storage
  * Update to latest swh.storage api

 -- Antoine R. Dumont (@ardumont) <antoine.romain.dumont@gmail.com>  Wed, 20 Jan 2016 16:31:34 +0100

swh-web (0.0.20-1~swh1) unstable-swh; urgency=medium

  * v0.0.20
  * Open /api/1/entity/<string:uuid>/

 -- Antoine R. Dumont (@ardumont) <antoine.romain.dumont@gmail.com>  Fri, 15 Jan 2016 16:40:56 +0100

swh-web (0.0.19-1~swh1) unstable-swh; urgency=medium

  * v0.0.19
  * Improve directory_get_by_path integration with storage
  * Refactor - Only lookup sha1_git_root if needed + factorize service
    behavior

 -- Antoine R. Dumont (@ardumont) <antoine.romain.dumont@gmail.com>  Fri, 15 Jan 2016 12:47:39 +0100

swh-web (0.0.18-1~swh1) unstable-swh; urgency=medium

  * v0.0.18
  * Open
    /api/1/revision/origin/<ORIG_ID>[/branch/<BRANCH>][/ts/<TIMESTAMP>]/
    history/<SHA1>/directory/[<PATH>]
  * origin/master Open
    /api/1/revision/origin/<ORIG_ID>[/branch/<BRANCH>][/ts/<TIMESTAMP>]/
    history/<SHA1>/
  * Open
    /api/1/revision/origin/<ORIG_ID>[/branch/<BRANCH>][/ts/<TIMESTAMP>]/
    directory/[<PATH>]
  * Open /api/1/revision/origin/<origin-id>/branch/<branch-
    name>/ts/<ts>/
  * /directory/ apis can now point to files too.
  * Bump dependency requirement on latest swh.storage
  * Deactivate api querying occurrences for now
  * Improve function documentation

 -- Antoine R. Dumont (@ardumont) <antoine.romain.dumont@gmail.com>  Wed, 13 Jan 2016 12:54:54 +0100

swh-web (0.0.17-1~swh1) unstable-swh; urgency=medium

  * v0.0.17
  * Open /api/1/revision/<string:sha1_git>/directory/'
  * Open
    /api/1/revision/<string:sha1_git_root>/history/<sha1_git>/directory/
    <path:dir_path>/
  * Enrich directory listing with url to next subdir
  * Improve testing coverage
  * Open 'limit' get query parameter to revision_log and
    revision_history api

 -- Antoine R. Dumont (@ardumont) <antoine.romain.dumont@gmail.com>  Fri, 08 Jan 2016 11:36:55 +0100

swh-web (0.0.16-1~swh1) unstable-swh; urgency=medium

  * v0.0.16
  * service.lookup_revision_log: Add a limit to the number of commits
  * Fix docstring rendering

 -- Antoine R. Dumont (@ardumont) <antoine.romain.dumont@gmail.com>  Wed, 06 Jan 2016 15:37:21 +0100

swh-web (0.0.15-1~swh1) unstable-swh; urgency=medium

  * v0.0.15
  * Improve browsable api rendering style
  * Fix typo in jquery.min.js link
  * Fix docstring typos
  * packaging:
  * add python3-flask-api as package dependency

 -- Antoine R. Dumont (@ardumont) <antoine.romain.dumont@gmail.com>  Wed, 06 Jan 2016 15:12:04 +0100

swh-web (0.0.14-1~swh1) unstable-swh; urgency=medium

  * v0.0.14
  * Open /revision/<sha1_git_root>/history/<sha1_git>/
  * Add links to api
  * Improve browsable api rendering -> when api links exists, actual
    html links will be displayed
  * Fix production bugs (regarding browsable api)

 -- Antoine R. Dumont (@ardumont) <antoine.romain.dumont@gmail.com>  Wed, 06 Jan 2016 11:42:18 +0100

swh-web (0.0.13-1~swh1) unstable-swh; urgency=medium

  * v0.0.13
  * Open /browse/person/ view
  * Open /browse/origin/ view
  * Open /browse/release/ view
  * Open /browse/revision/ view
  * Deactivate temporarily /browse/content/
  * Add default sha1
  * Automatic doc endpoint on base path

 -- Antoine R. Dumont (@ardumont) <antoine.romain.dumont@gmail.com>  Tue, 15 Dec 2015 17:01:27 +0100

swh-web (0.0.12-1~swh1) unstable-swh; urgency=medium

  * v0.0.12
  * Update /api/1/release/ with latest internal standard
  * Update /api/1/revision/ with latest internal standard
  * Add global filtering on 'fields' parameter
  * Update /api/1/content/<hash> with links to raw resource
  * Improve documentations
  * Open /api/1/revision/<SHA1_GIT>/log/
  * Open /browse/directory/<hash> to list directory content
  * Open /browse/content/<hash>/ to show the content
  * Open /browse/content/<hash>/raw to show the content
  * Open /api/1/person/<id>
  * Implementation detail
  * Add Flask API dependency
  * Split controller in api and views module
  * Unify internal apis' behavior

 -- Antoine R. Dumont (@ardumont) <antoine.romain.dumont@gmail.com>  Mon, 07 Dec 2015 16:44:43 +0100

swh-web (0.0.11-1~swh1) unstable-swh; urgency=medium

  * v0.0.11
  * Open /1/api/content/<algo:hash>/
  * Open /api/1/revision/<SHA1_GIT>
  * Open /api/1/release/<SHA1_GIT>
  * Open /api/1/uploadnsearch/ (POST)
  * Open /api/1/origin/
  * Unify 404 and 400 responses on api
  * Increase code coverage

 -- Antoine R. Dumont (@ardumont) <antoine.romain.dumont@gmail.com>  Thu, 19 Nov 2015 11:24:46 +0100

swh-web (0.0.10-1~swh1) unstable-swh; urgency=medium

  * v0.0.10
  * set document.domain to parent domain softwareheritage.org
  * improve HTML templates to be (more) valid
  * cosmetic change in Content-Type JSON header

 -- Stefano Zacchiroli <zack@upsilon.cc>  Mon, 02 Nov 2015 13:59:45 +0100

swh-web (0.0.9-1~swh1) unstable-swh; urgency=medium

  * v0.0.9
  * Remove query entry in api response
  * Deal with bad request properly with api calls
  * Improve coverage
  * Improve dev starting up app
  * Fix duplicated print statement in dev app startup

 -- Antoine R. Dumont (@ardumont) <antoine.romain.dumont@gmail.com>  Fri, 30 Oct 2015 17:24:15 +0100

swh-web (0.0.8-1~swh1) unstable-swh; urgency=medium

  * version 0.0.8

 -- Stefano Zacchiroli <zack@upsilon.cc>  Wed, 28 Oct 2015 20:59:40 +0100

swh-web (0.0.7-1~swh1) unstable-swh; urgency=medium

  * v0.0.7
  * Add @jsonp abilities to /api/1/stat/counters endpoint

 -- Antoine R. Dumont (@ardumont) <antoine.romain.dumont@gmail.com>  Mon, 19 Oct 2015 14:01:40 +0200

swh-web (0.0.4-1~swh1) unstable-swh; urgency=medium

  * Prepare swh.web.ui v0.0.4 deployment

 -- Nicolas Dandrimont <nicolas@dandrimont.eu>  Fri, 16 Oct 2015 15:38:44 +0200

swh-web (0.0.3-1~swh1) unstable-swh; urgency=medium

  * Prepare deployment of swh-web-ui v0.0.3

 -- Nicolas Dandrimont <nicolas@dandrimont.eu>  Wed, 14 Oct 2015 11:09:33 +0200

swh-web (0.0.2-1~swh1) unstable-swh; urgency=medium

  * Prepare swh.web.ui v0.0.2 deployment

 -- Nicolas Dandrimont <nicolas@dandrimont.eu>  Tue, 13 Oct 2015 16:25:46 +0200

swh-web (0.0.1-1~swh1) unstable-swh; urgency=medium

  * Initial release
  * v0.0.1
  * Hash lookup to check existence in swh's backend
  * Hash lookup to detail a content

 -- Antoine R. Dumont (@ardumont) <antoine.romain.dumont@gmail.com>  Thu, 01 Oct 2015 10:01:29 +0200<|MERGE_RESOLUTION|>--- conflicted
+++ resolved
@@ -1,10 +1,3 @@
-<<<<<<< HEAD
-swh-web (0.0.218-1~swh1~bpo10+1) buster-swh; urgency=medium
-
-  * Rebuild for buster-swh
-
- -- Software Heritage autobuilder (on jenkins-debian1) <jenkins@jenkins-debian1.internal.softwareheritage.org>  Mon, 04 Nov 2019 13:15:33 +0000
-=======
 swh-web (0.0.220-1~swh1) unstable-swh; urgency=medium
 
   * New upstream release 0.0.220     - (tagged by Valentin Lorentz
@@ -23,7 +16,6 @@
   * Upstream changes:     - version 0.0.219
 
  -- Software Heritage autobuilder (on jenkins-debian1) <jenkins@jenkins-debian1.internal.softwareheritage.org>  Wed, 06 Nov 2019 10:10:30 +0000
->>>>>>> 8b0d4216
 
 swh-web (0.0.218-1~swh1) unstable-swh; urgency=medium
 
