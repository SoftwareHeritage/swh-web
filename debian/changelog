<<<<<<< HEAD
swh-web (0.0.142-1~swh1~bpo9+1) stretch-swh; urgency=medium

  * Rebuild for stretch-backports.

 -- Antoine Lambert <antoine.lambert@inria.fr>  Fri, 20 Jul 2018 15:51:20 +0200
=======
swh-web (0.0.143-1~swh1) unstable-swh; urgency=medium

  * version 0.0.143

 -- Antoine Lambert <antoine.lambert@inria.fr>  Fri, 20 Jul 2018 16:19:56 +0200
>>>>>>> 3a38a98e

swh-web (0.0.142-1~swh1) unstable-swh; urgency=medium

  * version 0.0.142

 -- Antoine Lambert <antoine.lambert@inria.fr>  Fri, 20 Jul 2018 15:51:20 +0200

swh-web (0.0.141-1~swh1) unstable-swh; urgency=medium

  * version 0.0.141

 -- Antoine Lambert <antoine.lambert@inria.fr>  Fri, 06 Jul 2018 14:11:39 +0200

swh-web (0.0.140-1~swh1) unstable-swh; urgency=medium

  * version 0.0.140

 -- Antoine Lambert <antoine.lambert@inria.fr>  Fri, 29 Jun 2018 16:42:06 +0200

swh-web (0.0.139-1~swh1) unstable-swh; urgency=medium

  * version 0.0.139

 -- Antoine Lambert <antoine.lambert@inria.fr>  Wed, 27 Jun 2018 16:47:17 +0200

swh-web (0.0.138-1~swh1) unstable-swh; urgency=medium

  * version 0.0.138

 -- Antoine Lambert <antoine.lambert@inria.fr>  Wed, 13 Jun 2018 12:18:23 +0200

swh-web (0.0.137-1~swh1) unstable-swh; urgency=medium

  * version 0.0.137

 -- Antoine Lambert <antoine.lambert@inria.fr>  Wed, 13 Jun 2018 11:52:05 +0200

swh-web (0.0.136-1~swh1) unstable-swh; urgency=medium

  * version 0.0.136

 -- Antoine Lambert <antoine.lambert@inria.fr>  Tue, 05 Jun 2018 18:59:20 +0200

swh-web (0.0.135-1~swh1) unstable-swh; urgency=medium

  * version 0.0.135

 -- Antoine Lambert <antoine.lambert@inria.fr>  Fri, 01 Jun 2018 17:47:58 +0200

swh-web (0.0.134-1~swh1) unstable-swh; urgency=medium

  * version 0.0.134

 -- Antoine Lambert <antoine.lambert@inria.fr>  Thu, 31 May 2018 17:56:04 +0200

swh-web (0.0.133-1~swh1) unstable-swh; urgency=medium

  * version 0.0.133

 -- Antoine Lambert <antoine.lambert@inria.fr>  Tue, 29 May 2018 18:13:59 +0200

swh-web (0.0.132-1~swh1) unstable-swh; urgency=medium

  * version 0.0.132

 -- Antoine Lambert <antoine.lambert@inria.fr>  Tue, 29 May 2018 14:25:16 +0200

swh-web (0.0.131-1~swh1) unstable-swh; urgency=medium

  * version 0.0.131

 -- Antoine Lambert <antoine.lambert@inria.fr>  Fri, 25 May 2018 17:31:58 +0200

swh-web (0.0.130-1~swh1) unstable-swh; urgency=medium

  * version 0.0.130

 -- Antoine Lambert <antoine.lambert@inria.fr>  Fri, 25 May 2018 11:59:17 +0200

swh-web (0.0.129-1~swh1) unstable-swh; urgency=medium

  * version 0.0.129

 -- Antoine Lambert <antoine.lambert@inria.fr>  Thu, 24 May 2018 18:28:48 +0200

swh-web (0.0.128-1~swh1) unstable-swh; urgency=medium

  * version 0.0.128

 -- Antoine Lambert <antoine.lambert@inria.fr>  Wed, 16 May 2018 13:52:33 +0200

swh-web (0.0.127-1~swh1) unstable-swh; urgency=medium

  * version 0.0.127

 -- Antoine Lambert <antoine.lambert@inria.fr>  Fri, 04 May 2018 19:14:58 +0200

swh-web (0.0.126-1~swh1) unstable-swh; urgency=medium

  * version 0.0.126

 -- Antoine Lambert <antoine.lambert@inria.fr>  Fri, 04 May 2018 15:29:49 +0200

swh-web (0.0.125-1~swh1) unstable-swh; urgency=medium

  * version 0.0.125

 -- Antoine Lambert <antoine.lambert@inria.fr>  Fri, 20 Apr 2018 15:45:05 +0200

swh-web (0.0.124-1~swh1) unstable-swh; urgency=medium

  * version 0.0.124

 -- Antoine Lambert <antoine.lambert@inria.fr>  Fri, 20 Apr 2018 14:46:00 +0200

swh-web (0.0.123-1~swh1) unstable-swh; urgency=medium

  * version 0.0.123

 -- Antoine Lambert <antoine.lambert@inria.fr>  Mon, 26 Mar 2018 11:34:32 +0200

swh-web (0.0.122-1~swh1) unstable-swh; urgency=medium

  * version 0.0.122

 -- Antoine Lambert <antoine.lambert@inria.fr>  Wed, 14 Mar 2018 17:23:15 +0100

swh-web (0.0.121-1~swh1) unstable-swh; urgency=medium

  * version 0.0.121

 -- Antoine Lambert <antoine.lambert@inria.fr>  Wed, 07 Mar 2018 18:02:29 +0100

swh-web (0.0.120-1~swh1) unstable-swh; urgency=medium

  * version 0.0.120

 -- Antoine Lambert <antoine.lambert@inria.fr>  Wed, 07 Mar 2018 17:31:08 +0100

swh-web (0.0.119-1~swh1) unstable-swh; urgency=medium

  * version 0.0.119

 -- Antoine Lambert <antoine.lambert@inria.fr>  Thu, 01 Mar 2018 18:11:40 +0100

swh-web (0.0.118-1~swh1) unstable-swh; urgency=medium

  * version 0.0.118

 -- Antoine Lambert <antoine.lambert@inria.fr>  Thu, 22 Feb 2018 17:26:28 +0100

swh-web (0.0.117-1~swh1) unstable-swh; urgency=medium

  * version 0.0.117

 -- Antoine Lambert <antoine.lambert@inria.fr>  Wed, 21 Feb 2018 14:56:27 +0100

swh-web (0.0.116-1~swh1) unstable-swh; urgency=medium

  * version 0.0.116

 -- Antoine Lambert <antoine.lambert@inria.fr>  Mon, 19 Feb 2018 17:47:57 +0100

swh-web (0.0.115-1~swh1) unstable-swh; urgency=medium

  * version 0.0.115

 -- Antoine Lambert <antoine.lambert@inria.fr>  Mon, 19 Feb 2018 12:00:47 +0100

swh-web (0.0.114-1~swh1) unstable-swh; urgency=medium

  * version 0.0.114

 -- Antoine Lambert <antoine.lambert@inria.fr>  Fri, 16 Feb 2018 16:13:58 +0100

swh-web (0.0.113-1~swh1) unstable-swh; urgency=medium

  * version 0.0.113

 -- Antoine Lambert <antoine.lambert@inria.fr>  Thu, 15 Feb 2018 15:52:57 +0100

swh-web (0.0.112-1~swh1) unstable-swh; urgency=medium

  * version 0.0.112

 -- Antoine Lambert <antoine.lambert@inria.fr>  Thu, 08 Feb 2018 12:10:44 +0100

swh-web (0.0.111-1~swh1) unstable-swh; urgency=medium

  * Release swh.web v0.0.111
  * Support snapshot information in origin_visit

 -- Nicolas Dandrimont <nicolas@dandrimont.eu>  Tue, 06 Feb 2018 14:54:29 +0100

swh-web (0.0.110-1~swh1) unstable-swh; urgency=medium

  * version 0.0.110

 -- Antoine Lambert <antoine.lambert@inria.fr>  Fri, 02 Feb 2018 15:52:10 +0100

swh-web (0.0.109-1~swh1) unstable-swh; urgency=medium

  * version 0.0.109

 -- Antoine Lambert <antoine.lambert@inria.fr>  Thu, 01 Feb 2018 18:04:10 +0100

swh-web (0.0.108-1~swh1) unstable-swh; urgency=medium

  * version 0.0.108

 -- Antoine Lambert <antoine.lambert@inria.fr>  Tue, 23 Jan 2018 17:31:13 +0100

swh-web (0.0.107-1~swh1) unstable-swh; urgency=medium

  * version 0.0.107

 -- Antoine Lambert <antoine.lambert@inria.fr>  Tue, 23 Jan 2018 12:13:58 +0100

swh-web (0.0.106-1~swh1) unstable-swh; urgency=medium

  * version 0.0.106

 -- Antoine Lambert <antoine.lambert@inria.fr>  Thu, 18 Jan 2018 15:28:44 +0100

swh-web (0.0.105-1~swh1) unstable-swh; urgency=medium

  * version 0.0.105

 -- Antoine Lambert <antoine.lambert@inria.fr>  Tue, 09 Jan 2018 17:32:29 +0100

swh-web (0.0.104-1~swh1) unstable-swh; urgency=medium

  * version 0.0.104

 -- Antoine Lambert <antoine.lambert@inria.fr>  Tue, 09 Jan 2018 14:29:32 +0100

swh-web (0.0.103-1~swh1) unstable-swh; urgency=medium

  * version 0.0.103

 -- Antoine Lambert <antoine.lambert@inria.fr>  Thu, 04 Jan 2018 16:48:56 +0100

swh-web (0.0.102-1~swh1) unstable-swh; urgency=medium

  * version 0.0.102

 -- Antoine Lambert <antoine.lambert@inria.fr>  Thu, 14 Dec 2017 15:13:22 +0100

swh-web (0.0.101-1~swh1) unstable-swh; urgency=medium

  * version 0.0.101

 -- Antoine Pietri <antoine.pietri1@gmail.com>  Fri, 08 Dec 2017 16:38:05 +0100

swh-web (0.0.100-1~swh1) unstable-swh; urgency=medium

  * v0.0.100
  * swh.web.common.service: Read indexer data through the indexer
  * storage

 -- Antoine R. Dumont (@ardumont) <antoine.romain.dumont@gmail.com>  Thu, 07 Dec 2017 16:25:12 +0100

swh-web (0.0.99-1~swh1) unstable-swh; urgency=medium

  * version 0.0.99

 -- Antoine Lambert <antoine.lambert@inria.fr>  Wed, 06 Dec 2017 17:07:37 +0100

swh-web (0.0.98-1~swh1) unstable-swh; urgency=medium

  * version 0.0.98

 -- Antoine Lambert <antoine.lambert@inria.fr>  Wed, 06 Dec 2017 15:41:13 +0100

swh-web (0.0.97-1~swh1) unstable-swh; urgency=medium

  * version 0.0.97

 -- Antoine Lambert <antoine.lambert@inria.fr>  Fri, 24 Nov 2017 16:24:07 +0100

swh-web (0.0.96-1~swh1) unstable-swh; urgency=medium

  * version 0.0.96

 -- Antoine Lambert <antoine.lambert@inria.fr>  Fri, 24 Nov 2017 15:22:16 +0100

swh-web (0.0.95-1~swh1) unstable-swh; urgency=medium

  * version 0.0.95

 -- Antoine Lambert <antoine.lambert@inria.fr>  Thu, 09 Nov 2017 18:14:31 +0100

swh-web (0.0.94-1~swh1) unstable-swh; urgency=medium

  * version 0.0.94

 -- Antoine Lambert <antoine.lambert@inria.fr>  Mon, 06 Nov 2017 16:19:48 +0100

swh-web (0.0.93-1~swh1) unstable-swh; urgency=medium

  * version 0.0.93

 -- Antoine Lambert <antoine.lambert@inria.fr>  Fri, 27 Oct 2017 16:28:22 +0200

swh-web (0.0.92-1~swh1) unstable-swh; urgency=medium

  * version 0.0.92

 -- Antoine Lambert <antoine.lambert@inria.fr>  Fri, 27 Oct 2017 16:07:47 +0200

swh-web (0.0.91-1~swh1) unstable-swh; urgency=medium

  * v0.0.91

 -- Antoine Lambert <antoine.lambert@inria.fr>  Fri, 13 Oct 2017 20:40:07 +0200

swh-web (0.0.90-1~swh1) unstable-swh; urgency=medium

  * version 0.0.90

 -- Antoine Lambert <antoine.lambert@inria.fr>  Wed, 04 Oct 2017 13:53:28 +0200

swh-web (0.0.89-1~swh1) unstable-swh; urgency=medium

  * version 0.0.89

 -- Antoine Lambert <antoine.lambert@inria.fr>  Wed, 04 Oct 2017 10:42:11 +0200

swh-web (0.0.88-1~swh1) unstable-swh; urgency=medium

  * v0.0.88
  * Fix default webapp configuration file lookup
  * Fix templating errors
  * Fix wrong default configuration
  * Add missing endpoint information about error (origin visit endpoint)

 -- Antoine R. Dumont (@ardumont) <antoine.romain.dumont@gmail.com>  Wed, 13 Sep 2017 15:02:24 +0200

swh-web (0.0.87-1~swh1) unstable-swh; urgency=medium

  * v0.0.87
  * throttling: permit the use to define cache server
  * throttling: improve configuration intent
  * configuration: Clarify config keys intent and improve config
  * management
  * docs: change content example to ls.c from GNU corutils
  * packaging: Fix dependency requirements

 -- Antoine R. Dumont (@ardumont) <antoine.romain.dumont@gmail.com>  Tue, 12 Sep 2017 14:11:10 +0200

swh-web (0.0.86-1~swh1) unstable-swh; urgency=medium

  * v0.0.86

 -- Antoine Lambert <antoine.lambert@inria.fr>  Fri, 08 Sep 2017 14:07:19 +0200

swh-web (0.0.85-1~swh1) unstable-swh; urgency=medium

  * v0.0.85

 -- Antoine Lambert <antoine.lambert@inria.fr>  Fri, 08 Sep 2017 10:55:50 +0200

swh-web (0.0.84-1~swh1) unstable-swh; urgency=medium

  * Release swh.web.ui v0.0.84
  * Prepare stretch packaging

 -- Nicolas Dandrimont <nicolas@dandrimont.eu>  Fri, 30 Jun 2017 18:18:55 +0200

swh-web (0.0.83-1~swh1) unstable-swh; urgency=medium

  * Release swh.web.ui v0.0.83
  * Allow exemption by network for rate limiting

 -- Nicolas Dandrimont <nicolas@dandrimont.eu>  Wed, 24 May 2017 18:01:53 +0200

swh-web (0.0.82-1~swh1) unstable-swh; urgency=medium

  * v0.0.83
  * Add new blake2s256 data column on content

 -- Antoine R. Dumont (@ardumont) <antoine.romain.dumont@gmail.com>  Tue, 04 Apr 2017 16:54:25 +0200

swh-web (0.0.81-1~swh1) unstable-swh; urgency=medium

  * v0.0.81
  * Migrate functions from swh.core.hashutil to swh.model.hashutil

 -- Antoine R. Dumont (@ardumont) <antoine.romain.dumont@gmail.com>  Wed, 15 Mar 2017 16:26:42 +0100

swh-web (0.0.80-1~swh1) unstable-swh; urgency=medium

  * v0.0.80
  * /api/1/content/raw/: Make no textual content request forbidden

 -- Antoine R. Dumont (@ardumont) <antoine.romain.dumont@gmail.com>  Wed, 15 Mar 2017 12:35:43 +0100

swh-web (0.0.79-1~swh1) unstable-swh; urgency=medium

  * v0.0.79
  * /api/1/content/raw/: Improve error msg when content not available
  * /api/1/content/raw/: Open endpoint documentation in api endpoints
  * index

 -- Antoine R. Dumont (@ardumont) <antoine.romain.dumont@gmail.com>  Wed, 15 Mar 2017 11:43:00 +0100

swh-web (0.0.78-1~swh1) unstable-swh; urgency=medium

  * v0.0.78
  * /api/1/content/raw/: Open endpoint to download only text-ish
  * contents (other contents are deemed unavailable)
  * /api/1/content/raw/: Permit the user to provide a 'filename'
  * parameter to name the downloaded contents as they see fit.

 -- Antoine R. Dumont (@ardumont) <antoine.romain.dumont@gmail.com>  Wed, 15 Mar 2017 10:48:21 +0100

swh-web (0.0.77-1~swh1) unstable-swh; urgency=medium

  * v0.0.77
  * API doc: add warning about API instability
  * API: Unify remaining dates as iso8601 string
  * /api/1/revision/: Merge 'parents' key into a dict list
  * /api/1/release/: Enrich output with author_url if author mentioned
  * packaging: split internal and external requirements in separate
    files

 -- Antoine R. Dumont (@ardumont) <antoine.romain.dumont@gmail.com>  Tue, 21 Feb 2017 11:37:19 +0100

swh-web (0.0.76-1~swh1) unstable-swh; urgency=medium

  * Release swh.web.ui v0.0.76
  * Refactor APIDoc to be more sensible
  * Share rate limits between all the api_ queries

 -- Nicolas Dandrimont <nicolas@dandrimont.eu>  Thu, 02 Feb 2017 17:32:57 +0100

swh-web (0.0.75-1~swh1) unstable-swh; urgency=medium

  * v0.0.75
  * Remove build dependency on libjs-cryptojs, libjs-jquery-flot*,
  * libjs-jquery-datatables
  * views/browse,api: move main apidoc views to views/api

 -- Antoine R. Dumont (@ardumont) <antoine.romain.dumont@gmail.com>  Thu, 02 Feb 2017 15:03:20 +0100

swh-web (0.0.74-1~swh1) unstable-swh; urgency=medium

  * Release swh.web.ui v0.0.74
  * Various interface cleanups for API documentation
  * Return Error types in API error return values

 -- Nicolas Dandrimont <nicolas@dandrimont.eu>  Thu, 02 Feb 2017 11:03:56 +0100

swh-web (0.0.73-1~swh1) unstable-swh; urgency=medium

  * Deploy swh.web.ui v0.0.73
  * Add a bazillion of style fixes.

 -- Nicolas Dandrimont <nicolas@dandrimont.eu>  Wed, 01 Feb 2017 22:44:10 +0100

swh-web (0.0.72-1~swh1) unstable-swh; urgency=medium

  * v0.0.72
  * apidoc rendering: Improvments
  * apidoc: add usual copyright/license/contact footer
  * apidoc: show status code if != 200
  * apidoc: hide /content/known/ from the doc
  * apidoc: document upcoming v. available in endpoint index
  * apidoc: vertically distantiate jquery search box and preceding text

 -- Antoine R. Dumont (@ardumont) <antoine.romain.dumont@gmail.com>  Wed, 01 Feb 2017 18:34:56 +0100

swh-web (0.0.71-1~swh1) unstable-swh; urgency=medium

  * v0.0.71
  * add static/robots.txt, disabling crawling of /api/
  * re-root content-specific endpoints under /api/1/content/
  * fix not converted empty bytes string
  * /revision/origin/: Make the timestamp default to the most recent
    visit
  * api: simplify HTML layout by dropping redundant nav and about page
  * apidoc: document correctly endpoints /content/known/,
  * /revision/{origin,origin/log}/ and /stat/counters/

 -- Antoine R. Dumont (@ardumont) <antoine.romain.dumont@gmail.com>  Wed, 01 Feb 2017 16:23:56 +0100

swh-web (0.0.70-1~swh1) unstable-swh; urgency=medium

  * v0.0.70
  * apidoc: Review documentation for
  * endpoints (person/release/revision/visit-related/upcoming methods)
  * apidoc: List only method docstring's first paragraph in endpoint
    index
  * apidoc: Render type annotation for optional parameter
  * apidoc: Improve rendering issues
  * api: Fix problem in origin visit by type and url lookup

 -- Antoine R. Dumont (@ardumont) <antoine.romain.dumont@gmail.com>  Wed, 01 Feb 2017 11:28:32 +0100

swh-web (0.0.69-1~swh1) unstable-swh; urgency=medium

  * v0.0.69
  * Improve documentation information and rendering

 -- Antoine R. Dumont (@ardumont) <antoine.romain.dumont@gmail.com>  Tue, 31 Jan 2017 14:31:19 +0100

swh-web (0.0.68-1~swh1) unstable-swh; urgency=medium

  * v0.0.68
  * Improve ui with last nitpicks
  * Remove endpoints not supposed to be displayed

 -- Antoine R. Dumont (@ardumont) <antoine.romain.dumont@gmail.com>  Wed, 25 Jan 2017 13:29:49 +0100

swh-web (0.0.67-1~swh1) unstable-swh; urgency=medium

  * v0.0.67
  * Improve rendering style - pass 4

 -- Antoine R. Dumont (@ardumont) <antoine.romain.dumont@gmail.com>  Tue, 24 Jan 2017 15:30:58 +0100

swh-web (0.0.66-1~swh1) unstable-swh; urgency=medium

  * v0.0.66
  * Improve rendering style - pass 4

 -- Antoine R. Dumont (@ardumont) <antoine.romain.dumont@gmail.com>  Tue, 24 Jan 2017 15:24:05 +0100

swh-web (0.0.65-1~swh1) unstable-swh; urgency=medium

  * v0.0.65
  * Unify rendering style with www.s.o - pass 3

 -- Antoine R. Dumont (@ardumont) <antoine.romain.dumont@gmail.com>  Mon, 23 Jan 2017 19:58:19 +0100

swh-web (0.0.64-1~swh1) unstable-swh; urgency=medium

  * v0.0.64
  * Unify rendering style with www.s.o - pass 2

 -- Antoine R. Dumont (@ardumont) <antoine.romain.dumont@gmail.com>  Mon, 23 Jan 2017 19:28:31 +0100

swh-web (0.0.63-1~swh1) unstable-swh; urgency=medium

  * v0.0.63
  * Unify rendering style with www.s.o - pass 1

 -- Antoine R. Dumont (@ardumont) <antoine.romain.dumont@gmail.com>  Mon, 23 Jan 2017 16:06:30 +0100

swh-web (0.0.62-1~swh1) unstable-swh; urgency=medium

  * Release swh-web-ui v0.0.62
  * Add flask-limiter to dependencies and wire it in

 -- Nicolas Dandrimont <nicolas@dandrimont.eu>  Fri, 20 Jan 2017 16:29:48 +0100

swh-web (0.0.61-1~swh1) unstable-swh; urgency=medium

  * v0.0.61
  * Fix revision's metadata field limitation

 -- Antoine R. Dumont (@ardumont) <antoine.romain.dumont@gmail.com>  Fri, 20 Jan 2017 15:26:37 +0100

swh-web (0.0.60-1~swh1) unstable-swh; urgency=medium

  * v0.0.60
  * Improve escaping data

 -- Antoine R. Dumont (@ardumont) <antoine.romain.dumont@gmail.com>  Fri, 20 Jan 2017 12:21:22 +0100

swh-web (0.0.59-1~swh1) unstable-swh; urgency=medium

  * v0.0.59
  * Unify pagination on /revision/log/ and /revision/origin/log/
    endpoints

 -- Antoine R. Dumont (@ardumont) <antoine.romain.dumont@gmail.com>  Thu, 19 Jan 2017 15:59:06 +0100

swh-web (0.0.58-1~swh1) unstable-swh; urgency=medium

  * v0.0.58
  * Pagination on /api/1/origin/visits/ endpoint

 -- Antoine R. Dumont (@ardumont) <antoine.romain.dumont@gmail.com>  Thu, 19 Jan 2017 14:48:57 +0100

swh-web (0.0.57-1~swh1) unstable-swh; urgency=medium

  * v0.0.57
  * Improve documentation information on api endpoints

 -- Antoine R. Dumont (@ardumont) <antoine.romain.dumont@gmail.com>  Thu, 19 Jan 2017 13:32:56 +0100

swh-web (0.0.56-1~swh1) unstable-swh; urgency=medium

  * v0.0.56
  * Add abilities to display multiple examples on each doc endpoint.

 -- Antoine R. Dumont (@ardumont) <antoine.romain.dumont@gmail.com>  Wed, 18 Jan 2017 14:43:58 +0100

swh-web (0.0.55-1~swh1) unstable-swh; urgency=medium

  * v0.0.55
  * api /content/search/ to /content/known/
  * Adapt return values to empty list/dict instead of null
  * Remove empty values when mono-values are null
  * Fix broken entity endpoint
  * Update upcoming endpoints
  * apidoc: Remove hard-coded example and provide links to follow

 -- Antoine R. Dumont (@ardumont) <antoine.romain.dumont@gmail.com>  Wed, 18 Jan 2017 11:27:45 +0100

swh-web (0.0.54-1~swh1) unstable-swh; urgency=medium

  * v0.0.54
  * Improve documentation description and browsability
  * Fix css style

 -- Antoine R. Dumont (@ardumont) <antoine.romain.dumont@gmail.com>  Mon, 16 Jan 2017 17:18:21 +0100

swh-web (0.0.53-1~swh1) unstable-swh; urgency=medium

  * v0.0.53
  * apidoc: Update upcoming and hidden endpoints information
  * apidoc: Enrich route information with tags
  * apidoc: /api/1/revision/origin/log/: Add pagination explanation
  * apidoc: /api/1/revision/log/: Add pagination explanation
  * api: Fix filtering fields to work in depth

 -- Antoine R. Dumont (@ardumont) <antoine.romain.dumont@gmail.com>  Fri, 13 Jan 2017 17:33:01 +0100

swh-web (0.0.52-1~swh1) unstable-swh; urgency=medium

  * v0.0.52
  * Fix doc generation regarding arg and exception
  * Fix broken examples
  * Add missing documentation on not found origin visit

 -- Antoine R. Dumont (@ardumont) <antoine.romain.dumont@gmail.com>  Thu, 12 Jan 2017 17:38:59 +0100

swh-web (0.0.51-1~swh1) unstable-swh; urgency=medium

  * v0.0.51
  * Update configuration file from ini to yml

 -- Antoine R. Dumont (@ardumont) <antoine.romain.dumont@gmail.com>  Fri, 16 Dec 2016 13:27:08 +0100

swh-web (0.0.50-1~swh1) unstable-swh; urgency=medium

  * v0.0.50
  * Fix issue regarding data structure change in ctags' reading api
    endpoint

 -- Antoine R. Dumont (@ardumont) <antoine.romain.dumont@gmail.com>  Tue, 06 Dec 2016 16:08:01 +0100

swh-web (0.0.49-1~swh1) unstable-swh; urgency=medium

  * v0.0.49
  * Rendering improvments

 -- Antoine R. Dumont (@ardumont) <antoine.romain.dumont@gmail.com>  Thu, 01 Dec 2016 16:29:31 +0100

swh-web (0.0.48-1~swh1) unstable-swh; urgency=medium

  * v0.0.48
  * Fix api doc example to actual existing data
  * Improve search symbol view experience

 -- Antoine R. Dumont (@ardumont) <antoine.romain.dumont@gmail.com>  Thu, 01 Dec 2016 15:32:44 +0100

swh-web (0.0.47-1~swh1) unstable-swh; urgency=medium

  * v0.0.47
  * Improve search content ui (add datatable)
  * Improve search symbol ui (add datatable without pagination, with
  * multi-field search)
  * Split those views to improve readability

 -- Antoine R. Dumont (@ardumont) <antoine.romain.dumont@gmail.com>  Thu, 01 Dec 2016 11:57:16 +0100

swh-web (0.0.46-1~swh1) unstable-swh; urgency=medium

  * v0.0.46
  * Improve search output view on symbols

 -- Antoine R. Dumont (@ardumont) <antoine.romain.dumont@gmail.com>  Wed, 30 Nov 2016 17:45:40 +0100

swh-web (0.0.45-1~swh1) unstable-swh; urgency=medium

  * v0.0.45
  * Migrate search symbol api endpoint to strict equality search
  * Improve search symbol view result (based on that api) to navigate
  * through result
  * Permit to slice result per page with per page flag (limited to 100)
  * Unify behavior in renderer regarding pagination computation

 -- Antoine R. Dumont (@ardumont) <antoine.romain.dumont@gmail.com>  Wed, 30 Nov 2016 11:00:49 +0100

swh-web (0.0.44-1~swh1) unstable-swh; urgency=medium

  * v0.0.44
  * Rename appropriately /api/1/symbol to /api/1/content/symbol/
  * Improve documentation on /api/1/content/symbol/ api endpoint

 -- Antoine R. Dumont (@ardumont) <antoine.romain.dumont@gmail.com>  Tue, 29 Nov 2016 15:00:14 +0100

swh-web (0.0.43-1~swh1) unstable-swh; urgency=medium

  * v0.0.43
  * Improve edge case when looking for ctags symbols
  * Add a lookup ui to search through symbols

 -- Antoine R. Dumont (@ardumont) <antoine.romain.dumont@gmail.com>  Mon, 28 Nov 2016 16:42:33 +0100

swh-web (0.0.42-1~swh1) unstable-swh; urgency=medium

  * v0.0.42
  * List ctags line as link to content in /browse/content/ view

 -- Antoine R. Dumont (@ardumont) <antoine.romain.dumont@gmail.com>  Fri, 25 Nov 2016 16:21:12 +0100

swh-web (0.0.41-1~swh1) unstable-swh; urgency=medium

  * v0.0.41
  * Improve browse content view by:
  * adding new information (license, mimetype, language)
  * highlighting source code

 -- Antoine R. Dumont (@ardumont) <antoine.romain.dumont@gmail.com>  Fri, 25 Nov 2016 14:52:34 +0100

swh-web (0.0.40-1~swh1) unstable-swh; urgency=medium

  * v0.0.40
  * Add pagination to symbol search endpoint

 -- Antoine R. Dumont (@ardumont) <antoine.romain.dumont@gmail.com>  Thu, 24 Nov 2016 14:23:45 +0100

swh-web (0.0.39-1~swh1) unstable-swh; urgency=medium

  * v0.0.39
  * Open /api/1/symbol/<expression>/
  * Fix api breaking on /api/1/content/search/

 -- Antoine R. Dumont (@ardumont) <antoine.romain.dumont@gmail.com>  Thu, 24 Nov 2016 10:28:42 +0100

swh-web (0.0.38-1~swh1) unstable-swh; urgency=medium

  * v0.0.38
  * Minor refactoring
  * Remove one commit which breaks production

 -- Antoine R. Dumont (@ardumont) <antoine.romain.dumont@gmail.com>  Tue, 22 Nov 2016 16:26:03 +0100

swh-web (0.0.37-1~swh1) unstable-swh; urgency=medium

  * v0.0.37
  * api: Open new endpoints on license, language, filetype
  * api: Update content endpoint to add url on new endpoints

 -- Antoine R. Dumont (@ardumont) <antoine.romain.dumont@gmail.com>  Tue, 22 Nov 2016 15:04:07 +0100

swh-web (0.0.36-1~swh1) unstable-swh; urgency=medium

  * v0.0.36
  * Adapt to latest origin_visit format

 -- Antoine R. Dumont (@ardumont) <antoine.romain.dumont@gmail.com>  Thu, 08 Sep 2016 15:24:33 +0200

swh-web (0.0.35-1~swh1) unstable-swh; urgency=medium

  * v0.0.35
  * Open /api/1/provenance/<algo:content-hash>/ api endpoint
  * Open /api/1/origin/<id>/visits/(<visit-id>) api endpoint
  * View: Fix redirection url issue

 -- Antoine R. Dumont (@ardumont) <antoine.romain.dumont@gmail.com>  Mon, 05 Sep 2016 14:28:33 +0200

swh-web (0.0.34-1~swh1) unstable-swh; urgency=medium

  * v0.0.34
  * Improve global ui navigation
  * Fix apidoc rendering issue
  * Open /api/1/provenance/ about content provenant information

 -- Antoine R. Dumont (@ardumont) <antoine.romain.dumont@gmail.com>  Fri, 02 Sep 2016 11:42:04 +0200

swh-web (0.0.33-1~swh1) unstable-swh; urgency=medium

  * Release swh.web.ui v0.0.33
  * New declarative API documentation mechanisms

 -- Nicolas Dandrimont <nicolas@dandrimont.eu>  Wed, 24 Aug 2016 16:25:24 +0200

swh-web (0.0.32-1~swh1) unstable-swh; urgency=medium

  * v0.0.32
  * Activate tests during debian packaging
  * Fix issues on debian packaging
  * Fix useless jquery loading url
  * Improve date time parsing

 -- Antoine R. Dumont (@ardumont) <antoine.romain.dumont@gmail.com>  Wed, 20 Jul 2016 12:35:09 +0200

swh-web (0.0.31-1~swh1) unstable-swh; urgency=medium

  * v0.0.31
  * Unify jquery-flot library names with .min

 -- Antoine R. Dumont (@ardumont) <antoine.romain.dumont@gmail.com>  Mon, 18 Jul 2016 11:11:59 +0200

swh-web (0.0.30-1~swh1) unstable-swh; urgency=medium

  * v0.0.30
  * View: Open calendar ui view on origin
  * API: open /api/1/stat/visits/<int:origin>/

 -- Antoine R. Dumont (@ardumont) <antoine.romain.dumont@gmail.com>  Wed, 13 Jul 2016 18:42:40 +0200

swh-web (0.0.29-1~swh1) unstable-swh; urgency=medium

  * Release swh.web.ui v0.0.29
  * All around enhancements of the web ui
  * Package now tested when building

 -- Nicolas Dandrimont <nicolas@dandrimont.eu>  Tue, 14 Jun 2016 17:58:42 +0200

swh-web (0.0.28-1~swh1) unstable-swh; urgency=medium

  * v0.0.28
  * Fix packaging issues

 -- Antoine R. Dumont (@ardumont) <antoine.romain.dumont@gmail.com>  Mon, 09 May 2016 16:21:04 +0200

swh-web (0.0.27-1~swh1) unstable-swh; urgency=medium

  * v0.0.27
  * Fix packaging issue

 -- Antoine R. Dumont (@ardumont) <antoine.romain.dumont@gmail.com>  Tue, 03 May 2016 16:52:40 +0200

swh-web (0.0.24-1~swh1) unstable-swh; urgency=medium

  * Release swh.web.ui v0.0.24
  * New swh.storage API for timestamps

 -- Nicolas Dandrimont <nicolas@dandrimont.eu>  Fri, 05 Feb 2016 12:07:33 +0100

swh-web (0.0.23-1~swh1) unstable-swh; urgency=medium

  * v0.0.23
  * Bump dependency requirements to latest swh.storage
  * Returns person's identifier on api + Hide person's emails in views
    endpoint
  * Try to decode the content's raw data and fail gracefully
  * Unify /directory api to Display content's raw data when path
    resolves to a file
  * Expose unconditionally the link to download the content's raw data
  * Download link data redirects to the api ones

 -- Antoine R. Dumont (@ardumont) <antoine.romain.dumont@gmail.com>  Fri, 29 Jan 2016 17:50:31 +0100

swh-web (0.0.22-1~swh1) unstable-swh; urgency=medium

  * v0.0.22
  * Open
    /browse/revision/origin/<ORIG_ID>[/branch/<BRANCH>][/ts/<TIMESTAMP>]
    /history/<SHA1>/ view
  * Open
    /browse/revision/origin/<ORIG_ID>[/branch/<BRANCH>][/ts/<TIMESTAMP>]
    / view
  * Open
    /browse/revision/<SHA1_GIT_ROOT>/history/<SHA1_GIT>/directory/[<PATH
    >] view
  * Open
    /browse/revision/origin/<ORIG_ID>[/branch/<BRANCH>][/ts/<TIMESTAMP>]
    /history/<SHA1>/directory/[<PATH>] view
  * Open
    /browse/revision/origin/<ORIG_ID>[/branch/<BRANCH>][/ts/<TIMESTAMP>]
    /directory/[<PATH>] view
  * Open /browse/revision/<sha1_git_root>/directory/<path>/ view
  * Open /browse/revision/<sha1_git_root>/history/<sha1_git>/ view
  * Open /browse/revision/<sha1_git>/log/ view
  * Open /browse/entity/<uuid>/ view
  * Release can point to other objects than revision
  * Fix misbehavior when retrieving git log
  * Fix another edge case when listing a directory that does not exist
  * Fix edge case when listing is empty
  * Fix person_get call
  * Update documentation about possible error codes

 -- Antoine R. Dumont (@ardumont) <antoine.romain.dumont@gmail.com>  Tue, 26 Jan 2016 15:14:35 +0100

swh-web (0.0.21-1~swh1) unstable-swh; urgency=medium

  * v0.0.21
  * Deal nicely with communication downtime with storage
  * Update to latest swh.storage api

 -- Antoine R. Dumont (@ardumont) <antoine.romain.dumont@gmail.com>  Wed, 20 Jan 2016 16:31:34 +0100

swh-web (0.0.20-1~swh1) unstable-swh; urgency=medium

  * v0.0.20
  * Open /api/1/entity/<string:uuid>/

 -- Antoine R. Dumont (@ardumont) <antoine.romain.dumont@gmail.com>  Fri, 15 Jan 2016 16:40:56 +0100

swh-web (0.0.19-1~swh1) unstable-swh; urgency=medium

  * v0.0.19
  * Improve directory_get_by_path integration with storage
  * Refactor - Only lookup sha1_git_root if needed + factorize service
    behavior

 -- Antoine R. Dumont (@ardumont) <antoine.romain.dumont@gmail.com>  Fri, 15 Jan 2016 12:47:39 +0100

swh-web (0.0.18-1~swh1) unstable-swh; urgency=medium

  * v0.0.18
  * Open
    /api/1/revision/origin/<ORIG_ID>[/branch/<BRANCH>][/ts/<TIMESTAMP>]/
    history/<SHA1>/directory/[<PATH>]
  * origin/master Open
    /api/1/revision/origin/<ORIG_ID>[/branch/<BRANCH>][/ts/<TIMESTAMP>]/
    history/<SHA1>/
  * Open
    /api/1/revision/origin/<ORIG_ID>[/branch/<BRANCH>][/ts/<TIMESTAMP>]/
    directory/[<PATH>]
  * Open /api/1/revision/origin/<origin-id>/branch/<branch-
    name>/ts/<ts>/
  * /directory/ apis can now point to files too.
  * Bump dependency requirement on latest swh.storage
  * Deactivate api querying occurrences for now
  * Improve function documentation

 -- Antoine R. Dumont (@ardumont) <antoine.romain.dumont@gmail.com>  Wed, 13 Jan 2016 12:54:54 +0100

swh-web (0.0.17-1~swh1) unstable-swh; urgency=medium

  * v0.0.17
  * Open /api/1/revision/<string:sha1_git>/directory/'
  * Open
    /api/1/revision/<string:sha1_git_root>/history/<sha1_git>/directory/
    <path:dir_path>/
  * Enrich directory listing with url to next subdir
  * Improve testing coverage
  * Open 'limit' get query parameter to revision_log and
    revision_history api

 -- Antoine R. Dumont (@ardumont) <antoine.romain.dumont@gmail.com>  Fri, 08 Jan 2016 11:36:55 +0100

swh-web (0.0.16-1~swh1) unstable-swh; urgency=medium

  * v0.0.16
  * service.lookup_revision_log: Add a limit to the number of commits
  * Fix docstring rendering

 -- Antoine R. Dumont (@ardumont) <antoine.romain.dumont@gmail.com>  Wed, 06 Jan 2016 15:37:21 +0100

swh-web (0.0.15-1~swh1) unstable-swh; urgency=medium

  * v0.0.15
  * Improve browsable api rendering style
  * Fix typo in jquery.min.js link
  * Fix docstring typos
  * packaging:
  * add python3-flask-api as package dependency

 -- Antoine R. Dumont (@ardumont) <antoine.romain.dumont@gmail.com>  Wed, 06 Jan 2016 15:12:04 +0100

swh-web (0.0.14-1~swh1) unstable-swh; urgency=medium

  * v0.0.14
  * Open /revision/<sha1_git_root>/history/<sha1_git>/
  * Add links to api
  * Improve browsable api rendering -> when api links exists, actual
    html links will be displayed
  * Fix production bugs (regarding browsable api)

 -- Antoine R. Dumont (@ardumont) <antoine.romain.dumont@gmail.com>  Wed, 06 Jan 2016 11:42:18 +0100

swh-web (0.0.13-1~swh1) unstable-swh; urgency=medium

  * v0.0.13
  * Open /browse/person/ view
  * Open /browse/origin/ view
  * Open /browse/release/ view
  * Open /browse/revision/ view
  * Deactivate temporarily /browse/content/
  * Add default sha1
  * Automatic doc endpoint on base path

 -- Antoine R. Dumont (@ardumont) <antoine.romain.dumont@gmail.com>  Tue, 15 Dec 2015 17:01:27 +0100

swh-web (0.0.12-1~swh1) unstable-swh; urgency=medium

  * v0.0.12
  * Update /api/1/release/ with latest internal standard
  * Update /api/1/revision/ with latest internal standard
  * Add global filtering on 'fields' parameter
  * Update /api/1/content/<hash> with links to raw resource
  * Improve documentations
  * Open /api/1/revision/<SHA1_GIT>/log/
  * Open /browse/directory/<hash> to list directory content
  * Open /browse/content/<hash>/ to show the content
  * Open /browse/content/<hash>/raw to show the content
  * Open /api/1/person/<id>
  * Implementation detail
  * Add Flask API dependency
  * Split controller in api and views module
  * Unify internal apis' behavior

 -- Antoine R. Dumont (@ardumont) <antoine.romain.dumont@gmail.com>  Mon, 07 Dec 2015 16:44:43 +0100

swh-web (0.0.11-1~swh1) unstable-swh; urgency=medium

  * v0.0.11
  * Open /1/api/content/<algo:hash>/
  * Open /api/1/revision/<SHA1_GIT>
  * Open /api/1/release/<SHA1_GIT>
  * Open /api/1/uploadnsearch/ (POST)
  * Open /api/1/origin/
  * Unify 404 and 400 responses on api
  * Increase code coverage

 -- Antoine R. Dumont (@ardumont) <antoine.romain.dumont@gmail.com>  Thu, 19 Nov 2015 11:24:46 +0100

swh-web (0.0.10-1~swh1) unstable-swh; urgency=medium

  * v0.0.10
  * set document.domain to parent domain softwareheritage.org
  * improve HTML templates to be (more) valid
  * cosmetic change in Content-Type JSON header

 -- Stefano Zacchiroli <zack@upsilon.cc>  Mon, 02 Nov 2015 13:59:45 +0100

swh-web (0.0.9-1~swh1) unstable-swh; urgency=medium

  * v0.0.9
  * Remove query entry in api response
  * Deal with bad request properly with api calls
  * Improve coverage
  * Improve dev starting up app
  * Fix duplicated print statement in dev app startup

 -- Antoine R. Dumont (@ardumont) <antoine.romain.dumont@gmail.com>  Fri, 30 Oct 2015 17:24:15 +0100

swh-web (0.0.8-1~swh1) unstable-swh; urgency=medium

  * version 0.0.8

 -- Stefano Zacchiroli <zack@upsilon.cc>  Wed, 28 Oct 2015 20:59:40 +0100

swh-web (0.0.7-1~swh1) unstable-swh; urgency=medium

  * v0.0.7
  * Add @jsonp abilities to /api/1/stat/counters endpoint

 -- Antoine R. Dumont (@ardumont) <antoine.romain.dumont@gmail.com>  Mon, 19 Oct 2015 14:01:40 +0200

swh-web (0.0.4-1~swh1) unstable-swh; urgency=medium

  * Prepare swh.web.ui v0.0.4 deployment

 -- Nicolas Dandrimont <nicolas@dandrimont.eu>  Fri, 16 Oct 2015 15:38:44 +0200

swh-web (0.0.3-1~swh1) unstable-swh; urgency=medium

  * Prepare deployment of swh-web-ui v0.0.3

 -- Nicolas Dandrimont <nicolas@dandrimont.eu>  Wed, 14 Oct 2015 11:09:33 +0200

swh-web (0.0.2-1~swh1) unstable-swh; urgency=medium

  * Prepare swh.web.ui v0.0.2 deployment

 -- Nicolas Dandrimont <nicolas@dandrimont.eu>  Tue, 13 Oct 2015 16:25:46 +0200

swh-web (0.0.1-1~swh1) unstable-swh; urgency=medium

  * Initial release
  * v0.0.1
  * Hash lookup to check existence in swh's backend
  * Hash lookup to detail a content

 -- Antoine R. Dumont (@ardumont) <antoine.romain.dumont@gmail.com>  Thu, 01 Oct 2015 10:01:29 +0200<|MERGE_RESOLUTION|>--- conflicted
+++ resolved
@@ -1,16 +1,8 @@
-<<<<<<< HEAD
-swh-web (0.0.142-1~swh1~bpo9+1) stretch-swh; urgency=medium
-
-  * Rebuild for stretch-backports.
-
- -- Antoine Lambert <antoine.lambert@inria.fr>  Fri, 20 Jul 2018 15:51:20 +0200
-=======
 swh-web (0.0.143-1~swh1) unstable-swh; urgency=medium
 
   * version 0.0.143
 
  -- Antoine Lambert <antoine.lambert@inria.fr>  Fri, 20 Jul 2018 16:19:56 +0200
->>>>>>> 3a38a98e
 
 swh-web (0.0.142-1~swh1) unstable-swh; urgency=medium
 
