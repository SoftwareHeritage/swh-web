--- conflicted
+++ resolved
@@ -1,16 +1,8 @@
-<<<<<<< HEAD
-swh-web (0.0.131-1~swh1~bpo9+1) stretch-swh; urgency=medium
-
-  * Rebuild for stretch-backports.
-
- -- Antoine Lambert <antoine.lambert@inria.fr>  Fri, 25 May 2018 17:31:58 +0200
-=======
 swh-web (0.0.132-1~swh1) unstable-swh; urgency=medium
 
   * version 0.0.132
 
  -- Antoine Lambert <antoine.lambert@inria.fr>  Tue, 29 May 2018 14:25:16 +0200
->>>>>>> b68dedc4
 
 swh-web (0.0.131-1~swh1) unstable-swh; urgency=medium
 
