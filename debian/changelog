<<<<<<< HEAD
swh-web (0.0.15-1~swh1~bpo9+1) stretch-swh; urgency=medium

  * Rebuild for stretch-backports.

 -- Antoine R. Dumont (@ardumont) <antoine.romain.dumont@gmail.com>  Wed, 06 Jan 2016 15:12:04 +0100
=======
swh-web (0.0.16-1~swh1) unstable-swh; urgency=medium

  * v0.0.16
  * service.lookup_revision_log: Add a limit to the number of commits
  * Fix docstring rendering

 -- Antoine R. Dumont (@ardumont) <antoine.romain.dumont@gmail.com>  Wed, 06 Jan 2016 15:37:21 +0100
>>>>>>> 9f7e1690

swh-web (0.0.15-1~swh1) unstable-swh; urgency=medium

  * v0.0.15
  * Improve browsable api rendering style
  * Fix typo in jquery.min.js link
  * Fix docstring typos
  * packaging:
  * add python3-flask-api as package dependency

 -- Antoine R. Dumont (@ardumont) <antoine.romain.dumont@gmail.com>  Wed, 06 Jan 2016 15:12:04 +0100

swh-web (0.0.14-1~swh1) unstable-swh; urgency=medium

  * v0.0.14
  * Open /revision/<sha1_git_root>/history/<sha1_git>/
  * Add links to api
  * Improve browsable api rendering -> when api links exists, actual
    html links will be displayed
  * Fix production bugs (regarding browsable api)

 -- Antoine R. Dumont (@ardumont) <antoine.romain.dumont@gmail.com>  Wed, 06 Jan 2016 11:42:18 +0100

swh-web (0.0.13-1~swh1) unstable-swh; urgency=medium

  * v0.0.13
  * Open /browse/person/ view
  * Open /browse/origin/ view
  * Open /browse/release/ view
  * Open /browse/revision/ view
  * Deactivate temporarily /browse/content/
  * Add default sha1
  * Automatic doc endpoint on base path

 -- Antoine R. Dumont (@ardumont) <antoine.romain.dumont@gmail.com>  Tue, 15 Dec 2015 17:01:27 +0100

swh-web (0.0.12-1~swh1) unstable-swh; urgency=medium

  * v0.0.12
  * Update /api/1/release/ with latest internal standard
  * Update /api/1/revision/ with latest internal standard
  * Add global filtering on 'fields' parameter
  * Update /api/1/content/<hash> with links to raw resource
  * Improve documentations
  * Open /api/1/revision/<SHA1_GIT>/log/
  * Open /browse/directory/<hash> to list directory content
  * Open /browse/content/<hash>/ to show the content
  * Open /browse/content/<hash>/raw to show the content
  * Open /api/1/person/<id>
  * Implementation detail
  * Add Flask API dependency
  * Split controller in api and views module
  * Unify internal apis' behavior

 -- Antoine R. Dumont (@ardumont) <antoine.romain.dumont@gmail.com>  Mon, 07 Dec 2015 16:44:43 +0100

swh-web (0.0.11-1~swh1) unstable-swh; urgency=medium

  * v0.0.11
  * Open /1/api/content/<algo:hash>/
  * Open /api/1/revision/<SHA1_GIT>
  * Open /api/1/release/<SHA1_GIT>
  * Open /api/1/uploadnsearch/ (POST)
  * Open /api/1/origin/
  * Unify 404 and 400 responses on api
  * Increase code coverage

 -- Antoine R. Dumont (@ardumont) <antoine.romain.dumont@gmail.com>  Thu, 19 Nov 2015 11:24:46 +0100

swh-web (0.0.10-1~swh1) unstable-swh; urgency=medium

  * v0.0.10
  * set document.domain to parent domain softwareheritage.org
  * improve HTML templates to be (more) valid
  * cosmetic change in Content-Type JSON header

 -- Stefano Zacchiroli <zack@upsilon.cc>  Mon, 02 Nov 2015 13:59:45 +0100

swh-web (0.0.9-1~swh1) unstable-swh; urgency=medium

  * v0.0.9
  * Remove query entry in api response
  * Deal with bad request properly with api calls
  * Improve coverage
  * Improve dev starting up app
  * Fix duplicated print statement in dev app startup

 -- Antoine R. Dumont (@ardumont) <antoine.romain.dumont@gmail.com>  Fri, 30 Oct 2015 17:24:15 +0100

swh-web (0.0.8-1~swh1) unstable-swh; urgency=medium

  * version 0.0.8

 -- Stefano Zacchiroli <zack@upsilon.cc>  Wed, 28 Oct 2015 20:59:40 +0100

swh-web (0.0.7-1~swh1) unstable-swh; urgency=medium

  * v0.0.7
  * Add @jsonp abilities to /api/1/stat/counters endpoint

 -- Antoine R. Dumont (@ardumont) <antoine.romain.dumont@gmail.com>  Mon, 19 Oct 2015 14:01:40 +0200

swh-web (0.0.4-1~swh1) unstable-swh; urgency=medium

  * Prepare swh.web.ui v0.0.4 deployment

 -- Nicolas Dandrimont <nicolas@dandrimont.eu>  Fri, 16 Oct 2015 15:38:44 +0200

swh-web (0.0.3-1~swh1) unstable-swh; urgency=medium

  * Prepare deployment of swh-web-ui v0.0.3

 -- Nicolas Dandrimont <nicolas@dandrimont.eu>  Wed, 14 Oct 2015 11:09:33 +0200

swh-web (0.0.2-1~swh1) unstable-swh; urgency=medium

  * Prepare swh.web.ui v0.0.2 deployment

 -- Nicolas Dandrimont <nicolas@dandrimont.eu>  Tue, 13 Oct 2015 16:25:46 +0200

swh-web (0.0.1-1~swh1) unstable-swh; urgency=medium

  * Initial release
  * v0.0.1
  * Hash lookup to check existence in swh's backend
  * Hash lookup to detail a content

 -- Antoine R. Dumont (@ardumont) <antoine.romain.dumont@gmail.com>  Thu, 01 Oct 2015 10:01:29 +0200<|MERGE_RESOLUTION|>--- conflicted
+++ resolved
@@ -1,10 +1,3 @@
-<<<<<<< HEAD
-swh-web (0.0.15-1~swh1~bpo9+1) stretch-swh; urgency=medium
-
-  * Rebuild for stretch-backports.
-
- -- Antoine R. Dumont (@ardumont) <antoine.romain.dumont@gmail.com>  Wed, 06 Jan 2016 15:12:04 +0100
-=======
 swh-web (0.0.16-1~swh1) unstable-swh; urgency=medium
 
   * v0.0.16
@@ -12,7 +5,6 @@
   * Fix docstring rendering
 
  -- Antoine R. Dumont (@ardumont) <antoine.romain.dumont@gmail.com>  Wed, 06 Jan 2016 15:37:21 +0100
->>>>>>> 9f7e1690
 
 swh-web (0.0.15-1~swh1) unstable-swh; urgency=medium
 
