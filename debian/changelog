<<<<<<< HEAD
swh-web (0.0.321-1~swh1~bpo10+1) buster-swh; urgency=medium

  * Rebuild for buster-swh

 -- Software Heritage autobuilder (on jenkins-debian1) <jenkins@jenkins-debian1.internal.softwareheritage.org>  Fri, 03 Sep 2021 12:21:37 +0000
=======
swh-web (0.0.322-1~swh1) unstable-swh; urgency=medium

  * New upstream release 0.0.322     - (tagged by Vincent SELLIER
    <vincent.sellier@softwareheritage.org> on 2021-09-07 15:07:45 +0200)
  * Upstream changes:     - version v0.0.322

 -- Software Heritage autobuilder (on jenkins-debian1) <jenkins@jenkins-debian1.internal.softwareheritage.org>  Tue, 07 Sep 2021 13:29:51 +0000
>>>>>>> 14dad710

swh-web (0.0.321-1~swh1) unstable-swh; urgency=medium

  * New upstream release 0.0.321     - (tagged by Antoine Lambert
    <anlambert@softwareheritage.org> on 2021-09-03 13:50:25 +0200)
  * Upstream changes:     - version 0.0.321

 -- Software Heritage autobuilder (on jenkins-debian1) <jenkins@jenkins-debian1.internal.softwareheritage.org>  Fri, 03 Sep 2021 12:17:16 +0000

swh-web (0.0.320-1~swh1) unstable-swh; urgency=medium

  * New upstream release 0.0.320     - (tagged by Valentin Lorentz
    <vlorentz@softwareheritage.org> on 2021-08-26 14:09:47 +0200)
  * Upstream changes:     - v0.0.320     - * vault API: Rename bundle
    types and use SWHIDs to identify objects

 -- Software Heritage autobuilder (on jenkins-debian1) <jenkins@jenkins-debian1.internal.softwareheritage.org>  Thu, 26 Aug 2021 12:26:46 +0000

swh-web (0.0.319-1~swh1) unstable-swh; urgency=medium

  * New upstream release 0.0.319     - (tagged by Antoine Lambert
    <anlambert@softwareheritage.org> on 2021-08-24 11:00:15 +0200)
  * Upstream changes:     - version 0.0.319

 -- Software Heritage autobuilder (on jenkins-debian1) <jenkins@jenkins-debian1.internal.softwareheritage.org>  Tue, 24 Aug 2021 09:30:41 +0000

swh-web (0.0.318-1~swh1) unstable-swh; urgency=medium

  * New upstream release 0.0.318     - (tagged by Antoine Lambert
    <anlambert@softwareheritage.org> on 2021-08-23 17:29:16 +0200)
  * Upstream changes:     - version 0.0.318

 -- Software Heritage autobuilder (on jenkins-debian1) <jenkins@jenkins-debian1.internal.softwareheritage.org>  Mon, 23 Aug 2021 15:47:22 +0000

swh-web (0.0.317-1~swh1) unstable-swh; urgency=medium

  * New upstream release 0.0.317     - (tagged by Antoine Lambert
    <anlambert@softwareheritage.org> on 2021-07-19 14:13:38 +0200)
  * Upstream changes:     - version 0.0.317

 -- Software Heritage autobuilder (on jenkins-debian1) <jenkins@jenkins-debian1.internal.softwareheritage.org>  Mon, 19 Jul 2021 13:43:28 +0000

swh-web (0.0.316-1~swh1) unstable-swh; urgency=medium

  * New upstream release 0.0.316     - (tagged by Antoine Lambert
    <anlambert@softwareheritage.org> on 2021-07-09 17:59:36 +0200)
  * Upstream changes:     - version 0.0.316

 -- Software Heritage autobuilder (on jenkins-debian1) <jenkins@jenkins-debian1.internal.softwareheritage.org>  Fri, 09 Jul 2021 16:55:16 +0000

swh-web (0.0.315-1~swh1) unstable-swh; urgency=medium

  * New upstream release 0.0.315     - (tagged by Antoine Lambert
    <anlambert@softwareheritage.org> on 2021-06-29 14:55:07 +0200)
  * Upstream changes:     - version 0.0.315

 -- Software Heritage autobuilder (on jenkins-debian1) <jenkins@jenkins-debian1.internal.softwareheritage.org>  Tue, 29 Jun 2021 13:32:00 +0000

swh-web (0.0.314-1~swh1) unstable-swh; urgency=medium

  * New upstream release 0.0.314     - (tagged by Antoine R. Dumont
    (@ardumont) <ardumont@softwareheritage.org> on 2021-06-28 11:47:06
    +0200)
  * Upstream changes:     - v0.0.314     - Add an endpoint to list and
    access raw extrinsic metadata.     - assets/save: Ensure to use
    canonical github repo URL as origin URL     - Simplify save code now
    request status updates using visit statuses

 -- Software Heritage autobuilder (on jenkins-debian1) <jenkins@jenkins-debian1.internal.softwareheritage.org>  Mon, 28 Jun 2021 10:04:26 +0000

swh-web (0.0.313-1~swh1.1) unstable-swh; urgency=medium

  * Bump new release

 -- Antoine R. Dumont (@ardumont) <ardumont@softwareheritage.org>  Tue, 15 Jun 2021 18:09:20 +0200

swh-web (0.0.313-1~swh1) unstable-swh; urgency=medium

  * New upstream release 0.0.313     - (tagged by Antoine R. Dumont
    (@ardumont) <ardumont@softwareheritage.org> on 2021-06-15 17:33:32
    +0200)
  * Upstream changes:     - v0.0.313     - Schedule save code now as
    recurring origins to ingest when successful

 -- Software Heritage autobuilder (on jenkins-debian1) <jenkins@jenkins-debian1.internal.softwareheritage.org>  Tue, 15 Jun 2021 15:59:11 +0000

swh-web (0.0.312-1~swh1) unstable-swh; urgency=medium

  * New upstream release 0.0.312     - (tagged by Antoine Lambert
    <anlambert@softwareheritage.org> on 2021-06-15 14:44:33 +0200)
  * Upstream changes:     - version 0.0.312

 -- Software Heritage autobuilder (on jenkins-debian1) <jenkins@jenkins-debian1.internal.softwareheritage.org>  Tue, 15 Jun 2021 13:26:35 +0000

swh-web (0.0.311-1~swh1) unstable-swh; urgency=medium

  * New upstream release 0.0.311     - (tagged by Antoine Lambert
    <antoine.lambert@inria.fr> on 2021-06-11 17:22:30 +0200)
  * Upstream changes:     - version 0.0.311

 -- Software Heritage autobuilder (on jenkins-debian1) <jenkins@jenkins-debian1.internal.softwareheritage.org>  Fri, 11 Jun 2021 15:43:04 +0000

swh-web (0.0.310-1~swh1) unstable-swh; urgency=medium

  * New upstream release 0.0.310     - (tagged by Vincent SELLIER
    <vincent.sellier@softwareheritage.org> on 2021-06-02 14:20:33 +0200)
  * Upstream changes:     - v0.0.310     - fix running sor update

 -- Software Heritage autobuilder (on jenkins-debian1) <jenkins@jenkins-debian1.internal.softwareheritage.org>  Wed, 02 Jun 2021 12:43:41 +0000

swh-web (0.0.309-1~swh1) unstable-swh; urgency=medium

  * New upstream release 0.0.309     - (tagged by Antoine R. Dumont
    (@ardumont) <ardumont@softwareheritage.org> on 2021-05-27 15:03:12
    +0200)
  * Upstream changes:     - v0.0.309     - common/origin_save: Update
    missing information when available     - Makefile.local: Ensure to
    kill child processes at devserver target exit     - cypress: Use
    webpack-dev-server to serve static assets     - Makefile.local: Wrap
    long lines     - cypress.json: Activate test retries in run mode

 -- Software Heritage autobuilder (on jenkins-debian1) <jenkins@jenkins-debian1.internal.softwareheritage.org>  Thu, 27 May 2021 13:21:25 +0000

swh-web (0.0.308-2~swh1) unstable-swh; urgency=medium

  * Rebuild after fixing tests execution

 -- Antoine Lambert <antoine.lambert@inria.fr>  Thu, 20 May 2021 14:22:11 +0200

swh-web (0.0.308-1~swh1) unstable-swh; urgency=medium

  * New upstream release 0.0.308     - (tagged by Antoine Lambert
    <antoine.lambert@inria.fr> on 2021-05-20 11:22:24 +0200)
  * Upstream changes:     - version 0.0.308

 -- Software Heritage autobuilder (on jenkins-debian1) <jenkins@jenkins-debian1.internal.softwareheritage.org>  Thu, 20 May 2021 10:46:36 +0000

swh-web (0.0.307-1~swh1) unstable-swh; urgency=medium

  * New upstream release 0.0.307     - (tagged by Antoine Lambert
    <antoine.lambert@inria.fr> on 2021-05-07 14:15:59 +0200)
  * Upstream changes:     - version 0.0.307

 -- Software Heritage autobuilder (on jenkins-debian1) <jenkins@jenkins-debian1.internal.softwareheritage.org>  Fri, 07 May 2021 12:44:27 +0000

swh-web (0.0.306-1~swh1) unstable-swh; urgency=medium

  * New upstream release 0.0.306     - (tagged by Antoine Lambert
    <antoine.lambert@inria.fr> on 2021-05-03 16:03:17 +0200)
  * Upstream changes:     - version 0.0.306

 -- Software Heritage autobuilder (on jenkins-debian1) <jenkins@jenkins-debian1.internal.softwareheritage.org>  Mon, 03 May 2021 14:25:10 +0000

swh-web (0.0.305-1~swh1) unstable-swh; urgency=medium

  * New upstream release 0.0.305     - (tagged by Antoine Lambert
    <antoine.lambert@inria.fr> on 2021-04-30 17:59:10 +0200)
  * Upstream changes:     - version 0.0.305

 -- Software Heritage autobuilder (on jenkins-debian1) <jenkins@jenkins-debian1.internal.softwareheritage.org>  Fri, 30 Apr 2021 16:34:26 +0000

swh-web (0.0.304-1~swh1) unstable-swh; urgency=medium

  * New upstream release 0.0.304     - (tagged by Antoine Lambert
    <antoine.lambert@inria.fr> on 2021-04-30 17:23:53 +0200)
  * Upstream changes:     - version 0.0.304

 -- Software Heritage autobuilder (on jenkins-debian1) <jenkins@jenkins-debian1.internal.softwareheritage.org>  Fri, 30 Apr 2021 15:45:42 +0000

swh-web (0.0.303-1~swh1) unstable-swh; urgency=medium

  * New upstream release 0.0.303     - (tagged by Antoine Lambert
    <antoine.lambert@inria.fr> on 2021-04-29 11:03:58 +0200)
  * Upstream changes:     - version 0.0.303

 -- Software Heritage autobuilder (on jenkins-debian1) <jenkins@jenkins-debian1.internal.softwareheritage.org>  Thu, 29 Apr 2021 09:35:13 +0000

swh-web (0.0.302-1~swh1) unstable-swh; urgency=medium

  * New upstream release 0.0.302     - (tagged by Antoine R. Dumont
    (@ardumont) <ardumont@softwareheritage.org> on 2021-04-27 11:29:03
    +0200)
  * Upstream changes:     - v0.0.302     - Save code now: Improve save
    request task information title     - Separate save code now status
    refresh routine from the listing ui     - common/identifiers: Fix
    content SWHID with anchor revision browse URL

 -- Software Heritage autobuilder (on jenkins-debian1) <jenkins@jenkins-debian1.internal.softwareheritage.org>  Tue, 27 Apr 2021 09:50:38 +0000

swh-web (0.0.301-1~swh1) unstable-swh; urgency=medium

  * New upstream release 0.0.301     - (tagged by Vincent SELLIER
    <vincent.sellier@softwareheritage.org> on 2021-04-23 12:31:50 +0200)
  * Upstream changes:     - v0.0.301     - reactivate the author counter
    on the homepage

 -- Software Heritage autobuilder (on jenkins-debian1) <jenkins@jenkins-debian1.internal.softwareheritage.org>  Fri, 23 Apr 2021 10:47:55 +0000

swh-web (0.0.300-1~swh1) unstable-swh; urgency=medium

  * New upstream release 0.0.300     - (tagged by Antoine Lambert
    <antoine.lambert@inria.fr> on 2021-04-22 15:39:52 +0200)
  * Upstream changes:     - version 0.0.300

 -- Software Heritage autobuilder (on jenkins-debian1) <jenkins@jenkins-debian1.internal.softwareheritage.org>  Thu, 22 Apr 2021 14:04:53 +0000

swh-web (0.0.299-1~swh2) unstable-swh; urgency=medium

  * Bump new release

 -- Antoine R. Dumont (@ardumont) <ardumont@softwareheritage.org>  Thu, 22 Apr 2021 09:43:59 +0200

swh-web (0.0.299-1~swh1) unstable-swh; urgency=medium

  * New upstream release 0.0.299     - (tagged by Antoine R. Dumont
    (@ardumont) <ardumont@softwareheritage.org> on 2021-04-22 09:12:22
    +0200)
  * Upstream changes:     - v0.0.299     - Drop redundant `Task` prefix
    in row title in save code now detail view     - Display visit status
    information in the save request information detail view     - docs:
    Remove doc_config module and its use     - tests: Turn some global
    js variables into functions     - tests: Add docstring and some test
    scenarios to the save code now code

 -- Software Heritage autobuilder (on jenkins-debian1) <jenkins@jenkins-debian1.internal.softwareheritage.org>  Thu, 22 Apr 2021 07:24:54 +0000

swh-web (0.0.298-1~swh1) unstable-swh; urgency=medium

  * New upstream release 0.0.298     - (tagged by Antoine Lambert
    <antoine.lambert@inria.fr> on 2021-04-19 19:04:47 +0200)
  * Upstream changes:     - version 0.0.298

 -- Software Heritage autobuilder (on jenkins-debian1) <jenkins@jenkins-debian1.internal.softwareheritage.org>  Mon, 19 Apr 2021 17:27:27 +0000

swh-web (0.0.297-1~swh1) unstable-swh; urgency=medium

  * New upstream release 0.0.297     - (tagged by Antoine Lambert
    <antoine.lambert@inria.fr> on 2021-04-19 14:15:25 +0200)
  * Upstream changes:     - version 0.0.297

 -- Software Heritage autobuilder (on jenkins-debian1) <jenkins@jenkins-debian1.internal.softwareheritage.org>  Mon, 19 Apr 2021 12:26:34 +0000

swh-web (0.0.296-1~swh2) unstable-swh; urgency=medium

  * Add missing swh-counters dependency

 -- Vincent SELLIER <vincent.sellier@softwareheritage.org>  Wed, 14 Apr 2021 17:14:34 +0200

swh-web (0.0.296-1~swh1) unstable-swh; urgency=medium

  * New upstream release 0.0.296     - (tagged by Vincent SELLIER
    <vincent.sellier@softwareheritage.org> on 2021-04-14 16:29:01 +0200)
  * Upstream changes:     - v0.0.296     - fix documentation syntax     -
    make the source of the object's counts configurable

 -- Software Heritage autobuilder (on jenkins-debian1) <jenkins@jenkins-debian1.internal.softwareheritage.org>  Wed, 14 Apr 2021 14:41:28 +0000

swh-web (0.0.295-1~swh1) unstable-swh; urgency=medium

  * New upstream release 0.0.295     - (tagged by Vincent SELLIER
    <vincent.sellier@softwareheritage.org> on 2021-04-13 18:04:13 +0200)
  * Upstream changes:     - v0.0.295     - counters: Remove hardcoded
    historical values

 -- Software Heritage autobuilder (on jenkins-debian1) <jenkins@jenkins-debian1.internal.softwareheritage.org>  Tue, 13 Apr 2021 16:16:07 +0000

swh-web (0.0.294-1~swh1) unstable-swh; urgency=medium

  * New upstream release 0.0.294     - (tagged by Antoine R. Dumont
    (@ardumont) <ardumont@softwareheritage.org> on 2021-04-09 14:25:58
    +0200)
  * Upstream changes:     - v0.0.294     - Add metric to monitor "save
    code now" efficiency     - tests/conftest: Keep mypy happy
    regardless hypothesis version

 -- Software Heritage autobuilder (on jenkins-debian1) <jenkins@jenkins-debian1.internal.softwareheritage.org>  Fri, 09 Apr 2021 12:36:38 +0000

swh-web (0.0.293-1~swh1) unstable-swh; urgency=medium

  * New upstream release 0.0.293     - (tagged by Antoine Lambert
    <antoine.lambert@inria.fr> on 2021-04-08 17:14:32 +0200)
  * Upstream changes:     - version 0.0.293

 -- Software Heritage autobuilder (on jenkins-debian1) <jenkins@jenkins-debian1.internal.softwareheritage.org>  Thu, 08 Apr 2021 15:41:29 +0000

swh-web (0.0.292-1~swh1) unstable-swh; urgency=medium

  * New upstream release 0.0.292     - (tagged by Antoine Lambert
    <antoine.lambert@inria.fr> on 2021-04-02 12:28:06 +0200)
  * Upstream changes:     - version 0.0.292

 -- Software Heritage autobuilder (on jenkins-debian1) <jenkins@jenkins-debian1.internal.softwareheritage.org>  Fri, 02 Apr 2021 10:45:27 +0000

swh-web (0.0.291-1~swh1) unstable-swh; urgency=medium

  * New upstream release 0.0.291     - (tagged by Antoine Lambert
    <antoine.lambert@inria.fr> on 2021-04-02 11:31:28 +0200)
  * Upstream changes:     - version 0.0.291

 -- Software Heritage autobuilder (on jenkins-debian1) <jenkins@jenkins-debian1.internal.softwareheritage.org>  Fri, 02 Apr 2021 09:42:23 +0000

swh-web (0.0.290-1~swh1) unstable-swh; urgency=medium

  * New upstream release 0.0.290     - (tagged by Antoine R. Dumont
    (@ardumont) <ardumont@softwareheritage.org> on 2021-04-01 17:42:29
    +0200)
  * Upstream changes:     - v0.0.290     - migrate-to-pg swh-web:
    Migrate from sqlite to postgresql     - auth: Use generic Django
    authentication backends from swh-auth

 -- Software Heritage autobuilder (on jenkins-debian1) <jenkins@jenkins-debian1.internal.softwareheritage.org>  Thu, 01 Apr 2021 15:59:48 +0000

swh-web (0.0.289-1~swh1) unstable-swh; urgency=medium

  * New upstream release 0.0.289     - (tagged by Antoine Lambert
    <antoine.lambert@inria.fr> on 2021-03-30 11:19:02 +0200)
  * Upstream changes:     - version 0.0.289

 -- Software Heritage autobuilder (on jenkins-debian1) <jenkins@jenkins-debian1.internal.softwareheritage.org>  Tue, 30 Mar 2021 09:45:12 +0000

swh-web (0.0.288-1~swh1) unstable-swh; urgency=medium

  * New upstream release 0.0.288     - (tagged by Antoine Lambert
    <antoine.lambert@inria.fr> on 2021-03-18 19:04:53 +0100)
  * Upstream changes:     - version 0.0.288

 -- Software Heritage autobuilder (on jenkins-debian1) <jenkins@jenkins-debian1.internal.softwareheritage.org>  Thu, 18 Mar 2021 18:22:07 +0000

swh-web (0.0.287-1~swh1) unstable-swh; urgency=medium

  * New upstream release 0.0.287     - (tagged by Antoine Lambert
    <antoine.lambert@inria.fr> on 2021-03-17 18:12:18 +0100)
  * Upstream changes:     - version 0.0.287

 -- Software Heritage autobuilder (on jenkins-debian1) <jenkins@jenkins-debian1.internal.softwareheritage.org>  Wed, 17 Mar 2021 17:31:10 +0000

swh-web (0.0.286-1~swh1) unstable-swh; urgency=medium

  * New upstream release 0.0.286     - (tagged by Antoine Lambert
    <antoine.lambert@inria.fr> on 2021-03-17 11:19:39 +0100)
  * Upstream changes:     - version 0.0.286

 -- Software Heritage autobuilder (on jenkins-debian1) <jenkins@jenkins-debian1.internal.softwareheritage.org>  Wed, 17 Mar 2021 10:39:49 +0000

swh-web (0.0.285-1~swh1) unstable-swh; urgency=medium

  * New upstream release 0.0.285     - (tagged by Antoine Lambert
    <antoine.lambert@inria.fr> on 2021-03-16 17:35:24 +0100)
  * Upstream changes:     - version 0.0.285

 -- Software Heritage autobuilder (on jenkins-debian1) <jenkins@jenkins-debian1.internal.softwareheritage.org>  Tue, 16 Mar 2021 17:01:04 +0000

swh-web (0.0.284-1~swh1) unstable-swh; urgency=medium

  * New upstream release 0.0.284     - (tagged by Antoine Lambert
    <antoine.lambert@inria.fr> on 2021-03-03 13:45:53 +0100)
  * Upstream changes:     - version 0.0.284

 -- Software Heritage autobuilder (on jenkins-debian1) <jenkins@jenkins-debian1.internal.softwareheritage.org>  Wed, 03 Mar 2021 13:04:38 +0000

swh-web (0.0.283-1~swh1) unstable-swh; urgency=medium

  * New upstream release 0.0.283     - (tagged by Antoine Lambert
    <antoine.lambert@inria.fr> on 2021-02-17 16:56:12 +0100)
  * Upstream changes:     - version 0.0.283

 -- Software Heritage autobuilder (on jenkins-debian1) <jenkins@jenkins-debian1.internal.softwareheritage.org>  Wed, 17 Feb 2021 16:12:40 +0000

swh-web (0.0.282-1~swh1) unstable-swh; urgency=medium

  * New upstream release 0.0.282     - (tagged by Antoine Lambert
    <antoine.lambert@inria.fr> on 2021-02-17 12:12:22 +0100)
  * Upstream changes:     - version 0.0.282

 -- Software Heritage autobuilder (on jenkins-debian1) <jenkins@jenkins-debian1.internal.softwareheritage.org>  Wed, 17 Feb 2021 11:37:02 +0000

swh-web (0.0.281-1~swh1) unstable-swh; urgency=medium

  * New upstream release 0.0.281     - (tagged by Antoine Lambert
    <antoine.lambert@inria.fr> on 2021-02-05 17:18:46 +0100)
  * Upstream changes:     - version 0.0.281

 -- Software Heritage autobuilder (on jenkins-debian1) <jenkins@jenkins-debian1.internal.softwareheritage.org>  Fri, 05 Feb 2021 16:36:15 +0000

swh-web (0.0.280-1~swh1) unstable-swh; urgency=medium

  * New upstream release 0.0.280     - (tagged by Antoine R. Dumont
    (@ardumont) <ardumont@softwareheritage.org> on 2021-02-03 15:31:09
    +0100)
  * Upstream changes:     - v0.0.280     - Adapt
    origin_get_latest_visit_status according to latest api change     -
    tests/data: Ensure git data are properly loaded into the test
    archive     - tests/resources: Fix mypy 0.800 errors

 -- Software Heritage autobuilder (on jenkins-debian1) <jenkins@jenkins-debian1.internal.softwareheritage.org>  Wed, 03 Feb 2021 14:45:55 +0000

swh-web (0.0.279-1~swh1) unstable-swh; urgency=medium

  * New upstream release 0.0.279     - (tagged by Antoine Lambert
    <antoine.lambert@inria.fr> on 2021-01-21 16:04:31 +0100)
  * Upstream changes:     - version 0.0.279

 -- Software Heritage autobuilder (on jenkins-debian1) <jenkins@jenkins-debian1.internal.softwareheritage.org>  Thu, 21 Jan 2021 15:40:28 +0000

swh-web (0.0.278-1~swh1) unstable-swh; urgency=medium

  * New upstream release 0.0.278     - (tagged by Antoine Lambert
    <antoine.lambert@inria.fr> on 2021-01-08 15:31:33 +0100)
  * Upstream changes:     - version 0.0.278

 -- Software Heritage autobuilder (on jenkins-debian1) <jenkins@jenkins-debian1.internal.softwareheritage.org>  Fri, 08 Jan 2021 14:42:05 +0000

swh-web (0.0.277-1~swh1) unstable-swh; urgency=medium

  * New upstream release 0.0.277     - (tagged by Antoine Lambert
    <antoine.lambert@inria.fr> on 2021-01-07 11:41:11 +0100)
  * Upstream changes:     - version 0.0.277

 -- Software Heritage autobuilder (on jenkins-debian1) <jenkins@jenkins-debian1.internal.softwareheritage.org>  Thu, 07 Jan 2021 11:04:29 +0000

swh-web (0.0.276-1~swh1) unstable-swh; urgency=medium

  * New upstream release 0.0.276     - (tagged by Antoine Lambert
    <antoine.lambert@inria.fr> on 2020-12-14 16:25:46 +0100)
  * Upstream changes:     - version 0.0.276

 -- Software Heritage autobuilder (on jenkins-debian1) <jenkins@jenkins-debian1.internal.softwareheritage.org>  Mon, 14 Dec 2020 15:43:02 +0000

swh-web (0.0.275-1~swh1) unstable-swh; urgency=medium

  * New upstream release 0.0.275     - (tagged by Antoine Lambert
    <antoine.lambert@inria.fr> on 2020-12-09 13:30:31 +0100)
  * Upstream changes:     - version 0.0.275

 -- Software Heritage autobuilder (on jenkins-debian1) <jenkins@jenkins-debian1.internal.softwareheritage.org>  Wed, 09 Dec 2020 12:48:53 +0000

swh-web (0.0.274-1~swh1) unstable-swh; urgency=medium

  * New upstream release 0.0.274     - (tagged by Antoine Lambert
    <antoine.lambert@inria.fr> on 2020-12-08 17:09:17 +0100)
  * Upstream changes:     - version 0.0.274

 -- Software Heritage autobuilder (on jenkins-debian1) <jenkins@jenkins-debian1.internal.softwareheritage.org>  Tue, 08 Dec 2020 16:35:24 +0000

swh-web (0.0.273-1~swh1) unstable-swh; urgency=medium

  * New upstream release 0.0.273     - (tagged by Antoine Lambert
    <antoine.lambert@inria.fr> on 2020-11-25 16:23:58 +0100)
  * Upstream changes:     - version 0.0.273

 -- Software Heritage autobuilder (on jenkins-debian1) <jenkins@jenkins-debian1.internal.softwareheritage.org>  Wed, 25 Nov 2020 15:42:43 +0000

swh-web (0.0.272-1~swh1) unstable-swh; urgency=medium

  * New upstream release 0.0.272     - (tagged by Antoine Lambert
    <antoine.lambert@inria.fr> on 2020-11-24 12:21:37 +0100)
  * Upstream changes:     - version 0.0.272

 -- Software Heritage autobuilder (on jenkins-debian1) <jenkins@jenkins-debian1.internal.softwareheritage.org>  Tue, 24 Nov 2020 11:51:14 +0000

swh-web (0.0.271-1~swh1) unstable-swh; urgency=medium

  * New upstream release 0.0.271     - (tagged by Antoine R. Dumont
    (@ardumont) <ardumont@softwareheritage.org> on 2020-11-19 16:09:49
    +0100)
  * Upstream changes:     - v0.0.271     - vault-ui: Log caught error
    when listing     - vault: Fix vault response schema     - assets:
    Migrate compilation to webpack 5.x     - package.json: Upgrade
    dependencies

 -- Software Heritage autobuilder (on jenkins-debian1) <jenkins@jenkins-debian1.internal.softwareheritage.org>  Thu, 19 Nov 2020 15:30:51 +0000

swh-web (0.0.270-1~swh1) unstable-swh; urgency=medium

  * New upstream release 0.0.270     - (tagged by Antoine Lambert
    <antoine.lambert@inria.fr> on 2020-11-16 16:31:43 +0100)
  * Upstream changes:     - version 0.0.270

 -- Software Heritage autobuilder (on jenkins-debian1) <jenkins@jenkins-debian1.internal.softwareheritage.org>  Mon, 16 Nov 2020 15:51:54 +0000

swh-web (0.0.269-1~swh1) unstable-swh; urgency=medium

  * New upstream release 0.0.269     - (tagged by Antoine Lambert
    <antoine.lambert@inria.fr> on 2020-11-12 15:31:37 +0100)
  * Upstream changes:     - version 0.0.269

 -- Software Heritage autobuilder (on jenkins-debian1) <jenkins@jenkins-debian1.internal.softwareheritage.org>  Thu, 12 Nov 2020 15:03:49 +0000

swh-web (0.0.268-1~swh1) unstable-swh; urgency=medium

  * New upstream release 0.0.268     - (tagged by Antoine Lambert
    <antoine.lambert@inria.fr> on 2020-11-09 12:19:05 +0100)
  * Upstream changes:     - version 0.0.268

 -- Software Heritage autobuilder (on jenkins-debian1) <jenkins@jenkins-debian1.internal.softwareheritage.org>  Mon, 09 Nov 2020 11:37:25 +0000

swh-web (0.0.267-1~swh1) unstable-swh; urgency=medium

  * New upstream release 0.0.267     - (tagged by Antoine Lambert
    <antoine.lambert@inria.fr> on 2020-11-06 17:13:03 +0100)
  * Upstream changes:     - version 0.0.267

 -- Software Heritage autobuilder (on jenkins-debian1) <jenkins@jenkins-debian1.internal.softwareheritage.org>  Fri, 06 Nov 2020 16:31:03 +0000

swh-web (0.0.266-1~swh1) unstable-swh; urgency=medium

  * New upstream release 0.0.266     - (tagged by Antoine Lambert
    <antoine.lambert@inria.fr> on 2020-11-06 12:48:47 +0100)
  * Upstream changes:     - version 0.0.266

 -- Software Heritage autobuilder (on jenkins-debian1) <jenkins@jenkins-debian1.internal.softwareheritage.org>  Fri, 06 Nov 2020 12:07:02 +0000

swh-web (0.0.265-1~swh1) unstable-swh; urgency=medium

  * New upstream release 0.0.265     - (tagged by Antoine Lambert
    <antoine.lambert@inria.fr> on 2020-10-30 16:22:10 +0100)
  * Upstream changes:     - version 0.0.265

 -- Software Heritage autobuilder (on jenkins-debian1) <jenkins@jenkins-debian1.internal.softwareheritage.org>  Fri, 30 Oct 2020 15:48:13 +0000

swh-web (0.0.264-1~swh1) unstable-swh; urgency=medium

  * New upstream release 0.0.264     - (tagged by Antoine R. Dumont
    (@ardumont) <ardumont@softwareheritage.org> on 2020-10-19 12:03:15
    +0200)
  * Upstream changes:     - v0.0.264     - web.config: Adapt indexer
    configuration structure     - web.config: Adapt scheduler
    configuration structure     - swh.web.tests: Adapt
    get_indexer_storage to latest version     - Use swh.model.model
    helpers to compute object identifiers     - common/archive: Fix
    empty content handling in lookup_content_raw     - apidoc: Fix bad
    URL replacement missed due to an invalid test     - common/typing:
    Fix error with mypy 0.790     - browse/directory: Fix invalid query
    parameter value for content links     - templates/directory-display:
    Remove permissions display for directories     - templates: Update
    save code now icon and new snapshot button

 -- Software Heritage autobuilder (on jenkins-debian1) <jenkins@jenkins-debian1.internal.softwareheritage.org>  Mon, 19 Oct 2020 12:06:32 +0000

swh-web (0.0.263-1~swh1) unstable-swh; urgency=medium

  * New upstream release 0.0.263     - (tagged by Antoine Lambert
    <antoine.lambert@inria.fr> on 2020-10-08 16:40:40 +0200)
  * Upstream changes:     - version 0.0.263

 -- Software Heritage autobuilder (on jenkins-debian1) <jenkins@jenkins-debian1.internal.softwareheritage.org>  Thu, 08 Oct 2020 15:11:38 +0000

swh-web (0.0.262-2~swh1) unstable-swh; urgency=medium

  * Make the postinst a little bit more robust

 -- Nicolas Dandrimont <olasd@debian.org>  Fri, 25 Sep 2020 19:53:02 +0200

swh-web (0.0.262-1~swh1) unstable-swh; urgency=medium

  * New upstream release 0.0.262     - (tagged by Antoine Lambert
    <antoine.lambert@inria.fr> on 2020-09-25 17:02:27 +0200)
  * Upstream changes:     - version 0.0.262

 -- Software Heritage autobuilder (on jenkins-debian1) <jenkins@jenkins-debian1.internal.softwareheritage.org>  Fri, 25 Sep 2020 15:20:11 +0000

swh-web (0.0.261-1~swh1) unstable-swh; urgency=medium

  * New upstream release 0.0.261     - (tagged by Antoine Lambert
    <antoine.lambert@inria.fr> on 2020-09-25 15:55:40 +0200)
  * Upstream changes:     - version 0.0.261

 -- Software Heritage autobuilder (on jenkins-debian1) <jenkins@jenkins-debian1.internal.softwareheritage.org>  Fri, 25 Sep 2020 14:06:26 +0000

swh-web (0.0.260-1~swh1) unstable-swh; urgency=medium

  * New upstream release 0.0.260     - (tagged by Antoine Lambert
    <antoine.lambert@inria.fr> on 2020-09-23 16:05:51 +0200)
  * Upstream changes:     - version 0.0.260

 -- Software Heritage autobuilder (on jenkins-debian1) <jenkins@jenkins-debian1.internal.softwareheritage.org>  Wed, 23 Sep 2020 14:31:59 +0000

swh-web (0.0.259-1~swh1) unstable-swh; urgency=medium

  * New upstream release 0.0.259     - (tagged by Antoine Lambert
    <antoine.lambert@inria.fr> on 2020-09-16 17:48:00 +0200)
  * Upstream changes:     - version 0.0.259

 -- Software Heritage autobuilder (on jenkins-debian1) <jenkins@jenkins-debian1.internal.softwareheritage.org>  Wed, 16 Sep 2020 16:05:10 +0000

swh-web (0.0.258-1~swh1) unstable-swh; urgency=medium

  * New upstream release 0.0.258     - (tagged by Antoine Lambert
    <antoine.lambert@inria.fr> on 2020-09-16 13:14:02 +0200)
  * Upstream changes:     - version 0.0.258

 -- Software Heritage autobuilder (on jenkins-debian1) <jenkins@jenkins-debian1.internal.softwareheritage.org>  Wed, 16 Sep 2020 11:39:10 +0000

swh-web (0.0.257-1~swh1) unstable-swh; urgency=medium

  * New upstream release 0.0.257     - (tagged by Antoine R. Dumont
    (@ardumont) <ardumont@softwareheritage.org> on 2020-09-15 12:15:49
    +0200)
  * Upstream changes:     - v0.0.257     - common/highlightjs: Fix issue
    with Pygments 2.7

 -- Software Heritage autobuilder (on jenkins-debian1) <jenkins@jenkins-debian1.internal.softwareheritage.org>  Tue, 15 Sep 2020 10:27:21 +0000

swh-web (0.0.255-1~swh1) unstable-swh; urgency=medium

  * New upstream release 0.0.255     - (tagged by Antoine R. Dumont
    (@ardumont) <ardumont@softwareheritage.org> on 2020-09-04 16:02:25
    +0200)
  * Upstream changes:     - v0.0.255     - Adapt storage.revision_get
    calls according to latest api change     - package.json: Upgrade
    dependencies     - cypress/origin-save: Improve tests implementation
    - assets/origin-save: Fix handling of null visit dates in requests
    list     - Adapt to latest storage release_get api change

 -- Software Heritage autobuilder (on jenkins-debian1) <jenkins@jenkins-debian1.internal.softwareheritage.org>  Fri, 04 Sep 2020 14:18:01 +0000

swh-web (0.0.254-1~swh1) unstable-swh; urgency=medium

  * New upstream release 0.0.254     - (tagged by Antoine Lambert
    <antoine.lambert@inria.fr> on 2020-08-28 15:35:49 +0200)
  * Upstream changes:     - version 0.0.254

 -- Software Heritage autobuilder (on jenkins-debian1) <jenkins@jenkins-debian1.internal.softwareheritage.org>  Fri, 28 Aug 2020 14:01:09 +0000

swh-web (0.0.253-1~swh1) unstable-swh; urgency=medium

  * New upstream release 0.0.253     - (tagged by Antoine Lambert
    <antoine.lambert@inria.fr> on 2020-08-27 18:51:20 +0200)
  * Upstream changes:     - version 0.0.253

 -- Software Heritage autobuilder (on jenkins-debian1) <jenkins@jenkins-debian1.internal.softwareheritage.org>  Thu, 27 Aug 2020 17:16:29 +0000

swh-web (0.0.252-1~swh1) unstable-swh; urgency=medium

  * New upstream release 0.0.252     - (tagged by Antoine Lambert
    <antoine.lambert@inria.fr> on 2020-08-24 14:07:27 +0200)
  * Upstream changes:     - version 0.0.252

 -- Software Heritage autobuilder (on jenkins-debian1) <jenkins@jenkins-debian1.internal.softwareheritage.org>  Mon, 24 Aug 2020 12:24:41 +0000

swh-web (0.0.251-1~swh1) unstable-swh; urgency=medium

  * New upstream release 0.0.251     - (tagged by Antoine Lambert
    <antoine.lambert@inria.fr> on 2020-08-24 11:15:57 +0200)
  * Upstream changes:     - version 0.0.251

 -- Software Heritage autobuilder (on jenkins-debian1) <jenkins@jenkins-debian1.internal.softwareheritage.org>  Mon, 24 Aug 2020 09:32:42 +0000

swh-web (0.0.250-1~swh1) unstable-swh; urgency=medium

  * New upstream release 0.0.250     - (tagged by Antoine Lambert
    <antoine.lambert@inria.fr> on 2020-08-21 12:06:06 +0200)
  * Upstream changes:     - version 0.0.250

 -- Software Heritage autobuilder (on jenkins-debian1) <jenkins@jenkins-debian1.internal.softwareheritage.org>  Fri, 21 Aug 2020 10:24:25 +0000

swh-web (0.0.249-1~swh1) unstable-swh; urgency=medium

  * New upstream release 0.0.249     - (tagged by Antoine Lambert
    <antoine.lambert@inria.fr> on 2020-08-18 12:12:39 +0200)
  * Upstream changes:     - version 0.0.249

 -- Software Heritage autobuilder (on jenkins-debian1) <jenkins@jenkins-debian1.internal.softwareheritage.org>  Tue, 18 Aug 2020 10:30:08 +0000

swh-web (0.0.248-1~swh1) unstable-swh; urgency=medium

  * New upstream release 0.0.248     - (tagged by Antoine R. Dumont
    (@ardumont) <ardumont@softwareheritage.org> on 2020-08-05 10:01:23
    +0200)
  * Upstream changes:     - v0.0.248     - package.json: Upgrade
    dependencies     - templates: Fix browsed object metadata
    availability from javascript     - service: Adapt according to the
    latest storage.content_find changes     - Adapt swh-search
    configuration (runtime + tests)     - origin: Migrate use to
    storage.origin_list instead of origin_get_range

 -- Software Heritage autobuilder (on jenkins-debian1) <jenkins@jenkins-debian1.internal.softwareheritage.org>  Wed, 05 Aug 2020 08:49:00 +0000

swh-web (0.0.246-1~swh2) unstable-swh; urgency=medium

  * Update missing dependency + bump

 -- Antoine R. Dumont <ardumont@softwareheritage.org>  Tue, 28 Jul 2020 06:57:28 +0000

swh-web (0.0.246-1~swh1) unstable-swh; urgency=medium

  * New upstream release 0.0.246     - (tagged by Antoine R. Dumont
    (@ardumont) <ardumont@softwareheritage.org> on 2020-07-28 08:11:28
    +0200)
  * Upstream changes:     - v0.0.246     - Update
    swh.storage.origin_visit_get_by calls to latest api change     -
    Update swh.storage.origin_get calls to latest api change     -
    setup.py: Migrate from vcversioner to setuptools-scm     -
    package.json: Upgrade dependencies     - tests: Fix flaky test     -
    assets/save: Try to set origin type when clicking on "Save again"
    - api/identifiers: Adapt to swh-model >= 0.5.0     - pytest.ini:
    Prevent swh-storage pytest plugin loading     - Rename all
    references of swh PIDs to SWHIDs for consistency

 -- Software Heritage autobuilder (on jenkins-debian1) <jenkins@jenkins-debian1.internal.softwareheritage.org>  Tue, 28 Jul 2020 06:28:05 +0000

swh-web (0.0.245-1~swh1) unstable-swh; urgency=medium

  * New upstream release 0.0.245     - (tagged by Antoine Lambert
    <antoine.lambert@inria.fr> on 2020-07-02 15:51:46 +0200)
  * Upstream changes:     - version 0.0.245

 -- Software Heritage autobuilder (on jenkins-debian1) <jenkins@jenkins-debian1.internal.softwareheritage.org>  Thu, 02 Jul 2020 14:28:23 +0000

swh-web (0.0.244-1~swh1) unstable-swh; urgency=medium

  * New upstream release 0.0.244     - (tagged by Antoine Lambert
    <antoine.lambert@inria.fr> on 2020-06-29 15:00:40 +0200)
  * Upstream changes:     - version 0.0.244

 -- Software Heritage autobuilder (on jenkins-debian1) <jenkins@jenkins-debian1.internal.softwareheritage.org>  Mon, 29 Jun 2020 13:22:24 +0000

swh-web (0.0.242-1~swh1) unstable-swh; urgency=medium

  * New upstream release 0.0.242     - (tagged by Antoine Lambert
    <antoine.lambert@inria.fr> on 2020-06-23 14:24:01 +0200)
  * Upstream changes:     - version 0.0.242

 -- Software Heritage autobuilder (on jenkins-debian1) <jenkins@jenkins-debian1.internal.softwareheritage.org>  Tue, 23 Jun 2020 12:55:08 +0000

swh-web (0.0.241-1~swh1) unstable-swh; urgency=medium

  * New upstream release 0.0.241     - (tagged by Antoine R. Dumont
    (@ardumont) <ardumont@softwareheritage.org> on 2020-06-19 18:08:44
    +0200)
  * Upstream changes:     - v0.0.241     - misc/coverage: Add IPOL and
    NixOS logos     - service: Use latest origin visit status from an
    origin     - Migrate to swh.storage.algos.snapshot_get_latest     -
    templates/browse: Improve navigation for origin/snapshot related
    views

 -- Software Heritage autobuilder (on jenkins-debian1) <jenkins@jenkins-debian1.internal.softwareheritage.org>  Fri, 19 Jun 2020 16:22:34 +0000

swh-web (0.0.240-1~swh1) unstable-swh; urgency=medium

  * New upstream release 0.0.240     - (tagged by Antoine Lambert
    <antoine.lambert@inria.fr> on 2020-06-18 14:13:12 +0200)
  * Upstream changes:     - version 0.0.240

 -- Software Heritage autobuilder (on jenkins-debian1) <jenkins@jenkins-debian1.internal.softwareheritage.org>  Thu, 18 Jun 2020 13:13:08 +0000

swh-web (0.0.239-1~swh1) unstable-swh; urgency=medium

  * New upstream release 0.0.239     - (tagged by Antoine Lambert
    <antoine.lambert@inria.fr> on 2020-06-17 10:52:06 +0200)
  * Upstream changes:     - version 0.0.239

 -- Software Heritage autobuilder (on jenkins-debian1) <jenkins@jenkins-debian1.internal.softwareheritage.org>  Wed, 17 Jun 2020 09:16:33 +0000

swh-web (0.0.238-1~swh1) unstable-swh; urgency=medium

  * New upstream release 0.0.238     - (tagged by Antoine Lambert
    <antoine.lambert@inria.fr> on 2020-06-12 14:17:47 +0200)
  * Upstream changes:     - version 0.0.238

 -- Software Heritage autobuilder (on jenkins-debian1) <jenkins@jenkins-debian1.internal.softwareheritage.org>  Fri, 12 Jun 2020 13:14:45 +0000

swh-web (0.0.237-1~swh1) unstable-swh; urgency=medium

  * New upstream release 0.0.237     - (tagged by Antoine Lambert
    <antoine.lambert@inria.fr> on 2020-06-05 17:42:35 +0200)
  * Upstream changes:     - version 0.0.237

 -- Software Heritage autobuilder (on jenkins-debian1) <jenkins@jenkins-debian1.internal.softwareheritage.org>  Fri, 05 Jun 2020 16:24:05 +0000

swh-web (0.0.236-1~swh1) unstable-swh; urgency=medium

  * New upstream release 0.0.236     - (tagged by Antoine Lambert
    <antoine.lambert@inria.fr> on 2020-06-05 14:38:37 +0200)
  * Upstream changes:     - version 0.0.236

 -- Software Heritage autobuilder (on jenkins-debian1) <jenkins@jenkins-debian1.internal.softwareheritage.org>  Fri, 05 Jun 2020 13:05:41 +0000

swh-web (0.0.235-1~swh1) unstable-swh; urgency=medium

  * New upstream release 0.0.235     - (tagged by Antoine R. Dumont
    (@ardumont) <ardumont@softwareheritage.org> on 2020-05-27 14:58:13
    +0200)
  * Upstream changes:     - v0.0.235     - admin-deposit: Fix edge case
    on empty exclude pattern

 -- Software Heritage autobuilder (on jenkins-debian1) <jenkins@jenkins-debian1.internal.softwareheritage.org>  Wed, 27 May 2020 13:10:37 +0000

swh-web (0.0.234-1~swh1) unstable-swh; urgency=medium

  * New upstream release 0.0.234     - (tagged by Antoine R. Dumont
    (@ardumont) <ardumont@softwareheritage.org> on 2020-05-26 15:39:22
    +0200)
  * Upstream changes:     - v0.0.234     - deposit-admin: Filtering out
    deposits matching an excluding pattern     - deposit-admin-spec:
    Improve default tests on admin page     - deposit-admin.spec: Add
    coverage to the deposit admin page     - admin/deposit: Fix
    discrepancy     - admin/deposit: Fix column identifiers

 -- Software Heritage autobuilder (on jenkins-debian1) <jenkins@jenkins-debian1.internal.softwareheritage.org>  Tue, 26 May 2020 13:58:52 +0000

swh-web (0.0.233-1~swh1) unstable-swh; urgency=medium

  * New upstream release 0.0.233     - (tagged by Antoine R. Dumont
    (@ardumont) <ardumont@softwareheritage.org> on 2020-05-20 11:32:57
    +0200)
  * Upstream changes:     - v0.0.233     - admin/deposit: Drop unused
    columns and rename "directory with context"     - Drop
    swh_anchor_id* references from Deposit model

 -- Software Heritage autobuilder (on jenkins-debian1) <jenkins@jenkins-debian1.internal.softwareheritage.org>  Wed, 20 May 2020 09:51:40 +0000

swh-web (0.0.232-1~swh1) unstable-swh; urgency=medium

  * New upstream release 0.0.232     - (tagged by Antoine R. Dumont
    (@ardumont) <ardumont@softwareheritage.org> on 2020-05-19 09:57:29
    +0200)
  * Upstream changes:     - v0.0.232     - admin/deposit: Extract origin
    from swh_anchor_id according to latest change     - Fix pep8
    violations

 -- Software Heritage autobuilder (on jenkins-debian1) <jenkins@jenkins-debian1.internal.softwareheritage.org>  Tue, 19 May 2020 08:08:47 +0000

swh-web (0.0.231-1~swh1) unstable-swh; urgency=medium

  * New upstream release 0.0.231     - (tagged by Antoine Lambert
    <antoine.lambert@inria.fr> on 2020-05-07 18:07:33 +0200)
  * Upstream changes:     - version 0.0.231

 -- Software Heritage autobuilder (on jenkins-debian1) <jenkins@jenkins-debian1.internal.softwareheritage.org>  Thu, 07 May 2020 16:29:01 +0000

swh-web (0.0.230-1~swh1) unstable-swh; urgency=medium

  * New upstream release 0.0.230     - (tagged by Antoine Lambert
    <antoine.lambert@inria.fr> on 2020-05-05 19:19:24 +0200)
  * Upstream changes:     - version 0.0.230

 -- Software Heritage autobuilder (on jenkins-debian1) <jenkins@jenkins-debian1.internal.softwareheritage.org>  Tue, 05 May 2020 17:55:59 +0000

swh-web (0.0.229-1~swh1) unstable-swh; urgency=medium

  * New upstream release 0.0.229     - (tagged by Antoine Lambert
    <antoine.lambert@inria.fr> on 2020-04-22 12:54:34 +0200)
  * Upstream changes:     - version 0.0.229

 -- Software Heritage autobuilder (on jenkins-debian1) <jenkins@jenkins-debian1.internal.softwareheritage.org>  Wed, 22 Apr 2020 11:23:17 +0000

swh-web (0.0.228-1~swh1) unstable-swh; urgency=medium

  * New upstream release 0.0.228     - (tagged by Antoine Lambert
    <antoine.lambert@inria.fr> on 2020-04-21 13:59:34 +0200)
  * Upstream changes:     - version 0.0.228

 -- Software Heritage autobuilder (on jenkins-debian1) <jenkins@jenkins-debian1.internal.softwareheritage.org>  Tue, 21 Apr 2020 12:19:31 +0000

swh-web (0.0.227-1~swh1) unstable-swh; urgency=medium

  * New upstream release 0.0.227     - (tagged by Antoine Lambert
    <antoine.lambert@inria.fr> on 2020-04-07 12:34:35 +0200)
  * Upstream changes:     - version 0.0.227

 -- Software Heritage autobuilder (on jenkins-debian1) <jenkins@jenkins-debian1.internal.softwareheritage.org>  Tue, 07 Apr 2020 14:41:45 +0000

swh-web (0.0.226-1~swh1) unstable-swh; urgency=medium

  * New upstream release 0.0.226     - (tagged by Antoine Lambert
    <antoine.lambert@inria.fr> on 2020-02-18 16:46:42 +0100)
  * Upstream changes:     - version 0.0.226

 -- Software Heritage autobuilder (on jenkins-debian1) <jenkins@jenkins-debian1.internal.softwareheritage.org>  Tue, 18 Feb 2020 16:38:01 +0000

swh-web (0.0.225-1~swh1) unstable-swh; urgency=medium

  * New upstream release 0.0.225     - (tagged by Antoine Lambert
    <antoine.lambert@inria.fr> on 2020-02-10 11:39:19 +0100)
  * Upstream changes:     - version 0.0.225

 -- Software Heritage autobuilder (on jenkins-debian1) <jenkins@jenkins-debian1.internal.softwareheritage.org>  Mon, 10 Feb 2020 11:35:35 +0000

swh-web (0.0.224-1~swh1) unstable-swh; urgency=medium

  * New upstream release 0.0.224     - (tagged by Antoine Lambert
    <antoine.lambert@inria.fr> on 2020-01-16 13:42:20 +0100)
  * Upstream changes:     - version 0.0.224

 -- Software Heritage autobuilder (on jenkins-debian1) <jenkins@jenkins-debian1.internal.softwareheritage.org>  Thu, 16 Jan 2020 13:09:29 +0000

swh-web (0.0.223-1~swh1) unstable-swh; urgency=medium

  * New upstream release 0.0.223     - (tagged by Antoine Lambert
    <antoine.lambert@inria.fr> on 2019-12-13 15:01:06 +0100)
  * Upstream changes:     - version 0.0.223

 -- Software Heritage autobuilder (on jenkins-debian1) <jenkins@jenkins-debian1.internal.softwareheritage.org>  Fri, 13 Dec 2019 14:24:54 +0000

swh-web (0.0.221-1~swh1) unstable-swh; urgency=medium

  * New upstream release 0.0.221     - (tagged by Antoine Lambert
    <antoine.lambert@inria.fr> on 2019-12-04 13:30:38 +0100)
  * Upstream changes:     - version 0.0.221

 -- Software Heritage autobuilder (on jenkins-debian1) <jenkins@jenkins-debian1.internal.softwareheritage.org>  Wed, 04 Dec 2019 12:53:41 +0000

swh-web (0.0.220-1~swh1) unstable-swh; urgency=medium

  * New upstream release 0.0.220     - (tagged by Valentin Lorentz
    <vlorentz@softwareheritage.org> on 2019-11-08 18:00:47 +0100)
  * Upstream changes:     - v0.0.220     - * typing: minimal changes to
    make a no-op mypy run pass     - * Makefile.local: port to new swh-
    environment typecheck naming     - * sphinx: Fix doc generation and
    warnings     - * Add support for swh-indexer v0.0.157.

 -- Software Heritage autobuilder (on jenkins-debian1) <jenkins@jenkins-debian1.internal.softwareheritage.org>  Fri, 08 Nov 2019 17:21:30 +0000

swh-web (0.0.219-1~swh1) unstable-swh; urgency=medium

  * New upstream release 0.0.219     - (tagged by Antoine Lambert
    <antoine.lambert@inria.fr> on 2019-11-06 10:49:54 +0100)
  * Upstream changes:     - version 0.0.219

 -- Software Heritage autobuilder (on jenkins-debian1) <jenkins@jenkins-debian1.internal.softwareheritage.org>  Wed, 06 Nov 2019 10:10:30 +0000

swh-web (0.0.218-1~swh1) unstable-swh; urgency=medium

  * New upstream release 0.0.218     - (tagged by Antoine Lambert
    <antoine.lambert@inria.fr> on 2019-11-04 13:43:02 +0100)
  * Upstream changes:     - version 0.0.218

 -- Software Heritage autobuilder (on jenkins-debian1) <jenkins@jenkins-debian1.internal.softwareheritage.org>  Mon, 04 Nov 2019 13:11:48 +0000

swh-web (0.0.216-1~swh1) unstable-swh; urgency=medium

  * New upstream release 0.0.216     - (tagged by Nicolas Dandrimont
    <nicolas@dandrimont.eu> on 2019-10-14 19:56:40 +0200)
  * Upstream changes:     - Release swh.web v0.0.216

 -- Software Heritage autobuilder (on jenkins-debian1) <jenkins@jenkins-debian1.internal.softwareheritage.org>  Mon, 14 Oct 2019 18:14:01 +0000

swh-web (0.0.215-1~swh1) unstable-swh; urgency=medium

  * New upstream release 0.0.215     - (tagged by Antoine Lambert
    <antoine.lambert@inria.fr> on 2019-10-09 14:38:48 +0200)
  * Upstream changes:     - version 0.0.215

 -- Software Heritage autobuilder (on jenkins-debian1) <jenkins@jenkins-debian1.internal.softwareheritage.org>  Wed, 09 Oct 2019 13:20:53 +0000

swh-web (0.0.214-1~swh1) unstable-swh; urgency=medium

  * New upstream release 0.0.214     - (tagged by Antoine Lambert
    <antoine.lambert@inria.fr> on 2019-09-27 16:31:59 +0200)
  * Upstream changes:     - version 0.0.214

 -- Software Heritage autobuilder (on jenkins-debian1) <jenkins@jenkins-debian1.internal.softwareheritage.org>  Fri, 27 Sep 2019 16:17:33 +0000

swh-web (0.0.213-1~swh1) unstable-swh; urgency=medium

  * New upstream release 0.0.213     - (tagged by Antoine Lambert
    <antoine.lambert@inria.fr> on 2019-09-25 16:17:06 +0200)
  * Upstream changes:     - version 0.0.213

 -- Software Heritage autobuilder (on jenkins-debian1) <jenkins@jenkins-debian1.internal.softwareheritage.org>  Wed, 25 Sep 2019 15:13:06 +0000

swh-web (0.0.212-1~swh1) unstable-swh; urgency=medium

  * New upstream release 0.0.212     - (tagged by Antoine Lambert
    <antoine.lambert@inria.fr> on 2019-09-17 17:41:43 +0200)
  * Upstream changes:     - version 0.0.212

 -- Software Heritage autobuilder (on jenkins-debian1) <jenkins@jenkins-debian1.internal.softwareheritage.org>  Tue, 17 Sep 2019 16:07:58 +0000

swh-web (0.0.211-1~swh1) unstable-swh; urgency=medium

  * New upstream release 0.0.211     - (tagged by Antoine Lambert
    <antoine.lambert@inria.fr> on 2019-09-17 17:04:19 +0200)
  * Upstream changes:     - version 0.0.211

 -- Software Heritage autobuilder (on jenkins-debian1) <jenkins@jenkins-debian1.internal.softwareheritage.org>  Tue, 17 Sep 2019 15:34:22 +0000

swh-web (0.0.210-1~swh1) unstable-swh; urgency=medium

  * New upstream release 0.0.210     - (tagged by Antoine Lambert
    <antoine.lambert@inria.fr> on 2019-09-06 14:26:33 +0200)
  * Upstream changes:     - version 0.0.210

 -- Software Heritage autobuilder (on jenkins-debian1) <jenkins@jenkins-debian1.internal.softwareheritage.org>  Fri, 06 Sep 2019 13:14:46 +0000

swh-web (0.0.209-1~swh1) unstable-swh; urgency=medium

  * New upstream release 0.0.209     - (tagged by Valentin Lorentz
    <vlorentz@softwareheritage.org> on 2019-08-26 18:14:16 +0200)
  * Upstream changes:     - v0.0.209     - * fix in generated
    documentation     - * test fixes / new tests     - * remove
    references to `person['id']` and person_get API/browse     - * fix
    crash on metadata search results whose `origin_url` is missing

 -- Software Heritage autobuilder (on jenkins-debian1) <jenkins@jenkins-debian1.internal.softwareheritage.org>  Mon, 26 Aug 2019 16:39:53 +0000

swh-web (0.0.208-1~swh1) unstable-swh; urgency=medium

  * New upstream release 0.0.208     - (tagged by Valentin Lorentz
    <vlorentz@softwareheritage.org> on 2019-08-20 13:52:25 +0200)
  * Upstream changes:     - v0.0.208     - * Remove "person_get"
    endpoints     - * Add cypress tests

 -- Software Heritage autobuilder (on jenkins-debian1) <jenkins@jenkins-debian1.internal.softwareheritage.org>  Tue, 20 Aug 2019 12:30:54 +0000

swh-web (0.0.207-1~swh1) unstable-swh; urgency=medium

  * New upstream release 0.0.207     - (tagged by Antoine Lambert
    <antoine.lambert@inria.fr> on 2019-08-09 14:43:05 +0200)
  * Upstream changes:     - version 0.0.207

 -- Software Heritage autobuilder (on jenkins-debian1) <jenkins@jenkins-debian1.internal.softwareheritage.org>  Fri, 09 Aug 2019 13:08:31 +0000

swh-web (0.0.206-1~swh1) unstable-swh; urgency=medium

  * New upstream release 0.0.206     - (tagged by Antoine Lambert
    <antoine.lambert@inria.fr> on 2019-07-31 17:37:41 +0200)
  * Upstream changes:     - version 0.0.206

 -- Software Heritage autobuilder (on jenkins-debian1) <jenkins@jenkins-debian1.internal.softwareheritage.org>  Wed, 31 Jul 2019 15:54:55 +0000

swh-web (0.0.205-1~swh1) unstable-swh; urgency=medium

  * New upstream release 0.0.205     - (tagged by Antoine Lambert
    <antoine.lambert@inria.fr> on 2019-07-31 16:13:39 +0200)
  * Upstream changes:     - version 0.0.205

 -- Software Heritage autobuilder (on jenkins-debian1) <jenkins@jenkins-debian1.internal.softwareheritage.org>  Wed, 31 Jul 2019 14:47:24 +0000

swh-web (0.0.204-1~swh1) unstable-swh; urgency=medium

  * New upstream release 0.0.204     - (tagged by Antoine Lambert
    <antoine.lambert@inria.fr> on 2019-07-30 15:54:26 +0200)
  * Upstream changes:     - version 0.0.204

 -- Software Heritage autobuilder (on jenkins-debian1) <jenkins@jenkins-debian1.internal.softwareheritage.org>  Tue, 30 Jul 2019 14:21:24 +0000

swh-web (0.0.203-1~swh1) unstable-swh; urgency=medium

  * New upstream release 0.0.203     - (tagged by Antoine Lambert
    <antoine.lambert@inria.fr> on 2019-06-24 17:11:04 +0200)
  * Upstream changes:     - version 0.0.203

 -- Software Heritage autobuilder (on jenkins-debian1) <jenkins@jenkins-debian1.internal.softwareheritage.org>  Mon, 24 Jun 2019 15:57:25 +0000

swh-web (0.0.202-1~swh1) unstable-swh; urgency=medium

  * New upstream release 0.0.202     - (tagged by Antoine Lambert
    <antoine.lambert@inria.fr> on 2019-06-18 16:22:03 +0200)
  * Upstream changes:     - version 0.0.202

 -- Software Heritage autobuilder (on jenkins-debian1) <jenkins@jenkins-debian1.internal.softwareheritage.org>  Tue, 18 Jun 2019 15:02:25 +0000

swh-web (0.0.201-1~swh1) unstable-swh; urgency=medium

  * New upstream release 0.0.201     - (tagged by Antoine Lambert
    <antoine.lambert@inria.fr> on 2019-06-06 16:01:50 +0200)
  * Upstream changes:     - version 0.0.201

 -- Software Heritage autobuilder (on jenkins-debian1) <jenkins@jenkins-debian1.internal.softwareheritage.org>  Thu, 06 Jun 2019 14:39:51 +0000

swh-web (0.0.200-1~swh1) unstable-swh; urgency=medium

  * New upstream release 0.0.200     - (tagged by Antoine Lambert
    <antoine.lambert@inria.fr> on 2019-05-29 15:22:18 +0200)
  * Upstream changes:     - version 0.0.200

 -- Software Heritage autobuilder (on jenkins-debian1) <jenkins@jenkins-debian1.internal.softwareheritage.org>  Wed, 29 May 2019 13:52:48 +0000

swh-web (0.0.199-1~swh1) unstable-swh; urgency=medium

  * New upstream release 0.0.199     - (tagged by Antoine Lambert
    <antoine.lambert@inria.fr> on 2019-05-21 15:57:10 +0200)
  * Upstream changes:     - version 0.0.199

 -- Software Heritage autobuilder (on jenkins-debian1) <jenkins@jenkins-debian1.internal.softwareheritage.org>  Tue, 21 May 2019 14:17:57 +0000

swh-web (0.0.198-1~swh1) unstable-swh; urgency=medium

  * New upstream release 0.0.198     - (tagged by Antoine Lambert
    <antoine.lambert@inria.fr> on 2019-05-20 10:55:57 +0200)
  * Upstream changes:     - version 0.0.198

 -- Software Heritage autobuilder (on jenkins-debian1) <jenkins@jenkins-debian1.internal.softwareheritage.org>  Mon, 20 May 2019 09:17:32 +0000

swh-web (0.0.196-1~swh1) unstable-swh; urgency=medium

  * New upstream release 0.0.196     - (tagged by Antoine Lambert
    <antoine.lambert@inria.fr> on 2019-05-16 14:58:49 +0200)
  * Upstream changes:     - version 0.0.196

 -- Software Heritage autobuilder (on jenkins-debian1) <jenkins@jenkins-debian1.internal.softwareheritage.org>  Thu, 16 May 2019 13:16:14 +0000

swh-web (0.0.195-1~swh1) unstable-swh; urgency=medium

  * New upstream release 0.0.195     - (tagged by Antoine Lambert
    <antoine.lambert@inria.fr> on 2019-05-15 17:42:02 +0200)
  * Upstream changes:     - version 0.0.195

 -- Software Heritage autobuilder (on jenkins-debian1) <jenkins@jenkins-debian1.internal.softwareheritage.org>  Wed, 15 May 2019 16:19:28 +0000

swh-web (0.0.194-1~swh1) unstable-swh; urgency=medium

  * New upstream release 0.0.194     - (tagged by Antoine Lambert
    <antoine.lambert@inria.fr> on 2019-05-07 10:51:28 +0200)
  * Upstream changes:     - version 0.0.194

 -- Software Heritage autobuilder (on jenkins-debian1) <jenkins@jenkins-debian1.internal.softwareheritage.org>  Tue, 07 May 2019 09:01:19 +0000

swh-web (0.0.193-1~swh1) unstable-swh; urgency=medium

  * New upstream release 0.0.193     - (tagged by Antoine Lambert
    <antoine.lambert@inria.fr> on 2019-05-02 16:59:26 +0200)
  * Upstream changes:     - version 0.0.193

 -- Software Heritage autobuilder (on jenkins-debian1) <jenkins@jenkins-debian1.internal.softwareheritage.org>  Thu, 02 May 2019 15:12:33 +0000

swh-web (0.0.192-1~swh1) unstable-swh; urgency=medium

  * New upstream release 0.0.192     - (tagged by Antoine Lambert
    <antoine.lambert@inria.fr> on 2019-05-02 14:14:32 +0200)
  * Upstream changes:     - version 0.0.192

 -- Software Heritage autobuilder (on jenkins-debian1) <jenkins@jenkins-debian1.internal.softwareheritage.org>  Thu, 02 May 2019 12:33:10 +0000

swh-web (0.0.191-1~swh1) unstable-swh; urgency=medium

  * New upstream release 0.0.191     - (tagged by Antoine Lambert
    <antoine.lambert@inria.fr> on 2019-05-02 11:35:19 +0200)
  * Upstream changes:     - version 0.0.191

 -- Software Heritage autobuilder (on jenkins-debian1) <jenkins@jenkins-debian1.internal.softwareheritage.org>  Thu, 02 May 2019 09:57:15 +0000

swh-web (0.0.190-1~swh1) unstable-swh; urgency=medium

  * New upstream release 0.0.190     - (tagged by Antoine Lambert
    <antoine.lambert@inria.fr> on 2019-04-10 16:59:12 +0200)
  * Upstream changes:     - version 0.0.190

 -- Software Heritage autobuilder (on jenkins-debian1) <jenkins@jenkins-debian1.internal.softwareheritage.org>  Wed, 10 Apr 2019 15:14:12 +0000

swh-web (0.0.189-1~swh1) unstable-swh; urgency=medium

  * New upstream release 0.0.189     - (tagged by Antoine Lambert
    <antoine.lambert@inria.fr> on 2019-04-01 14:32:45 +0200)
  * Upstream changes:     - version 0.0.189

 -- Software Heritage autobuilder (on jenkins-debian1) <jenkins@jenkins-debian1.internal.softwareheritage.org>  Mon, 01 Apr 2019 12:51:57 +0000

swh-web (0.0.188-1~swh1) unstable-swh; urgency=medium

  * New upstream release 0.0.188     - (tagged by Antoine Lambert
    <antoine.lambert@inria.fr> on 2019-03-29 11:39:52 +0100)
  * Upstream changes:     - version 0.0.188

 -- Software Heritage autobuilder (on jenkins-debian1) <jenkins@jenkins-debian1.internal.softwareheritage.org>  Fri, 29 Mar 2019 11:00:27 +0000

swh-web (0.0.187-1~swh1) unstable-swh; urgency=medium

  * New upstream release 0.0.187     - (tagged by Valentin Lorentz
    <vlorentz@softwareheritage.org> on 2019-03-14 15:22:01 +0100)
  * Upstream changes:     - Apply rename of 'origin_id' in the indexer
    API.

 -- Software Heritage autobuilder (on jenkins-debian1) <jenkins@jenkins-debian1.internal.softwareheritage.org>  Thu, 14 Mar 2019 14:41:39 +0000

swh-web (0.0.186-1~swh1) unstable-swh; urgency=medium

  * New upstream release 0.0.186     - (tagged by Antoine Lambert
    <antoine.lambert@inria.fr> on 2019-03-05 16:36:03 +0100)
  * Upstream changes:     - version 0.0.186

 -- Software Heritage autobuilder (on jenkins-debian1) <jenkins@jenkins-debian1.internal.softwareheritage.org>  Tue, 05 Mar 2019 15:57:31 +0000

swh-web (0.0.185-1~swh1) unstable-swh; urgency=medium

  * New upstream release 0.0.185     - (tagged by Antoine Lambert
    <antoine.lambert@inria.fr> on 2019-03-05 14:30:09 +0100)
  * Upstream changes:     - version 0.0.185

 -- Software Heritage autobuilder (on jenkins-debian1) <jenkins@jenkins-debian1.internal.softwareheritage.org>  Tue, 05 Mar 2019 13:52:13 +0000

swh-web (0.0.184-1~swh1) unstable-swh; urgency=medium

  * New upstream release 0.0.184     - (tagged by Antoine Lambert
    <antoine.lambert@inria.fr> on 2019-03-04 14:49:46 +0100)
  * Upstream changes:     - version 0.0.184

 -- Software Heritage autobuilder (on jenkins-debian1) <jenkins@jenkins-debian1.internal.softwareheritage.org>  Mon, 04 Mar 2019 14:09:10 +0000

swh-web (0.0.182-1~swh1) unstable-swh; urgency=medium

  * New upstream release 0.0.182     - (tagged by Antoine Lambert
    <antoine.lambert@inria.fr> on 2019-02-28 18:08:47 +0100)
  * Upstream changes:     - version 0.0.182

 -- Software Heritage autobuilder (on jenkins-debian1) <jenkins@jenkins-debian1.internal.softwareheritage.org>  Thu, 28 Feb 2019 17:33:27 +0000

swh-web (0.0.181-1~swh1) unstable-swh; urgency=medium

  * New upstream release 0.0.181     - (tagged by Antoine Lambert
    <antoine.lambert@inria.fr> on 2019-02-13 14:58:04 +0100)
  * Upstream changes:     - version 0.0.181

 -- Software Heritage autobuilder (on jenkins-debian1) <jenkins@jenkins-debian1.internal.softwareheritage.org>  Wed, 13 Feb 2019 14:18:36 +0000

swh-web (0.0.180-1~swh1) unstable-swh; urgency=medium

  * New upstream release 0.0.180     - (tagged by Antoine Lambert
    <antoine.lambert@inria.fr> on 2019-02-13 13:52:14 +0100)
  * Upstream changes:     - version 0.0.180

 -- Software Heritage autobuilder (on jenkins-debian1) <jenkins@jenkins-debian1.internal.softwareheritage.org>  Wed, 13 Feb 2019 13:13:16 +0000

swh-web (0.0.179-1~swh1) unstable-swh; urgency=medium

  * New upstream release 0.0.179     - (tagged by Antoine Lambert
    <antoine.lambert@inria.fr> on 2019-02-08 14:20:28 +0100)
  * Upstream changes:     - version 0.0.179

 -- Software Heritage autobuilder (on jenkins-debian1) <jenkins@jenkins-debian1.internal.softwareheritage.org>  Fri, 08 Feb 2019 13:42:04 +0000

swh-web (0.0.178-1~swh1) unstable-swh; urgency=medium

  * New upstream release 0.0.178     - (tagged by Antoine Lambert
    <antoine.lambert@inria.fr> on 2019-02-04 15:21:40 +0100)
  * Upstream changes:     - version 0.0.178

 -- Software Heritage autobuilder (on jenkins-debian1) <jenkins@jenkins-debian1.internal.softwareheritage.org>  Mon, 04 Feb 2019 14:59:44 +0000

swh-web (0.0.177-1~swh1) unstable-swh; urgency=medium

  * New upstream release 0.0.177     - (tagged by Antoine Lambert
    <antoine.lambert@inria.fr> on 2019-01-30 13:46:15 +0100)
  * Upstream changes:     - version 0.0.177

 -- Software Heritage autobuilder (on jenkins-debian1) <jenkins@jenkins-debian1.internal.softwareheritage.org>  Wed, 30 Jan 2019 12:59:31 +0000

swh-web (0.0.175-1~swh1) unstable-swh; urgency=medium

  * New upstream release 0.0.175     - (tagged by Antoine Lambert
    <antoine.lambert@inria.fr> on 2019-01-25 14:31:33 +0100)
  * Upstream changes:     - version 0.0.175

 -- Software Heritage autobuilder (on jenkins-debian1) <jenkins@jenkins-debian1.internal.softwareheritage.org>  Fri, 25 Jan 2019 13:50:54 +0000

swh-web (0.0.174-1~swh1) unstable-swh; urgency=medium

  * New upstream release 0.0.174     - (tagged by Antoine Lambert
    <antoine.lambert@inria.fr> on 2019-01-24 17:43:52 +0100)
  * Upstream changes:     - version 0.0.174

 -- Software Heritage autobuilder (on jenkins-debian1) <jenkins@jenkins-debian1.internal.softwareheritage.org>  Thu, 24 Jan 2019 17:43:48 +0000

swh-web (0.0.173-1~swh1) unstable-swh; urgency=medium

  * New upstream release 0.0.173     - (tagged by Antoine Lambert
    <antoine.lambert@inria.fr> on 2019-01-10 17:18:58 +0100)
  * Upstream changes:     - version 0.0.173

 -- Software Heritage autobuilder (on jenkins-debian1) <jenkins@jenkins-debian1.internal.softwareheritage.org>  Thu, 10 Jan 2019 17:02:08 +0000

swh-web (0.0.170-1~swh1) unstable-swh; urgency=medium

  * version 0.0.170

 -- Antoine Lambert <antoine.lambert@inria.fr>  Wed, 28 Nov 2018 16:26:02 +0100

swh-web (0.0.169-1~swh1) unstable-swh; urgency=medium

  * version 0.0.169

 -- Antoine Lambert <antoine.lambert@inria.fr>  Thu, 15 Nov 2018 17:52:14 +0100

swh-web (0.0.168-1~swh1) unstable-swh; urgency=medium

  * version 0.0.168

 -- Antoine Lambert <antoine.lambert@inria.fr>  Thu, 15 Nov 2018 15:24:28 +0100

swh-web (0.0.167-1~swh1) unstable-swh; urgency=medium

  * version 0.0.167

 -- Antoine Lambert <antoine.lambert@inria.fr>  Mon, 12 Nov 2018 17:47:52 +0100

swh-web (0.0.166-1~swh1) unstable-swh; urgency=medium

  * version 0.0.166

 -- Antoine Lambert <antoine.lambert@inria.fr>  Tue, 06 Nov 2018 13:31:08 +0100

swh-web (0.0.165-1~swh1) unstable-swh; urgency=medium

  * version 0.0.165

 -- Antoine Lambert <antoine.lambert@inria.fr>  Wed, 31 Oct 2018 17:46:32 +0100

swh-web (0.0.164-1~swh1) unstable-swh; urgency=medium

  * version 0.0.164

 -- Antoine Lambert <antoine.lambert@inria.fr>  Wed, 31 Oct 2018 17:38:39 +0100

swh-web (0.0.163-1~swh1) unstable-swh; urgency=medium

  * version 0.0.163

 -- Antoine Lambert <antoine.lambert@inria.fr>  Wed, 31 Oct 2018 17:17:05 +0100

swh-web (0.0.162-1~swh1) unstable-swh; urgency=medium

  * version 0.0.162

 -- Antoine Lambert <antoine.lambert@inria.fr>  Thu, 18 Oct 2018 17:57:52 +0200

swh-web (0.0.161-1~swh1) unstable-swh; urgency=medium

  * version 0.0.161

 -- Antoine Lambert <antoine.lambert@inria.fr>  Wed, 17 Oct 2018 15:30:50 +0200

swh-web (0.0.160-1~swh1) unstable-swh; urgency=medium

  * version 0.0.160

 -- Antoine Lambert <antoine.lambert@inria.fr>  Fri, 12 Oct 2018 15:28:05 +0200

swh-web (0.0.159-1~swh1) unstable-swh; urgency=medium

  * version 0.0.159

 -- Antoine Lambert <antoine.lambert@inria.fr>  Fri, 12 Oct 2018 10:18:46 +0200

swh-web (0.0.158-1~swh1) unstable-swh; urgency=medium

  * version 0.0.158

 -- Antoine Lambert <antoine.lambert@inria.fr>  Thu, 11 Oct 2018 17:49:17 +0200

swh-web (0.0.157-1~swh1) unstable-swh; urgency=medium

  * version 0.0.157

 -- Antoine Lambert <antoine.lambert@inria.fr>  Thu, 27 Sep 2018 17:21:28 +0200

swh-web (0.0.156-1~swh1) unstable-swh; urgency=medium

  * version 0.0.156

 -- Antoine Lambert <antoine.lambert@inria.fr>  Thu, 20 Sep 2018 14:40:37 +0200

swh-web (0.0.155-1~swh1) unstable-swh; urgency=medium

  * version 0.0.155

 -- Antoine Lambert <antoine.lambert@inria.fr>  Tue, 18 Sep 2018 10:44:38 +0200

swh-web (0.0.154-1~swh1) unstable-swh; urgency=medium

  * version 0.0.154

 -- Antoine Lambert <antoine.lambert@inria.fr>  Fri, 14 Sep 2018 16:37:48 +0200

swh-web (0.0.153-1~swh1) unstable-swh; urgency=medium

  * version 0.0.153

 -- Antoine Lambert <antoine.lambert@inria.fr>  Wed, 12 Sep 2018 16:44:06 +0200

swh-web (0.0.152-1~swh1) unstable-swh; urgency=medium

  * version 0.0.152

 -- Antoine Lambert <antoine.lambert@inria.fr>  Wed, 12 Sep 2018 16:04:47 +0200

swh-web (0.0.151-1~swh1) unstable-swh; urgency=medium

  * version 0.0.151

 -- Antoine Lambert <antoine.lambert@inria.fr>  Tue, 04 Sep 2018 17:28:46 +0200

swh-web (0.0.150-1~swh1) unstable-swh; urgency=medium

  * version 0.0.150

 -- Antoine Lambert <antoine.lambert@inria.fr>  Tue, 04 Sep 2018 15:15:05 +0200

swh-web (0.0.149-1~swh1) unstable-swh; urgency=medium

  * version 0.0.149

 -- Antoine Lambert <antoine.lambert@inria.fr>  Thu, 30 Aug 2018 16:23:05 +0200

swh-web (0.0.148-1~swh1) unstable-swh; urgency=medium

  * version 0.0.148

 -- Antoine Lambert <antoine.lambert@inria.fr>  Thu, 30 Aug 2018 11:27:42 +0200

swh-web (0.0.147-1~swh1) unstable-swh; urgency=medium

  * version 0.0.147

 -- Antoine Lambert <antoine.lambert@inria.fr>  Fri, 03 Aug 2018 14:41:04 +0200

swh-web (0.0.146-1~swh1) unstable-swh; urgency=medium

  * version 0.0.146

 -- Antoine Lambert <antoine.lambert@inria.fr>  Fri, 27 Jul 2018 16:37:33 +0200

swh-web (0.0.145-1~swh1) unstable-swh; urgency=medium

  * version 0.0.145

 -- Antoine Lambert <antoine.lambert@inria.fr>  Fri, 27 Jul 2018 16:10:36 +0200

swh-web (0.0.144-1~swh1) unstable-swh; urgency=medium

  * version 0.0.144

 -- Antoine Lambert <antoine.lambert@inria.fr>  Fri, 20 Jul 2018 16:26:52 +0200

swh-web (0.0.143-1~swh1) unstable-swh; urgency=medium

  * version 0.0.143

 -- Antoine Lambert <antoine.lambert@inria.fr>  Fri, 20 Jul 2018 16:19:56 +0200

swh-web (0.0.142-1~swh1) unstable-swh; urgency=medium

  * version 0.0.142

 -- Antoine Lambert <antoine.lambert@inria.fr>  Fri, 20 Jul 2018 15:51:20 +0200

swh-web (0.0.141-1~swh1) unstable-swh; urgency=medium

  * version 0.0.141

 -- Antoine Lambert <antoine.lambert@inria.fr>  Fri, 06 Jul 2018 14:11:39 +0200

swh-web (0.0.140-1~swh1) unstable-swh; urgency=medium

  * version 0.0.140

 -- Antoine Lambert <antoine.lambert@inria.fr>  Fri, 29 Jun 2018 16:42:06 +0200

swh-web (0.0.139-1~swh1) unstable-swh; urgency=medium

  * version 0.0.139

 -- Antoine Lambert <antoine.lambert@inria.fr>  Wed, 27 Jun 2018 16:47:17 +0200

swh-web (0.0.138-1~swh1) unstable-swh; urgency=medium

  * version 0.0.138

 -- Antoine Lambert <antoine.lambert@inria.fr>  Wed, 13 Jun 2018 12:18:23 +0200

swh-web (0.0.137-1~swh1) unstable-swh; urgency=medium

  * version 0.0.137

 -- Antoine Lambert <antoine.lambert@inria.fr>  Wed, 13 Jun 2018 11:52:05 +0200

swh-web (0.0.136-1~swh1) unstable-swh; urgency=medium

  * version 0.0.136

 -- Antoine Lambert <antoine.lambert@inria.fr>  Tue, 05 Jun 2018 18:59:20 +0200

swh-web (0.0.135-1~swh1) unstable-swh; urgency=medium

  * version 0.0.135

 -- Antoine Lambert <antoine.lambert@inria.fr>  Fri, 01 Jun 2018 17:47:58 +0200

swh-web (0.0.134-1~swh1) unstable-swh; urgency=medium

  * version 0.0.134

 -- Antoine Lambert <antoine.lambert@inria.fr>  Thu, 31 May 2018 17:56:04 +0200

swh-web (0.0.133-1~swh1) unstable-swh; urgency=medium

  * version 0.0.133

 -- Antoine Lambert <antoine.lambert@inria.fr>  Tue, 29 May 2018 18:13:59 +0200

swh-web (0.0.132-1~swh1) unstable-swh; urgency=medium

  * version 0.0.132

 -- Antoine Lambert <antoine.lambert@inria.fr>  Tue, 29 May 2018 14:25:16 +0200

swh-web (0.0.131-1~swh1) unstable-swh; urgency=medium

  * version 0.0.131

 -- Antoine Lambert <antoine.lambert@inria.fr>  Fri, 25 May 2018 17:31:58 +0200

swh-web (0.0.130-1~swh1) unstable-swh; urgency=medium

  * version 0.0.130

 -- Antoine Lambert <antoine.lambert@inria.fr>  Fri, 25 May 2018 11:59:17 +0200

swh-web (0.0.129-1~swh1) unstable-swh; urgency=medium

  * version 0.0.129

 -- Antoine Lambert <antoine.lambert@inria.fr>  Thu, 24 May 2018 18:28:48 +0200

swh-web (0.0.128-1~swh1) unstable-swh; urgency=medium

  * version 0.0.128

 -- Antoine Lambert <antoine.lambert@inria.fr>  Wed, 16 May 2018 13:52:33 +0200

swh-web (0.0.127-1~swh1) unstable-swh; urgency=medium

  * version 0.0.127

 -- Antoine Lambert <antoine.lambert@inria.fr>  Fri, 04 May 2018 19:14:58 +0200

swh-web (0.0.126-1~swh1) unstable-swh; urgency=medium

  * version 0.0.126

 -- Antoine Lambert <antoine.lambert@inria.fr>  Fri, 04 May 2018 15:29:49 +0200

swh-web (0.0.125-1~swh1) unstable-swh; urgency=medium

  * version 0.0.125

 -- Antoine Lambert <antoine.lambert@inria.fr>  Fri, 20 Apr 2018 15:45:05 +0200

swh-web (0.0.124-1~swh1) unstable-swh; urgency=medium

  * version 0.0.124

 -- Antoine Lambert <antoine.lambert@inria.fr>  Fri, 20 Apr 2018 14:46:00 +0200

swh-web (0.0.123-1~swh1) unstable-swh; urgency=medium

  * version 0.0.123

 -- Antoine Lambert <antoine.lambert@inria.fr>  Mon, 26 Mar 2018 11:34:32 +0200

swh-web (0.0.122-1~swh1) unstable-swh; urgency=medium

  * version 0.0.122

 -- Antoine Lambert <antoine.lambert@inria.fr>  Wed, 14 Mar 2018 17:23:15 +0100

swh-web (0.0.121-1~swh1) unstable-swh; urgency=medium

  * version 0.0.121

 -- Antoine Lambert <antoine.lambert@inria.fr>  Wed, 07 Mar 2018 18:02:29 +0100

swh-web (0.0.120-1~swh1) unstable-swh; urgency=medium

  * version 0.0.120

 -- Antoine Lambert <antoine.lambert@inria.fr>  Wed, 07 Mar 2018 17:31:08 +0100

swh-web (0.0.119-1~swh1) unstable-swh; urgency=medium

  * version 0.0.119

 -- Antoine Lambert <antoine.lambert@inria.fr>  Thu, 01 Mar 2018 18:11:40 +0100

swh-web (0.0.118-1~swh1) unstable-swh; urgency=medium

  * version 0.0.118

 -- Antoine Lambert <antoine.lambert@inria.fr>  Thu, 22 Feb 2018 17:26:28 +0100

swh-web (0.0.117-1~swh1) unstable-swh; urgency=medium

  * version 0.0.117

 -- Antoine Lambert <antoine.lambert@inria.fr>  Wed, 21 Feb 2018 14:56:27 +0100

swh-web (0.0.116-1~swh1) unstable-swh; urgency=medium

  * version 0.0.116

 -- Antoine Lambert <antoine.lambert@inria.fr>  Mon, 19 Feb 2018 17:47:57 +0100

swh-web (0.0.115-1~swh1) unstable-swh; urgency=medium

  * version 0.0.115

 -- Antoine Lambert <antoine.lambert@inria.fr>  Mon, 19 Feb 2018 12:00:47 +0100

swh-web (0.0.114-1~swh1) unstable-swh; urgency=medium

  * version 0.0.114

 -- Antoine Lambert <antoine.lambert@inria.fr>  Fri, 16 Feb 2018 16:13:58 +0100

swh-web (0.0.113-1~swh1) unstable-swh; urgency=medium

  * version 0.0.113

 -- Antoine Lambert <antoine.lambert@inria.fr>  Thu, 15 Feb 2018 15:52:57 +0100

swh-web (0.0.112-1~swh1) unstable-swh; urgency=medium

  * version 0.0.112

 -- Antoine Lambert <antoine.lambert@inria.fr>  Thu, 08 Feb 2018 12:10:44 +0100

swh-web (0.0.111-1~swh1) unstable-swh; urgency=medium

  * Release swh.web v0.0.111
  * Support snapshot information in origin_visit

 -- Nicolas Dandrimont <nicolas@dandrimont.eu>  Tue, 06 Feb 2018 14:54:29 +0100

swh-web (0.0.110-1~swh1) unstable-swh; urgency=medium

  * version 0.0.110

 -- Antoine Lambert <antoine.lambert@inria.fr>  Fri, 02 Feb 2018 15:52:10 +0100

swh-web (0.0.109-1~swh1) unstable-swh; urgency=medium

  * version 0.0.109

 -- Antoine Lambert <antoine.lambert@inria.fr>  Thu, 01 Feb 2018 18:04:10 +0100

swh-web (0.0.108-1~swh1) unstable-swh; urgency=medium

  * version 0.0.108

 -- Antoine Lambert <antoine.lambert@inria.fr>  Tue, 23 Jan 2018 17:31:13 +0100

swh-web (0.0.107-1~swh1) unstable-swh; urgency=medium

  * version 0.0.107

 -- Antoine Lambert <antoine.lambert@inria.fr>  Tue, 23 Jan 2018 12:13:58 +0100

swh-web (0.0.106-1~swh1) unstable-swh; urgency=medium

  * version 0.0.106

 -- Antoine Lambert <antoine.lambert@inria.fr>  Thu, 18 Jan 2018 15:28:44 +0100

swh-web (0.0.105-1~swh1) unstable-swh; urgency=medium

  * version 0.0.105

 -- Antoine Lambert <antoine.lambert@inria.fr>  Tue, 09 Jan 2018 17:32:29 +0100

swh-web (0.0.104-1~swh1) unstable-swh; urgency=medium

  * version 0.0.104

 -- Antoine Lambert <antoine.lambert@inria.fr>  Tue, 09 Jan 2018 14:29:32 +0100

swh-web (0.0.103-1~swh1) unstable-swh; urgency=medium

  * version 0.0.103

 -- Antoine Lambert <antoine.lambert@inria.fr>  Thu, 04 Jan 2018 16:48:56 +0100

swh-web (0.0.102-1~swh1) unstable-swh; urgency=medium

  * version 0.0.102

 -- Antoine Lambert <antoine.lambert@inria.fr>  Thu, 14 Dec 2017 15:13:22 +0100

swh-web (0.0.101-1~swh1) unstable-swh; urgency=medium

  * version 0.0.101

 -- Antoine Pietri <antoine.pietri1@gmail.com>  Fri, 08 Dec 2017 16:38:05 +0100

swh-web (0.0.100-1~swh1) unstable-swh; urgency=medium

  * v0.0.100
  * swh.web.common.service: Read indexer data through the indexer
  * storage

 -- Antoine R. Dumont (@ardumont) <antoine.romain.dumont@gmail.com>  Thu, 07 Dec 2017 16:25:12 +0100

swh-web (0.0.99-1~swh1) unstable-swh; urgency=medium

  * version 0.0.99

 -- Antoine Lambert <antoine.lambert@inria.fr>  Wed, 06 Dec 2017 17:07:37 +0100

swh-web (0.0.98-1~swh1) unstable-swh; urgency=medium

  * version 0.0.98

 -- Antoine Lambert <antoine.lambert@inria.fr>  Wed, 06 Dec 2017 15:41:13 +0100

swh-web (0.0.97-1~swh1) unstable-swh; urgency=medium

  * version 0.0.97

 -- Antoine Lambert <antoine.lambert@inria.fr>  Fri, 24 Nov 2017 16:24:07 +0100

swh-web (0.0.96-1~swh1) unstable-swh; urgency=medium

  * version 0.0.96

 -- Antoine Lambert <antoine.lambert@inria.fr>  Fri, 24 Nov 2017 15:22:16 +0100

swh-web (0.0.95-1~swh1) unstable-swh; urgency=medium

  * version 0.0.95

 -- Antoine Lambert <antoine.lambert@inria.fr>  Thu, 09 Nov 2017 18:14:31 +0100

swh-web (0.0.94-1~swh1) unstable-swh; urgency=medium

  * version 0.0.94

 -- Antoine Lambert <antoine.lambert@inria.fr>  Mon, 06 Nov 2017 16:19:48 +0100

swh-web (0.0.93-1~swh1) unstable-swh; urgency=medium

  * version 0.0.93

 -- Antoine Lambert <antoine.lambert@inria.fr>  Fri, 27 Oct 2017 16:28:22 +0200

swh-web (0.0.92-1~swh1) unstable-swh; urgency=medium

  * version 0.0.92

 -- Antoine Lambert <antoine.lambert@inria.fr>  Fri, 27 Oct 2017 16:07:47 +0200

swh-web (0.0.91-1~swh1) unstable-swh; urgency=medium

  * v0.0.91

 -- Antoine Lambert <antoine.lambert@inria.fr>  Fri, 13 Oct 2017 20:40:07 +0200

swh-web (0.0.90-1~swh1) unstable-swh; urgency=medium

  * version 0.0.90

 -- Antoine Lambert <antoine.lambert@inria.fr>  Wed, 04 Oct 2017 13:53:28 +0200

swh-web (0.0.89-1~swh1) unstable-swh; urgency=medium

  * version 0.0.89

 -- Antoine Lambert <antoine.lambert@inria.fr>  Wed, 04 Oct 2017 10:42:11 +0200

swh-web (0.0.88-1~swh1) unstable-swh; urgency=medium

  * v0.0.88
  * Fix default webapp configuration file lookup
  * Fix templating errors
  * Fix wrong default configuration
  * Add missing endpoint information about error (origin visit endpoint)

 -- Antoine R. Dumont (@ardumont) <antoine.romain.dumont@gmail.com>  Wed, 13 Sep 2017 15:02:24 +0200

swh-web (0.0.87-1~swh1) unstable-swh; urgency=medium

  * v0.0.87
  * throttling: permit the use to define cache server
  * throttling: improve configuration intent
  * configuration: Clarify config keys intent and improve config
  * management
  * docs: change content example to ls.c from GNU corutils
  * packaging: Fix dependency requirements

 -- Antoine R. Dumont (@ardumont) <antoine.romain.dumont@gmail.com>  Tue, 12 Sep 2017 14:11:10 +0200

swh-web (0.0.86-1~swh1) unstable-swh; urgency=medium

  * v0.0.86

 -- Antoine Lambert <antoine.lambert@inria.fr>  Fri, 08 Sep 2017 14:07:19 +0200

swh-web (0.0.85-1~swh1) unstable-swh; urgency=medium

  * v0.0.85

 -- Antoine Lambert <antoine.lambert@inria.fr>  Fri, 08 Sep 2017 10:55:50 +0200

swh-web (0.0.84-1~swh1) unstable-swh; urgency=medium

  * Release swh.web.ui v0.0.84
  * Prepare stretch packaging

 -- Nicolas Dandrimont <nicolas@dandrimont.eu>  Fri, 30 Jun 2017 18:18:55 +0200

swh-web (0.0.83-1~swh1) unstable-swh; urgency=medium

  * Release swh.web.ui v0.0.83
  * Allow exemption by network for rate limiting

 -- Nicolas Dandrimont <nicolas@dandrimont.eu>  Wed, 24 May 2017 18:01:53 +0200

swh-web (0.0.82-1~swh1) unstable-swh; urgency=medium

  * v0.0.83
  * Add new blake2s256 data column on content

 -- Antoine R. Dumont (@ardumont) <antoine.romain.dumont@gmail.com>  Tue, 04 Apr 2017 16:54:25 +0200

swh-web (0.0.81-1~swh1) unstable-swh; urgency=medium

  * v0.0.81
  * Migrate functions from swh.core.hashutil to swh.model.hashutil

 -- Antoine R. Dumont (@ardumont) <antoine.romain.dumont@gmail.com>  Wed, 15 Mar 2017 16:26:42 +0100

swh-web (0.0.80-1~swh1) unstable-swh; urgency=medium

  * v0.0.80
  * /api/1/content/raw/: Make no textual content request forbidden

 -- Antoine R. Dumont (@ardumont) <antoine.romain.dumont@gmail.com>  Wed, 15 Mar 2017 12:35:43 +0100

swh-web (0.0.79-1~swh1) unstable-swh; urgency=medium

  * v0.0.79
  * /api/1/content/raw/: Improve error msg when content not available
  * /api/1/content/raw/: Open endpoint documentation in api endpoints
  * index

 -- Antoine R. Dumont (@ardumont) <antoine.romain.dumont@gmail.com>  Wed, 15 Mar 2017 11:43:00 +0100

swh-web (0.0.78-1~swh1) unstable-swh; urgency=medium

  * v0.0.78
  * /api/1/content/raw/: Open endpoint to download only text-ish
  * contents (other contents are deemed unavailable)
  * /api/1/content/raw/: Permit the user to provide a 'filename'
  * parameter to name the downloaded contents as they see fit.

 -- Antoine R. Dumont (@ardumont) <antoine.romain.dumont@gmail.com>  Wed, 15 Mar 2017 10:48:21 +0100

swh-web (0.0.77-1~swh1) unstable-swh; urgency=medium

  * v0.0.77
  * API doc: add warning about API instability
  * API: Unify remaining dates as iso8601 string
  * /api/1/revision/: Merge 'parents' key into a dict list
  * /api/1/release/: Enrich output with author_url if author mentioned
  * packaging: split internal and external requirements in separate
    files

 -- Antoine R. Dumont (@ardumont) <antoine.romain.dumont@gmail.com>  Tue, 21 Feb 2017 11:37:19 +0100

swh-web (0.0.76-1~swh1) unstable-swh; urgency=medium

  * Release swh.web.ui v0.0.76
  * Refactor APIDoc to be more sensible
  * Share rate limits between all the api_ queries

 -- Nicolas Dandrimont <nicolas@dandrimont.eu>  Thu, 02 Feb 2017 17:32:57 +0100

swh-web (0.0.75-1~swh1) unstable-swh; urgency=medium

  * v0.0.75
  * Remove build dependency on libjs-cryptojs, libjs-jquery-flot*,
  * libjs-jquery-datatables
  * views/browse,api: move main apidoc views to views/api

 -- Antoine R. Dumont (@ardumont) <antoine.romain.dumont@gmail.com>  Thu, 02 Feb 2017 15:03:20 +0100

swh-web (0.0.74-1~swh1) unstable-swh; urgency=medium

  * Release swh.web.ui v0.0.74
  * Various interface cleanups for API documentation
  * Return Error types in API error return values

 -- Nicolas Dandrimont <nicolas@dandrimont.eu>  Thu, 02 Feb 2017 11:03:56 +0100

swh-web (0.0.73-1~swh1) unstable-swh; urgency=medium

  * Deploy swh.web.ui v0.0.73
  * Add a bazillion of style fixes.

 -- Nicolas Dandrimont <nicolas@dandrimont.eu>  Wed, 01 Feb 2017 22:44:10 +0100

swh-web (0.0.72-1~swh1) unstable-swh; urgency=medium

  * v0.0.72
  * apidoc rendering: Improvements
  * apidoc: add usual copyright/license/contact footer
  * apidoc: show status code if != 200
  * apidoc: hide /content/known/ from the doc
  * apidoc: document upcoming v. available in endpoint index
  * apidoc: vertically distantiate jquery search box and preceding text

 -- Antoine R. Dumont (@ardumont) <antoine.romain.dumont@gmail.com>  Wed, 01 Feb 2017 18:34:56 +0100

swh-web (0.0.71-1~swh1) unstable-swh; urgency=medium

  * v0.0.71
  * add static/robots.txt, disabling crawling of /api/
  * re-root content-specific endpoints under /api/1/content/
  * fix not converted empty bytes string
  * /revision/origin/: Make the timestamp default to the most recent
    visit
  * api: simplify HTML layout by dropping redundant nav and about page
  * apidoc: document correctly endpoints /content/known/,
  * /revision/{origin,origin/log}/ and /stat/counters/

 -- Antoine R. Dumont (@ardumont) <antoine.romain.dumont@gmail.com>  Wed, 01 Feb 2017 16:23:56 +0100

swh-web (0.0.70-1~swh1) unstable-swh; urgency=medium

  * v0.0.70
  * apidoc: Review documentation for
  * endpoints (person/release/revision/visit-related/upcoming methods)
  * apidoc: List only method docstring's first paragraph in endpoint
    index
  * apidoc: Render type annotation for optional parameter
  * apidoc: Improve rendering issues
  * api: Fix problem in origin visit by type and url lookup

 -- Antoine R. Dumont (@ardumont) <antoine.romain.dumont@gmail.com>  Wed, 01 Feb 2017 11:28:32 +0100

swh-web (0.0.69-1~swh1) unstable-swh; urgency=medium

  * v0.0.69
  * Improve documentation information and rendering

 -- Antoine R. Dumont (@ardumont) <antoine.romain.dumont@gmail.com>  Tue, 31 Jan 2017 14:31:19 +0100

swh-web (0.0.68-1~swh1) unstable-swh; urgency=medium

  * v0.0.68
  * Improve ui with last nitpicks
  * Remove endpoints not supposed to be displayed

 -- Antoine R. Dumont (@ardumont) <antoine.romain.dumont@gmail.com>  Wed, 25 Jan 2017 13:29:49 +0100

swh-web (0.0.67-1~swh1) unstable-swh; urgency=medium

  * v0.0.67
  * Improve rendering style - pass 4

 -- Antoine R. Dumont (@ardumont) <antoine.romain.dumont@gmail.com>  Tue, 24 Jan 2017 15:30:58 +0100

swh-web (0.0.66-1~swh1) unstable-swh; urgency=medium

  * v0.0.66
  * Improve rendering style - pass 4

 -- Antoine R. Dumont (@ardumont) <antoine.romain.dumont@gmail.com>  Tue, 24 Jan 2017 15:24:05 +0100

swh-web (0.0.65-1~swh1) unstable-swh; urgency=medium

  * v0.0.65
  * Unify rendering style with www.s.o - pass 3

 -- Antoine R. Dumont (@ardumont) <antoine.romain.dumont@gmail.com>  Mon, 23 Jan 2017 19:58:19 +0100

swh-web (0.0.64-1~swh1) unstable-swh; urgency=medium

  * v0.0.64
  * Unify rendering style with www.s.o - pass 2

 -- Antoine R. Dumont (@ardumont) <antoine.romain.dumont@gmail.com>  Mon, 23 Jan 2017 19:28:31 +0100

swh-web (0.0.63-1~swh1) unstable-swh; urgency=medium

  * v0.0.63
  * Unify rendering style with www.s.o - pass 1

 -- Antoine R. Dumont (@ardumont) <antoine.romain.dumont@gmail.com>  Mon, 23 Jan 2017 16:06:30 +0100

swh-web (0.0.62-1~swh1) unstable-swh; urgency=medium

  * Release swh-web-ui v0.0.62
  * Add flask-limiter to dependencies and wire it in

 -- Nicolas Dandrimont <nicolas@dandrimont.eu>  Fri, 20 Jan 2017 16:29:48 +0100

swh-web (0.0.61-1~swh1) unstable-swh; urgency=medium

  * v0.0.61
  * Fix revision's metadata field limitation

 -- Antoine R. Dumont (@ardumont) <antoine.romain.dumont@gmail.com>  Fri, 20 Jan 2017 15:26:37 +0100

swh-web (0.0.60-1~swh1) unstable-swh; urgency=medium

  * v0.0.60
  * Improve escaping data

 -- Antoine R. Dumont (@ardumont) <antoine.romain.dumont@gmail.com>  Fri, 20 Jan 2017 12:21:22 +0100

swh-web (0.0.59-1~swh1) unstable-swh; urgency=medium

  * v0.0.59
  * Unify pagination on /revision/log/ and /revision/origin/log/
    endpoints

 -- Antoine R. Dumont (@ardumont) <antoine.romain.dumont@gmail.com>  Thu, 19 Jan 2017 15:59:06 +0100

swh-web (0.0.58-1~swh1) unstable-swh; urgency=medium

  * v0.0.58
  * Pagination on /api/1/origin/visits/ endpoint

 -- Antoine R. Dumont (@ardumont) <antoine.romain.dumont@gmail.com>  Thu, 19 Jan 2017 14:48:57 +0100

swh-web (0.0.57-1~swh1) unstable-swh; urgency=medium

  * v0.0.57
  * Improve documentation information on api endpoints

 -- Antoine R. Dumont (@ardumont) <antoine.romain.dumont@gmail.com>  Thu, 19 Jan 2017 13:32:56 +0100

swh-web (0.0.56-1~swh1) unstable-swh; urgency=medium

  * v0.0.56
  * Add abilities to display multiple examples on each doc endpoint.

 -- Antoine R. Dumont (@ardumont) <antoine.romain.dumont@gmail.com>  Wed, 18 Jan 2017 14:43:58 +0100

swh-web (0.0.55-1~swh1) unstable-swh; urgency=medium

  * v0.0.55
  * api /content/search/ to /content/known/
  * Adapt return values to empty list/dict instead of null
  * Remove empty values when mono-values are null
  * Fix broken entity endpoint
  * Update upcoming endpoints
  * apidoc: Remove hard-coded example and provide links to follow

 -- Antoine R. Dumont (@ardumont) <antoine.romain.dumont@gmail.com>  Wed, 18 Jan 2017 11:27:45 +0100

swh-web (0.0.54-1~swh1) unstable-swh; urgency=medium

  * v0.0.54
  * Improve documentation description and browsability
  * Fix css style

 -- Antoine R. Dumont (@ardumont) <antoine.romain.dumont@gmail.com>  Mon, 16 Jan 2017 17:18:21 +0100

swh-web (0.0.53-1~swh1) unstable-swh; urgency=medium

  * v0.0.53
  * apidoc: Update upcoming and hidden endpoints information
  * apidoc: Enrich route information with tags
  * apidoc: /api/1/revision/origin/log/: Add pagination explanation
  * apidoc: /api/1/revision/log/: Add pagination explanation
  * api: Fix filtering fields to work in depth

 -- Antoine R. Dumont (@ardumont) <antoine.romain.dumont@gmail.com>  Fri, 13 Jan 2017 17:33:01 +0100

swh-web (0.0.52-1~swh1) unstable-swh; urgency=medium

  * v0.0.52
  * Fix doc generation regarding arg and exception
  * Fix broken examples
  * Add missing documentation on not found origin visit

 -- Antoine R. Dumont (@ardumont) <antoine.romain.dumont@gmail.com>  Thu, 12 Jan 2017 17:38:59 +0100

swh-web (0.0.51-1~swh1) unstable-swh; urgency=medium

  * v0.0.51
  * Update configuration file from ini to yml

 -- Antoine R. Dumont (@ardumont) <antoine.romain.dumont@gmail.com>  Fri, 16 Dec 2016 13:27:08 +0100

swh-web (0.0.50-1~swh1) unstable-swh; urgency=medium

  * v0.0.50
  * Fix issue regarding data structure change in ctags' reading api
    endpoint

 -- Antoine R. Dumont (@ardumont) <antoine.romain.dumont@gmail.com>  Tue, 06 Dec 2016 16:08:01 +0100

swh-web (0.0.49-1~swh1) unstable-swh; urgency=medium

  * v0.0.49
  * Rendering improvements

 -- Antoine R. Dumont (@ardumont) <antoine.romain.dumont@gmail.com>  Thu, 01 Dec 2016 16:29:31 +0100

swh-web (0.0.48-1~swh1) unstable-swh; urgency=medium

  * v0.0.48
  * Fix api doc example to actual existing data
  * Improve search symbol view experience

 -- Antoine R. Dumont (@ardumont) <antoine.romain.dumont@gmail.com>  Thu, 01 Dec 2016 15:32:44 +0100

swh-web (0.0.47-1~swh1) unstable-swh; urgency=medium

  * v0.0.47
  * Improve search content ui (add datatable)
  * Improve search symbol ui (add datatable without pagination, with
  * multi-field search)
  * Split those views to improve readability

 -- Antoine R. Dumont (@ardumont) <antoine.romain.dumont@gmail.com>  Thu, 01 Dec 2016 11:57:16 +0100

swh-web (0.0.46-1~swh1) unstable-swh; urgency=medium

  * v0.0.46
  * Improve search output view on symbols

 -- Antoine R. Dumont (@ardumont) <antoine.romain.dumont@gmail.com>  Wed, 30 Nov 2016 17:45:40 +0100

swh-web (0.0.45-1~swh1) unstable-swh; urgency=medium

  * v0.0.45
  * Migrate search symbol api endpoint to strict equality search
  * Improve search symbol view result (based on that api) to navigate
  * through result
  * Permit to slice result per page with per page flag (limited to 100)
  * Unify behavior in renderer regarding pagination computation

 -- Antoine R. Dumont (@ardumont) <antoine.romain.dumont@gmail.com>  Wed, 30 Nov 2016 11:00:49 +0100

swh-web (0.0.44-1~swh1) unstable-swh; urgency=medium

  * v0.0.44
  * Rename appropriately /api/1/symbol to /api/1/content/symbol/
  * Improve documentation on /api/1/content/symbol/ api endpoint

 -- Antoine R. Dumont (@ardumont) <antoine.romain.dumont@gmail.com>  Tue, 29 Nov 2016 15:00:14 +0100

swh-web (0.0.43-1~swh1) unstable-swh; urgency=medium

  * v0.0.43
  * Improve edge case when looking for ctags symbols
  * Add a lookup ui to search through symbols

 -- Antoine R. Dumont (@ardumont) <antoine.romain.dumont@gmail.com>  Mon, 28 Nov 2016 16:42:33 +0100

swh-web (0.0.42-1~swh1) unstable-swh; urgency=medium

  * v0.0.42
  * List ctags line as link to content in /browse/content/ view

 -- Antoine R. Dumont (@ardumont) <antoine.romain.dumont@gmail.com>  Fri, 25 Nov 2016 16:21:12 +0100

swh-web (0.0.41-1~swh1) unstable-swh; urgency=medium

  * v0.0.41
  * Improve browse content view by:
  * adding new information (license, mimetype, language)
  * highlighting source code

 -- Antoine R. Dumont (@ardumont) <antoine.romain.dumont@gmail.com>  Fri, 25 Nov 2016 14:52:34 +0100

swh-web (0.0.40-1~swh1) unstable-swh; urgency=medium

  * v0.0.40
  * Add pagination to symbol search endpoint

 -- Antoine R. Dumont (@ardumont) <antoine.romain.dumont@gmail.com>  Thu, 24 Nov 2016 14:23:45 +0100

swh-web (0.0.39-1~swh1) unstable-swh; urgency=medium

  * v0.0.39
  * Open /api/1/symbol/<expression>/
  * Fix api breaking on /api/1/content/search/

 -- Antoine R. Dumont (@ardumont) <antoine.romain.dumont@gmail.com>  Thu, 24 Nov 2016 10:28:42 +0100

swh-web (0.0.38-1~swh1) unstable-swh; urgency=medium

  * v0.0.38
  * Minor refactoring
  * Remove one commit which breaks production

 -- Antoine R. Dumont (@ardumont) <antoine.romain.dumont@gmail.com>  Tue, 22 Nov 2016 16:26:03 +0100

swh-web (0.0.37-1~swh1) unstable-swh; urgency=medium

  * v0.0.37
  * api: Open new endpoints on license, language, filetype
  * api: Update content endpoint to add url on new endpoints

 -- Antoine R. Dumont (@ardumont) <antoine.romain.dumont@gmail.com>  Tue, 22 Nov 2016 15:04:07 +0100

swh-web (0.0.36-1~swh1) unstable-swh; urgency=medium

  * v0.0.36
  * Adapt to latest origin_visit format

 -- Antoine R. Dumont (@ardumont) <antoine.romain.dumont@gmail.com>  Thu, 08 Sep 2016 15:24:33 +0200

swh-web (0.0.35-1~swh1) unstable-swh; urgency=medium

  * v0.0.35
  * Open /api/1/provenance/<algo:content-hash>/ api endpoint
  * Open /api/1/origin/<id>/visits/(<visit-id>) api endpoint
  * View: Fix redirection url issue

 -- Antoine R. Dumont (@ardumont) <antoine.romain.dumont@gmail.com>  Mon, 05 Sep 2016 14:28:33 +0200

swh-web (0.0.34-1~swh1) unstable-swh; urgency=medium

  * v0.0.34
  * Improve global ui navigation
  * Fix apidoc rendering issue
  * Open /api/1/provenance/ about content provenant information

 -- Antoine R. Dumont (@ardumont) <antoine.romain.dumont@gmail.com>  Fri, 02 Sep 2016 11:42:04 +0200

swh-web (0.0.33-1~swh1) unstable-swh; urgency=medium

  * Release swh.web.ui v0.0.33
  * New declarative API documentation mechanisms

 -- Nicolas Dandrimont <nicolas@dandrimont.eu>  Wed, 24 Aug 2016 16:25:24 +0200

swh-web (0.0.32-1~swh1) unstable-swh; urgency=medium

  * v0.0.32
  * Activate tests during debian packaging
  * Fix issues on debian packaging
  * Fix useless jquery loading url
  * Improve date time parsing

 -- Antoine R. Dumont (@ardumont) <antoine.romain.dumont@gmail.com>  Wed, 20 Jul 2016 12:35:09 +0200

swh-web (0.0.31-1~swh1) unstable-swh; urgency=medium

  * v0.0.31
  * Unify jquery-flot library names with .min

 -- Antoine R. Dumont (@ardumont) <antoine.romain.dumont@gmail.com>  Mon, 18 Jul 2016 11:11:59 +0200

swh-web (0.0.30-1~swh1) unstable-swh; urgency=medium

  * v0.0.30
  * View: Open calendar ui view on origin
  * API: open /api/1/stat/visits/<int:origin>/

 -- Antoine R. Dumont (@ardumont) <antoine.romain.dumont@gmail.com>  Wed, 13 Jul 2016 18:42:40 +0200

swh-web (0.0.29-1~swh1) unstable-swh; urgency=medium

  * Release swh.web.ui v0.0.29
  * All around enhancements of the web ui
  * Package now tested when building

 -- Nicolas Dandrimont <nicolas@dandrimont.eu>  Tue, 14 Jun 2016 17:58:42 +0200

swh-web (0.0.28-1~swh1) unstable-swh; urgency=medium

  * v0.0.28
  * Fix packaging issues

 -- Antoine R. Dumont (@ardumont) <antoine.romain.dumont@gmail.com>  Mon, 09 May 2016 16:21:04 +0200

swh-web (0.0.27-1~swh1) unstable-swh; urgency=medium

  * v0.0.27
  * Fix packaging issue

 -- Antoine R. Dumont (@ardumont) <antoine.romain.dumont@gmail.com>  Tue, 03 May 2016 16:52:40 +0200

swh-web (0.0.24-1~swh1) unstable-swh; urgency=medium

  * Release swh.web.ui v0.0.24
  * New swh.storage API for timestamps

 -- Nicolas Dandrimont <nicolas@dandrimont.eu>  Fri, 05 Feb 2016 12:07:33 +0100

swh-web (0.0.23-1~swh1) unstable-swh; urgency=medium

  * v0.0.23
  * Bump dependency requirements to latest swh.storage
  * Returns person's identifier on api + Hide person's emails in views
    endpoint
  * Try to decode the content's raw data and fail gracefully
  * Unify /directory api to Display content's raw data when path
    resolves to a file
  * Expose unconditionally the link to download the content's raw data
  * Download link data redirects to the api ones

 -- Antoine R. Dumont (@ardumont) <antoine.romain.dumont@gmail.com>  Fri, 29 Jan 2016 17:50:31 +0100

swh-web (0.0.22-1~swh1) unstable-swh; urgency=medium

  * v0.0.22
  * Open
    /browse/revision/origin/<ORIG_ID>[/branch/<BRANCH>][/ts/<TIMESTAMP>]
    /history/<SHA1>/ view
  * Open
    /browse/revision/origin/<ORIG_ID>[/branch/<BRANCH>][/ts/<TIMESTAMP>]
    / view
  * Open
    /browse/revision/<SHA1_GIT_ROOT>/history/<SHA1_GIT>/directory/[<PATH
    >] view
  * Open
    /browse/revision/origin/<ORIG_ID>[/branch/<BRANCH>][/ts/<TIMESTAMP>]
    /history/<SHA1>/directory/[<PATH>] view
  * Open
    /browse/revision/origin/<ORIG_ID>[/branch/<BRANCH>][/ts/<TIMESTAMP>]
    /directory/[<PATH>] view
  * Open /browse/revision/<sha1_git_root>/directory/<path>/ view
  * Open /browse/revision/<sha1_git_root>/history/<sha1_git>/ view
  * Open /browse/revision/<sha1_git>/log/ view
  * Open /browse/entity/<uuid>/ view
  * Release can point to other objects than revision
  * Fix misbehavior when retrieving git log
  * Fix another edge case when listing a directory that does not exist
  * Fix edge case when listing is empty
  * Fix person_get call
  * Update documentation about possible error codes

 -- Antoine R. Dumont (@ardumont) <antoine.romain.dumont@gmail.com>  Tue, 26 Jan 2016 15:14:35 +0100

swh-web (0.0.21-1~swh1) unstable-swh; urgency=medium

  * v0.0.21
  * Deal nicely with communication downtime with storage
  * Update to latest swh.storage api

 -- Antoine R. Dumont (@ardumont) <antoine.romain.dumont@gmail.com>  Wed, 20 Jan 2016 16:31:34 +0100

swh-web (0.0.20-1~swh1) unstable-swh; urgency=medium

  * v0.0.20
  * Open /api/1/entity/<string:uuid>/

 -- Antoine R. Dumont (@ardumont) <antoine.romain.dumont@gmail.com>  Fri, 15 Jan 2016 16:40:56 +0100

swh-web (0.0.19-1~swh1) unstable-swh; urgency=medium

  * v0.0.19
  * Improve directory_get_by_path integration with storage
  * Refactor - Only lookup sha1_git_root if needed + factorize service
    behavior

 -- Antoine R. Dumont (@ardumont) <antoine.romain.dumont@gmail.com>  Fri, 15 Jan 2016 12:47:39 +0100

swh-web (0.0.18-1~swh1) unstable-swh; urgency=medium

  * v0.0.18
  * Open
    /api/1/revision/origin/<ORIG_ID>[/branch/<BRANCH>][/ts/<TIMESTAMP>]/
    history/<SHA1>/directory/[<PATH>]
  * origin/master Open
    /api/1/revision/origin/<ORIG_ID>[/branch/<BRANCH>][/ts/<TIMESTAMP>]/
    history/<SHA1>/
  * Open
    /api/1/revision/origin/<ORIG_ID>[/branch/<BRANCH>][/ts/<TIMESTAMP>]/
    directory/[<PATH>]
  * Open /api/1/revision/origin/<origin-id>/branch/<branch-
    name>/ts/<ts>/
  * /directory/ apis can now point to files too.
  * Bump dependency requirement on latest swh.storage
  * Deactivate api querying occurrences for now
  * Improve function documentation

 -- Antoine R. Dumont (@ardumont) <antoine.romain.dumont@gmail.com>  Wed, 13 Jan 2016 12:54:54 +0100

swh-web (0.0.17-1~swh1) unstable-swh; urgency=medium

  * v0.0.17
  * Open /api/1/revision/<string:sha1_git>/directory/'
  * Open
    /api/1/revision/<string:sha1_git_root>/history/<sha1_git>/directory/
    <path:dir_path>/
  * Enrich directory listing with url to next subdir
  * Improve testing coverage
  * Open 'limit' get query parameter to revision_log and
    revision_history api

 -- Antoine R. Dumont (@ardumont) <antoine.romain.dumont@gmail.com>  Fri, 08 Jan 2016 11:36:55 +0100

swh-web (0.0.16-1~swh1) unstable-swh; urgency=medium

  * v0.0.16
  * service.lookup_revision_log: Add a limit to the number of commits
  * Fix docstring rendering

 -- Antoine R. Dumont (@ardumont) <antoine.romain.dumont@gmail.com>  Wed, 06 Jan 2016 15:37:21 +0100

swh-web (0.0.15-1~swh1) unstable-swh; urgency=medium

  * v0.0.15
  * Improve browsable api rendering style
  * Fix typo in jquery.min.js link
  * Fix docstring typos
  * packaging:
  * add python3-flask-api as package dependency

 -- Antoine R. Dumont (@ardumont) <antoine.romain.dumont@gmail.com>  Wed, 06 Jan 2016 15:12:04 +0100

swh-web (0.0.14-1~swh1) unstable-swh; urgency=medium

  * v0.0.14
  * Open /revision/<sha1_git_root>/history/<sha1_git>/
  * Add links to api
  * Improve browsable api rendering -> when api links exists, actual
    html links will be displayed
  * Fix production bugs (regarding browsable api)

 -- Antoine R. Dumont (@ardumont) <antoine.romain.dumont@gmail.com>  Wed, 06 Jan 2016 11:42:18 +0100

swh-web (0.0.13-1~swh1) unstable-swh; urgency=medium

  * v0.0.13
  * Open /browse/person/ view
  * Open /browse/origin/ view
  * Open /browse/release/ view
  * Open /browse/revision/ view
  * Deactivate temporarily /browse/content/
  * Add default sha1
  * Automatic doc endpoint on base path

 -- Antoine R. Dumont (@ardumont) <antoine.romain.dumont@gmail.com>  Tue, 15 Dec 2015 17:01:27 +0100

swh-web (0.0.12-1~swh1) unstable-swh; urgency=medium

  * v0.0.12
  * Update /api/1/release/ with latest internal standard
  * Update /api/1/revision/ with latest internal standard
  * Add global filtering on 'fields' parameter
  * Update /api/1/content/<hash> with links to raw resource
  * Improve documentations
  * Open /api/1/revision/<SHA1_GIT>/log/
  * Open /browse/directory/<hash> to list directory content
  * Open /browse/content/<hash>/ to show the content
  * Open /browse/content/<hash>/raw to show the content
  * Open /api/1/person/<id>
  * Implementation detail
  * Add Flask API dependency
  * Split controller in api and views module
  * Unify internal apis' behavior

 -- Antoine R. Dumont (@ardumont) <antoine.romain.dumont@gmail.com>  Mon, 07 Dec 2015 16:44:43 +0100

swh-web (0.0.11-1~swh1) unstable-swh; urgency=medium

  * v0.0.11
  * Open /1/api/content/<algo:hash>/
  * Open /api/1/revision/<SHA1_GIT>
  * Open /api/1/release/<SHA1_GIT>
  * Open /api/1/uploadnsearch/ (POST)
  * Open /api/1/origin/
  * Unify 404 and 400 responses on api
  * Increase code coverage

 -- Antoine R. Dumont (@ardumont) <antoine.romain.dumont@gmail.com>  Thu, 19 Nov 2015 11:24:46 +0100

swh-web (0.0.10-1~swh1) unstable-swh; urgency=medium

  * v0.0.10
  * set document.domain to parent domain softwareheritage.org
  * improve HTML templates to be (more) valid
  * cosmetic change in Content-Type JSON header

 -- Stefano Zacchiroli <zack@upsilon.cc>  Mon, 02 Nov 2015 13:59:45 +0100

swh-web (0.0.9-1~swh1) unstable-swh; urgency=medium

  * v0.0.9
  * Remove query entry in api response
  * Deal with bad request properly with api calls
  * Improve coverage
  * Improve dev starting up app
  * Fix duplicated print statement in dev app startup

 -- Antoine R. Dumont (@ardumont) <antoine.romain.dumont@gmail.com>  Fri, 30 Oct 2015 17:24:15 +0100

swh-web (0.0.8-1~swh1) unstable-swh; urgency=medium

  * version 0.0.8

 -- Stefano Zacchiroli <zack@upsilon.cc>  Wed, 28 Oct 2015 20:59:40 +0100

swh-web (0.0.7-1~swh1) unstable-swh; urgency=medium

  * v0.0.7
  * Add @jsonp abilities to /api/1/stat/counters endpoint

 -- Antoine R. Dumont (@ardumont) <antoine.romain.dumont@gmail.com>  Mon, 19 Oct 2015 14:01:40 +0200

swh-web (0.0.4-1~swh1) unstable-swh; urgency=medium

  * Prepare swh.web.ui v0.0.4 deployment

 -- Nicolas Dandrimont <nicolas@dandrimont.eu>  Fri, 16 Oct 2015 15:38:44 +0200

swh-web (0.0.3-1~swh1) unstable-swh; urgency=medium

  * Prepare deployment of swh-web-ui v0.0.3

 -- Nicolas Dandrimont <nicolas@dandrimont.eu>  Wed, 14 Oct 2015 11:09:33 +0200

swh-web (0.0.2-1~swh1) unstable-swh; urgency=medium

  * Prepare swh.web.ui v0.0.2 deployment

 -- Nicolas Dandrimont <nicolas@dandrimont.eu>  Tue, 13 Oct 2015 16:25:46 +0200

swh-web (0.0.1-1~swh1) unstable-swh; urgency=medium

  * Initial release
  * v0.0.1
  * Hash lookup to check existence in swh's backend
  * Hash lookup to detail a content

 -- Antoine R. Dumont (@ardumont) <antoine.romain.dumont@gmail.com>  Thu, 01 Oct 2015 10:01:29 +0200<|MERGE_RESOLUTION|>--- conflicted
+++ resolved
@@ -1,10 +1,3 @@
-<<<<<<< HEAD
-swh-web (0.0.321-1~swh1~bpo10+1) buster-swh; urgency=medium
-
-  * Rebuild for buster-swh
-
- -- Software Heritage autobuilder (on jenkins-debian1) <jenkins@jenkins-debian1.internal.softwareheritage.org>  Fri, 03 Sep 2021 12:21:37 +0000
-=======
 swh-web (0.0.322-1~swh1) unstable-swh; urgency=medium
 
   * New upstream release 0.0.322     - (tagged by Vincent SELLIER
@@ -12,7 +5,6 @@
   * Upstream changes:     - version v0.0.322
 
  -- Software Heritage autobuilder (on jenkins-debian1) <jenkins@jenkins-debian1.internal.softwareheritage.org>  Tue, 07 Sep 2021 13:29:51 +0000
->>>>>>> 14dad710
 
 swh-web (0.0.321-1~swh1) unstable-swh; urgency=medium
 
