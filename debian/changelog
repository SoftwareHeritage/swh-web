<<<<<<< HEAD
swh-web (0.0.80-1~swh1~bpo9+1) stretch-swh; urgency=medium

  * Rebuild for stretch-backports.

 -- Antoine R. Dumont (@ardumont) <antoine.romain.dumont@gmail.com>  Wed, 15 Mar 2017 12:35:43 +0100
=======
swh-web (0.0.81-1~swh1) unstable-swh; urgency=medium

  * v0.0.81
  * Migrate functions from swh.core.hashutil to swh.model.hashutil

 -- Antoine R. Dumont (@ardumont) <antoine.romain.dumont@gmail.com>  Wed, 15 Mar 2017 16:26:42 +0100
>>>>>>> e2c25525

swh-web (0.0.80-1~swh1) unstable-swh; urgency=medium

  * v0.0.80
  * /api/1/content/raw/: Make no textual content request forbidden

 -- Antoine R. Dumont (@ardumont) <antoine.romain.dumont@gmail.com>  Wed, 15 Mar 2017 12:35:43 +0100

swh-web (0.0.79-1~swh1) unstable-swh; urgency=medium

  * v0.0.79
  * /api/1/content/raw/: Improve error msg when content not available
  * /api/1/content/raw/: Open endpoint documentation in api endpoints
  * index

 -- Antoine R. Dumont (@ardumont) <antoine.romain.dumont@gmail.com>  Wed, 15 Mar 2017 11:43:00 +0100

swh-web (0.0.78-1~swh1) unstable-swh; urgency=medium

  * v0.0.78
  * /api/1/content/raw/: Open endpoint to download only text-ish
  * contents (other contents are deemed unavailable)
  * /api/1/content/raw/: Permit the user to provide a 'filename'
  * parameter to name the downloaded contents as they see fit.

 -- Antoine R. Dumont (@ardumont) <antoine.romain.dumont@gmail.com>  Wed, 15 Mar 2017 10:48:21 +0100

swh-web (0.0.77-1~swh1) unstable-swh; urgency=medium

  * v0.0.77
  * API doc: add warning about API instability
  * API: Unify remaining dates as iso8601 string
  * /api/1/revision/: Merge 'parents' key into a dict list
  * /api/1/release/: Enrich output with author_url if author mentioned
  * packaging: split internal and external requirements in separate
    files

 -- Antoine R. Dumont (@ardumont) <antoine.romain.dumont@gmail.com>  Tue, 21 Feb 2017 11:37:19 +0100

swh-web (0.0.76-1~swh1) unstable-swh; urgency=medium

  * Release swh.web.ui v0.0.76
  * Refactor APIDoc to be more sensible
  * Share rate limits between all the api_ queries

 -- Nicolas Dandrimont <nicolas@dandrimont.eu>  Thu, 02 Feb 2017 17:32:57 +0100

swh-web (0.0.75-1~swh1) unstable-swh; urgency=medium

  * v0.0.75
  * Remove build dependency on libjs-cryptojs, libjs-jquery-flot*,
  * libjs-jquery-datatables
  * views/browse,api: move main apidoc views to views/api

 -- Antoine R. Dumont (@ardumont) <antoine.romain.dumont@gmail.com>  Thu, 02 Feb 2017 15:03:20 +0100

swh-web (0.0.74-1~swh1) unstable-swh; urgency=medium

  * Release swh.web.ui v0.0.74
  * Various interface cleanups for API documentation
  * Return Error types in API error return values

 -- Nicolas Dandrimont <nicolas@dandrimont.eu>  Thu, 02 Feb 2017 11:03:56 +0100

swh-web (0.0.73-1~swh1) unstable-swh; urgency=medium

  * Deploy swh.web.ui v0.0.73
  * Add a bazillion of style fixes.

 -- Nicolas Dandrimont <nicolas@dandrimont.eu>  Wed, 01 Feb 2017 22:44:10 +0100

swh-web (0.0.72-1~swh1) unstable-swh; urgency=medium

  * v0.0.72
  * apidoc rendering: Improvments
  * apidoc: add usual copyright/license/contact footer
  * apidoc: show status code if != 200
  * apidoc: hide /content/known/ from the doc
  * apidoc: document upcoming v. available in endpoint index
  * apidoc: vertically distantiate jquery search box and preceding text

 -- Antoine R. Dumont (@ardumont) <antoine.romain.dumont@gmail.com>  Wed, 01 Feb 2017 18:34:56 +0100

swh-web (0.0.71-1~swh1) unstable-swh; urgency=medium

  * v0.0.71
  * add static/robots.txt, disabling crawling of /api/
  * re-root content-specific endpoints under /api/1/content/
  * fix not converted empty bytes string
  * /revision/origin/: Make the timestamp default to the most recent
    visit
  * api: simplify HTML layout by dropping redundant nav and about page
  * apidoc: document correctly endpoints /content/known/,
  * /revision/{origin,origin/log}/ and /stat/counters/

 -- Antoine R. Dumont (@ardumont) <antoine.romain.dumont@gmail.com>  Wed, 01 Feb 2017 16:23:56 +0100

swh-web (0.0.70-1~swh1) unstable-swh; urgency=medium

  * v0.0.70
  * apidoc: Review documentation for
  * endpoints (person/release/revision/visit-related/upcoming methods)
  * apidoc: List only method docstring's first paragraph in endpoint
    index
  * apidoc: Render type annotation for optional parameter
  * apidoc: Improve rendering issues
  * api: Fix problem in origin visit by type and url lookup

 -- Antoine R. Dumont (@ardumont) <antoine.romain.dumont@gmail.com>  Wed, 01 Feb 2017 11:28:32 +0100

swh-web (0.0.69-1~swh1) unstable-swh; urgency=medium

  * v0.0.69
  * Improve documentation information and rendering

 -- Antoine R. Dumont (@ardumont) <antoine.romain.dumont@gmail.com>  Tue, 31 Jan 2017 14:31:19 +0100

swh-web (0.0.68-1~swh1) unstable-swh; urgency=medium

  * v0.0.68
  * Improve ui with last nitpicks
  * Remove endpoints not supposed to be displayed

 -- Antoine R. Dumont (@ardumont) <antoine.romain.dumont@gmail.com>  Wed, 25 Jan 2017 13:29:49 +0100

swh-web (0.0.67-1~swh1) unstable-swh; urgency=medium

  * v0.0.67
  * Improve rendering style - pass 4

 -- Antoine R. Dumont (@ardumont) <antoine.romain.dumont@gmail.com>  Tue, 24 Jan 2017 15:30:58 +0100

swh-web (0.0.66-1~swh1) unstable-swh; urgency=medium

  * v0.0.66
  * Improve rendering style - pass 4

 -- Antoine R. Dumont (@ardumont) <antoine.romain.dumont@gmail.com>  Tue, 24 Jan 2017 15:24:05 +0100

swh-web (0.0.65-1~swh1) unstable-swh; urgency=medium

  * v0.0.65
  * Unify rendering style with www.s.o - pass 3

 -- Antoine R. Dumont (@ardumont) <antoine.romain.dumont@gmail.com>  Mon, 23 Jan 2017 19:58:19 +0100

swh-web (0.0.64-1~swh1) unstable-swh; urgency=medium

  * v0.0.64
  * Unify rendering style with www.s.o - pass 2

 -- Antoine R. Dumont (@ardumont) <antoine.romain.dumont@gmail.com>  Mon, 23 Jan 2017 19:28:31 +0100

swh-web (0.0.63-1~swh1) unstable-swh; urgency=medium

  * v0.0.63
  * Unify rendering style with www.s.o - pass 1

 -- Antoine R. Dumont (@ardumont) <antoine.romain.dumont@gmail.com>  Mon, 23 Jan 2017 16:06:30 +0100

swh-web (0.0.62-1~swh1) unstable-swh; urgency=medium

  * Release swh-web-ui v0.0.62
  * Add flask-limiter to dependencies and wire it in

 -- Nicolas Dandrimont <nicolas@dandrimont.eu>  Fri, 20 Jan 2017 16:29:48 +0100

swh-web (0.0.61-1~swh1) unstable-swh; urgency=medium

  * v0.0.61
  * Fix revision's metadata field limitation

 -- Antoine R. Dumont (@ardumont) <antoine.romain.dumont@gmail.com>  Fri, 20 Jan 2017 15:26:37 +0100

swh-web (0.0.60-1~swh1) unstable-swh; urgency=medium

  * v0.0.60
  * Improve escaping data

 -- Antoine R. Dumont (@ardumont) <antoine.romain.dumont@gmail.com>  Fri, 20 Jan 2017 12:21:22 +0100

swh-web (0.0.59-1~swh1) unstable-swh; urgency=medium

  * v0.0.59
  * Unify pagination on /revision/log/ and /revision/origin/log/
    endpoints

 -- Antoine R. Dumont (@ardumont) <antoine.romain.dumont@gmail.com>  Thu, 19 Jan 2017 15:59:06 +0100

swh-web (0.0.58-1~swh1) unstable-swh; urgency=medium

  * v0.0.58
  * Pagination on /api/1/origin/visits/ endpoint

 -- Antoine R. Dumont (@ardumont) <antoine.romain.dumont@gmail.com>  Thu, 19 Jan 2017 14:48:57 +0100

swh-web (0.0.57-1~swh1) unstable-swh; urgency=medium

  * v0.0.57
  * Improve documentation information on api endpoints

 -- Antoine R. Dumont (@ardumont) <antoine.romain.dumont@gmail.com>  Thu, 19 Jan 2017 13:32:56 +0100

swh-web (0.0.56-1~swh1) unstable-swh; urgency=medium

  * v0.0.56
  * Add abilities to display multiple examples on each doc endpoint.

 -- Antoine R. Dumont (@ardumont) <antoine.romain.dumont@gmail.com>  Wed, 18 Jan 2017 14:43:58 +0100

swh-web (0.0.55-1~swh1) unstable-swh; urgency=medium

  * v0.0.55
  * api /content/search/ to /content/known/
  * Adapt return values to empty list/dict instead of null
  * Remove empty values when mono-values are null
  * Fix broken entity endpoint
  * Update upcoming endpoints
  * apidoc: Remove hard-coded example and provide links to follow

 -- Antoine R. Dumont (@ardumont) <antoine.romain.dumont@gmail.com>  Wed, 18 Jan 2017 11:27:45 +0100

swh-web (0.0.54-1~swh1) unstable-swh; urgency=medium

  * v0.0.54
  * Improve documentation description and browsability
  * Fix css style

 -- Antoine R. Dumont (@ardumont) <antoine.romain.dumont@gmail.com>  Mon, 16 Jan 2017 17:18:21 +0100

swh-web (0.0.53-1~swh1) unstable-swh; urgency=medium

  * v0.0.53
  * apidoc: Update upcoming and hidden endpoints information
  * apidoc: Enrich route information with tags
  * apidoc: /api/1/revision/origin/log/: Add pagination explanation
  * apidoc: /api/1/revision/log/: Add pagination explanation
  * api: Fix filtering fields to work in depth

 -- Antoine R. Dumont (@ardumont) <antoine.romain.dumont@gmail.com>  Fri, 13 Jan 2017 17:33:01 +0100

swh-web (0.0.52-1~swh1) unstable-swh; urgency=medium

  * v0.0.52
  * Fix doc generation regarding arg and exception
  * Fix broken examples
  * Add missing documentation on not found origin visit

 -- Antoine R. Dumont (@ardumont) <antoine.romain.dumont@gmail.com>  Thu, 12 Jan 2017 17:38:59 +0100

swh-web (0.0.51-1~swh1) unstable-swh; urgency=medium

  * v0.0.51
  * Update configuration file from ini to yml

 -- Antoine R. Dumont (@ardumont) <antoine.romain.dumont@gmail.com>  Fri, 16 Dec 2016 13:27:08 +0100

swh-web (0.0.50-1~swh1) unstable-swh; urgency=medium

  * v0.0.50
  * Fix issue regarding data structure change in ctags' reading api
    endpoint

 -- Antoine R. Dumont (@ardumont) <antoine.romain.dumont@gmail.com>  Tue, 06 Dec 2016 16:08:01 +0100

swh-web (0.0.49-1~swh1) unstable-swh; urgency=medium

  * v0.0.49
  * Rendering improvments

 -- Antoine R. Dumont (@ardumont) <antoine.romain.dumont@gmail.com>  Thu, 01 Dec 2016 16:29:31 +0100

swh-web (0.0.48-1~swh1) unstable-swh; urgency=medium

  * v0.0.48
  * Fix api doc example to actual existing data
  * Improve search symbol view experience

 -- Antoine R. Dumont (@ardumont) <antoine.romain.dumont@gmail.com>  Thu, 01 Dec 2016 15:32:44 +0100

swh-web (0.0.47-1~swh1) unstable-swh; urgency=medium

  * v0.0.47
  * Improve search content ui (add datatable)
  * Improve search symbol ui (add datatable without pagination, with
  * multi-field search)
  * Split those views to improve readability

 -- Antoine R. Dumont (@ardumont) <antoine.romain.dumont@gmail.com>  Thu, 01 Dec 2016 11:57:16 +0100

swh-web (0.0.46-1~swh1) unstable-swh; urgency=medium

  * v0.0.46
  * Improve search output view on symbols

 -- Antoine R. Dumont (@ardumont) <antoine.romain.dumont@gmail.com>  Wed, 30 Nov 2016 17:45:40 +0100

swh-web (0.0.45-1~swh1) unstable-swh; urgency=medium

  * v0.0.45
  * Migrate search symbol api endpoint to strict equality search
  * Improve search symbol view result (based on that api) to navigate
  * through result
  * Permit to slice result per page with per page flag (limited to 100)
  * Unify behavior in renderer regarding pagination computation

 -- Antoine R. Dumont (@ardumont) <antoine.romain.dumont@gmail.com>  Wed, 30 Nov 2016 11:00:49 +0100

swh-web (0.0.44-1~swh1) unstable-swh; urgency=medium

  * v0.0.44
  * Rename appropriately /api/1/symbol to /api/1/content/symbol/
  * Improve documentation on /api/1/content/symbol/ api endpoint

 -- Antoine R. Dumont (@ardumont) <antoine.romain.dumont@gmail.com>  Tue, 29 Nov 2016 15:00:14 +0100

swh-web (0.0.43-1~swh1) unstable-swh; urgency=medium

  * v0.0.43
  * Improve edge case when looking for ctags symbols
  * Add a lookup ui to search through symbols

 -- Antoine R. Dumont (@ardumont) <antoine.romain.dumont@gmail.com>  Mon, 28 Nov 2016 16:42:33 +0100

swh-web (0.0.42-1~swh1) unstable-swh; urgency=medium

  * v0.0.42
  * List ctags line as link to content in /browse/content/ view

 -- Antoine R. Dumont (@ardumont) <antoine.romain.dumont@gmail.com>  Fri, 25 Nov 2016 16:21:12 +0100

swh-web (0.0.41-1~swh1) unstable-swh; urgency=medium

  * v0.0.41
  * Improve browse content view by:
  * adding new information (license, mimetype, language)
  * highlighting source code

 -- Antoine R. Dumont (@ardumont) <antoine.romain.dumont@gmail.com>  Fri, 25 Nov 2016 14:52:34 +0100

swh-web (0.0.40-1~swh1) unstable-swh; urgency=medium

  * v0.0.40
  * Add pagination to symbol search endpoint

 -- Antoine R. Dumont (@ardumont) <antoine.romain.dumont@gmail.com>  Thu, 24 Nov 2016 14:23:45 +0100

swh-web (0.0.39-1~swh1) unstable-swh; urgency=medium

  * v0.0.39
  * Open /api/1/symbol/<expression>/
  * Fix api breaking on /api/1/content/search/

 -- Antoine R. Dumont (@ardumont) <antoine.romain.dumont@gmail.com>  Thu, 24 Nov 2016 10:28:42 +0100

swh-web (0.0.38-1~swh1) unstable-swh; urgency=medium

  * v0.0.38
  * Minor refactoring
  * Remove one commit which breaks production

 -- Antoine R. Dumont (@ardumont) <antoine.romain.dumont@gmail.com>  Tue, 22 Nov 2016 16:26:03 +0100

swh-web (0.0.37-1~swh1) unstable-swh; urgency=medium

  * v0.0.37
  * api: Open new endpoints on license, language, filetype
  * api: Update content endpoint to add url on new endpoints

 -- Antoine R. Dumont (@ardumont) <antoine.romain.dumont@gmail.com>  Tue, 22 Nov 2016 15:04:07 +0100

swh-web (0.0.36-1~swh1) unstable-swh; urgency=medium

  * v0.0.36
  * Adapt to latest origin_visit format

 -- Antoine R. Dumont (@ardumont) <antoine.romain.dumont@gmail.com>  Thu, 08 Sep 2016 15:24:33 +0200

swh-web (0.0.35-1~swh1) unstable-swh; urgency=medium

  * v0.0.35
  * Open /api/1/provenance/<algo:content-hash>/ api endpoint
  * Open /api/1/origin/<id>/visits/(<visit-id>) api endpoint
  * View: Fix redirection url issue

 -- Antoine R. Dumont (@ardumont) <antoine.romain.dumont@gmail.com>  Mon, 05 Sep 2016 14:28:33 +0200

swh-web (0.0.34-1~swh1) unstable-swh; urgency=medium

  * v0.0.34
  * Improve global ui navigation
  * Fix apidoc rendering issue
  * Open /api/1/provenance/ about content provenant information

 -- Antoine R. Dumont (@ardumont) <antoine.romain.dumont@gmail.com>  Fri, 02 Sep 2016 11:42:04 +0200

swh-web (0.0.33-1~swh1) unstable-swh; urgency=medium

  * Release swh.web.ui v0.0.33
  * New declarative API documentation mechanisms

 -- Nicolas Dandrimont <nicolas@dandrimont.eu>  Wed, 24 Aug 2016 16:25:24 +0200

swh-web (0.0.32-1~swh1) unstable-swh; urgency=medium

  * v0.0.32
  * Activate tests during debian packaging
  * Fix issues on debian packaging
  * Fix useless jquery loading url
  * Improve date time parsing

 -- Antoine R. Dumont (@ardumont) <antoine.romain.dumont@gmail.com>  Wed, 20 Jul 2016 12:35:09 +0200

swh-web (0.0.31-1~swh1) unstable-swh; urgency=medium

  * v0.0.31
  * Unify jquery-flot library names with .min

 -- Antoine R. Dumont (@ardumont) <antoine.romain.dumont@gmail.com>  Mon, 18 Jul 2016 11:11:59 +0200

swh-web (0.0.30-1~swh1) unstable-swh; urgency=medium

  * v0.0.30
  * View: Open calendar ui view on origin
  * API: open /api/1/stat/visits/<int:origin>/

 -- Antoine R. Dumont (@ardumont) <antoine.romain.dumont@gmail.com>  Wed, 13 Jul 2016 18:42:40 +0200

swh-web (0.0.29-1~swh1) unstable-swh; urgency=medium

  * Release swh.web.ui v0.0.29
  * All around enhancements of the web ui
  * Package now tested when building

 -- Nicolas Dandrimont <nicolas@dandrimont.eu>  Tue, 14 Jun 2016 17:58:42 +0200

swh-web (0.0.28-1~swh1) unstable-swh; urgency=medium

  * v0.0.28
  * Fix packaging issues

 -- Antoine R. Dumont (@ardumont) <antoine.romain.dumont@gmail.com>  Mon, 09 May 2016 16:21:04 +0200

swh-web (0.0.27-1~swh1) unstable-swh; urgency=medium

  * v0.0.27
  * Fix packaging issue

 -- Antoine R. Dumont (@ardumont) <antoine.romain.dumont@gmail.com>  Tue, 03 May 2016 16:52:40 +0200

swh-web (0.0.24-1~swh1) unstable-swh; urgency=medium

  * Release swh.web.ui v0.0.24
  * New swh.storage API for timestamps

 -- Nicolas Dandrimont <nicolas@dandrimont.eu>  Fri, 05 Feb 2016 12:07:33 +0100

swh-web (0.0.23-1~swh1) unstable-swh; urgency=medium

  * v0.0.23
  * Bump dependency requirements to latest swh.storage
  * Returns person's identifier on api + Hide person's emails in views
    endpoint
  * Try to decode the content's raw data and fail gracefully
  * Unify /directory api to Display content's raw data when path
    resolves to a file
  * Expose unconditionally the link to download the content's raw data
  * Download link data redirects to the api ones

 -- Antoine R. Dumont (@ardumont) <antoine.romain.dumont@gmail.com>  Fri, 29 Jan 2016 17:50:31 +0100

swh-web (0.0.22-1~swh1) unstable-swh; urgency=medium

  * v0.0.22
  * Open
    /browse/revision/origin/<ORIG_ID>[/branch/<BRANCH>][/ts/<TIMESTAMP>]
    /history/<SHA1>/ view
  * Open
    /browse/revision/origin/<ORIG_ID>[/branch/<BRANCH>][/ts/<TIMESTAMP>]
    / view
  * Open
    /browse/revision/<SHA1_GIT_ROOT>/history/<SHA1_GIT>/directory/[<PATH
    >] view
  * Open
    /browse/revision/origin/<ORIG_ID>[/branch/<BRANCH>][/ts/<TIMESTAMP>]
    /history/<SHA1>/directory/[<PATH>] view
  * Open
    /browse/revision/origin/<ORIG_ID>[/branch/<BRANCH>][/ts/<TIMESTAMP>]
    /directory/[<PATH>] view
  * Open /browse/revision/<sha1_git_root>/directory/<path>/ view
  * Open /browse/revision/<sha1_git_root>/history/<sha1_git>/ view
  * Open /browse/revision/<sha1_git>/log/ view
  * Open /browse/entity/<uuid>/ view
  * Release can point to other objects than revision
  * Fix misbehavior when retrieving git log
  * Fix another edge case when listing a directory that does not exist
  * Fix edge case when listing is empty
  * Fix person_get call
  * Update documentation about possible error codes

 -- Antoine R. Dumont (@ardumont) <antoine.romain.dumont@gmail.com>  Tue, 26 Jan 2016 15:14:35 +0100

swh-web (0.0.21-1~swh1) unstable-swh; urgency=medium

  * v0.0.21
  * Deal nicely with communication downtime with storage
  * Update to latest swh.storage api

 -- Antoine R. Dumont (@ardumont) <antoine.romain.dumont@gmail.com>  Wed, 20 Jan 2016 16:31:34 +0100

swh-web (0.0.20-1~swh1) unstable-swh; urgency=medium

  * v0.0.20
  * Open /api/1/entity/<string:uuid>/

 -- Antoine R. Dumont (@ardumont) <antoine.romain.dumont@gmail.com>  Fri, 15 Jan 2016 16:40:56 +0100

swh-web (0.0.19-1~swh1) unstable-swh; urgency=medium

  * v0.0.19
  * Improve directory_get_by_path integration with storage
  * Refactor - Only lookup sha1_git_root if needed + factorize service
    behavior

 -- Antoine R. Dumont (@ardumont) <antoine.romain.dumont@gmail.com>  Fri, 15 Jan 2016 12:47:39 +0100

swh-web (0.0.18-1~swh1) unstable-swh; urgency=medium

  * v0.0.18
  * Open
    /api/1/revision/origin/<ORIG_ID>[/branch/<BRANCH>][/ts/<TIMESTAMP>]/
    history/<SHA1>/directory/[<PATH>]
  * origin/master Open
    /api/1/revision/origin/<ORIG_ID>[/branch/<BRANCH>][/ts/<TIMESTAMP>]/
    history/<SHA1>/
  * Open
    /api/1/revision/origin/<ORIG_ID>[/branch/<BRANCH>][/ts/<TIMESTAMP>]/
    directory/[<PATH>]
  * Open /api/1/revision/origin/<origin-id>/branch/<branch-
    name>/ts/<ts>/
  * /directory/ apis can now point to files too.
  * Bump dependency requirement on latest swh.storage
  * Deactivate api querying occurrences for now
  * Improve function documentation

 -- Antoine R. Dumont (@ardumont) <antoine.romain.dumont@gmail.com>  Wed, 13 Jan 2016 12:54:54 +0100

swh-web (0.0.17-1~swh1) unstable-swh; urgency=medium

  * v0.0.17
  * Open /api/1/revision/<string:sha1_git>/directory/'
  * Open
    /api/1/revision/<string:sha1_git_root>/history/<sha1_git>/directory/
    <path:dir_path>/
  * Enrich directory listing with url to next subdir
  * Improve testing coverage
  * Open 'limit' get query parameter to revision_log and
    revision_history api

 -- Antoine R. Dumont (@ardumont) <antoine.romain.dumont@gmail.com>  Fri, 08 Jan 2016 11:36:55 +0100

swh-web (0.0.16-1~swh1) unstable-swh; urgency=medium

  * v0.0.16
  * service.lookup_revision_log: Add a limit to the number of commits
  * Fix docstring rendering

 -- Antoine R. Dumont (@ardumont) <antoine.romain.dumont@gmail.com>  Wed, 06 Jan 2016 15:37:21 +0100

swh-web (0.0.15-1~swh1) unstable-swh; urgency=medium

  * v0.0.15
  * Improve browsable api rendering style
  * Fix typo in jquery.min.js link
  * Fix docstring typos
  * packaging:
  * add python3-flask-api as package dependency

 -- Antoine R. Dumont (@ardumont) <antoine.romain.dumont@gmail.com>  Wed, 06 Jan 2016 15:12:04 +0100

swh-web (0.0.14-1~swh1) unstable-swh; urgency=medium

  * v0.0.14
  * Open /revision/<sha1_git_root>/history/<sha1_git>/
  * Add links to api
  * Improve browsable api rendering -> when api links exists, actual
    html links will be displayed
  * Fix production bugs (regarding browsable api)

 -- Antoine R. Dumont (@ardumont) <antoine.romain.dumont@gmail.com>  Wed, 06 Jan 2016 11:42:18 +0100

swh-web (0.0.13-1~swh1) unstable-swh; urgency=medium

  * v0.0.13
  * Open /browse/person/ view
  * Open /browse/origin/ view
  * Open /browse/release/ view
  * Open /browse/revision/ view
  * Deactivate temporarily /browse/content/
  * Add default sha1
  * Automatic doc endpoint on base path

 -- Antoine R. Dumont (@ardumont) <antoine.romain.dumont@gmail.com>  Tue, 15 Dec 2015 17:01:27 +0100

swh-web (0.0.12-1~swh1) unstable-swh; urgency=medium

  * v0.0.12
  * Update /api/1/release/ with latest internal standard
  * Update /api/1/revision/ with latest internal standard
  * Add global filtering on 'fields' parameter
  * Update /api/1/content/<hash> with links to raw resource
  * Improve documentations
  * Open /api/1/revision/<SHA1_GIT>/log/
  * Open /browse/directory/<hash> to list directory content
  * Open /browse/content/<hash>/ to show the content
  * Open /browse/content/<hash>/raw to show the content
  * Open /api/1/person/<id>
  * Implementation detail
  * Add Flask API dependency
  * Split controller in api and views module
  * Unify internal apis' behavior

 -- Antoine R. Dumont (@ardumont) <antoine.romain.dumont@gmail.com>  Mon, 07 Dec 2015 16:44:43 +0100

swh-web (0.0.11-1~swh1) unstable-swh; urgency=medium

  * v0.0.11
  * Open /1/api/content/<algo:hash>/
  * Open /api/1/revision/<SHA1_GIT>
  * Open /api/1/release/<SHA1_GIT>
  * Open /api/1/uploadnsearch/ (POST)
  * Open /api/1/origin/
  * Unify 404 and 400 responses on api
  * Increase code coverage

 -- Antoine R. Dumont (@ardumont) <antoine.romain.dumont@gmail.com>  Thu, 19 Nov 2015 11:24:46 +0100

swh-web (0.0.10-1~swh1) unstable-swh; urgency=medium

  * v0.0.10
  * set document.domain to parent domain softwareheritage.org
  * improve HTML templates to be (more) valid
  * cosmetic change in Content-Type JSON header

 -- Stefano Zacchiroli <zack@upsilon.cc>  Mon, 02 Nov 2015 13:59:45 +0100

swh-web (0.0.9-1~swh1) unstable-swh; urgency=medium

  * v0.0.9
  * Remove query entry in api response
  * Deal with bad request properly with api calls
  * Improve coverage
  * Improve dev starting up app
  * Fix duplicated print statement in dev app startup

 -- Antoine R. Dumont (@ardumont) <antoine.romain.dumont@gmail.com>  Fri, 30 Oct 2015 17:24:15 +0100

swh-web (0.0.8-1~swh1) unstable-swh; urgency=medium

  * version 0.0.8

 -- Stefano Zacchiroli <zack@upsilon.cc>  Wed, 28 Oct 2015 20:59:40 +0100

swh-web (0.0.7-1~swh1) unstable-swh; urgency=medium

  * v0.0.7
  * Add @jsonp abilities to /api/1/stat/counters endpoint

 -- Antoine R. Dumont (@ardumont) <antoine.romain.dumont@gmail.com>  Mon, 19 Oct 2015 14:01:40 +0200

swh-web (0.0.4-1~swh1) unstable-swh; urgency=medium

  * Prepare swh.web.ui v0.0.4 deployment

 -- Nicolas Dandrimont <nicolas@dandrimont.eu>  Fri, 16 Oct 2015 15:38:44 +0200

swh-web (0.0.3-1~swh1) unstable-swh; urgency=medium

  * Prepare deployment of swh-web-ui v0.0.3

 -- Nicolas Dandrimont <nicolas@dandrimont.eu>  Wed, 14 Oct 2015 11:09:33 +0200

swh-web (0.0.2-1~swh1) unstable-swh; urgency=medium

  * Prepare swh.web.ui v0.0.2 deployment

 -- Nicolas Dandrimont <nicolas@dandrimont.eu>  Tue, 13 Oct 2015 16:25:46 +0200

swh-web (0.0.1-1~swh1) unstable-swh; urgency=medium

  * Initial release
  * v0.0.1
  * Hash lookup to check existence in swh's backend
  * Hash lookup to detail a content

 -- Antoine R. Dumont (@ardumont) <antoine.romain.dumont@gmail.com>  Thu, 01 Oct 2015 10:01:29 +0200<|MERGE_RESOLUTION|>--- conflicted
+++ resolved
@@ -1,17 +1,9 @@
-<<<<<<< HEAD
-swh-web (0.0.80-1~swh1~bpo9+1) stretch-swh; urgency=medium
-
-  * Rebuild for stretch-backports.
-
- -- Antoine R. Dumont (@ardumont) <antoine.romain.dumont@gmail.com>  Wed, 15 Mar 2017 12:35:43 +0100
-=======
 swh-web (0.0.81-1~swh1) unstable-swh; urgency=medium
 
   * v0.0.81
   * Migrate functions from swh.core.hashutil to swh.model.hashutil
 
  -- Antoine R. Dumont (@ardumont) <antoine.romain.dumont@gmail.com>  Wed, 15 Mar 2017 16:26:42 +0100
->>>>>>> e2c25525
 
 swh-web (0.0.80-1~swh1) unstable-swh; urgency=medium
 
