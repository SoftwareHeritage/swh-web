<<<<<<< HEAD
swh-web (0.0.232-1~swh1~bpo10+1) buster-swh; urgency=medium

  * Rebuild for buster-swh

 -- Software Heritage autobuilder (on jenkins-debian1) <jenkins@jenkins-debian1.internal.softwareheritage.org>  Tue, 19 May 2020 08:11:38 +0000
=======
swh-web (0.0.233-1~swh1) unstable-swh; urgency=medium

  * New upstream release 0.0.233     - (tagged by Antoine R. Dumont
    (@ardumont) <ardumont@softwareheritage.org> on 2020-05-20 11:32:57
    +0200)
  * Upstream changes:     - v0.0.233     - admin/deposit: Drop unused
    columns and rename "directory with context"     - Drop
    swh_anchor_id* references from Deposit model

 -- Software Heritage autobuilder (on jenkins-debian1) <jenkins@jenkins-debian1.internal.softwareheritage.org>  Wed, 20 May 2020 09:51:40 +0000
>>>>>>> 1cc4446b

swh-web (0.0.232-1~swh1) unstable-swh; urgency=medium

  * New upstream release 0.0.232     - (tagged by Antoine R. Dumont
    (@ardumont) <ardumont@softwareheritage.org> on 2020-05-19 09:57:29
    +0200)
  * Upstream changes:     - v0.0.232     - admin/deposit: Extract origin
    from swh_anchor_id according to latest change     - Fix pep8
    violations

 -- Software Heritage autobuilder (on jenkins-debian1) <jenkins@jenkins-debian1.internal.softwareheritage.org>  Tue, 19 May 2020 08:08:47 +0000

swh-web (0.0.231-1~swh1) unstable-swh; urgency=medium

  * New upstream release 0.0.231     - (tagged by Antoine Lambert
    <antoine.lambert@inria.fr> on 2020-05-07 18:07:33 +0200)
  * Upstream changes:     - version 0.0.231

 -- Software Heritage autobuilder (on jenkins-debian1) <jenkins@jenkins-debian1.internal.softwareheritage.org>  Thu, 07 May 2020 16:29:01 +0000

swh-web (0.0.230-1~swh1) unstable-swh; urgency=medium

  * New upstream release 0.0.230     - (tagged by Antoine Lambert
    <antoine.lambert@inria.fr> on 2020-05-05 19:19:24 +0200)
  * Upstream changes:     - version 0.0.230

 -- Software Heritage autobuilder (on jenkins-debian1) <jenkins@jenkins-debian1.internal.softwareheritage.org>  Tue, 05 May 2020 17:55:59 +0000

swh-web (0.0.229-1~swh1) unstable-swh; urgency=medium

  * New upstream release 0.0.229     - (tagged by Antoine Lambert
    <antoine.lambert@inria.fr> on 2020-04-22 12:54:34 +0200)
  * Upstream changes:     - version 0.0.229

 -- Software Heritage autobuilder (on jenkins-debian1) <jenkins@jenkins-debian1.internal.softwareheritage.org>  Wed, 22 Apr 2020 11:23:17 +0000

swh-web (0.0.228-1~swh1) unstable-swh; urgency=medium

  * New upstream release 0.0.228     - (tagged by Antoine Lambert
    <antoine.lambert@inria.fr> on 2020-04-21 13:59:34 +0200)
  * Upstream changes:     - version 0.0.228

 -- Software Heritage autobuilder (on jenkins-debian1) <jenkins@jenkins-debian1.internal.softwareheritage.org>  Tue, 21 Apr 2020 12:19:31 +0000

swh-web (0.0.227-1~swh1) unstable-swh; urgency=medium

  * New upstream release 0.0.227     - (tagged by Antoine Lambert
    <antoine.lambert@inria.fr> on 2020-04-07 12:34:35 +0200)
  * Upstream changes:     - version 0.0.227

 -- Software Heritage autobuilder (on jenkins-debian1) <jenkins@jenkins-debian1.internal.softwareheritage.org>  Tue, 07 Apr 2020 14:41:45 +0000

swh-web (0.0.226-1~swh1) unstable-swh; urgency=medium

  * New upstream release 0.0.226     - (tagged by Antoine Lambert
    <antoine.lambert@inria.fr> on 2020-02-18 16:46:42 +0100)
  * Upstream changes:     - version 0.0.226

 -- Software Heritage autobuilder (on jenkins-debian1) <jenkins@jenkins-debian1.internal.softwareheritage.org>  Tue, 18 Feb 2020 16:38:01 +0000

swh-web (0.0.225-1~swh1) unstable-swh; urgency=medium

  * New upstream release 0.0.225     - (tagged by Antoine Lambert
    <antoine.lambert@inria.fr> on 2020-02-10 11:39:19 +0100)
  * Upstream changes:     - version 0.0.225

 -- Software Heritage autobuilder (on jenkins-debian1) <jenkins@jenkins-debian1.internal.softwareheritage.org>  Mon, 10 Feb 2020 11:35:35 +0000

swh-web (0.0.224-1~swh1) unstable-swh; urgency=medium

  * New upstream release 0.0.224     - (tagged by Antoine Lambert
    <antoine.lambert@inria.fr> on 2020-01-16 13:42:20 +0100)
  * Upstream changes:     - version 0.0.224

 -- Software Heritage autobuilder (on jenkins-debian1) <jenkins@jenkins-debian1.internal.softwareheritage.org>  Thu, 16 Jan 2020 13:09:29 +0000

swh-web (0.0.223-1~swh1) unstable-swh; urgency=medium

  * New upstream release 0.0.223     - (tagged by Antoine Lambert
    <antoine.lambert@inria.fr> on 2019-12-13 15:01:06 +0100)
  * Upstream changes:     - version 0.0.223

 -- Software Heritage autobuilder (on jenkins-debian1) <jenkins@jenkins-debian1.internal.softwareheritage.org>  Fri, 13 Dec 2019 14:24:54 +0000

swh-web (0.0.221-1~swh1) unstable-swh; urgency=medium

  * New upstream release 0.0.221     - (tagged by Antoine Lambert
    <antoine.lambert@inria.fr> on 2019-12-04 13:30:38 +0100)
  * Upstream changes:     - version 0.0.221

 -- Software Heritage autobuilder (on jenkins-debian1) <jenkins@jenkins-debian1.internal.softwareheritage.org>  Wed, 04 Dec 2019 12:53:41 +0000

swh-web (0.0.220-1~swh1) unstable-swh; urgency=medium

  * New upstream release 0.0.220     - (tagged by Valentin Lorentz
    <vlorentz@softwareheritage.org> on 2019-11-08 18:00:47 +0100)
  * Upstream changes:     - v0.0.220     - * typing: minimal changes to
    make a no-op mypy run pass     - * Makefile.local: port to new swh-
    environment typecheck naming     - * sphinx: Fix doc generation and
    warnings     - * Add support for swh-indexer v0.0.157.

 -- Software Heritage autobuilder (on jenkins-debian1) <jenkins@jenkins-debian1.internal.softwareheritage.org>  Fri, 08 Nov 2019 17:21:30 +0000

swh-web (0.0.219-1~swh1) unstable-swh; urgency=medium

  * New upstream release 0.0.219     - (tagged by Antoine Lambert
    <antoine.lambert@inria.fr> on 2019-11-06 10:49:54 +0100)
  * Upstream changes:     - version 0.0.219

 -- Software Heritage autobuilder (on jenkins-debian1) <jenkins@jenkins-debian1.internal.softwareheritage.org>  Wed, 06 Nov 2019 10:10:30 +0000

swh-web (0.0.218-1~swh1) unstable-swh; urgency=medium

  * New upstream release 0.0.218     - (tagged by Antoine Lambert
    <antoine.lambert@inria.fr> on 2019-11-04 13:43:02 +0100)
  * Upstream changes:     - version 0.0.218

 -- Software Heritage autobuilder (on jenkins-debian1) <jenkins@jenkins-debian1.internal.softwareheritage.org>  Mon, 04 Nov 2019 13:11:48 +0000

swh-web (0.0.216-1~swh1) unstable-swh; urgency=medium

  * New upstream release 0.0.216     - (tagged by Nicolas Dandrimont
    <nicolas@dandrimont.eu> on 2019-10-14 19:56:40 +0200)
  * Upstream changes:     - Release swh.web v0.0.216

 -- Software Heritage autobuilder (on jenkins-debian1) <jenkins@jenkins-debian1.internal.softwareheritage.org>  Mon, 14 Oct 2019 18:14:01 +0000

swh-web (0.0.215-1~swh1) unstable-swh; urgency=medium

  * New upstream release 0.0.215     - (tagged by Antoine Lambert
    <antoine.lambert@inria.fr> on 2019-10-09 14:38:48 +0200)
  * Upstream changes:     - version 0.0.215

 -- Software Heritage autobuilder (on jenkins-debian1) <jenkins@jenkins-debian1.internal.softwareheritage.org>  Wed, 09 Oct 2019 13:20:53 +0000

swh-web (0.0.214-1~swh1) unstable-swh; urgency=medium

  * New upstream release 0.0.214     - (tagged by Antoine Lambert
    <antoine.lambert@inria.fr> on 2019-09-27 16:31:59 +0200)
  * Upstream changes:     - version 0.0.214

 -- Software Heritage autobuilder (on jenkins-debian1) <jenkins@jenkins-debian1.internal.softwareheritage.org>  Fri, 27 Sep 2019 16:17:33 +0000

swh-web (0.0.213-1~swh1) unstable-swh; urgency=medium

  * New upstream release 0.0.213     - (tagged by Antoine Lambert
    <antoine.lambert@inria.fr> on 2019-09-25 16:17:06 +0200)
  * Upstream changes:     - version 0.0.213

 -- Software Heritage autobuilder (on jenkins-debian1) <jenkins@jenkins-debian1.internal.softwareheritage.org>  Wed, 25 Sep 2019 15:13:06 +0000

swh-web (0.0.212-1~swh1) unstable-swh; urgency=medium

  * New upstream release 0.0.212     - (tagged by Antoine Lambert
    <antoine.lambert@inria.fr> on 2019-09-17 17:41:43 +0200)
  * Upstream changes:     - version 0.0.212

 -- Software Heritage autobuilder (on jenkins-debian1) <jenkins@jenkins-debian1.internal.softwareheritage.org>  Tue, 17 Sep 2019 16:07:58 +0000

swh-web (0.0.211-1~swh1) unstable-swh; urgency=medium

  * New upstream release 0.0.211     - (tagged by Antoine Lambert
    <antoine.lambert@inria.fr> on 2019-09-17 17:04:19 +0200)
  * Upstream changes:     - version 0.0.211

 -- Software Heritage autobuilder (on jenkins-debian1) <jenkins@jenkins-debian1.internal.softwareheritage.org>  Tue, 17 Sep 2019 15:34:22 +0000

swh-web (0.0.210-1~swh1) unstable-swh; urgency=medium

  * New upstream release 0.0.210     - (tagged by Antoine Lambert
    <antoine.lambert@inria.fr> on 2019-09-06 14:26:33 +0200)
  * Upstream changes:     - version 0.0.210

 -- Software Heritage autobuilder (on jenkins-debian1) <jenkins@jenkins-debian1.internal.softwareheritage.org>  Fri, 06 Sep 2019 13:14:46 +0000

swh-web (0.0.209-1~swh1) unstable-swh; urgency=medium

  * New upstream release 0.0.209     - (tagged by Valentin Lorentz
    <vlorentz@softwareheritage.org> on 2019-08-26 18:14:16 +0200)
  * Upstream changes:     - v0.0.209     - * fix in generated
    documentation     - * test fixes / new tests     - * remove
    references to `person['id']` and person_get API/browse     - * fix
    crash on metadata search results whose `origin_url` is missing

 -- Software Heritage autobuilder (on jenkins-debian1) <jenkins@jenkins-debian1.internal.softwareheritage.org>  Mon, 26 Aug 2019 16:39:53 +0000

swh-web (0.0.208-1~swh1) unstable-swh; urgency=medium

  * New upstream release 0.0.208     - (tagged by Valentin Lorentz
    <vlorentz@softwareheritage.org> on 2019-08-20 13:52:25 +0200)
  * Upstream changes:     - v0.0.208     - * Remove "person_get"
    endpoints     - * Add cypress tests

 -- Software Heritage autobuilder (on jenkins-debian1) <jenkins@jenkins-debian1.internal.softwareheritage.org>  Tue, 20 Aug 2019 12:30:54 +0000

swh-web (0.0.207-1~swh1) unstable-swh; urgency=medium

  * New upstream release 0.0.207     - (tagged by Antoine Lambert
    <antoine.lambert@inria.fr> on 2019-08-09 14:43:05 +0200)
  * Upstream changes:     - version 0.0.207

 -- Software Heritage autobuilder (on jenkins-debian1) <jenkins@jenkins-debian1.internal.softwareheritage.org>  Fri, 09 Aug 2019 13:08:31 +0000

swh-web (0.0.206-1~swh1) unstable-swh; urgency=medium

  * New upstream release 0.0.206     - (tagged by Antoine Lambert
    <antoine.lambert@inria.fr> on 2019-07-31 17:37:41 +0200)
  * Upstream changes:     - version 0.0.206

 -- Software Heritage autobuilder (on jenkins-debian1) <jenkins@jenkins-debian1.internal.softwareheritage.org>  Wed, 31 Jul 2019 15:54:55 +0000

swh-web (0.0.205-1~swh1) unstable-swh; urgency=medium

  * New upstream release 0.0.205     - (tagged by Antoine Lambert
    <antoine.lambert@inria.fr> on 2019-07-31 16:13:39 +0200)
  * Upstream changes:     - version 0.0.205

 -- Software Heritage autobuilder (on jenkins-debian1) <jenkins@jenkins-debian1.internal.softwareheritage.org>  Wed, 31 Jul 2019 14:47:24 +0000

swh-web (0.0.204-1~swh1) unstable-swh; urgency=medium

  * New upstream release 0.0.204     - (tagged by Antoine Lambert
    <antoine.lambert@inria.fr> on 2019-07-30 15:54:26 +0200)
  * Upstream changes:     - version 0.0.204

 -- Software Heritage autobuilder (on jenkins-debian1) <jenkins@jenkins-debian1.internal.softwareheritage.org>  Tue, 30 Jul 2019 14:21:24 +0000

swh-web (0.0.203-1~swh1) unstable-swh; urgency=medium

  * New upstream release 0.0.203     - (tagged by Antoine Lambert
    <antoine.lambert@inria.fr> on 2019-06-24 17:11:04 +0200)
  * Upstream changes:     - version 0.0.203

 -- Software Heritage autobuilder (on jenkins-debian1) <jenkins@jenkins-debian1.internal.softwareheritage.org>  Mon, 24 Jun 2019 15:57:25 +0000

swh-web (0.0.202-1~swh1) unstable-swh; urgency=medium

  * New upstream release 0.0.202     - (tagged by Antoine Lambert
    <antoine.lambert@inria.fr> on 2019-06-18 16:22:03 +0200)
  * Upstream changes:     - version 0.0.202

 -- Software Heritage autobuilder (on jenkins-debian1) <jenkins@jenkins-debian1.internal.softwareheritage.org>  Tue, 18 Jun 2019 15:02:25 +0000

swh-web (0.0.201-1~swh1) unstable-swh; urgency=medium

  * New upstream release 0.0.201     - (tagged by Antoine Lambert
    <antoine.lambert@inria.fr> on 2019-06-06 16:01:50 +0200)
  * Upstream changes:     - version 0.0.201

 -- Software Heritage autobuilder (on jenkins-debian1) <jenkins@jenkins-debian1.internal.softwareheritage.org>  Thu, 06 Jun 2019 14:39:51 +0000

swh-web (0.0.200-1~swh1) unstable-swh; urgency=medium

  * New upstream release 0.0.200     - (tagged by Antoine Lambert
    <antoine.lambert@inria.fr> on 2019-05-29 15:22:18 +0200)
  * Upstream changes:     - version 0.0.200

 -- Software Heritage autobuilder (on jenkins-debian1) <jenkins@jenkins-debian1.internal.softwareheritage.org>  Wed, 29 May 2019 13:52:48 +0000

swh-web (0.0.199-1~swh1) unstable-swh; urgency=medium

  * New upstream release 0.0.199     - (tagged by Antoine Lambert
    <antoine.lambert@inria.fr> on 2019-05-21 15:57:10 +0200)
  * Upstream changes:     - version 0.0.199

 -- Software Heritage autobuilder (on jenkins-debian1) <jenkins@jenkins-debian1.internal.softwareheritage.org>  Tue, 21 May 2019 14:17:57 +0000

swh-web (0.0.198-1~swh1) unstable-swh; urgency=medium

  * New upstream release 0.0.198     - (tagged by Antoine Lambert
    <antoine.lambert@inria.fr> on 2019-05-20 10:55:57 +0200)
  * Upstream changes:     - version 0.0.198

 -- Software Heritage autobuilder (on jenkins-debian1) <jenkins@jenkins-debian1.internal.softwareheritage.org>  Mon, 20 May 2019 09:17:32 +0000

swh-web (0.0.196-1~swh1) unstable-swh; urgency=medium

  * New upstream release 0.0.196     - (tagged by Antoine Lambert
    <antoine.lambert@inria.fr> on 2019-05-16 14:58:49 +0200)
  * Upstream changes:     - version 0.0.196

 -- Software Heritage autobuilder (on jenkins-debian1) <jenkins@jenkins-debian1.internal.softwareheritage.org>  Thu, 16 May 2019 13:16:14 +0000

swh-web (0.0.195-1~swh1) unstable-swh; urgency=medium

  * New upstream release 0.0.195     - (tagged by Antoine Lambert
    <antoine.lambert@inria.fr> on 2019-05-15 17:42:02 +0200)
  * Upstream changes:     - version 0.0.195

 -- Software Heritage autobuilder (on jenkins-debian1) <jenkins@jenkins-debian1.internal.softwareheritage.org>  Wed, 15 May 2019 16:19:28 +0000

swh-web (0.0.194-1~swh1) unstable-swh; urgency=medium

  * New upstream release 0.0.194     - (tagged by Antoine Lambert
    <antoine.lambert@inria.fr> on 2019-05-07 10:51:28 +0200)
  * Upstream changes:     - version 0.0.194

 -- Software Heritage autobuilder (on jenkins-debian1) <jenkins@jenkins-debian1.internal.softwareheritage.org>  Tue, 07 May 2019 09:01:19 +0000

swh-web (0.0.193-1~swh1) unstable-swh; urgency=medium

  * New upstream release 0.0.193     - (tagged by Antoine Lambert
    <antoine.lambert@inria.fr> on 2019-05-02 16:59:26 +0200)
  * Upstream changes:     - version 0.0.193

 -- Software Heritage autobuilder (on jenkins-debian1) <jenkins@jenkins-debian1.internal.softwareheritage.org>  Thu, 02 May 2019 15:12:33 +0000

swh-web (0.0.192-1~swh1) unstable-swh; urgency=medium

  * New upstream release 0.0.192     - (tagged by Antoine Lambert
    <antoine.lambert@inria.fr> on 2019-05-02 14:14:32 +0200)
  * Upstream changes:     - version 0.0.192

 -- Software Heritage autobuilder (on jenkins-debian1) <jenkins@jenkins-debian1.internal.softwareheritage.org>  Thu, 02 May 2019 12:33:10 +0000

swh-web (0.0.191-1~swh1) unstable-swh; urgency=medium

  * New upstream release 0.0.191     - (tagged by Antoine Lambert
    <antoine.lambert@inria.fr> on 2019-05-02 11:35:19 +0200)
  * Upstream changes:     - version 0.0.191

 -- Software Heritage autobuilder (on jenkins-debian1) <jenkins@jenkins-debian1.internal.softwareheritage.org>  Thu, 02 May 2019 09:57:15 +0000

swh-web (0.0.190-1~swh1) unstable-swh; urgency=medium

  * New upstream release 0.0.190     - (tagged by Antoine Lambert
    <antoine.lambert@inria.fr> on 2019-04-10 16:59:12 +0200)
  * Upstream changes:     - version 0.0.190

 -- Software Heritage autobuilder (on jenkins-debian1) <jenkins@jenkins-debian1.internal.softwareheritage.org>  Wed, 10 Apr 2019 15:14:12 +0000

swh-web (0.0.189-1~swh1) unstable-swh; urgency=medium

  * New upstream release 0.0.189     - (tagged by Antoine Lambert
    <antoine.lambert@inria.fr> on 2019-04-01 14:32:45 +0200)
  * Upstream changes:     - version 0.0.189

 -- Software Heritage autobuilder (on jenkins-debian1) <jenkins@jenkins-debian1.internal.softwareheritage.org>  Mon, 01 Apr 2019 12:51:57 +0000

swh-web (0.0.188-1~swh1) unstable-swh; urgency=medium

  * New upstream release 0.0.188     - (tagged by Antoine Lambert
    <antoine.lambert@inria.fr> on 2019-03-29 11:39:52 +0100)
  * Upstream changes:     - version 0.0.188

 -- Software Heritage autobuilder (on jenkins-debian1) <jenkins@jenkins-debian1.internal.softwareheritage.org>  Fri, 29 Mar 2019 11:00:27 +0000

swh-web (0.0.187-1~swh1) unstable-swh; urgency=medium

  * New upstream release 0.0.187     - (tagged by Valentin Lorentz
    <vlorentz@softwareheritage.org> on 2019-03-14 15:22:01 +0100)
  * Upstream changes:     - Apply rename of 'origin_id' in the indexer
    API.

 -- Software Heritage autobuilder (on jenkins-debian1) <jenkins@jenkins-debian1.internal.softwareheritage.org>  Thu, 14 Mar 2019 14:41:39 +0000

swh-web (0.0.186-1~swh1) unstable-swh; urgency=medium

  * New upstream release 0.0.186     - (tagged by Antoine Lambert
    <antoine.lambert@inria.fr> on 2019-03-05 16:36:03 +0100)
  * Upstream changes:     - version 0.0.186

 -- Software Heritage autobuilder (on jenkins-debian1) <jenkins@jenkins-debian1.internal.softwareheritage.org>  Tue, 05 Mar 2019 15:57:31 +0000

swh-web (0.0.185-1~swh1) unstable-swh; urgency=medium

  * New upstream release 0.0.185     - (tagged by Antoine Lambert
    <antoine.lambert@inria.fr> on 2019-03-05 14:30:09 +0100)
  * Upstream changes:     - version 0.0.185

 -- Software Heritage autobuilder (on jenkins-debian1) <jenkins@jenkins-debian1.internal.softwareheritage.org>  Tue, 05 Mar 2019 13:52:13 +0000

swh-web (0.0.184-1~swh1) unstable-swh; urgency=medium

  * New upstream release 0.0.184     - (tagged by Antoine Lambert
    <antoine.lambert@inria.fr> on 2019-03-04 14:49:46 +0100)
  * Upstream changes:     - version 0.0.184

 -- Software Heritage autobuilder (on jenkins-debian1) <jenkins@jenkins-debian1.internal.softwareheritage.org>  Mon, 04 Mar 2019 14:09:10 +0000

swh-web (0.0.182-1~swh1) unstable-swh; urgency=medium

  * New upstream release 0.0.182     - (tagged by Antoine Lambert
    <antoine.lambert@inria.fr> on 2019-02-28 18:08:47 +0100)
  * Upstream changes:     - version 0.0.182

 -- Software Heritage autobuilder (on jenkins-debian1) <jenkins@jenkins-debian1.internal.softwareheritage.org>  Thu, 28 Feb 2019 17:33:27 +0000

swh-web (0.0.181-1~swh1) unstable-swh; urgency=medium

  * New upstream release 0.0.181     - (tagged by Antoine Lambert
    <antoine.lambert@inria.fr> on 2019-02-13 14:58:04 +0100)
  * Upstream changes:     - version 0.0.181

 -- Software Heritage autobuilder (on jenkins-debian1) <jenkins@jenkins-debian1.internal.softwareheritage.org>  Wed, 13 Feb 2019 14:18:36 +0000

swh-web (0.0.180-1~swh1) unstable-swh; urgency=medium

  * New upstream release 0.0.180     - (tagged by Antoine Lambert
    <antoine.lambert@inria.fr> on 2019-02-13 13:52:14 +0100)
  * Upstream changes:     - version 0.0.180

 -- Software Heritage autobuilder (on jenkins-debian1) <jenkins@jenkins-debian1.internal.softwareheritage.org>  Wed, 13 Feb 2019 13:13:16 +0000

swh-web (0.0.179-1~swh1) unstable-swh; urgency=medium

  * New upstream release 0.0.179     - (tagged by Antoine Lambert
    <antoine.lambert@inria.fr> on 2019-02-08 14:20:28 +0100)
  * Upstream changes:     - version 0.0.179

 -- Software Heritage autobuilder (on jenkins-debian1) <jenkins@jenkins-debian1.internal.softwareheritage.org>  Fri, 08 Feb 2019 13:42:04 +0000

swh-web (0.0.178-1~swh1) unstable-swh; urgency=medium

  * New upstream release 0.0.178     - (tagged by Antoine Lambert
    <antoine.lambert@inria.fr> on 2019-02-04 15:21:40 +0100)
  * Upstream changes:     - version 0.0.178

 -- Software Heritage autobuilder (on jenkins-debian1) <jenkins@jenkins-debian1.internal.softwareheritage.org>  Mon, 04 Feb 2019 14:59:44 +0000

swh-web (0.0.177-1~swh1) unstable-swh; urgency=medium

  * New upstream release 0.0.177     - (tagged by Antoine Lambert
    <antoine.lambert@inria.fr> on 2019-01-30 13:46:15 +0100)
  * Upstream changes:     - version 0.0.177

 -- Software Heritage autobuilder (on jenkins-debian1) <jenkins@jenkins-debian1.internal.softwareheritage.org>  Wed, 30 Jan 2019 12:59:31 +0000

swh-web (0.0.175-1~swh1) unstable-swh; urgency=medium

  * New upstream release 0.0.175     - (tagged by Antoine Lambert
    <antoine.lambert@inria.fr> on 2019-01-25 14:31:33 +0100)
  * Upstream changes:     - version 0.0.175

 -- Software Heritage autobuilder (on jenkins-debian1) <jenkins@jenkins-debian1.internal.softwareheritage.org>  Fri, 25 Jan 2019 13:50:54 +0000

swh-web (0.0.174-1~swh1) unstable-swh; urgency=medium

  * New upstream release 0.0.174     - (tagged by Antoine Lambert
    <antoine.lambert@inria.fr> on 2019-01-24 17:43:52 +0100)
  * Upstream changes:     - version 0.0.174

 -- Software Heritage autobuilder (on jenkins-debian1) <jenkins@jenkins-debian1.internal.softwareheritage.org>  Thu, 24 Jan 2019 17:43:48 +0000

swh-web (0.0.173-1~swh1) unstable-swh; urgency=medium

  * New upstream release 0.0.173     - (tagged by Antoine Lambert
    <antoine.lambert@inria.fr> on 2019-01-10 17:18:58 +0100)
  * Upstream changes:     - version 0.0.173

 -- Software Heritage autobuilder (on jenkins-debian1) <jenkins@jenkins-debian1.internal.softwareheritage.org>  Thu, 10 Jan 2019 17:02:08 +0000

swh-web (0.0.170-1~swh1) unstable-swh; urgency=medium

  * version 0.0.170

 -- Antoine Lambert <antoine.lambert@inria.fr>  Wed, 28 Nov 2018 16:26:02 +0100

swh-web (0.0.169-1~swh1) unstable-swh; urgency=medium

  * version 0.0.169

 -- Antoine Lambert <antoine.lambert@inria.fr>  Thu, 15 Nov 2018 17:52:14 +0100

swh-web (0.0.168-1~swh1) unstable-swh; urgency=medium

  * version 0.0.168

 -- Antoine Lambert <antoine.lambert@inria.fr>  Thu, 15 Nov 2018 15:24:28 +0100

swh-web (0.0.167-1~swh1) unstable-swh; urgency=medium

  * version 0.0.167

 -- Antoine Lambert <antoine.lambert@inria.fr>  Mon, 12 Nov 2018 17:47:52 +0100

swh-web (0.0.166-1~swh1) unstable-swh; urgency=medium

  * version 0.0.166

 -- Antoine Lambert <antoine.lambert@inria.fr>  Tue, 06 Nov 2018 13:31:08 +0100

swh-web (0.0.165-1~swh1) unstable-swh; urgency=medium

  * version 0.0.165

 -- Antoine Lambert <antoine.lambert@inria.fr>  Wed, 31 Oct 2018 17:46:32 +0100

swh-web (0.0.164-1~swh1) unstable-swh; urgency=medium

  * version 0.0.164

 -- Antoine Lambert <antoine.lambert@inria.fr>  Wed, 31 Oct 2018 17:38:39 +0100

swh-web (0.0.163-1~swh1) unstable-swh; urgency=medium

  * version 0.0.163

 -- Antoine Lambert <antoine.lambert@inria.fr>  Wed, 31 Oct 2018 17:17:05 +0100

swh-web (0.0.162-1~swh1) unstable-swh; urgency=medium

  * version 0.0.162

 -- Antoine Lambert <antoine.lambert@inria.fr>  Thu, 18 Oct 2018 17:57:52 +0200

swh-web (0.0.161-1~swh1) unstable-swh; urgency=medium

  * version 0.0.161

 -- Antoine Lambert <antoine.lambert@inria.fr>  Wed, 17 Oct 2018 15:30:50 +0200

swh-web (0.0.160-1~swh1) unstable-swh; urgency=medium

  * version 0.0.160

 -- Antoine Lambert <antoine.lambert@inria.fr>  Fri, 12 Oct 2018 15:28:05 +0200

swh-web (0.0.159-1~swh1) unstable-swh; urgency=medium

  * version 0.0.159

 -- Antoine Lambert <antoine.lambert@inria.fr>  Fri, 12 Oct 2018 10:18:46 +0200

swh-web (0.0.158-1~swh1) unstable-swh; urgency=medium

  * version 0.0.158

 -- Antoine Lambert <antoine.lambert@inria.fr>  Thu, 11 Oct 2018 17:49:17 +0200

swh-web (0.0.157-1~swh1) unstable-swh; urgency=medium

  * version 0.0.157

 -- Antoine Lambert <antoine.lambert@inria.fr>  Thu, 27 Sep 2018 17:21:28 +0200

swh-web (0.0.156-1~swh1) unstable-swh; urgency=medium

  * version 0.0.156

 -- Antoine Lambert <antoine.lambert@inria.fr>  Thu, 20 Sep 2018 14:40:37 +0200

swh-web (0.0.155-1~swh1) unstable-swh; urgency=medium

  * version 0.0.155

 -- Antoine Lambert <antoine.lambert@inria.fr>  Tue, 18 Sep 2018 10:44:38 +0200

swh-web (0.0.154-1~swh1) unstable-swh; urgency=medium

  * version 0.0.154

 -- Antoine Lambert <antoine.lambert@inria.fr>  Fri, 14 Sep 2018 16:37:48 +0200

swh-web (0.0.153-1~swh1) unstable-swh; urgency=medium

  * version 0.0.153

 -- Antoine Lambert <antoine.lambert@inria.fr>  Wed, 12 Sep 2018 16:44:06 +0200

swh-web (0.0.152-1~swh1) unstable-swh; urgency=medium

  * version 0.0.152

 -- Antoine Lambert <antoine.lambert@inria.fr>  Wed, 12 Sep 2018 16:04:47 +0200

swh-web (0.0.151-1~swh1) unstable-swh; urgency=medium

  * version 0.0.151

 -- Antoine Lambert <antoine.lambert@inria.fr>  Tue, 04 Sep 2018 17:28:46 +0200

swh-web (0.0.150-1~swh1) unstable-swh; urgency=medium

  * version 0.0.150

 -- Antoine Lambert <antoine.lambert@inria.fr>  Tue, 04 Sep 2018 15:15:05 +0200

swh-web (0.0.149-1~swh1) unstable-swh; urgency=medium

  * version 0.0.149

 -- Antoine Lambert <antoine.lambert@inria.fr>  Thu, 30 Aug 2018 16:23:05 +0200

swh-web (0.0.148-1~swh1) unstable-swh; urgency=medium

  * version 0.0.148

 -- Antoine Lambert <antoine.lambert@inria.fr>  Thu, 30 Aug 2018 11:27:42 +0200

swh-web (0.0.147-1~swh1) unstable-swh; urgency=medium

  * version 0.0.147

 -- Antoine Lambert <antoine.lambert@inria.fr>  Fri, 03 Aug 2018 14:41:04 +0200

swh-web (0.0.146-1~swh1) unstable-swh; urgency=medium

  * version 0.0.146

 -- Antoine Lambert <antoine.lambert@inria.fr>  Fri, 27 Jul 2018 16:37:33 +0200

swh-web (0.0.145-1~swh1) unstable-swh; urgency=medium

  * version 0.0.145

 -- Antoine Lambert <antoine.lambert@inria.fr>  Fri, 27 Jul 2018 16:10:36 +0200

swh-web (0.0.144-1~swh1) unstable-swh; urgency=medium

  * version 0.0.144

 -- Antoine Lambert <antoine.lambert@inria.fr>  Fri, 20 Jul 2018 16:26:52 +0200

swh-web (0.0.143-1~swh1) unstable-swh; urgency=medium

  * version 0.0.143

 -- Antoine Lambert <antoine.lambert@inria.fr>  Fri, 20 Jul 2018 16:19:56 +0200

swh-web (0.0.142-1~swh1) unstable-swh; urgency=medium

  * version 0.0.142

 -- Antoine Lambert <antoine.lambert@inria.fr>  Fri, 20 Jul 2018 15:51:20 +0200

swh-web (0.0.141-1~swh1) unstable-swh; urgency=medium

  * version 0.0.141

 -- Antoine Lambert <antoine.lambert@inria.fr>  Fri, 06 Jul 2018 14:11:39 +0200

swh-web (0.0.140-1~swh1) unstable-swh; urgency=medium

  * version 0.0.140

 -- Antoine Lambert <antoine.lambert@inria.fr>  Fri, 29 Jun 2018 16:42:06 +0200

swh-web (0.0.139-1~swh1) unstable-swh; urgency=medium

  * version 0.0.139

 -- Antoine Lambert <antoine.lambert@inria.fr>  Wed, 27 Jun 2018 16:47:17 +0200

swh-web (0.0.138-1~swh1) unstable-swh; urgency=medium

  * version 0.0.138

 -- Antoine Lambert <antoine.lambert@inria.fr>  Wed, 13 Jun 2018 12:18:23 +0200

swh-web (0.0.137-1~swh1) unstable-swh; urgency=medium

  * version 0.0.137

 -- Antoine Lambert <antoine.lambert@inria.fr>  Wed, 13 Jun 2018 11:52:05 +0200

swh-web (0.0.136-1~swh1) unstable-swh; urgency=medium

  * version 0.0.136

 -- Antoine Lambert <antoine.lambert@inria.fr>  Tue, 05 Jun 2018 18:59:20 +0200

swh-web (0.0.135-1~swh1) unstable-swh; urgency=medium

  * version 0.0.135

 -- Antoine Lambert <antoine.lambert@inria.fr>  Fri, 01 Jun 2018 17:47:58 +0200

swh-web (0.0.134-1~swh1) unstable-swh; urgency=medium

  * version 0.0.134

 -- Antoine Lambert <antoine.lambert@inria.fr>  Thu, 31 May 2018 17:56:04 +0200

swh-web (0.0.133-1~swh1) unstable-swh; urgency=medium

  * version 0.0.133

 -- Antoine Lambert <antoine.lambert@inria.fr>  Tue, 29 May 2018 18:13:59 +0200

swh-web (0.0.132-1~swh1) unstable-swh; urgency=medium

  * version 0.0.132

 -- Antoine Lambert <antoine.lambert@inria.fr>  Tue, 29 May 2018 14:25:16 +0200

swh-web (0.0.131-1~swh1) unstable-swh; urgency=medium

  * version 0.0.131

 -- Antoine Lambert <antoine.lambert@inria.fr>  Fri, 25 May 2018 17:31:58 +0200

swh-web (0.0.130-1~swh1) unstable-swh; urgency=medium

  * version 0.0.130

 -- Antoine Lambert <antoine.lambert@inria.fr>  Fri, 25 May 2018 11:59:17 +0200

swh-web (0.0.129-1~swh1) unstable-swh; urgency=medium

  * version 0.0.129

 -- Antoine Lambert <antoine.lambert@inria.fr>  Thu, 24 May 2018 18:28:48 +0200

swh-web (0.0.128-1~swh1) unstable-swh; urgency=medium

  * version 0.0.128

 -- Antoine Lambert <antoine.lambert@inria.fr>  Wed, 16 May 2018 13:52:33 +0200

swh-web (0.0.127-1~swh1) unstable-swh; urgency=medium

  * version 0.0.127

 -- Antoine Lambert <antoine.lambert@inria.fr>  Fri, 04 May 2018 19:14:58 +0200

swh-web (0.0.126-1~swh1) unstable-swh; urgency=medium

  * version 0.0.126

 -- Antoine Lambert <antoine.lambert@inria.fr>  Fri, 04 May 2018 15:29:49 +0200

swh-web (0.0.125-1~swh1) unstable-swh; urgency=medium

  * version 0.0.125

 -- Antoine Lambert <antoine.lambert@inria.fr>  Fri, 20 Apr 2018 15:45:05 +0200

swh-web (0.0.124-1~swh1) unstable-swh; urgency=medium

  * version 0.0.124

 -- Antoine Lambert <antoine.lambert@inria.fr>  Fri, 20 Apr 2018 14:46:00 +0200

swh-web (0.0.123-1~swh1) unstable-swh; urgency=medium

  * version 0.0.123

 -- Antoine Lambert <antoine.lambert@inria.fr>  Mon, 26 Mar 2018 11:34:32 +0200

swh-web (0.0.122-1~swh1) unstable-swh; urgency=medium

  * version 0.0.122

 -- Antoine Lambert <antoine.lambert@inria.fr>  Wed, 14 Mar 2018 17:23:15 +0100

swh-web (0.0.121-1~swh1) unstable-swh; urgency=medium

  * version 0.0.121

 -- Antoine Lambert <antoine.lambert@inria.fr>  Wed, 07 Mar 2018 18:02:29 +0100

swh-web (0.0.120-1~swh1) unstable-swh; urgency=medium

  * version 0.0.120

 -- Antoine Lambert <antoine.lambert@inria.fr>  Wed, 07 Mar 2018 17:31:08 +0100

swh-web (0.0.119-1~swh1) unstable-swh; urgency=medium

  * version 0.0.119

 -- Antoine Lambert <antoine.lambert@inria.fr>  Thu, 01 Mar 2018 18:11:40 +0100

swh-web (0.0.118-1~swh1) unstable-swh; urgency=medium

  * version 0.0.118

 -- Antoine Lambert <antoine.lambert@inria.fr>  Thu, 22 Feb 2018 17:26:28 +0100

swh-web (0.0.117-1~swh1) unstable-swh; urgency=medium

  * version 0.0.117

 -- Antoine Lambert <antoine.lambert@inria.fr>  Wed, 21 Feb 2018 14:56:27 +0100

swh-web (0.0.116-1~swh1) unstable-swh; urgency=medium

  * version 0.0.116

 -- Antoine Lambert <antoine.lambert@inria.fr>  Mon, 19 Feb 2018 17:47:57 +0100

swh-web (0.0.115-1~swh1) unstable-swh; urgency=medium

  * version 0.0.115

 -- Antoine Lambert <antoine.lambert@inria.fr>  Mon, 19 Feb 2018 12:00:47 +0100

swh-web (0.0.114-1~swh1) unstable-swh; urgency=medium

  * version 0.0.114

 -- Antoine Lambert <antoine.lambert@inria.fr>  Fri, 16 Feb 2018 16:13:58 +0100

swh-web (0.0.113-1~swh1) unstable-swh; urgency=medium

  * version 0.0.113

 -- Antoine Lambert <antoine.lambert@inria.fr>  Thu, 15 Feb 2018 15:52:57 +0100

swh-web (0.0.112-1~swh1) unstable-swh; urgency=medium

  * version 0.0.112

 -- Antoine Lambert <antoine.lambert@inria.fr>  Thu, 08 Feb 2018 12:10:44 +0100

swh-web (0.0.111-1~swh1) unstable-swh; urgency=medium

  * Release swh.web v0.0.111
  * Support snapshot information in origin_visit

 -- Nicolas Dandrimont <nicolas@dandrimont.eu>  Tue, 06 Feb 2018 14:54:29 +0100

swh-web (0.0.110-1~swh1) unstable-swh; urgency=medium

  * version 0.0.110

 -- Antoine Lambert <antoine.lambert@inria.fr>  Fri, 02 Feb 2018 15:52:10 +0100

swh-web (0.0.109-1~swh1) unstable-swh; urgency=medium

  * version 0.0.109

 -- Antoine Lambert <antoine.lambert@inria.fr>  Thu, 01 Feb 2018 18:04:10 +0100

swh-web (0.0.108-1~swh1) unstable-swh; urgency=medium

  * version 0.0.108

 -- Antoine Lambert <antoine.lambert@inria.fr>  Tue, 23 Jan 2018 17:31:13 +0100

swh-web (0.0.107-1~swh1) unstable-swh; urgency=medium

  * version 0.0.107

 -- Antoine Lambert <antoine.lambert@inria.fr>  Tue, 23 Jan 2018 12:13:58 +0100

swh-web (0.0.106-1~swh1) unstable-swh; urgency=medium

  * version 0.0.106

 -- Antoine Lambert <antoine.lambert@inria.fr>  Thu, 18 Jan 2018 15:28:44 +0100

swh-web (0.0.105-1~swh1) unstable-swh; urgency=medium

  * version 0.0.105

 -- Antoine Lambert <antoine.lambert@inria.fr>  Tue, 09 Jan 2018 17:32:29 +0100

swh-web (0.0.104-1~swh1) unstable-swh; urgency=medium

  * version 0.0.104

 -- Antoine Lambert <antoine.lambert@inria.fr>  Tue, 09 Jan 2018 14:29:32 +0100

swh-web (0.0.103-1~swh1) unstable-swh; urgency=medium

  * version 0.0.103

 -- Antoine Lambert <antoine.lambert@inria.fr>  Thu, 04 Jan 2018 16:48:56 +0100

swh-web (0.0.102-1~swh1) unstable-swh; urgency=medium

  * version 0.0.102

 -- Antoine Lambert <antoine.lambert@inria.fr>  Thu, 14 Dec 2017 15:13:22 +0100

swh-web (0.0.101-1~swh1) unstable-swh; urgency=medium

  * version 0.0.101

 -- Antoine Pietri <antoine.pietri1@gmail.com>  Fri, 08 Dec 2017 16:38:05 +0100

swh-web (0.0.100-1~swh1) unstable-swh; urgency=medium

  * v0.0.100
  * swh.web.common.service: Read indexer data through the indexer
  * storage

 -- Antoine R. Dumont (@ardumont) <antoine.romain.dumont@gmail.com>  Thu, 07 Dec 2017 16:25:12 +0100

swh-web (0.0.99-1~swh1) unstable-swh; urgency=medium

  * version 0.0.99

 -- Antoine Lambert <antoine.lambert@inria.fr>  Wed, 06 Dec 2017 17:07:37 +0100

swh-web (0.0.98-1~swh1) unstable-swh; urgency=medium

  * version 0.0.98

 -- Antoine Lambert <antoine.lambert@inria.fr>  Wed, 06 Dec 2017 15:41:13 +0100

swh-web (0.0.97-1~swh1) unstable-swh; urgency=medium

  * version 0.0.97

 -- Antoine Lambert <antoine.lambert@inria.fr>  Fri, 24 Nov 2017 16:24:07 +0100

swh-web (0.0.96-1~swh1) unstable-swh; urgency=medium

  * version 0.0.96

 -- Antoine Lambert <antoine.lambert@inria.fr>  Fri, 24 Nov 2017 15:22:16 +0100

swh-web (0.0.95-1~swh1) unstable-swh; urgency=medium

  * version 0.0.95

 -- Antoine Lambert <antoine.lambert@inria.fr>  Thu, 09 Nov 2017 18:14:31 +0100

swh-web (0.0.94-1~swh1) unstable-swh; urgency=medium

  * version 0.0.94

 -- Antoine Lambert <antoine.lambert@inria.fr>  Mon, 06 Nov 2017 16:19:48 +0100

swh-web (0.0.93-1~swh1) unstable-swh; urgency=medium

  * version 0.0.93

 -- Antoine Lambert <antoine.lambert@inria.fr>  Fri, 27 Oct 2017 16:28:22 +0200

swh-web (0.0.92-1~swh1) unstable-swh; urgency=medium

  * version 0.0.92

 -- Antoine Lambert <antoine.lambert@inria.fr>  Fri, 27 Oct 2017 16:07:47 +0200

swh-web (0.0.91-1~swh1) unstable-swh; urgency=medium

  * v0.0.91

 -- Antoine Lambert <antoine.lambert@inria.fr>  Fri, 13 Oct 2017 20:40:07 +0200

swh-web (0.0.90-1~swh1) unstable-swh; urgency=medium

  * version 0.0.90

 -- Antoine Lambert <antoine.lambert@inria.fr>  Wed, 04 Oct 2017 13:53:28 +0200

swh-web (0.0.89-1~swh1) unstable-swh; urgency=medium

  * version 0.0.89

 -- Antoine Lambert <antoine.lambert@inria.fr>  Wed, 04 Oct 2017 10:42:11 +0200

swh-web (0.0.88-1~swh1) unstable-swh; urgency=medium

  * v0.0.88
  * Fix default webapp configuration file lookup
  * Fix templating errors
  * Fix wrong default configuration
  * Add missing endpoint information about error (origin visit endpoint)

 -- Antoine R. Dumont (@ardumont) <antoine.romain.dumont@gmail.com>  Wed, 13 Sep 2017 15:02:24 +0200

swh-web (0.0.87-1~swh1) unstable-swh; urgency=medium

  * v0.0.87
  * throttling: permit the use to define cache server
  * throttling: improve configuration intent
  * configuration: Clarify config keys intent and improve config
  * management
  * docs: change content example to ls.c from GNU corutils
  * packaging: Fix dependency requirements

 -- Antoine R. Dumont (@ardumont) <antoine.romain.dumont@gmail.com>  Tue, 12 Sep 2017 14:11:10 +0200

swh-web (0.0.86-1~swh1) unstable-swh; urgency=medium

  * v0.0.86

 -- Antoine Lambert <antoine.lambert@inria.fr>  Fri, 08 Sep 2017 14:07:19 +0200

swh-web (0.0.85-1~swh1) unstable-swh; urgency=medium

  * v0.0.85

 -- Antoine Lambert <antoine.lambert@inria.fr>  Fri, 08 Sep 2017 10:55:50 +0200

swh-web (0.0.84-1~swh1) unstable-swh; urgency=medium

  * Release swh.web.ui v0.0.84
  * Prepare stretch packaging

 -- Nicolas Dandrimont <nicolas@dandrimont.eu>  Fri, 30 Jun 2017 18:18:55 +0200

swh-web (0.0.83-1~swh1) unstable-swh; urgency=medium

  * Release swh.web.ui v0.0.83
  * Allow exemption by network for rate limiting

 -- Nicolas Dandrimont <nicolas@dandrimont.eu>  Wed, 24 May 2017 18:01:53 +0200

swh-web (0.0.82-1~swh1) unstable-swh; urgency=medium

  * v0.0.83
  * Add new blake2s256 data column on content

 -- Antoine R. Dumont (@ardumont) <antoine.romain.dumont@gmail.com>  Tue, 04 Apr 2017 16:54:25 +0200

swh-web (0.0.81-1~swh1) unstable-swh; urgency=medium

  * v0.0.81
  * Migrate functions from swh.core.hashutil to swh.model.hashutil

 -- Antoine R. Dumont (@ardumont) <antoine.romain.dumont@gmail.com>  Wed, 15 Mar 2017 16:26:42 +0100

swh-web (0.0.80-1~swh1) unstable-swh; urgency=medium

  * v0.0.80
  * /api/1/content/raw/: Make no textual content request forbidden

 -- Antoine R. Dumont (@ardumont) <antoine.romain.dumont@gmail.com>  Wed, 15 Mar 2017 12:35:43 +0100

swh-web (0.0.79-1~swh1) unstable-swh; urgency=medium

  * v0.0.79
  * /api/1/content/raw/: Improve error msg when content not available
  * /api/1/content/raw/: Open endpoint documentation in api endpoints
  * index

 -- Antoine R. Dumont (@ardumont) <antoine.romain.dumont@gmail.com>  Wed, 15 Mar 2017 11:43:00 +0100

swh-web (0.0.78-1~swh1) unstable-swh; urgency=medium

  * v0.0.78
  * /api/1/content/raw/: Open endpoint to download only text-ish
  * contents (other contents are deemed unavailable)
  * /api/1/content/raw/: Permit the user to provide a 'filename'
  * parameter to name the downloaded contents as they see fit.

 -- Antoine R. Dumont (@ardumont) <antoine.romain.dumont@gmail.com>  Wed, 15 Mar 2017 10:48:21 +0100

swh-web (0.0.77-1~swh1) unstable-swh; urgency=medium

  * v0.0.77
  * API doc: add warning about API instability
  * API: Unify remaining dates as iso8601 string
  * /api/1/revision/: Merge 'parents' key into a dict list
  * /api/1/release/: Enrich output with author_url if author mentioned
  * packaging: split internal and external requirements in separate
    files

 -- Antoine R. Dumont (@ardumont) <antoine.romain.dumont@gmail.com>  Tue, 21 Feb 2017 11:37:19 +0100

swh-web (0.0.76-1~swh1) unstable-swh; urgency=medium

  * Release swh.web.ui v0.0.76
  * Refactor APIDoc to be more sensible
  * Share rate limits between all the api_ queries

 -- Nicolas Dandrimont <nicolas@dandrimont.eu>  Thu, 02 Feb 2017 17:32:57 +0100

swh-web (0.0.75-1~swh1) unstable-swh; urgency=medium

  * v0.0.75
  * Remove build dependency on libjs-cryptojs, libjs-jquery-flot*,
  * libjs-jquery-datatables
  * views/browse,api: move main apidoc views to views/api

 -- Antoine R. Dumont (@ardumont) <antoine.romain.dumont@gmail.com>  Thu, 02 Feb 2017 15:03:20 +0100

swh-web (0.0.74-1~swh1) unstable-swh; urgency=medium

  * Release swh.web.ui v0.0.74
  * Various interface cleanups for API documentation
  * Return Error types in API error return values

 -- Nicolas Dandrimont <nicolas@dandrimont.eu>  Thu, 02 Feb 2017 11:03:56 +0100

swh-web (0.0.73-1~swh1) unstable-swh; urgency=medium

  * Deploy swh.web.ui v0.0.73
  * Add a bazillion of style fixes.

 -- Nicolas Dandrimont <nicolas@dandrimont.eu>  Wed, 01 Feb 2017 22:44:10 +0100

swh-web (0.0.72-1~swh1) unstable-swh; urgency=medium

  * v0.0.72
  * apidoc rendering: Improvments
  * apidoc: add usual copyright/license/contact footer
  * apidoc: show status code if != 200
  * apidoc: hide /content/known/ from the doc
  * apidoc: document upcoming v. available in endpoint index
  * apidoc: vertically distantiate jquery search box and preceding text

 -- Antoine R. Dumont (@ardumont) <antoine.romain.dumont@gmail.com>  Wed, 01 Feb 2017 18:34:56 +0100

swh-web (0.0.71-1~swh1) unstable-swh; urgency=medium

  * v0.0.71
  * add static/robots.txt, disabling crawling of /api/
  * re-root content-specific endpoints under /api/1/content/
  * fix not converted empty bytes string
  * /revision/origin/: Make the timestamp default to the most recent
    visit
  * api: simplify HTML layout by dropping redundant nav and about page
  * apidoc: document correctly endpoints /content/known/,
  * /revision/{origin,origin/log}/ and /stat/counters/

 -- Antoine R. Dumont (@ardumont) <antoine.romain.dumont@gmail.com>  Wed, 01 Feb 2017 16:23:56 +0100

swh-web (0.0.70-1~swh1) unstable-swh; urgency=medium

  * v0.0.70
  * apidoc: Review documentation for
  * endpoints (person/release/revision/visit-related/upcoming methods)
  * apidoc: List only method docstring's first paragraph in endpoint
    index
  * apidoc: Render type annotation for optional parameter
  * apidoc: Improve rendering issues
  * api: Fix problem in origin visit by type and url lookup

 -- Antoine R. Dumont (@ardumont) <antoine.romain.dumont@gmail.com>  Wed, 01 Feb 2017 11:28:32 +0100

swh-web (0.0.69-1~swh1) unstable-swh; urgency=medium

  * v0.0.69
  * Improve documentation information and rendering

 -- Antoine R. Dumont (@ardumont) <antoine.romain.dumont@gmail.com>  Tue, 31 Jan 2017 14:31:19 +0100

swh-web (0.0.68-1~swh1) unstable-swh; urgency=medium

  * v0.0.68
  * Improve ui with last nitpicks
  * Remove endpoints not supposed to be displayed

 -- Antoine R. Dumont (@ardumont) <antoine.romain.dumont@gmail.com>  Wed, 25 Jan 2017 13:29:49 +0100

swh-web (0.0.67-1~swh1) unstable-swh; urgency=medium

  * v0.0.67
  * Improve rendering style - pass 4

 -- Antoine R. Dumont (@ardumont) <antoine.romain.dumont@gmail.com>  Tue, 24 Jan 2017 15:30:58 +0100

swh-web (0.0.66-1~swh1) unstable-swh; urgency=medium

  * v0.0.66
  * Improve rendering style - pass 4

 -- Antoine R. Dumont (@ardumont) <antoine.romain.dumont@gmail.com>  Tue, 24 Jan 2017 15:24:05 +0100

swh-web (0.0.65-1~swh1) unstable-swh; urgency=medium

  * v0.0.65
  * Unify rendering style with www.s.o - pass 3

 -- Antoine R. Dumont (@ardumont) <antoine.romain.dumont@gmail.com>  Mon, 23 Jan 2017 19:58:19 +0100

swh-web (0.0.64-1~swh1) unstable-swh; urgency=medium

  * v0.0.64
  * Unify rendering style with www.s.o - pass 2

 -- Antoine R. Dumont (@ardumont) <antoine.romain.dumont@gmail.com>  Mon, 23 Jan 2017 19:28:31 +0100

swh-web (0.0.63-1~swh1) unstable-swh; urgency=medium

  * v0.0.63
  * Unify rendering style with www.s.o - pass 1

 -- Antoine R. Dumont (@ardumont) <antoine.romain.dumont@gmail.com>  Mon, 23 Jan 2017 16:06:30 +0100

swh-web (0.0.62-1~swh1) unstable-swh; urgency=medium

  * Release swh-web-ui v0.0.62
  * Add flask-limiter to dependencies and wire it in

 -- Nicolas Dandrimont <nicolas@dandrimont.eu>  Fri, 20 Jan 2017 16:29:48 +0100

swh-web (0.0.61-1~swh1) unstable-swh; urgency=medium

  * v0.0.61
  * Fix revision's metadata field limitation

 -- Antoine R. Dumont (@ardumont) <antoine.romain.dumont@gmail.com>  Fri, 20 Jan 2017 15:26:37 +0100

swh-web (0.0.60-1~swh1) unstable-swh; urgency=medium

  * v0.0.60
  * Improve escaping data

 -- Antoine R. Dumont (@ardumont) <antoine.romain.dumont@gmail.com>  Fri, 20 Jan 2017 12:21:22 +0100

swh-web (0.0.59-1~swh1) unstable-swh; urgency=medium

  * v0.0.59
  * Unify pagination on /revision/log/ and /revision/origin/log/
    endpoints

 -- Antoine R. Dumont (@ardumont) <antoine.romain.dumont@gmail.com>  Thu, 19 Jan 2017 15:59:06 +0100

swh-web (0.0.58-1~swh1) unstable-swh; urgency=medium

  * v0.0.58
  * Pagination on /api/1/origin/visits/ endpoint

 -- Antoine R. Dumont (@ardumont) <antoine.romain.dumont@gmail.com>  Thu, 19 Jan 2017 14:48:57 +0100

swh-web (0.0.57-1~swh1) unstable-swh; urgency=medium

  * v0.0.57
  * Improve documentation information on api endpoints

 -- Antoine R. Dumont (@ardumont) <antoine.romain.dumont@gmail.com>  Thu, 19 Jan 2017 13:32:56 +0100

swh-web (0.0.56-1~swh1) unstable-swh; urgency=medium

  * v0.0.56
  * Add abilities to display multiple examples on each doc endpoint.

 -- Antoine R. Dumont (@ardumont) <antoine.romain.dumont@gmail.com>  Wed, 18 Jan 2017 14:43:58 +0100

swh-web (0.0.55-1~swh1) unstable-swh; urgency=medium

  * v0.0.55
  * api /content/search/ to /content/known/
  * Adapt return values to empty list/dict instead of null
  * Remove empty values when mono-values are null
  * Fix broken entity endpoint
  * Update upcoming endpoints
  * apidoc: Remove hard-coded example and provide links to follow

 -- Antoine R. Dumont (@ardumont) <antoine.romain.dumont@gmail.com>  Wed, 18 Jan 2017 11:27:45 +0100

swh-web (0.0.54-1~swh1) unstable-swh; urgency=medium

  * v0.0.54
  * Improve documentation description and browsability
  * Fix css style

 -- Antoine R. Dumont (@ardumont) <antoine.romain.dumont@gmail.com>  Mon, 16 Jan 2017 17:18:21 +0100

swh-web (0.0.53-1~swh1) unstable-swh; urgency=medium

  * v0.0.53
  * apidoc: Update upcoming and hidden endpoints information
  * apidoc: Enrich route information with tags
  * apidoc: /api/1/revision/origin/log/: Add pagination explanation
  * apidoc: /api/1/revision/log/: Add pagination explanation
  * api: Fix filtering fields to work in depth

 -- Antoine R. Dumont (@ardumont) <antoine.romain.dumont@gmail.com>  Fri, 13 Jan 2017 17:33:01 +0100

swh-web (0.0.52-1~swh1) unstable-swh; urgency=medium

  * v0.0.52
  * Fix doc generation regarding arg and exception
  * Fix broken examples
  * Add missing documentation on not found origin visit

 -- Antoine R. Dumont (@ardumont) <antoine.romain.dumont@gmail.com>  Thu, 12 Jan 2017 17:38:59 +0100

swh-web (0.0.51-1~swh1) unstable-swh; urgency=medium

  * v0.0.51
  * Update configuration file from ini to yml

 -- Antoine R. Dumont (@ardumont) <antoine.romain.dumont@gmail.com>  Fri, 16 Dec 2016 13:27:08 +0100

swh-web (0.0.50-1~swh1) unstable-swh; urgency=medium

  * v0.0.50
  * Fix issue regarding data structure change in ctags' reading api
    endpoint

 -- Antoine R. Dumont (@ardumont) <antoine.romain.dumont@gmail.com>  Tue, 06 Dec 2016 16:08:01 +0100

swh-web (0.0.49-1~swh1) unstable-swh; urgency=medium

  * v0.0.49
  * Rendering improvments

 -- Antoine R. Dumont (@ardumont) <antoine.romain.dumont@gmail.com>  Thu, 01 Dec 2016 16:29:31 +0100

swh-web (0.0.48-1~swh1) unstable-swh; urgency=medium

  * v0.0.48
  * Fix api doc example to actual existing data
  * Improve search symbol view experience

 -- Antoine R. Dumont (@ardumont) <antoine.romain.dumont@gmail.com>  Thu, 01 Dec 2016 15:32:44 +0100

swh-web (0.0.47-1~swh1) unstable-swh; urgency=medium

  * v0.0.47
  * Improve search content ui (add datatable)
  * Improve search symbol ui (add datatable without pagination, with
  * multi-field search)
  * Split those views to improve readability

 -- Antoine R. Dumont (@ardumont) <antoine.romain.dumont@gmail.com>  Thu, 01 Dec 2016 11:57:16 +0100

swh-web (0.0.46-1~swh1) unstable-swh; urgency=medium

  * v0.0.46
  * Improve search output view on symbols

 -- Antoine R. Dumont (@ardumont) <antoine.romain.dumont@gmail.com>  Wed, 30 Nov 2016 17:45:40 +0100

swh-web (0.0.45-1~swh1) unstable-swh; urgency=medium

  * v0.0.45
  * Migrate search symbol api endpoint to strict equality search
  * Improve search symbol view result (based on that api) to navigate
  * through result
  * Permit to slice result per page with per page flag (limited to 100)
  * Unify behavior in renderer regarding pagination computation

 -- Antoine R. Dumont (@ardumont) <antoine.romain.dumont@gmail.com>  Wed, 30 Nov 2016 11:00:49 +0100

swh-web (0.0.44-1~swh1) unstable-swh; urgency=medium

  * v0.0.44
  * Rename appropriately /api/1/symbol to /api/1/content/symbol/
  * Improve documentation on /api/1/content/symbol/ api endpoint

 -- Antoine R. Dumont (@ardumont) <antoine.romain.dumont@gmail.com>  Tue, 29 Nov 2016 15:00:14 +0100

swh-web (0.0.43-1~swh1) unstable-swh; urgency=medium

  * v0.0.43
  * Improve edge case when looking for ctags symbols
  * Add a lookup ui to search through symbols

 -- Antoine R. Dumont (@ardumont) <antoine.romain.dumont@gmail.com>  Mon, 28 Nov 2016 16:42:33 +0100

swh-web (0.0.42-1~swh1) unstable-swh; urgency=medium

  * v0.0.42
  * List ctags line as link to content in /browse/content/ view

 -- Antoine R. Dumont (@ardumont) <antoine.romain.dumont@gmail.com>  Fri, 25 Nov 2016 16:21:12 +0100

swh-web (0.0.41-1~swh1) unstable-swh; urgency=medium

  * v0.0.41
  * Improve browse content view by:
  * adding new information (license, mimetype, language)
  * highlighting source code

 -- Antoine R. Dumont (@ardumont) <antoine.romain.dumont@gmail.com>  Fri, 25 Nov 2016 14:52:34 +0100

swh-web (0.0.40-1~swh1) unstable-swh; urgency=medium

  * v0.0.40
  * Add pagination to symbol search endpoint

 -- Antoine R. Dumont (@ardumont) <antoine.romain.dumont@gmail.com>  Thu, 24 Nov 2016 14:23:45 +0100

swh-web (0.0.39-1~swh1) unstable-swh; urgency=medium

  * v0.0.39
  * Open /api/1/symbol/<expression>/
  * Fix api breaking on /api/1/content/search/

 -- Antoine R. Dumont (@ardumont) <antoine.romain.dumont@gmail.com>  Thu, 24 Nov 2016 10:28:42 +0100

swh-web (0.0.38-1~swh1) unstable-swh; urgency=medium

  * v0.0.38
  * Minor refactoring
  * Remove one commit which breaks production

 -- Antoine R. Dumont (@ardumont) <antoine.romain.dumont@gmail.com>  Tue, 22 Nov 2016 16:26:03 +0100

swh-web (0.0.37-1~swh1) unstable-swh; urgency=medium

  * v0.0.37
  * api: Open new endpoints on license, language, filetype
  * api: Update content endpoint to add url on new endpoints

 -- Antoine R. Dumont (@ardumont) <antoine.romain.dumont@gmail.com>  Tue, 22 Nov 2016 15:04:07 +0100

swh-web (0.0.36-1~swh1) unstable-swh; urgency=medium

  * v0.0.36
  * Adapt to latest origin_visit format

 -- Antoine R. Dumont (@ardumont) <antoine.romain.dumont@gmail.com>  Thu, 08 Sep 2016 15:24:33 +0200

swh-web (0.0.35-1~swh1) unstable-swh; urgency=medium

  * v0.0.35
  * Open /api/1/provenance/<algo:content-hash>/ api endpoint
  * Open /api/1/origin/<id>/visits/(<visit-id>) api endpoint
  * View: Fix redirection url issue

 -- Antoine R. Dumont (@ardumont) <antoine.romain.dumont@gmail.com>  Mon, 05 Sep 2016 14:28:33 +0200

swh-web (0.0.34-1~swh1) unstable-swh; urgency=medium

  * v0.0.34
  * Improve global ui navigation
  * Fix apidoc rendering issue
  * Open /api/1/provenance/ about content provenant information

 -- Antoine R. Dumont (@ardumont) <antoine.romain.dumont@gmail.com>  Fri, 02 Sep 2016 11:42:04 +0200

swh-web (0.0.33-1~swh1) unstable-swh; urgency=medium

  * Release swh.web.ui v0.0.33
  * New declarative API documentation mechanisms

 -- Nicolas Dandrimont <nicolas@dandrimont.eu>  Wed, 24 Aug 2016 16:25:24 +0200

swh-web (0.0.32-1~swh1) unstable-swh; urgency=medium

  * v0.0.32
  * Activate tests during debian packaging
  * Fix issues on debian packaging
  * Fix useless jquery loading url
  * Improve date time parsing

 -- Antoine R. Dumont (@ardumont) <antoine.romain.dumont@gmail.com>  Wed, 20 Jul 2016 12:35:09 +0200

swh-web (0.0.31-1~swh1) unstable-swh; urgency=medium

  * v0.0.31
  * Unify jquery-flot library names with .min

 -- Antoine R. Dumont (@ardumont) <antoine.romain.dumont@gmail.com>  Mon, 18 Jul 2016 11:11:59 +0200

swh-web (0.0.30-1~swh1) unstable-swh; urgency=medium

  * v0.0.30
  * View: Open calendar ui view on origin
  * API: open /api/1/stat/visits/<int:origin>/

 -- Antoine R. Dumont (@ardumont) <antoine.romain.dumont@gmail.com>  Wed, 13 Jul 2016 18:42:40 +0200

swh-web (0.0.29-1~swh1) unstable-swh; urgency=medium

  * Release swh.web.ui v0.0.29
  * All around enhancements of the web ui
  * Package now tested when building

 -- Nicolas Dandrimont <nicolas@dandrimont.eu>  Tue, 14 Jun 2016 17:58:42 +0200

swh-web (0.0.28-1~swh1) unstable-swh; urgency=medium

  * v0.0.28
  * Fix packaging issues

 -- Antoine R. Dumont (@ardumont) <antoine.romain.dumont@gmail.com>  Mon, 09 May 2016 16:21:04 +0200

swh-web (0.0.27-1~swh1) unstable-swh; urgency=medium

  * v0.0.27
  * Fix packaging issue

 -- Antoine R. Dumont (@ardumont) <antoine.romain.dumont@gmail.com>  Tue, 03 May 2016 16:52:40 +0200

swh-web (0.0.24-1~swh1) unstable-swh; urgency=medium

  * Release swh.web.ui v0.0.24
  * New swh.storage API for timestamps

 -- Nicolas Dandrimont <nicolas@dandrimont.eu>  Fri, 05 Feb 2016 12:07:33 +0100

swh-web (0.0.23-1~swh1) unstable-swh; urgency=medium

  * v0.0.23
  * Bump dependency requirements to latest swh.storage
  * Returns person's identifier on api + Hide person's emails in views
    endpoint
  * Try to decode the content's raw data and fail gracefully
  * Unify /directory api to Display content's raw data when path
    resolves to a file
  * Expose unconditionally the link to download the content's raw data
  * Download link data redirects to the api ones

 -- Antoine R. Dumont (@ardumont) <antoine.romain.dumont@gmail.com>  Fri, 29 Jan 2016 17:50:31 +0100

swh-web (0.0.22-1~swh1) unstable-swh; urgency=medium

  * v0.0.22
  * Open
    /browse/revision/origin/<ORIG_ID>[/branch/<BRANCH>][/ts/<TIMESTAMP>]
    /history/<SHA1>/ view
  * Open
    /browse/revision/origin/<ORIG_ID>[/branch/<BRANCH>][/ts/<TIMESTAMP>]
    / view
  * Open
    /browse/revision/<SHA1_GIT_ROOT>/history/<SHA1_GIT>/directory/[<PATH
    >] view
  * Open
    /browse/revision/origin/<ORIG_ID>[/branch/<BRANCH>][/ts/<TIMESTAMP>]
    /history/<SHA1>/directory/[<PATH>] view
  * Open
    /browse/revision/origin/<ORIG_ID>[/branch/<BRANCH>][/ts/<TIMESTAMP>]
    /directory/[<PATH>] view
  * Open /browse/revision/<sha1_git_root>/directory/<path>/ view
  * Open /browse/revision/<sha1_git_root>/history/<sha1_git>/ view
  * Open /browse/revision/<sha1_git>/log/ view
  * Open /browse/entity/<uuid>/ view
  * Release can point to other objects than revision
  * Fix misbehavior when retrieving git log
  * Fix another edge case when listing a directory that does not exist
  * Fix edge case when listing is empty
  * Fix person_get call
  * Update documentation about possible error codes

 -- Antoine R. Dumont (@ardumont) <antoine.romain.dumont@gmail.com>  Tue, 26 Jan 2016 15:14:35 +0100

swh-web (0.0.21-1~swh1) unstable-swh; urgency=medium

  * v0.0.21
  * Deal nicely with communication downtime with storage
  * Update to latest swh.storage api

 -- Antoine R. Dumont (@ardumont) <antoine.romain.dumont@gmail.com>  Wed, 20 Jan 2016 16:31:34 +0100

swh-web (0.0.20-1~swh1) unstable-swh; urgency=medium

  * v0.0.20
  * Open /api/1/entity/<string:uuid>/

 -- Antoine R. Dumont (@ardumont) <antoine.romain.dumont@gmail.com>  Fri, 15 Jan 2016 16:40:56 +0100

swh-web (0.0.19-1~swh1) unstable-swh; urgency=medium

  * v0.0.19
  * Improve directory_get_by_path integration with storage
  * Refactor - Only lookup sha1_git_root if needed + factorize service
    behavior

 -- Antoine R. Dumont (@ardumont) <antoine.romain.dumont@gmail.com>  Fri, 15 Jan 2016 12:47:39 +0100

swh-web (0.0.18-1~swh1) unstable-swh; urgency=medium

  * v0.0.18
  * Open
    /api/1/revision/origin/<ORIG_ID>[/branch/<BRANCH>][/ts/<TIMESTAMP>]/
    history/<SHA1>/directory/[<PATH>]
  * origin/master Open
    /api/1/revision/origin/<ORIG_ID>[/branch/<BRANCH>][/ts/<TIMESTAMP>]/
    history/<SHA1>/
  * Open
    /api/1/revision/origin/<ORIG_ID>[/branch/<BRANCH>][/ts/<TIMESTAMP>]/
    directory/[<PATH>]
  * Open /api/1/revision/origin/<origin-id>/branch/<branch-
    name>/ts/<ts>/
  * /directory/ apis can now point to files too.
  * Bump dependency requirement on latest swh.storage
  * Deactivate api querying occurrences for now
  * Improve function documentation

 -- Antoine R. Dumont (@ardumont) <antoine.romain.dumont@gmail.com>  Wed, 13 Jan 2016 12:54:54 +0100

swh-web (0.0.17-1~swh1) unstable-swh; urgency=medium

  * v0.0.17
  * Open /api/1/revision/<string:sha1_git>/directory/'
  * Open
    /api/1/revision/<string:sha1_git_root>/history/<sha1_git>/directory/
    <path:dir_path>/
  * Enrich directory listing with url to next subdir
  * Improve testing coverage
  * Open 'limit' get query parameter to revision_log and
    revision_history api

 -- Antoine R. Dumont (@ardumont) <antoine.romain.dumont@gmail.com>  Fri, 08 Jan 2016 11:36:55 +0100

swh-web (0.0.16-1~swh1) unstable-swh; urgency=medium

  * v0.0.16
  * service.lookup_revision_log: Add a limit to the number of commits
  * Fix docstring rendering

 -- Antoine R. Dumont (@ardumont) <antoine.romain.dumont@gmail.com>  Wed, 06 Jan 2016 15:37:21 +0100

swh-web (0.0.15-1~swh1) unstable-swh; urgency=medium

  * v0.0.15
  * Improve browsable api rendering style
  * Fix typo in jquery.min.js link
  * Fix docstring typos
  * packaging:
  * add python3-flask-api as package dependency

 -- Antoine R. Dumont (@ardumont) <antoine.romain.dumont@gmail.com>  Wed, 06 Jan 2016 15:12:04 +0100

swh-web (0.0.14-1~swh1) unstable-swh; urgency=medium

  * v0.0.14
  * Open /revision/<sha1_git_root>/history/<sha1_git>/
  * Add links to api
  * Improve browsable api rendering -> when api links exists, actual
    html links will be displayed
  * Fix production bugs (regarding browsable api)

 -- Antoine R. Dumont (@ardumont) <antoine.romain.dumont@gmail.com>  Wed, 06 Jan 2016 11:42:18 +0100

swh-web (0.0.13-1~swh1) unstable-swh; urgency=medium

  * v0.0.13
  * Open /browse/person/ view
  * Open /browse/origin/ view
  * Open /browse/release/ view
  * Open /browse/revision/ view
  * Deactivate temporarily /browse/content/
  * Add default sha1
  * Automatic doc endpoint on base path

 -- Antoine R. Dumont (@ardumont) <antoine.romain.dumont@gmail.com>  Tue, 15 Dec 2015 17:01:27 +0100

swh-web (0.0.12-1~swh1) unstable-swh; urgency=medium

  * v0.0.12
  * Update /api/1/release/ with latest internal standard
  * Update /api/1/revision/ with latest internal standard
  * Add global filtering on 'fields' parameter
  * Update /api/1/content/<hash> with links to raw resource
  * Improve documentations
  * Open /api/1/revision/<SHA1_GIT>/log/
  * Open /browse/directory/<hash> to list directory content
  * Open /browse/content/<hash>/ to show the content
  * Open /browse/content/<hash>/raw to show the content
  * Open /api/1/person/<id>
  * Implementation detail
  * Add Flask API dependency
  * Split controller in api and views module
  * Unify internal apis' behavior

 -- Antoine R. Dumont (@ardumont) <antoine.romain.dumont@gmail.com>  Mon, 07 Dec 2015 16:44:43 +0100

swh-web (0.0.11-1~swh1) unstable-swh; urgency=medium

  * v0.0.11
  * Open /1/api/content/<algo:hash>/
  * Open /api/1/revision/<SHA1_GIT>
  * Open /api/1/release/<SHA1_GIT>
  * Open /api/1/uploadnsearch/ (POST)
  * Open /api/1/origin/
  * Unify 404 and 400 responses on api
  * Increase code coverage

 -- Antoine R. Dumont (@ardumont) <antoine.romain.dumont@gmail.com>  Thu, 19 Nov 2015 11:24:46 +0100

swh-web (0.0.10-1~swh1) unstable-swh; urgency=medium

  * v0.0.10
  * set document.domain to parent domain softwareheritage.org
  * improve HTML templates to be (more) valid
  * cosmetic change in Content-Type JSON header

 -- Stefano Zacchiroli <zack@upsilon.cc>  Mon, 02 Nov 2015 13:59:45 +0100

swh-web (0.0.9-1~swh1) unstable-swh; urgency=medium

  * v0.0.9
  * Remove query entry in api response
  * Deal with bad request properly with api calls
  * Improve coverage
  * Improve dev starting up app
  * Fix duplicated print statement in dev app startup

 -- Antoine R. Dumont (@ardumont) <antoine.romain.dumont@gmail.com>  Fri, 30 Oct 2015 17:24:15 +0100

swh-web (0.0.8-1~swh1) unstable-swh; urgency=medium

  * version 0.0.8

 -- Stefano Zacchiroli <zack@upsilon.cc>  Wed, 28 Oct 2015 20:59:40 +0100

swh-web (0.0.7-1~swh1) unstable-swh; urgency=medium

  * v0.0.7
  * Add @jsonp abilities to /api/1/stat/counters endpoint

 -- Antoine R. Dumont (@ardumont) <antoine.romain.dumont@gmail.com>  Mon, 19 Oct 2015 14:01:40 +0200

swh-web (0.0.4-1~swh1) unstable-swh; urgency=medium

  * Prepare swh.web.ui v0.0.4 deployment

 -- Nicolas Dandrimont <nicolas@dandrimont.eu>  Fri, 16 Oct 2015 15:38:44 +0200

swh-web (0.0.3-1~swh1) unstable-swh; urgency=medium

  * Prepare deployment of swh-web-ui v0.0.3

 -- Nicolas Dandrimont <nicolas@dandrimont.eu>  Wed, 14 Oct 2015 11:09:33 +0200

swh-web (0.0.2-1~swh1) unstable-swh; urgency=medium

  * Prepare swh.web.ui v0.0.2 deployment

 -- Nicolas Dandrimont <nicolas@dandrimont.eu>  Tue, 13 Oct 2015 16:25:46 +0200

swh-web (0.0.1-1~swh1) unstable-swh; urgency=medium

  * Initial release
  * v0.0.1
  * Hash lookup to check existence in swh's backend
  * Hash lookup to detail a content

 -- Antoine R. Dumont (@ardumont) <antoine.romain.dumont@gmail.com>  Thu, 01 Oct 2015 10:01:29 +0200<|MERGE_RESOLUTION|>--- conflicted
+++ resolved
@@ -1,10 +1,3 @@
-<<<<<<< HEAD
-swh-web (0.0.232-1~swh1~bpo10+1) buster-swh; urgency=medium
-
-  * Rebuild for buster-swh
-
- -- Software Heritage autobuilder (on jenkins-debian1) <jenkins@jenkins-debian1.internal.softwareheritage.org>  Tue, 19 May 2020 08:11:38 +0000
-=======
 swh-web (0.0.233-1~swh1) unstable-swh; urgency=medium
 
   * New upstream release 0.0.233     - (tagged by Antoine R. Dumont
@@ -15,7 +8,6 @@
     swh_anchor_id* references from Deposit model
 
  -- Software Heritage autobuilder (on jenkins-debian1) <jenkins@jenkins-debian1.internal.softwareheritage.org>  Wed, 20 May 2020 09:51:40 +0000
->>>>>>> 1cc4446b
 
 swh-web (0.0.232-1~swh1) unstable-swh; urgency=medium
 
