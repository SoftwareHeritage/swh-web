<<<<<<< HEAD
swh-web (0.0.386-1~swh1~bpo10+1) buster-swh; urgency=medium

  * Rebuild for buster-swh

 -- Software Heritage autobuilder (on jenkins-debian1) <jenkins@jenkins-debian1.internal.softwareheritage.org>  Tue, 10 May 2022 10:41:12 +0000
=======
swh-web (0.0.387-1~swh1) unstable-swh; urgency=medium

  * New upstream release 0.0.387     - (tagged by Antoine Lambert
    <anlambert@softwareheritage.org> on 2022-05-11 14:56:26 +0200)
  * Upstream changes:     - version 0.0.387

 -- Software Heritage autobuilder (on jenkins-debian1) <jenkins@jenkins-debian1.internal.softwareheritage.org>  Wed, 11 May 2022 13:21:55 +0000
>>>>>>> 38d1f19b

swh-web (0.0.386-1~swh1) unstable-swh; urgency=medium

  * New upstream release 0.0.386     - (tagged by Antoine Lambert
    <anlambert@softwareheritage.org> on 2022-05-10 12:05:00 +0200)
  * Upstream changes:     - version 0.0.386

 -- Software Heritage autobuilder (on jenkins-debian1) <jenkins@jenkins-debian1.internal.softwareheritage.org>  Tue, 10 May 2022 10:32:15 +0000

swh-web (0.0.385-1~swh1) unstable-swh; urgency=medium

  * New upstream release 0.0.385     - (tagged by Antoine Lambert
    <anlambert@softwareheritage.org> on 2022-05-05 20:07:09 +0200)
  * Upstream changes:     - version 0.0.385

 -- Software Heritage autobuilder (on jenkins-debian1) <jenkins@jenkins-debian1.internal.softwareheritage.org>  Thu, 05 May 2022 18:33:36 +0000

swh-web (0.0.384-1~swh1) unstable-swh; urgency=medium

  * New upstream release 0.0.384     - (tagged by Antoine Lambert
    <anlambert@softwareheritage.org> on 2022-05-05 12:02:24 +0200)
  * Upstream changes:     - version 0.0.384

 -- Software Heritage autobuilder (on jenkins-debian1) <jenkins@jenkins-debian1.internal.softwareheritage.org>  Thu, 05 May 2022 10:28:43 +0000

swh-web (0.0.383-1~swh1) unstable-swh; urgency=medium

  * New upstream release 0.0.383     - (tagged by Antoine Lambert
    <anlambert@softwareheritage.org> on 2022-04-25 17:12:56 +0200)
  * Upstream changes:     - version 0.0.383

 -- Software Heritage autobuilder (on jenkins-debian1) <jenkins@jenkins-debian1.internal.softwareheritage.org>  Mon, 25 Apr 2022 15:56:23 +0000

swh-web (0.0.382-1~swh1) unstable-swh; urgency=medium

  * New upstream release 0.0.382     - (tagged by Antoine Lambert
    <anlambert@softwareheritage.org> on 2022-04-12 17:50:13 +0200)
  * Upstream changes:     - version 0.0.382

 -- Software Heritage autobuilder (on jenkins-debian1) <jenkins@jenkins-debian1.internal.softwareheritage.org>  Tue, 12 Apr 2022 16:25:09 +0000

swh-web (0.0.381-1~swh1) unstable-swh; urgency=medium

  * New upstream release 0.0.381     - (tagged by Antoine Lambert
    <anlambert@softwareheritage.org> on 2022-04-08 13:46:06 +0200)
  * Upstream changes:     - version 0.0.381

 -- Software Heritage autobuilder (on jenkins-debian1) <jenkins@jenkins-debian1.internal.softwareheritage.org>  Fri, 08 Apr 2022 12:13:41 +0000

swh-web (0.0.380-1~swh1) unstable-swh; urgency=medium

  * New upstream release 0.0.380     - (tagged by Valentin Lorentz
    <vlorentz@softwareheritage.org> on 2022-04-07 15:29:35 +0200)
  * Upstream changes:     - v0.0.380     - * requirements-test: Remove
    pytest pinning to < 7     - * inbound_email: add support for signed
    email addresses     - * inbound_email: add function to extract the
    plaintext from a mail     - * Rename metadata_raw to raw_metadata in
    get_deposit_raw_metadata

 -- Software Heritage autobuilder (on jenkins-debian1) <jenkins@jenkins-debian1.internal.softwareheritage.org>  Thu, 07 Apr 2022 13:55:02 +0000

swh-web (0.0.379-1~swh1) unstable-swh; urgency=medium

  * New upstream release 0.0.379     - (tagged by Antoine R. Dumont
    (@ardumont) <ardumont@softwareheritage.org> on 2022-04-06 17:08:51
    +0200)
  * Upstream changes:     - v0.0.379     - Revert "requirements-test:
    Temporarily pin django-stubs to < 1.10.0"     - package.json:
    Upgrade dependencies     - settings/production: Use webpack loader
    cache when not in debug mode     - inbound_email: split recipient
    matching logic out     - Restrict pytest-postgresql to < 4.0.0     -
    origin-search: Show original error message to users     - Add a
    button to the deposit admin UI to show deposit metadata     -
    add_forge_now: Add hyperlinks to forge URLs in Browse Requests tab
    - moderation: Fix deposit uri computation for 'code' deposits     -
    Ensure that tests run with the C.UTF-8 locale     - Move
    add_forge_now migration tests with other add_forge_now tests

 -- Software Heritage autobuilder (on jenkins-debian1) <jenkins@jenkins-debian1.internal.softwareheritage.org>  Wed, 06 Apr 2022 15:31:50 +0000

swh-web (0.0.378-1~swh1) unstable-swh; urgency=medium

  * New upstream release 0.0.378     - (tagged by Antoine R. Dumont
    (@ardumont) <ardumont@softwareheritage.org> on 2022-04-01 10:26:43
    +0200)
  * Upstream changes:     - v0.0.378     - Add-forge-now: Fix app label
    - Add Forge Now: Shorten template names     - Save Forge Now: Fix
    XSS in request list     - Save Code Now Admin: Use different views
    for each tab     - Add Forge Now: Use different views for each tab
    - Save Code Now: Use different views for each tab     -
    assets/webapp.css: Disable common ligatures of Alegreya font     -
    requirements-test: Remove workarounds to fix pytest execution     -
    requirements-test: Temporarily pin django-stubs to < 1.10.0     -
    package.json: Remove use of nodemon file watchers     - Filter user
    add-forge-now requests when authenticated     - Maintain tab
    selection on refresh     - Improve language in add-forge-now help
    text     - save-code-now: Extract the checkbox filtering into a js
    template     - Fix add-forge request list api docstring     - add-
    forge-now: Fix login link depending on the oidc context     -
    common/origin_visits: Improve get_origin_visit performance     - add-
    forge-now: Refactor help content into a tab     - Simplify date
    field display format in datatable views     - package.json: Upgrade
    dependencies     - admin: Add mailmaps administration Web UI     -
    Show forge request status in a human readable form     - add-forge-
    now: Fix create request checkbox input name     - cypress: Fix flaky
    test     - Style improvements for forge request dashboard     -
    admin/origin_save: Do not modify unauthorized URLs list when
    rejecting     - Do not report BadInputExc to Sentry     - Style to
    add asterisk to mandatory fields in HTML forms     - Store submitter
    consent to use their name when discussing with forge     - pytest:
    Exclude build directory for tests discovery     - Allow no comment
    when submitting a new add forge creation request     - Consistently
    check add-forge-now permission to access or update info     -
    add_forge_now: Rename django app and add missing app_label

 -- Software Heritage autobuilder (on jenkins-debian1) <jenkins@jenkins-debian1.internal.softwareheritage.org>  Fri, 01 Apr 2022 10:57:36 +0000

swh-web (0.0.377-1~swh1) unstable-swh; urgency=medium

  * New upstream release 0.0.377     - (tagged by Antoine Lambert
    <anlambert@softwareheritage.org> on 2022-03-18 17:07:11 +0100)
  * Upstream changes:     - version 0.0.377

 -- Software Heritage autobuilder (on jenkins-debian1) <jenkins@jenkins-debian1.internal.softwareheritage.org>  Fri, 18 Mar 2022 16:31:27 +0000

swh-web (0.0.376-1~swh1) unstable-swh; urgency=medium

  * New upstream release 0.0.376     - (tagged by Valentin Lorentz
    <vlorentz@softwareheritage.org> on 2022-03-09 16:01:58 +0100)
  * Upstream changes:     - v0.0.376     - * search QL: Raise 400
    instead of 500 on syntax error     - * package.json: Upgrade
    dependencies     - * Disable unsafe directives when rendering
    READMEs

 -- Software Heritage autobuilder (on jenkins-debian1) <jenkins@jenkins-debian1.internal.softwareheritage.org>  Wed, 09 Mar 2022 15:24:35 +0000

swh-web (0.0.375-1~swh1) unstable-swh; urgency=medium

  * New upstream release 0.0.375     - (tagged by Antoine R. Dumont
    (@ardumont) <ardumont@softwareheritage.org> on 2022-03-07 16:48:14
    +0100)
  * Upstream changes:     - v0.0.375     - deposit moderation view:
    Improve deposit types visualization

 -- Software Heritage autobuilder (on jenkins-debian1) <jenkins@jenkins-debian1.internal.softwareheritage.org>  Mon, 07 Mar 2022 16:15:01 +0000

swh-web (0.0.374-1~swh1) unstable-swh; urgency=medium

  * New upstream release 0.0.374     - (tagged by Antoine Lambert
    <anlambert@softwareheritage.org> on 2022-02-24 16:53:41 +0100)
  * Upstream changes:     - version 0.0.374

 -- Software Heritage autobuilder (on jenkins-debian1) <jenkins@jenkins-debian1.internal.softwareheritage.org>  Thu, 24 Feb 2022 16:16:48 +0000

swh-web (0.0.373-1~swh1) unstable-swh; urgency=medium

  * New upstream release 0.0.373     - (tagged by Antoine Lambert
    <anlambert@softwareheritage.org> on 2022-02-23 16:21:49 +0100)
  * Upstream changes:     - version 0.0.373

 -- Software Heritage autobuilder (on jenkins-debian1) <jenkins@jenkins-debian1.internal.softwareheritage.org>  Wed, 23 Feb 2022 15:42:46 +0000

swh-web (0.0.372-1~swh1) unstable-swh; urgency=medium

  * New upstream release 0.0.372     - (tagged by Antoine Lambert
    <anlambert@softwareheritage.org> on 2022-02-23 13:46:47 +0100)
  * Upstream changes:     - version 0.0.372

 -- Software Heritage autobuilder (on jenkins-debian1) <jenkins@jenkins-debian1.internal.softwareheritage.org>  Wed, 23 Feb 2022 14:00:01 +0000

swh-web (0.0.371-1~swh1) unstable-swh; urgency=medium

  * New upstream release 0.0.371     - (tagged by Antoine Lambert
    <anlambert@softwareheritage.org> on 2022-02-21 11:20:34 +0100)
  * Upstream changes:     - version 0.0.371

 -- Software Heritage autobuilder (on jenkins-debian1) <jenkins@jenkins-debian1.internal.softwareheritage.org>  Mon, 21 Feb 2022 10:40:13 +0000

swh-web (0.0.370-1~swh1) unstable-swh; urgency=medium

  * New upstream release 0.0.370     - (tagged by Antoine Lambert
    <anlambert@softwareheritage.org> on 2022-02-15 17:54:17 +0100)
  * Upstream changes:     - version 0.0.370

 -- Software Heritage autobuilder (on jenkins-debian1) <jenkins@jenkins-debian1.internal.softwareheritage.org>  Tue, 15 Feb 2022 17:13:16 +0000

swh-web (0.0.369-1~swh1) unstable-swh; urgency=medium

  * New upstream release 0.0.369     - (tagged by Antoine Lambert
    <anlambert@softwareheritage.org> on 2022-02-11 14:35:58 +0100)
  * Upstream changes:     - version 0.0.369

 -- Software Heritage autobuilder (on jenkins-debian1) <jenkins@jenkins-debian1.internal.softwareheritage.org>  Fri, 11 Feb 2022 13:57:11 +0000

swh-web (0.0.368-1~swh1) unstable-swh; urgency=medium

  * New upstream release 0.0.368     - (tagged by Antoine Lambert
    <anlambert@softwareheritage.org> on 2022-02-11 11:38:04 +0100)
  * Upstream changes:     - version 0.0.368

 -- Software Heritage autobuilder (on jenkins-debian1) <jenkins@jenkins-debian1.internal.softwareheritage.org>  Fri, 11 Feb 2022 11:26:56 +0000

swh-web (0.0.367-1~swh1) unstable-swh; urgency=medium

  * New upstream release 0.0.367     - (tagged by Valentin Lorentz
    <vlorentz@softwareheritage.org> on 2022-02-10 14:36:43 +0100)
  * Upstream changes:     - v0.0.367     - * mailmap: make the update
    view only update a single object     - * templates/origin-visits:
    Prefer to show all visits by default     - * package.json: Upgrade
    dependencies     - * mailmaps: Add an endpoint to fetch the list
    - * mailmaps: Return a proper error in case of duplicate from_email
    - * mailmaps: Make error handling more robust when 'from_email' is
    missing/empty.     - * mailmaps: Add table UserMailmapEvent     - *
    Add a permission to get the option to use the search QL

 -- Software Heritage autobuilder (on jenkins-debian1) <jenkins@jenkins-debian1.internal.softwareheritage.org>  Thu, 10 Feb 2022 13:58:08 +0000

swh-web (0.0.356-1~swh1) unstable-swh; urgency=medium

  * New upstream release 0.0.356     - (tagged by Nicolas Dandrimont
    <nicolas@dandrimont.eu> on 2022-02-04 21:23:45 +0100)
  * Upstream changes:     - Release swh.web 0.0.356     - Introduce a
    new mailmap feature     - Pin pytest to <7.0.0     - Use kwargs for
    revision_log

 -- Software Heritage autobuilder (on jenkins-debian1) <jenkins@jenkins-debian1.internal.softwareheritage.org>  Fri, 04 Feb 2022 20:46:57 +0000

swh-web (0.0.355-1~swh1) unstable-swh; urgency=medium

  * New upstream release 0.0.355     - (tagged by Antoine Lambert
    <anlambert@softwareheritage.org> on 2022-02-02 11:30:12 +0100)
  * Upstream changes:     - version 0.0.355

 -- Software Heritage autobuilder (on jenkins-debian1) <jenkins@jenkins-debian1.internal.softwareheritage.org>  Wed, 02 Feb 2022 10:51:50 +0000

swh-web (0.0.353-1~swh1) unstable-swh; urgency=medium

  * New upstream release 0.0.353     - (tagged by Antoine Lambert
    <anlambert@softwareheritage.org> on 2022-01-28 15:37:41 +0100)
  * Upstream changes:     - version 0.0.353

 -- Software Heritage autobuilder (on jenkins-debian1) <jenkins@jenkins-debian1.internal.softwareheritage.org>  Fri, 28 Jan 2022 15:31:12 +0000

swh-web (0.0.352-1~swh1) unstable-swh; urgency=medium

  * New upstream release 0.0.352     - (tagged by Antoine Lambert
    <anlambert@softwareheritage.org> on 2022-01-13 15:37:53 +0100)
  * Upstream changes:     - version 0.0.352

 -- Software Heritage autobuilder (on jenkins-debian1) <jenkins@jenkins-debian1.internal.softwareheritage.org>  Thu, 13 Jan 2022 14:59:47 +0000

swh-web (0.0.351-1~swh1) unstable-swh; urgency=medium

  * New upstream release 0.0.351     - (tagged by Antoine Lambert
    <anlambert@softwareheritage.org> on 2022-01-12 17:22:06 +0100)
  * Upstream changes:     - version 0.0.351

 -- Software Heritage autobuilder (on jenkins-debian1) <jenkins@jenkins-debian1.internal.softwareheritage.org>  Wed, 12 Jan 2022 16:43:19 +0000

swh-web (0.0.350-1~swh1) unstable-swh; urgency=medium

  * New upstream release 0.0.350     - (tagged by Antoine Lambert
    <anlambert@softwareheritage.org> on 2022-01-04 11:37:52 +0100)
  * Upstream changes:     - version 0.0.350

 -- Software Heritage autobuilder (on jenkins-debian1) <jenkins@jenkins-debian1.internal.softwareheritage.org>  Tue, 04 Jan 2022 10:57:23 +0000

swh-web (0.0.348-1~swh1) unstable-swh; urgency=medium

  * New upstream release 0.0.348     - (tagged by Antoine R. Dumont
    (@ardumont) <ardumont@softwareheritage.org> on 2021-12-16 17:01:49
    +0100)
  * Upstream changes:     - v0.0.348     - Adapt coverage tooltip for
    debian based distributions

 -- Software Heritage autobuilder (on jenkins-debian1) <jenkins@jenkins-debian1.internal.softwareheritage.org>  Thu, 16 Dec 2021 16:21:39 +0000

swh-web (0.0.347-1~swh1) unstable-swh; urgency=medium

  * New upstream release 0.0.347     - (tagged by Antoine Lambert
    <anlambert@softwareheritage.org> on 2021-12-14 20:05:59 +0100)
  * Upstream changes:     - version 0.0.347

 -- Software Heritage autobuilder (on jenkins-debian1) <jenkins@jenkins-debian1.internal.softwareheritage.org>  Tue, 14 Dec 2021 19:29:25 +0000

swh-web (0.0.346-1~swh1) unstable-swh; urgency=medium

  * New upstream release 0.0.346     - (tagged by Antoine Lambert
    <anlambert@softwareheritage.org> on 2021-12-13 14:19:18 +0100)
  * Upstream changes:     - version 0.0.346

 -- Software Heritage autobuilder (on jenkins-debian1) <jenkins@jenkins-debian1.internal.softwareheritage.org>  Mon, 13 Dec 2021 13:41:34 +0000

swh-web (0.0.345-1~swh1) unstable-swh; urgency=medium

  * New upstream release 0.0.345     - (tagged by Antoine Lambert
    <anlambert@softwareheritage.org> on 2021-12-07 15:49:26 +0100)
  * Upstream changes:     - version 0.0.345

 -- Software Heritage autobuilder (on jenkins-debian1) <jenkins@jenkins-debian1.internal.softwareheritage.org>  Tue, 07 Dec 2021 15:15:16 +0000

swh-web (0.0.343-1~swh1) unstable-swh; urgency=medium

  * New upstream release 0.0.343     - (tagged by Antoine Lambert
    <anlambert@softwareheritage.org> on 2021-12-01 12:06:22 +0100)
  * Upstream changes:     - version 0.0.343

 -- Software Heritage autobuilder (on jenkins-debian1) <jenkins@jenkins-debian1.internal.softwareheritage.org>  Wed, 01 Dec 2021 11:30:08 +0000

swh-web (0.0.342-1~swh1) unstable-swh; urgency=medium

  * New upstream release 0.0.342     - (tagged by Antoine Lambert
    <anlambert@softwareheritage.org> on 2021-11-29 19:17:45 +0100)
  * Upstream changes:     - version 0.0.342

 -- Software Heritage autobuilder (on jenkins-debian1) <jenkins@jenkins-debian1.internal.softwareheritage.org>  Mon, 29 Nov 2021 18:42:36 +0000

swh-web (0.0.341-1~swh1) unstable-swh; urgency=medium

  * New upstream release 0.0.341     - (tagged by Antoine Lambert
    <anlambert@softwareheritage.org> on 2021-11-29 16:01:01 +0100)
  * Upstream changes:     - version 0.0.341

 -- Software Heritage autobuilder (on jenkins-debian1) <jenkins@jenkins-debian1.internal.softwareheritage.org>  Mon, 29 Nov 2021 16:07:14 +0000

swh-web (0.0.340-1~swh1) unstable-swh; urgency=medium

  * New upstream release 0.0.340     - (tagged by Antoine Lambert
    <anlambert@softwareheritage.org> on 2021-11-24 15:34:44 +0100)
  * Upstream changes:     - version 0.0.340

 -- Software Heritage autobuilder (on jenkins-debian1) <jenkins@jenkins-debian1.internal.softwareheritage.org>  Wed, 24 Nov 2021 14:57:32 +0000

swh-web (0.0.339-1~swh1) unstable-swh; urgency=medium

  * New upstream release 0.0.339     - (tagged by Antoine Lambert
    <anlambert@softwareheritage.org> on 2021-11-17 10:59:40 +0100)
  * Upstream changes:     - version 0.0.339

 -- Software Heritage autobuilder (on jenkins-debian1) <jenkins@jenkins-debian1.internal.softwareheritage.org>  Wed, 17 Nov 2021 10:18:16 +0000

swh-web (0.0.338-1~swh1) unstable-swh; urgency=medium

  * New upstream release 0.0.338     - (tagged by Antoine Lambert
    <anlambert@softwareheritage.org> on 2021-10-26 16:16:27 +0200)
  * Upstream changes:     - version 0.0.338

 -- Software Heritage autobuilder (on jenkins-debian1) <jenkins@jenkins-debian1.internal.softwareheritage.org>  Tue, 26 Oct 2021 15:08:17 +0000

swh-web (0.0.336-1~swh1) unstable-swh; urgency=medium

  * New upstream release 0.0.336     - (tagged by Antoine R. Dumont
    (@ardumont) <ardumont@softwareheritage.org> on 2021-10-25 12:07:58
    +0200)
  * Upstream changes:     - v0.0.336     - coverage: Display cran
    origins coverage properly     - Deprecate /origin/log route     -
    templates/revision-info: Display author fullname when name is None

 -- Software Heritage autobuilder (on jenkins-debian1) <jenkins@jenkins-debian1.internal.softwareheritage.org>  Mon, 25 Oct 2021 10:27:27 +0000

swh-web (0.0.335-1~swh1) unstable-swh; urgency=medium

  * New upstream release 0.0.335     - (tagged by Antoine R. Dumont
    (@ardumont) <ardumont@softwareheritage.org> on 2021-10-21 14:30:23
    +0200)
  * Upstream changes:     - v0.0.335     - admin/deposit: Allow users
    with permission to list their deposits

 -- Software Heritage autobuilder (on jenkins-debian1) <jenkins@jenkins-debian1.internal.softwareheritage.org>  Thu, 21 Oct 2021 12:49:33 +0000

swh-web (0.0.334-1~swh1) unstable-swh; urgency=medium

  * New upstream release 0.0.334     - (tagged by Antoine Lambert
    <anlambert@softwareheritage.org> on 2021-10-20 11:29:35 +0200)
  * Upstream changes:     - version 0.0.334

 -- Software Heritage autobuilder (on jenkins-debian1) <jenkins@jenkins-debian1.internal.softwareheritage.org>  Wed, 20 Oct 2021 09:53:09 +0000

swh-web (0.0.333-1~swh1) unstable-swh; urgency=medium

  * New upstream release 0.0.333     - (tagged by Antoine Lambert
    <anlambert@softwareheritage.org> on 2021-10-19 16:11:52 +0200)
  * Upstream changes:     - version 0.0.333

 -- Software Heritage autobuilder (on jenkins-debian1) <jenkins@jenkins-debian1.internal.softwareheritage.org>  Tue, 19 Oct 2021 14:34:25 +0000

swh-web (0.0.332-1~swh1) unstable-swh; urgency=medium

  * New upstream release 0.0.332     - (tagged by Antoine Lambert
    <anlambert@softwareheritage.org> on 2021-10-07 11:37:35 +0200)
  * Upstream changes:     - version 0.0.332

 -- Software Heritage autobuilder (on jenkins-debian1) <jenkins@jenkins-debian1.internal.softwareheritage.org>  Thu, 07 Oct 2021 09:58:07 +0000

swh-web (0.0.331-1~swh1) unstable-swh; urgency=medium

  * New upstream release 0.0.331     - (tagged by Antoine Lambert
    <anlambert@softwareheritage.org> on 2021-09-29 18:35:03 +0200)
  * Upstream changes:     - version 0.0.331

 -- Software Heritage autobuilder (on jenkins-debian1) <jenkins@jenkins-debian1.internal.softwareheritage.org>  Wed, 29 Sep 2021 16:53:50 +0000

swh-web (0.0.330-1~swh1) unstable-swh; urgency=medium

  * New upstream release 0.0.330     - (tagged by David Douard
    <david.douard@sdfa3.org> on 2021-09-24 15:34:14 +0200)
  * Upstream changes:     - v0.0.330

 -- Software Heritage autobuilder (on jenkins-debian1) <jenkins@jenkins-debian1.internal.softwareheritage.org>  Fri, 24 Sep 2021 14:12:50 +0000

swh-web (0.0.329-1~swh1) unstable-swh; urgency=medium

  * New upstream release 0.0.329     - (tagged by Antoine Lambert
    <anlambert@softwareheritage.org> on 2021-09-21 11:07:24 +0200)
  * Upstream changes:     - version 0.0.329

 -- Software Heritage autobuilder (on jenkins-debian1) <jenkins@jenkins-debian1.internal.softwareheritage.org>  Tue, 21 Sep 2021 09:29:36 +0000

swh-web (0.0.328-1~swh1) unstable-swh; urgency=medium

  * New upstream release 0.0.328     - (tagged by Antoine Lambert
    <anlambert@softwareheritage.org> on 2021-09-20 17:08:14 +0200)
  * Upstream changes:     - version 0.0.328

 -- Software Heritage autobuilder (on jenkins-debian1) <jenkins@jenkins-debian1.internal.softwareheritage.org>  Mon, 20 Sep 2021 15:27:58 +0000

swh-web (0.0.327-1~swh1) unstable-swh; urgency=medium

  * New upstream release 0.0.327     - (tagged by Valentin Lorentz
    <vlorentz@softwareheritage.org> on 2021-09-15 14:03:21 +0200)
  * Upstream changes:     - v0.0.327     - * vault: Only show the first
    status line

 -- Software Heritage autobuilder (on jenkins-debian1) <jenkins@jenkins-debian1.internal.softwareheritage.org>  Wed, 15 Sep 2021 12:23:10 +0000

swh-web (0.0.326-1~swh1) unstable-swh; urgency=medium

  * New upstream release 0.0.326     - (tagged by Valentin Lorentz
    <vlorentz@softwareheritage.org> on 2021-09-10 14:43:11 +0200)
  * Upstream changes:     - v0.0.326     - * Stop logging some
    exceptions to Sentry

 -- Software Heritage autobuilder (on jenkins-debian1) <jenkins@jenkins-debian1.internal.softwareheritage.org>  Fri, 10 Sep 2021 13:04:19 +0000

swh-web (0.0.325-1~swh1) unstable-swh; urgency=medium

  * New upstream release 0.0.325     - (tagged by Antoine Lambert
    <anlambert@softwareheritage.org> on 2021-09-09 16:15:34 +0200)
  * Upstream changes:     - version 0.0.325

 -- Software Heritage autobuilder (on jenkins-debian1) <jenkins@jenkins-debian1.internal.softwareheritage.org>  Thu, 09 Sep 2021 14:35:03 +0000

swh-web (0.0.324-1~swh1) unstable-swh; urgency=medium

  * New upstream release 0.0.324     - (tagged by Valentin Lorentz
    <vlorentz@softwareheritage.org> on 2021-09-09 14:50:32 +0200)
  * Upstream changes:     - v0.0.324     - * Fix crash in vault API

 -- Software Heritage autobuilder (on jenkins-debian1) <jenkins@jenkins-debian1.internal.softwareheritage.org>  Thu, 09 Sep 2021 13:11:30 +0000

swh-web (0.0.323-1~swh1) unstable-swh; urgency=medium

  * New upstream release 0.0.323     - (tagged by Valentin Lorentz
    <vlorentz@softwareheritage.org> on 2021-09-09 13:14:58 +0200)
  * Upstream changes:     - v0.0.323     - * browse/snapshot_context:
    Ensure pull request branches can be browsed     - * Add
    'swh.vault.git_bare.ui' use role, to display the 'git bare' button
    on the UI     - * Add link to extrinsic metadata API from the browse
    view     - * misc: Add iframe view for contents and directories     -
    * directory-display: Show human-readable file sizes (KB, MB, ...).
    - * api/vault: Re-add obj_type and obj_id to legacy API endpoints

 -- Software Heritage autobuilder (on jenkins-debian1) <jenkins@jenkins-debian1.internal.softwareheritage.org>  Thu, 09 Sep 2021 11:33:07 +0000

swh-web (0.0.322-1~swh1) unstable-swh; urgency=medium

  * New upstream release 0.0.322     - (tagged by Vincent SELLIER
    <vincent.sellier@softwareheritage.org> on 2021-09-07 15:07:45 +0200)
  * Upstream changes:     - version v0.0.322

 -- Software Heritage autobuilder (on jenkins-debian1) <jenkins@jenkins-debian1.internal.softwareheritage.org>  Tue, 07 Sep 2021 13:29:51 +0000

swh-web (0.0.321-1~swh1) unstable-swh; urgency=medium

  * New upstream release 0.0.321     - (tagged by Antoine Lambert
    <anlambert@softwareheritage.org> on 2021-09-03 13:50:25 +0200)
  * Upstream changes:     - version 0.0.321

 -- Software Heritage autobuilder (on jenkins-debian1) <jenkins@jenkins-debian1.internal.softwareheritage.org>  Fri, 03 Sep 2021 12:17:16 +0000

swh-web (0.0.320-1~swh1) unstable-swh; urgency=medium

  * New upstream release 0.0.320     - (tagged by Valentin Lorentz
    <vlorentz@softwareheritage.org> on 2021-08-26 14:09:47 +0200)
  * Upstream changes:     - v0.0.320     - * vault API: Rename bundle
    types and use SWHIDs to identify objects

 -- Software Heritage autobuilder (on jenkins-debian1) <jenkins@jenkins-debian1.internal.softwareheritage.org>  Thu, 26 Aug 2021 12:26:46 +0000

swh-web (0.0.319-1~swh1) unstable-swh; urgency=medium

  * New upstream release 0.0.319     - (tagged by Antoine Lambert
    <anlambert@softwareheritage.org> on 2021-08-24 11:00:15 +0200)
  * Upstream changes:     - version 0.0.319

 -- Software Heritage autobuilder (on jenkins-debian1) <jenkins@jenkins-debian1.internal.softwareheritage.org>  Tue, 24 Aug 2021 09:30:41 +0000

swh-web (0.0.318-1~swh1) unstable-swh; urgency=medium

  * New upstream release 0.0.318     - (tagged by Antoine Lambert
    <anlambert@softwareheritage.org> on 2021-08-23 17:29:16 +0200)
  * Upstream changes:     - version 0.0.318

 -- Software Heritage autobuilder (on jenkins-debian1) <jenkins@jenkins-debian1.internal.softwareheritage.org>  Mon, 23 Aug 2021 15:47:22 +0000

swh-web (0.0.317-1~swh1) unstable-swh; urgency=medium

  * New upstream release 0.0.317     - (tagged by Antoine Lambert
    <anlambert@softwareheritage.org> on 2021-07-19 14:13:38 +0200)
  * Upstream changes:     - version 0.0.317

 -- Software Heritage autobuilder (on jenkins-debian1) <jenkins@jenkins-debian1.internal.softwareheritage.org>  Mon, 19 Jul 2021 13:43:28 +0000

swh-web (0.0.316-1~swh1) unstable-swh; urgency=medium

  * New upstream release 0.0.316     - (tagged by Antoine Lambert
    <anlambert@softwareheritage.org> on 2021-07-09 17:59:36 +0200)
  * Upstream changes:     - version 0.0.316

 -- Software Heritage autobuilder (on jenkins-debian1) <jenkins@jenkins-debian1.internal.softwareheritage.org>  Fri, 09 Jul 2021 16:55:16 +0000

swh-web (0.0.315-1~swh1) unstable-swh; urgency=medium

  * New upstream release 0.0.315     - (tagged by Antoine Lambert
    <anlambert@softwareheritage.org> on 2021-06-29 14:55:07 +0200)
  * Upstream changes:     - version 0.0.315

 -- Software Heritage autobuilder (on jenkins-debian1) <jenkins@jenkins-debian1.internal.softwareheritage.org>  Tue, 29 Jun 2021 13:32:00 +0000

swh-web (0.0.314-1~swh1) unstable-swh; urgency=medium

  * New upstream release 0.0.314     - (tagged by Antoine R. Dumont
    (@ardumont) <ardumont@softwareheritage.org> on 2021-06-28 11:47:06
    +0200)
  * Upstream changes:     - v0.0.314     - Add an endpoint to list and
    access raw extrinsic metadata.     - assets/save: Ensure to use
    canonical github repo URL as origin URL     - Simplify save code now
    request status updates using visit statuses

 -- Software Heritage autobuilder (on jenkins-debian1) <jenkins@jenkins-debian1.internal.softwareheritage.org>  Mon, 28 Jun 2021 10:04:26 +0000

swh-web (0.0.313-1~swh1.1) unstable-swh; urgency=medium

  * Bump new release

 -- Antoine R. Dumont (@ardumont) <ardumont@softwareheritage.org>  Tue, 15 Jun 2021 18:09:20 +0200

swh-web (0.0.313-1~swh1) unstable-swh; urgency=medium

  * New upstream release 0.0.313     - (tagged by Antoine R. Dumont
    (@ardumont) <ardumont@softwareheritage.org> on 2021-06-15 17:33:32
    +0200)
  * Upstream changes:     - v0.0.313     - Schedule save code now as
    recurring origins to ingest when successful

 -- Software Heritage autobuilder (on jenkins-debian1) <jenkins@jenkins-debian1.internal.softwareheritage.org>  Tue, 15 Jun 2021 15:59:11 +0000

swh-web (0.0.312-1~swh1) unstable-swh; urgency=medium

  * New upstream release 0.0.312     - (tagged by Antoine Lambert
    <anlambert@softwareheritage.org> on 2021-06-15 14:44:33 +0200)
  * Upstream changes:     - version 0.0.312

 -- Software Heritage autobuilder (on jenkins-debian1) <jenkins@jenkins-debian1.internal.softwareheritage.org>  Tue, 15 Jun 2021 13:26:35 +0000

swh-web (0.0.311-1~swh1) unstable-swh; urgency=medium

  * New upstream release 0.0.311     - (tagged by Antoine Lambert
    <antoine.lambert@inria.fr> on 2021-06-11 17:22:30 +0200)
  * Upstream changes:     - version 0.0.311

 -- Software Heritage autobuilder (on jenkins-debian1) <jenkins@jenkins-debian1.internal.softwareheritage.org>  Fri, 11 Jun 2021 15:43:04 +0000

swh-web (0.0.310-1~swh1) unstable-swh; urgency=medium

  * New upstream release 0.0.310     - (tagged by Vincent SELLIER
    <vincent.sellier@softwareheritage.org> on 2021-06-02 14:20:33 +0200)
  * Upstream changes:     - v0.0.310     - fix running sor update

 -- Software Heritage autobuilder (on jenkins-debian1) <jenkins@jenkins-debian1.internal.softwareheritage.org>  Wed, 02 Jun 2021 12:43:41 +0000

swh-web (0.0.309-1~swh1) unstable-swh; urgency=medium

  * New upstream release 0.0.309     - (tagged by Antoine R. Dumont
    (@ardumont) <ardumont@softwareheritage.org> on 2021-05-27 15:03:12
    +0200)
  * Upstream changes:     - v0.0.309     - common/origin_save: Update
    missing information when available     - Makefile.local: Ensure to
    kill child processes at devserver target exit     - cypress: Use
    webpack-dev-server to serve static assets     - Makefile.local: Wrap
    long lines     - cypress.json: Activate test retries in run mode

 -- Software Heritage autobuilder (on jenkins-debian1) <jenkins@jenkins-debian1.internal.softwareheritage.org>  Thu, 27 May 2021 13:21:25 +0000

swh-web (0.0.308-2~swh1) unstable-swh; urgency=medium

  * Rebuild after fixing tests execution

 -- Antoine Lambert <antoine.lambert@inria.fr>  Thu, 20 May 2021 14:22:11 +0200

swh-web (0.0.308-1~swh1) unstable-swh; urgency=medium

  * New upstream release 0.0.308     - (tagged by Antoine Lambert
    <antoine.lambert@inria.fr> on 2021-05-20 11:22:24 +0200)
  * Upstream changes:     - version 0.0.308

 -- Software Heritage autobuilder (on jenkins-debian1) <jenkins@jenkins-debian1.internal.softwareheritage.org>  Thu, 20 May 2021 10:46:36 +0000

swh-web (0.0.307-1~swh1) unstable-swh; urgency=medium

  * New upstream release 0.0.307     - (tagged by Antoine Lambert
    <antoine.lambert@inria.fr> on 2021-05-07 14:15:59 +0200)
  * Upstream changes:     - version 0.0.307

 -- Software Heritage autobuilder (on jenkins-debian1) <jenkins@jenkins-debian1.internal.softwareheritage.org>  Fri, 07 May 2021 12:44:27 +0000

swh-web (0.0.306-1~swh1) unstable-swh; urgency=medium

  * New upstream release 0.0.306     - (tagged by Antoine Lambert
    <antoine.lambert@inria.fr> on 2021-05-03 16:03:17 +0200)
  * Upstream changes:     - version 0.0.306

 -- Software Heritage autobuilder (on jenkins-debian1) <jenkins@jenkins-debian1.internal.softwareheritage.org>  Mon, 03 May 2021 14:25:10 +0000

swh-web (0.0.305-1~swh1) unstable-swh; urgency=medium

  * New upstream release 0.0.305     - (tagged by Antoine Lambert
    <antoine.lambert@inria.fr> on 2021-04-30 17:59:10 +0200)
  * Upstream changes:     - version 0.0.305

 -- Software Heritage autobuilder (on jenkins-debian1) <jenkins@jenkins-debian1.internal.softwareheritage.org>  Fri, 30 Apr 2021 16:34:26 +0000

swh-web (0.0.304-1~swh1) unstable-swh; urgency=medium

  * New upstream release 0.0.304     - (tagged by Antoine Lambert
    <antoine.lambert@inria.fr> on 2021-04-30 17:23:53 +0200)
  * Upstream changes:     - version 0.0.304

 -- Software Heritage autobuilder (on jenkins-debian1) <jenkins@jenkins-debian1.internal.softwareheritage.org>  Fri, 30 Apr 2021 15:45:42 +0000

swh-web (0.0.303-1~swh1) unstable-swh; urgency=medium

  * New upstream release 0.0.303     - (tagged by Antoine Lambert
    <antoine.lambert@inria.fr> on 2021-04-29 11:03:58 +0200)
  * Upstream changes:     - version 0.0.303

 -- Software Heritage autobuilder (on jenkins-debian1) <jenkins@jenkins-debian1.internal.softwareheritage.org>  Thu, 29 Apr 2021 09:35:13 +0000

swh-web (0.0.302-1~swh1) unstable-swh; urgency=medium

  * New upstream release 0.0.302     - (tagged by Antoine R. Dumont
    (@ardumont) <ardumont@softwareheritage.org> on 2021-04-27 11:29:03
    +0200)
  * Upstream changes:     - v0.0.302     - Save code now: Improve save
    request task information title     - Separate save code now status
    refresh routine from the listing ui     - common/identifiers: Fix
    content SWHID with anchor revision browse URL

 -- Software Heritage autobuilder (on jenkins-debian1) <jenkins@jenkins-debian1.internal.softwareheritage.org>  Tue, 27 Apr 2021 09:50:38 +0000

swh-web (0.0.301-1~swh1) unstable-swh; urgency=medium

  * New upstream release 0.0.301     - (tagged by Vincent SELLIER
    <vincent.sellier@softwareheritage.org> on 2021-04-23 12:31:50 +0200)
  * Upstream changes:     - v0.0.301     - reactivate the author counter
    on the homepage

 -- Software Heritage autobuilder (on jenkins-debian1) <jenkins@jenkins-debian1.internal.softwareheritage.org>  Fri, 23 Apr 2021 10:47:55 +0000

swh-web (0.0.300-1~swh1) unstable-swh; urgency=medium

  * New upstream release 0.0.300     - (tagged by Antoine Lambert
    <antoine.lambert@inria.fr> on 2021-04-22 15:39:52 +0200)
  * Upstream changes:     - version 0.0.300

 -- Software Heritage autobuilder (on jenkins-debian1) <jenkins@jenkins-debian1.internal.softwareheritage.org>  Thu, 22 Apr 2021 14:04:53 +0000

swh-web (0.0.299-1~swh2) unstable-swh; urgency=medium

  * Bump new release

 -- Antoine R. Dumont (@ardumont) <ardumont@softwareheritage.org>  Thu, 22 Apr 2021 09:43:59 +0200

swh-web (0.0.299-1~swh1) unstable-swh; urgency=medium

  * New upstream release 0.0.299     - (tagged by Antoine R. Dumont
    (@ardumont) <ardumont@softwareheritage.org> on 2021-04-22 09:12:22
    +0200)
  * Upstream changes:     - v0.0.299     - Drop redundant `Task` prefix
    in row title in save code now detail view     - Display visit status
    information in the save request information detail view     - docs:
    Remove doc_config module and its use     - tests: Turn some global
    js variables into functions     - tests: Add docstring and some test
    scenarios to the save code now code

 -- Software Heritage autobuilder (on jenkins-debian1) <jenkins@jenkins-debian1.internal.softwareheritage.org>  Thu, 22 Apr 2021 07:24:54 +0000

swh-web (0.0.298-1~swh1) unstable-swh; urgency=medium

  * New upstream release 0.0.298     - (tagged by Antoine Lambert
    <antoine.lambert@inria.fr> on 2021-04-19 19:04:47 +0200)
  * Upstream changes:     - version 0.0.298

 -- Software Heritage autobuilder (on jenkins-debian1) <jenkins@jenkins-debian1.internal.softwareheritage.org>  Mon, 19 Apr 2021 17:27:27 +0000

swh-web (0.0.297-1~swh1) unstable-swh; urgency=medium

  * New upstream release 0.0.297     - (tagged by Antoine Lambert
    <antoine.lambert@inria.fr> on 2021-04-19 14:15:25 +0200)
  * Upstream changes:     - version 0.0.297

 -- Software Heritage autobuilder (on jenkins-debian1) <jenkins@jenkins-debian1.internal.softwareheritage.org>  Mon, 19 Apr 2021 12:26:34 +0000

swh-web (0.0.296-1~swh2) unstable-swh; urgency=medium

  * Add missing swh-counters dependency

 -- Vincent SELLIER <vincent.sellier@softwareheritage.org>  Wed, 14 Apr 2021 17:14:34 +0200

swh-web (0.0.296-1~swh1) unstable-swh; urgency=medium

  * New upstream release 0.0.296     - (tagged by Vincent SELLIER
    <vincent.sellier@softwareheritage.org> on 2021-04-14 16:29:01 +0200)
  * Upstream changes:     - v0.0.296     - fix documentation syntax     -
    make the source of the object's counts configurable

 -- Software Heritage autobuilder (on jenkins-debian1) <jenkins@jenkins-debian1.internal.softwareheritage.org>  Wed, 14 Apr 2021 14:41:28 +0000

swh-web (0.0.295-1~swh1) unstable-swh; urgency=medium

  * New upstream release 0.0.295     - (tagged by Vincent SELLIER
    <vincent.sellier@softwareheritage.org> on 2021-04-13 18:04:13 +0200)
  * Upstream changes:     - v0.0.295     - counters: Remove hardcoded
    historical values

 -- Software Heritage autobuilder (on jenkins-debian1) <jenkins@jenkins-debian1.internal.softwareheritage.org>  Tue, 13 Apr 2021 16:16:07 +0000

swh-web (0.0.294-1~swh1) unstable-swh; urgency=medium

  * New upstream release 0.0.294     - (tagged by Antoine R. Dumont
    (@ardumont) <ardumont@softwareheritage.org> on 2021-04-09 14:25:58
    +0200)
  * Upstream changes:     - v0.0.294     - Add metric to monitor "save
    code now" efficiency     - tests/conftest: Keep mypy happy
    regardless hypothesis version

 -- Software Heritage autobuilder (on jenkins-debian1) <jenkins@jenkins-debian1.internal.softwareheritage.org>  Fri, 09 Apr 2021 12:36:38 +0000

swh-web (0.0.293-1~swh1) unstable-swh; urgency=medium

  * New upstream release 0.0.293     - (tagged by Antoine Lambert
    <antoine.lambert@inria.fr> on 2021-04-08 17:14:32 +0200)
  * Upstream changes:     - version 0.0.293

 -- Software Heritage autobuilder (on jenkins-debian1) <jenkins@jenkins-debian1.internal.softwareheritage.org>  Thu, 08 Apr 2021 15:41:29 +0000

swh-web (0.0.292-1~swh1) unstable-swh; urgency=medium

  * New upstream release 0.0.292     - (tagged by Antoine Lambert
    <antoine.lambert@inria.fr> on 2021-04-02 12:28:06 +0200)
  * Upstream changes:     - version 0.0.292

 -- Software Heritage autobuilder (on jenkins-debian1) <jenkins@jenkins-debian1.internal.softwareheritage.org>  Fri, 02 Apr 2021 10:45:27 +0000

swh-web (0.0.291-1~swh1) unstable-swh; urgency=medium

  * New upstream release 0.0.291     - (tagged by Antoine Lambert
    <antoine.lambert@inria.fr> on 2021-04-02 11:31:28 +0200)
  * Upstream changes:     - version 0.0.291

 -- Software Heritage autobuilder (on jenkins-debian1) <jenkins@jenkins-debian1.internal.softwareheritage.org>  Fri, 02 Apr 2021 09:42:23 +0000

swh-web (0.0.290-1~swh1) unstable-swh; urgency=medium

  * New upstream release 0.0.290     - (tagged by Antoine R. Dumont
    (@ardumont) <ardumont@softwareheritage.org> on 2021-04-01 17:42:29
    +0200)
  * Upstream changes:     - v0.0.290     - migrate-to-pg swh-web:
    Migrate from sqlite to postgresql     - auth: Use generic Django
    authentication backends from swh-auth

 -- Software Heritage autobuilder (on jenkins-debian1) <jenkins@jenkins-debian1.internal.softwareheritage.org>  Thu, 01 Apr 2021 15:59:48 +0000

swh-web (0.0.289-1~swh1) unstable-swh; urgency=medium

  * New upstream release 0.0.289     - (tagged by Antoine Lambert
    <antoine.lambert@inria.fr> on 2021-03-30 11:19:02 +0200)
  * Upstream changes:     - version 0.0.289

 -- Software Heritage autobuilder (on jenkins-debian1) <jenkins@jenkins-debian1.internal.softwareheritage.org>  Tue, 30 Mar 2021 09:45:12 +0000

swh-web (0.0.288-1~swh1) unstable-swh; urgency=medium

  * New upstream release 0.0.288     - (tagged by Antoine Lambert
    <antoine.lambert@inria.fr> on 2021-03-18 19:04:53 +0100)
  * Upstream changes:     - version 0.0.288

 -- Software Heritage autobuilder (on jenkins-debian1) <jenkins@jenkins-debian1.internal.softwareheritage.org>  Thu, 18 Mar 2021 18:22:07 +0000

swh-web (0.0.287-1~swh1) unstable-swh; urgency=medium

  * New upstream release 0.0.287     - (tagged by Antoine Lambert
    <antoine.lambert@inria.fr> on 2021-03-17 18:12:18 +0100)
  * Upstream changes:     - version 0.0.287

 -- Software Heritage autobuilder (on jenkins-debian1) <jenkins@jenkins-debian1.internal.softwareheritage.org>  Wed, 17 Mar 2021 17:31:10 +0000

swh-web (0.0.286-1~swh1) unstable-swh; urgency=medium

  * New upstream release 0.0.286     - (tagged by Antoine Lambert
    <antoine.lambert@inria.fr> on 2021-03-17 11:19:39 +0100)
  * Upstream changes:     - version 0.0.286

 -- Software Heritage autobuilder (on jenkins-debian1) <jenkins@jenkins-debian1.internal.softwareheritage.org>  Wed, 17 Mar 2021 10:39:49 +0000

swh-web (0.0.285-1~swh1) unstable-swh; urgency=medium

  * New upstream release 0.0.285     - (tagged by Antoine Lambert
    <antoine.lambert@inria.fr> on 2021-03-16 17:35:24 +0100)
  * Upstream changes:     - version 0.0.285

 -- Software Heritage autobuilder (on jenkins-debian1) <jenkins@jenkins-debian1.internal.softwareheritage.org>  Tue, 16 Mar 2021 17:01:04 +0000

swh-web (0.0.284-1~swh1) unstable-swh; urgency=medium

  * New upstream release 0.0.284     - (tagged by Antoine Lambert
    <antoine.lambert@inria.fr> on 2021-03-03 13:45:53 +0100)
  * Upstream changes:     - version 0.0.284

 -- Software Heritage autobuilder (on jenkins-debian1) <jenkins@jenkins-debian1.internal.softwareheritage.org>  Wed, 03 Mar 2021 13:04:38 +0000

swh-web (0.0.283-1~swh1) unstable-swh; urgency=medium

  * New upstream release 0.0.283     - (tagged by Antoine Lambert
    <antoine.lambert@inria.fr> on 2021-02-17 16:56:12 +0100)
  * Upstream changes:     - version 0.0.283

 -- Software Heritage autobuilder (on jenkins-debian1) <jenkins@jenkins-debian1.internal.softwareheritage.org>  Wed, 17 Feb 2021 16:12:40 +0000

swh-web (0.0.282-1~swh1) unstable-swh; urgency=medium

  * New upstream release 0.0.282     - (tagged by Antoine Lambert
    <antoine.lambert@inria.fr> on 2021-02-17 12:12:22 +0100)
  * Upstream changes:     - version 0.0.282

 -- Software Heritage autobuilder (on jenkins-debian1) <jenkins@jenkins-debian1.internal.softwareheritage.org>  Wed, 17 Feb 2021 11:37:02 +0000

swh-web (0.0.281-1~swh1) unstable-swh; urgency=medium

  * New upstream release 0.0.281     - (tagged by Antoine Lambert
    <antoine.lambert@inria.fr> on 2021-02-05 17:18:46 +0100)
  * Upstream changes:     - version 0.0.281

 -- Software Heritage autobuilder (on jenkins-debian1) <jenkins@jenkins-debian1.internal.softwareheritage.org>  Fri, 05 Feb 2021 16:36:15 +0000

swh-web (0.0.280-1~swh1) unstable-swh; urgency=medium

  * New upstream release 0.0.280     - (tagged by Antoine R. Dumont
    (@ardumont) <ardumont@softwareheritage.org> on 2021-02-03 15:31:09
    +0100)
  * Upstream changes:     - v0.0.280     - Adapt
    origin_get_latest_visit_status according to latest api change     -
    tests/data: Ensure git data are properly loaded into the test
    archive     - tests/resources: Fix mypy 0.800 errors

 -- Software Heritage autobuilder (on jenkins-debian1) <jenkins@jenkins-debian1.internal.softwareheritage.org>  Wed, 03 Feb 2021 14:45:55 +0000

swh-web (0.0.279-1~swh1) unstable-swh; urgency=medium

  * New upstream release 0.0.279     - (tagged by Antoine Lambert
    <antoine.lambert@inria.fr> on 2021-01-21 16:04:31 +0100)
  * Upstream changes:     - version 0.0.279

 -- Software Heritage autobuilder (on jenkins-debian1) <jenkins@jenkins-debian1.internal.softwareheritage.org>  Thu, 21 Jan 2021 15:40:28 +0000

swh-web (0.0.278-1~swh1) unstable-swh; urgency=medium

  * New upstream release 0.0.278     - (tagged by Antoine Lambert
    <antoine.lambert@inria.fr> on 2021-01-08 15:31:33 +0100)
  * Upstream changes:     - version 0.0.278

 -- Software Heritage autobuilder (on jenkins-debian1) <jenkins@jenkins-debian1.internal.softwareheritage.org>  Fri, 08 Jan 2021 14:42:05 +0000

swh-web (0.0.277-1~swh1) unstable-swh; urgency=medium

  * New upstream release 0.0.277     - (tagged by Antoine Lambert
    <antoine.lambert@inria.fr> on 2021-01-07 11:41:11 +0100)
  * Upstream changes:     - version 0.0.277

 -- Software Heritage autobuilder (on jenkins-debian1) <jenkins@jenkins-debian1.internal.softwareheritage.org>  Thu, 07 Jan 2021 11:04:29 +0000

swh-web (0.0.276-1~swh1) unstable-swh; urgency=medium

  * New upstream release 0.0.276     - (tagged by Antoine Lambert
    <antoine.lambert@inria.fr> on 2020-12-14 16:25:46 +0100)
  * Upstream changes:     - version 0.0.276

 -- Software Heritage autobuilder (on jenkins-debian1) <jenkins@jenkins-debian1.internal.softwareheritage.org>  Mon, 14 Dec 2020 15:43:02 +0000

swh-web (0.0.275-1~swh1) unstable-swh; urgency=medium

  * New upstream release 0.0.275     - (tagged by Antoine Lambert
    <antoine.lambert@inria.fr> on 2020-12-09 13:30:31 +0100)
  * Upstream changes:     - version 0.0.275

 -- Software Heritage autobuilder (on jenkins-debian1) <jenkins@jenkins-debian1.internal.softwareheritage.org>  Wed, 09 Dec 2020 12:48:53 +0000

swh-web (0.0.274-1~swh1) unstable-swh; urgency=medium

  * New upstream release 0.0.274     - (tagged by Antoine Lambert
    <antoine.lambert@inria.fr> on 2020-12-08 17:09:17 +0100)
  * Upstream changes:     - version 0.0.274

 -- Software Heritage autobuilder (on jenkins-debian1) <jenkins@jenkins-debian1.internal.softwareheritage.org>  Tue, 08 Dec 2020 16:35:24 +0000

swh-web (0.0.273-1~swh1) unstable-swh; urgency=medium

  * New upstream release 0.0.273     - (tagged by Antoine Lambert
    <antoine.lambert@inria.fr> on 2020-11-25 16:23:58 +0100)
  * Upstream changes:     - version 0.0.273

 -- Software Heritage autobuilder (on jenkins-debian1) <jenkins@jenkins-debian1.internal.softwareheritage.org>  Wed, 25 Nov 2020 15:42:43 +0000

swh-web (0.0.272-1~swh1) unstable-swh; urgency=medium

  * New upstream release 0.0.272     - (tagged by Antoine Lambert
    <antoine.lambert@inria.fr> on 2020-11-24 12:21:37 +0100)
  * Upstream changes:     - version 0.0.272

 -- Software Heritage autobuilder (on jenkins-debian1) <jenkins@jenkins-debian1.internal.softwareheritage.org>  Tue, 24 Nov 2020 11:51:14 +0000

swh-web (0.0.271-1~swh1) unstable-swh; urgency=medium

  * New upstream release 0.0.271     - (tagged by Antoine R. Dumont
    (@ardumont) <ardumont@softwareheritage.org> on 2020-11-19 16:09:49
    +0100)
  * Upstream changes:     - v0.0.271     - vault-ui: Log caught error
    when listing     - vault: Fix vault response schema     - assets:
    Migrate compilation to webpack 5.x     - package.json: Upgrade
    dependencies

 -- Software Heritage autobuilder (on jenkins-debian1) <jenkins@jenkins-debian1.internal.softwareheritage.org>  Thu, 19 Nov 2020 15:30:51 +0000

swh-web (0.0.270-1~swh1) unstable-swh; urgency=medium

  * New upstream release 0.0.270     - (tagged by Antoine Lambert
    <antoine.lambert@inria.fr> on 2020-11-16 16:31:43 +0100)
  * Upstream changes:     - version 0.0.270

 -- Software Heritage autobuilder (on jenkins-debian1) <jenkins@jenkins-debian1.internal.softwareheritage.org>  Mon, 16 Nov 2020 15:51:54 +0000

swh-web (0.0.269-1~swh1) unstable-swh; urgency=medium

  * New upstream release 0.0.269     - (tagged by Antoine Lambert
    <antoine.lambert@inria.fr> on 2020-11-12 15:31:37 +0100)
  * Upstream changes:     - version 0.0.269

 -- Software Heritage autobuilder (on jenkins-debian1) <jenkins@jenkins-debian1.internal.softwareheritage.org>  Thu, 12 Nov 2020 15:03:49 +0000

swh-web (0.0.268-1~swh1) unstable-swh; urgency=medium

  * New upstream release 0.0.268     - (tagged by Antoine Lambert
    <antoine.lambert@inria.fr> on 2020-11-09 12:19:05 +0100)
  * Upstream changes:     - version 0.0.268

 -- Software Heritage autobuilder (on jenkins-debian1) <jenkins@jenkins-debian1.internal.softwareheritage.org>  Mon, 09 Nov 2020 11:37:25 +0000

swh-web (0.0.267-1~swh1) unstable-swh; urgency=medium

  * New upstream release 0.0.267     - (tagged by Antoine Lambert
    <antoine.lambert@inria.fr> on 2020-11-06 17:13:03 +0100)
  * Upstream changes:     - version 0.0.267

 -- Software Heritage autobuilder (on jenkins-debian1) <jenkins@jenkins-debian1.internal.softwareheritage.org>  Fri, 06 Nov 2020 16:31:03 +0000

swh-web (0.0.266-1~swh1) unstable-swh; urgency=medium

  * New upstream release 0.0.266     - (tagged by Antoine Lambert
    <antoine.lambert@inria.fr> on 2020-11-06 12:48:47 +0100)
  * Upstream changes:     - version 0.0.266

 -- Software Heritage autobuilder (on jenkins-debian1) <jenkins@jenkins-debian1.internal.softwareheritage.org>  Fri, 06 Nov 2020 12:07:02 +0000

swh-web (0.0.265-1~swh1) unstable-swh; urgency=medium

  * New upstream release 0.0.265     - (tagged by Antoine Lambert
    <antoine.lambert@inria.fr> on 2020-10-30 16:22:10 +0100)
  * Upstream changes:     - version 0.0.265

 -- Software Heritage autobuilder (on jenkins-debian1) <jenkins@jenkins-debian1.internal.softwareheritage.org>  Fri, 30 Oct 2020 15:48:13 +0000

swh-web (0.0.264-1~swh1) unstable-swh; urgency=medium

  * New upstream release 0.0.264     - (tagged by Antoine R. Dumont
    (@ardumont) <ardumont@softwareheritage.org> on 2020-10-19 12:03:15
    +0200)
  * Upstream changes:     - v0.0.264     - web.config: Adapt indexer
    configuration structure     - web.config: Adapt scheduler
    configuration structure     - swh.web.tests: Adapt
    get_indexer_storage to latest version     - Use swh.model.model
    helpers to compute object identifiers     - common/archive: Fix
    empty content handling in lookup_content_raw     - apidoc: Fix bad
    URL replacement missed due to an invalid test     - common/typing:
    Fix error with mypy 0.790     - browse/directory: Fix invalid query
    parameter value for content links     - templates/directory-display:
    Remove permissions display for directories     - templates: Update
    save code now icon and new snapshot button

 -- Software Heritage autobuilder (on jenkins-debian1) <jenkins@jenkins-debian1.internal.softwareheritage.org>  Mon, 19 Oct 2020 12:06:32 +0000

swh-web (0.0.263-1~swh1) unstable-swh; urgency=medium

  * New upstream release 0.0.263     - (tagged by Antoine Lambert
    <antoine.lambert@inria.fr> on 2020-10-08 16:40:40 +0200)
  * Upstream changes:     - version 0.0.263

 -- Software Heritage autobuilder (on jenkins-debian1) <jenkins@jenkins-debian1.internal.softwareheritage.org>  Thu, 08 Oct 2020 15:11:38 +0000

swh-web (0.0.262-2~swh1) unstable-swh; urgency=medium

  * Make the postinst a little bit more robust

 -- Nicolas Dandrimont <olasd@debian.org>  Fri, 25 Sep 2020 19:53:02 +0200

swh-web (0.0.262-1~swh1) unstable-swh; urgency=medium

  * New upstream release 0.0.262     - (tagged by Antoine Lambert
    <antoine.lambert@inria.fr> on 2020-09-25 17:02:27 +0200)
  * Upstream changes:     - version 0.0.262

 -- Software Heritage autobuilder (on jenkins-debian1) <jenkins@jenkins-debian1.internal.softwareheritage.org>  Fri, 25 Sep 2020 15:20:11 +0000

swh-web (0.0.261-1~swh1) unstable-swh; urgency=medium

  * New upstream release 0.0.261     - (tagged by Antoine Lambert
    <antoine.lambert@inria.fr> on 2020-09-25 15:55:40 +0200)
  * Upstream changes:     - version 0.0.261

 -- Software Heritage autobuilder (on jenkins-debian1) <jenkins@jenkins-debian1.internal.softwareheritage.org>  Fri, 25 Sep 2020 14:06:26 +0000

swh-web (0.0.260-1~swh1) unstable-swh; urgency=medium

  * New upstream release 0.0.260     - (tagged by Antoine Lambert
    <antoine.lambert@inria.fr> on 2020-09-23 16:05:51 +0200)
  * Upstream changes:     - version 0.0.260

 -- Software Heritage autobuilder (on jenkins-debian1) <jenkins@jenkins-debian1.internal.softwareheritage.org>  Wed, 23 Sep 2020 14:31:59 +0000

swh-web (0.0.259-1~swh1) unstable-swh; urgency=medium

  * New upstream release 0.0.259     - (tagged by Antoine Lambert
    <antoine.lambert@inria.fr> on 2020-09-16 17:48:00 +0200)
  * Upstream changes:     - version 0.0.259

 -- Software Heritage autobuilder (on jenkins-debian1) <jenkins@jenkins-debian1.internal.softwareheritage.org>  Wed, 16 Sep 2020 16:05:10 +0000

swh-web (0.0.258-1~swh1) unstable-swh; urgency=medium

  * New upstream release 0.0.258     - (tagged by Antoine Lambert
    <antoine.lambert@inria.fr> on 2020-09-16 13:14:02 +0200)
  * Upstream changes:     - version 0.0.258

 -- Software Heritage autobuilder (on jenkins-debian1) <jenkins@jenkins-debian1.internal.softwareheritage.org>  Wed, 16 Sep 2020 11:39:10 +0000

swh-web (0.0.257-1~swh1) unstable-swh; urgency=medium

  * New upstream release 0.0.257     - (tagged by Antoine R. Dumont
    (@ardumont) <ardumont@softwareheritage.org> on 2020-09-15 12:15:49
    +0200)
  * Upstream changes:     - v0.0.257     - common/highlightjs: Fix issue
    with Pygments 2.7

 -- Software Heritage autobuilder (on jenkins-debian1) <jenkins@jenkins-debian1.internal.softwareheritage.org>  Tue, 15 Sep 2020 10:27:21 +0000

swh-web (0.0.255-1~swh1) unstable-swh; urgency=medium

  * New upstream release 0.0.255     - (tagged by Antoine R. Dumont
    (@ardumont) <ardumont@softwareheritage.org> on 2020-09-04 16:02:25
    +0200)
  * Upstream changes:     - v0.0.255     - Adapt storage.revision_get
    calls according to latest api change     - package.json: Upgrade
    dependencies     - cypress/origin-save: Improve tests implementation
    - assets/origin-save: Fix handling of null visit dates in requests
    list     - Adapt to latest storage release_get api change

 -- Software Heritage autobuilder (on jenkins-debian1) <jenkins@jenkins-debian1.internal.softwareheritage.org>  Fri, 04 Sep 2020 14:18:01 +0000

swh-web (0.0.254-1~swh1) unstable-swh; urgency=medium

  * New upstream release 0.0.254     - (tagged by Antoine Lambert
    <antoine.lambert@inria.fr> on 2020-08-28 15:35:49 +0200)
  * Upstream changes:     - version 0.0.254

 -- Software Heritage autobuilder (on jenkins-debian1) <jenkins@jenkins-debian1.internal.softwareheritage.org>  Fri, 28 Aug 2020 14:01:09 +0000

swh-web (0.0.253-1~swh1) unstable-swh; urgency=medium

  * New upstream release 0.0.253     - (tagged by Antoine Lambert
    <antoine.lambert@inria.fr> on 2020-08-27 18:51:20 +0200)
  * Upstream changes:     - version 0.0.253

 -- Software Heritage autobuilder (on jenkins-debian1) <jenkins@jenkins-debian1.internal.softwareheritage.org>  Thu, 27 Aug 2020 17:16:29 +0000

swh-web (0.0.252-1~swh1) unstable-swh; urgency=medium

  * New upstream release 0.0.252     - (tagged by Antoine Lambert
    <antoine.lambert@inria.fr> on 2020-08-24 14:07:27 +0200)
  * Upstream changes:     - version 0.0.252

 -- Software Heritage autobuilder (on jenkins-debian1) <jenkins@jenkins-debian1.internal.softwareheritage.org>  Mon, 24 Aug 2020 12:24:41 +0000

swh-web (0.0.251-1~swh1) unstable-swh; urgency=medium

  * New upstream release 0.0.251     - (tagged by Antoine Lambert
    <antoine.lambert@inria.fr> on 2020-08-24 11:15:57 +0200)
  * Upstream changes:     - version 0.0.251

 -- Software Heritage autobuilder (on jenkins-debian1) <jenkins@jenkins-debian1.internal.softwareheritage.org>  Mon, 24 Aug 2020 09:32:42 +0000

swh-web (0.0.250-1~swh1) unstable-swh; urgency=medium

  * New upstream release 0.0.250     - (tagged by Antoine Lambert
    <antoine.lambert@inria.fr> on 2020-08-21 12:06:06 +0200)
  * Upstream changes:     - version 0.0.250

 -- Software Heritage autobuilder (on jenkins-debian1) <jenkins@jenkins-debian1.internal.softwareheritage.org>  Fri, 21 Aug 2020 10:24:25 +0000

swh-web (0.0.249-1~swh1) unstable-swh; urgency=medium

  * New upstream release 0.0.249     - (tagged by Antoine Lambert
    <antoine.lambert@inria.fr> on 2020-08-18 12:12:39 +0200)
  * Upstream changes:     - version 0.0.249

 -- Software Heritage autobuilder (on jenkins-debian1) <jenkins@jenkins-debian1.internal.softwareheritage.org>  Tue, 18 Aug 2020 10:30:08 +0000

swh-web (0.0.248-1~swh1) unstable-swh; urgency=medium

  * New upstream release 0.0.248     - (tagged by Antoine R. Dumont
    (@ardumont) <ardumont@softwareheritage.org> on 2020-08-05 10:01:23
    +0200)
  * Upstream changes:     - v0.0.248     - package.json: Upgrade
    dependencies     - templates: Fix browsed object metadata
    availability from javascript     - service: Adapt according to the
    latest storage.content_find changes     - Adapt swh-search
    configuration (runtime + tests)     - origin: Migrate use to
    storage.origin_list instead of origin_get_range

 -- Software Heritage autobuilder (on jenkins-debian1) <jenkins@jenkins-debian1.internal.softwareheritage.org>  Wed, 05 Aug 2020 08:49:00 +0000

swh-web (0.0.246-1~swh2) unstable-swh; urgency=medium

  * Update missing dependency + bump

 -- Antoine R. Dumont <ardumont@softwareheritage.org>  Tue, 28 Jul 2020 06:57:28 +0000

swh-web (0.0.246-1~swh1) unstable-swh; urgency=medium

  * New upstream release 0.0.246     - (tagged by Antoine R. Dumont
    (@ardumont) <ardumont@softwareheritage.org> on 2020-07-28 08:11:28
    +0200)
  * Upstream changes:     - v0.0.246     - Update
    swh.storage.origin_visit_get_by calls to latest api change     -
    Update swh.storage.origin_get calls to latest api change     -
    setup.py: Migrate from vcversioner to setuptools-scm     -
    package.json: Upgrade dependencies     - tests: Fix flaky test     -
    assets/save: Try to set origin type when clicking on "Save again"
    - api/identifiers: Adapt to swh-model >= 0.5.0     - pytest.ini:
    Prevent swh-storage pytest plugin loading     - Rename all
    references of swh PIDs to SWHIDs for consistency

 -- Software Heritage autobuilder (on jenkins-debian1) <jenkins@jenkins-debian1.internal.softwareheritage.org>  Tue, 28 Jul 2020 06:28:05 +0000

swh-web (0.0.245-1~swh1) unstable-swh; urgency=medium

  * New upstream release 0.0.245     - (tagged by Antoine Lambert
    <antoine.lambert@inria.fr> on 2020-07-02 15:51:46 +0200)
  * Upstream changes:     - version 0.0.245

 -- Software Heritage autobuilder (on jenkins-debian1) <jenkins@jenkins-debian1.internal.softwareheritage.org>  Thu, 02 Jul 2020 14:28:23 +0000

swh-web (0.0.244-1~swh1) unstable-swh; urgency=medium

  * New upstream release 0.0.244     - (tagged by Antoine Lambert
    <antoine.lambert@inria.fr> on 2020-06-29 15:00:40 +0200)
  * Upstream changes:     - version 0.0.244

 -- Software Heritage autobuilder (on jenkins-debian1) <jenkins@jenkins-debian1.internal.softwareheritage.org>  Mon, 29 Jun 2020 13:22:24 +0000

swh-web (0.0.242-1~swh1) unstable-swh; urgency=medium

  * New upstream release 0.0.242     - (tagged by Antoine Lambert
    <antoine.lambert@inria.fr> on 2020-06-23 14:24:01 +0200)
  * Upstream changes:     - version 0.0.242

 -- Software Heritage autobuilder (on jenkins-debian1) <jenkins@jenkins-debian1.internal.softwareheritage.org>  Tue, 23 Jun 2020 12:55:08 +0000

swh-web (0.0.241-1~swh1) unstable-swh; urgency=medium

  * New upstream release 0.0.241     - (tagged by Antoine R. Dumont
    (@ardumont) <ardumont@softwareheritage.org> on 2020-06-19 18:08:44
    +0200)
  * Upstream changes:     - v0.0.241     - misc/coverage: Add IPOL and
    NixOS logos     - service: Use latest origin visit status from an
    origin     - Migrate to swh.storage.algos.snapshot_get_latest     -
    templates/browse: Improve navigation for origin/snapshot related
    views

 -- Software Heritage autobuilder (on jenkins-debian1) <jenkins@jenkins-debian1.internal.softwareheritage.org>  Fri, 19 Jun 2020 16:22:34 +0000

swh-web (0.0.240-1~swh1) unstable-swh; urgency=medium

  * New upstream release 0.0.240     - (tagged by Antoine Lambert
    <antoine.lambert@inria.fr> on 2020-06-18 14:13:12 +0200)
  * Upstream changes:     - version 0.0.240

 -- Software Heritage autobuilder (on jenkins-debian1) <jenkins@jenkins-debian1.internal.softwareheritage.org>  Thu, 18 Jun 2020 13:13:08 +0000

swh-web (0.0.239-1~swh1) unstable-swh; urgency=medium

  * New upstream release 0.0.239     - (tagged by Antoine Lambert
    <antoine.lambert@inria.fr> on 2020-06-17 10:52:06 +0200)
  * Upstream changes:     - version 0.0.239

 -- Software Heritage autobuilder (on jenkins-debian1) <jenkins@jenkins-debian1.internal.softwareheritage.org>  Wed, 17 Jun 2020 09:16:33 +0000

swh-web (0.0.238-1~swh1) unstable-swh; urgency=medium

  * New upstream release 0.0.238     - (tagged by Antoine Lambert
    <antoine.lambert@inria.fr> on 2020-06-12 14:17:47 +0200)
  * Upstream changes:     - version 0.0.238

 -- Software Heritage autobuilder (on jenkins-debian1) <jenkins@jenkins-debian1.internal.softwareheritage.org>  Fri, 12 Jun 2020 13:14:45 +0000

swh-web (0.0.237-1~swh1) unstable-swh; urgency=medium

  * New upstream release 0.0.237     - (tagged by Antoine Lambert
    <antoine.lambert@inria.fr> on 2020-06-05 17:42:35 +0200)
  * Upstream changes:     - version 0.0.237

 -- Software Heritage autobuilder (on jenkins-debian1) <jenkins@jenkins-debian1.internal.softwareheritage.org>  Fri, 05 Jun 2020 16:24:05 +0000

swh-web (0.0.236-1~swh1) unstable-swh; urgency=medium

  * New upstream release 0.0.236     - (tagged by Antoine Lambert
    <antoine.lambert@inria.fr> on 2020-06-05 14:38:37 +0200)
  * Upstream changes:     - version 0.0.236

 -- Software Heritage autobuilder (on jenkins-debian1) <jenkins@jenkins-debian1.internal.softwareheritage.org>  Fri, 05 Jun 2020 13:05:41 +0000

swh-web (0.0.235-1~swh1) unstable-swh; urgency=medium

  * New upstream release 0.0.235     - (tagged by Antoine R. Dumont
    (@ardumont) <ardumont@softwareheritage.org> on 2020-05-27 14:58:13
    +0200)
  * Upstream changes:     - v0.0.235     - admin-deposit: Fix edge case
    on empty exclude pattern

 -- Software Heritage autobuilder (on jenkins-debian1) <jenkins@jenkins-debian1.internal.softwareheritage.org>  Wed, 27 May 2020 13:10:37 +0000

swh-web (0.0.234-1~swh1) unstable-swh; urgency=medium

  * New upstream release 0.0.234     - (tagged by Antoine R. Dumont
    (@ardumont) <ardumont@softwareheritage.org> on 2020-05-26 15:39:22
    +0200)
  * Upstream changes:     - v0.0.234     - deposit-admin: Filtering out
    deposits matching an excluding pattern     - deposit-admin-spec:
    Improve default tests on admin page     - deposit-admin.spec: Add
    coverage to the deposit admin page     - admin/deposit: Fix
    discrepancy     - admin/deposit: Fix column identifiers

 -- Software Heritage autobuilder (on jenkins-debian1) <jenkins@jenkins-debian1.internal.softwareheritage.org>  Tue, 26 May 2020 13:58:52 +0000

swh-web (0.0.233-1~swh1) unstable-swh; urgency=medium

  * New upstream release 0.0.233     - (tagged by Antoine R. Dumont
    (@ardumont) <ardumont@softwareheritage.org> on 2020-05-20 11:32:57
    +0200)
  * Upstream changes:     - v0.0.233     - admin/deposit: Drop unused
    columns and rename "directory with context"     - Drop
    swh_anchor_id* references from Deposit model

 -- Software Heritage autobuilder (on jenkins-debian1) <jenkins@jenkins-debian1.internal.softwareheritage.org>  Wed, 20 May 2020 09:51:40 +0000

swh-web (0.0.232-1~swh1) unstable-swh; urgency=medium

  * New upstream release 0.0.232     - (tagged by Antoine R. Dumont
    (@ardumont) <ardumont@softwareheritage.org> on 2020-05-19 09:57:29
    +0200)
  * Upstream changes:     - v0.0.232     - admin/deposit: Extract origin
    from swh_anchor_id according to latest change     - Fix pep8
    violations

 -- Software Heritage autobuilder (on jenkins-debian1) <jenkins@jenkins-debian1.internal.softwareheritage.org>  Tue, 19 May 2020 08:08:47 +0000

swh-web (0.0.231-1~swh1) unstable-swh; urgency=medium

  * New upstream release 0.0.231     - (tagged by Antoine Lambert
    <antoine.lambert@inria.fr> on 2020-05-07 18:07:33 +0200)
  * Upstream changes:     - version 0.0.231

 -- Software Heritage autobuilder (on jenkins-debian1) <jenkins@jenkins-debian1.internal.softwareheritage.org>  Thu, 07 May 2020 16:29:01 +0000

swh-web (0.0.230-1~swh1) unstable-swh; urgency=medium

  * New upstream release 0.0.230     - (tagged by Antoine Lambert
    <antoine.lambert@inria.fr> on 2020-05-05 19:19:24 +0200)
  * Upstream changes:     - version 0.0.230

 -- Software Heritage autobuilder (on jenkins-debian1) <jenkins@jenkins-debian1.internal.softwareheritage.org>  Tue, 05 May 2020 17:55:59 +0000

swh-web (0.0.229-1~swh1) unstable-swh; urgency=medium

  * New upstream release 0.0.229     - (tagged by Antoine Lambert
    <antoine.lambert@inria.fr> on 2020-04-22 12:54:34 +0200)
  * Upstream changes:     - version 0.0.229

 -- Software Heritage autobuilder (on jenkins-debian1) <jenkins@jenkins-debian1.internal.softwareheritage.org>  Wed, 22 Apr 2020 11:23:17 +0000

swh-web (0.0.228-1~swh1) unstable-swh; urgency=medium

  * New upstream release 0.0.228     - (tagged by Antoine Lambert
    <antoine.lambert@inria.fr> on 2020-04-21 13:59:34 +0200)
  * Upstream changes:     - version 0.0.228

 -- Software Heritage autobuilder (on jenkins-debian1) <jenkins@jenkins-debian1.internal.softwareheritage.org>  Tue, 21 Apr 2020 12:19:31 +0000

swh-web (0.0.227-1~swh1) unstable-swh; urgency=medium

  * New upstream release 0.0.227     - (tagged by Antoine Lambert
    <antoine.lambert@inria.fr> on 2020-04-07 12:34:35 +0200)
  * Upstream changes:     - version 0.0.227

 -- Software Heritage autobuilder (on jenkins-debian1) <jenkins@jenkins-debian1.internal.softwareheritage.org>  Tue, 07 Apr 2020 14:41:45 +0000

swh-web (0.0.226-1~swh1) unstable-swh; urgency=medium

  * New upstream release 0.0.226     - (tagged by Antoine Lambert
    <antoine.lambert@inria.fr> on 2020-02-18 16:46:42 +0100)
  * Upstream changes:     - version 0.0.226

 -- Software Heritage autobuilder (on jenkins-debian1) <jenkins@jenkins-debian1.internal.softwareheritage.org>  Tue, 18 Feb 2020 16:38:01 +0000

swh-web (0.0.225-1~swh1) unstable-swh; urgency=medium

  * New upstream release 0.0.225     - (tagged by Antoine Lambert
    <antoine.lambert@inria.fr> on 2020-02-10 11:39:19 +0100)
  * Upstream changes:     - version 0.0.225

 -- Software Heritage autobuilder (on jenkins-debian1) <jenkins@jenkins-debian1.internal.softwareheritage.org>  Mon, 10 Feb 2020 11:35:35 +0000

swh-web (0.0.224-1~swh1) unstable-swh; urgency=medium

  * New upstream release 0.0.224     - (tagged by Antoine Lambert
    <antoine.lambert@inria.fr> on 2020-01-16 13:42:20 +0100)
  * Upstream changes:     - version 0.0.224

 -- Software Heritage autobuilder (on jenkins-debian1) <jenkins@jenkins-debian1.internal.softwareheritage.org>  Thu, 16 Jan 2020 13:09:29 +0000

swh-web (0.0.223-1~swh1) unstable-swh; urgency=medium

  * New upstream release 0.0.223     - (tagged by Antoine Lambert
    <antoine.lambert@inria.fr> on 2019-12-13 15:01:06 +0100)
  * Upstream changes:     - version 0.0.223

 -- Software Heritage autobuilder (on jenkins-debian1) <jenkins@jenkins-debian1.internal.softwareheritage.org>  Fri, 13 Dec 2019 14:24:54 +0000

swh-web (0.0.221-1~swh1) unstable-swh; urgency=medium

  * New upstream release 0.0.221     - (tagged by Antoine Lambert
    <antoine.lambert@inria.fr> on 2019-12-04 13:30:38 +0100)
  * Upstream changes:     - version 0.0.221

 -- Software Heritage autobuilder (on jenkins-debian1) <jenkins@jenkins-debian1.internal.softwareheritage.org>  Wed, 04 Dec 2019 12:53:41 +0000

swh-web (0.0.220-1~swh1) unstable-swh; urgency=medium

  * New upstream release 0.0.220     - (tagged by Valentin Lorentz
    <vlorentz@softwareheritage.org> on 2019-11-08 18:00:47 +0100)
  * Upstream changes:     - v0.0.220     - * typing: minimal changes to
    make a no-op mypy run pass     - * Makefile.local: port to new swh-
    environment typecheck naming     - * sphinx: Fix doc generation and
    warnings     - * Add support for swh-indexer v0.0.157.

 -- Software Heritage autobuilder (on jenkins-debian1) <jenkins@jenkins-debian1.internal.softwareheritage.org>  Fri, 08 Nov 2019 17:21:30 +0000

swh-web (0.0.219-1~swh1) unstable-swh; urgency=medium

  * New upstream release 0.0.219     - (tagged by Antoine Lambert
    <antoine.lambert@inria.fr> on 2019-11-06 10:49:54 +0100)
  * Upstream changes:     - version 0.0.219

 -- Software Heritage autobuilder (on jenkins-debian1) <jenkins@jenkins-debian1.internal.softwareheritage.org>  Wed, 06 Nov 2019 10:10:30 +0000

swh-web (0.0.218-1~swh1) unstable-swh; urgency=medium

  * New upstream release 0.0.218     - (tagged by Antoine Lambert
    <antoine.lambert@inria.fr> on 2019-11-04 13:43:02 +0100)
  * Upstream changes:     - version 0.0.218

 -- Software Heritage autobuilder (on jenkins-debian1) <jenkins@jenkins-debian1.internal.softwareheritage.org>  Mon, 04 Nov 2019 13:11:48 +0000

swh-web (0.0.216-1~swh1) unstable-swh; urgency=medium

  * New upstream release 0.0.216     - (tagged by Nicolas Dandrimont
    <nicolas@dandrimont.eu> on 2019-10-14 19:56:40 +0200)
  * Upstream changes:     - Release swh.web v0.0.216

 -- Software Heritage autobuilder (on jenkins-debian1) <jenkins@jenkins-debian1.internal.softwareheritage.org>  Mon, 14 Oct 2019 18:14:01 +0000

swh-web (0.0.215-1~swh1) unstable-swh; urgency=medium

  * New upstream release 0.0.215     - (tagged by Antoine Lambert
    <antoine.lambert@inria.fr> on 2019-10-09 14:38:48 +0200)
  * Upstream changes:     - version 0.0.215

 -- Software Heritage autobuilder (on jenkins-debian1) <jenkins@jenkins-debian1.internal.softwareheritage.org>  Wed, 09 Oct 2019 13:20:53 +0000

swh-web (0.0.214-1~swh1) unstable-swh; urgency=medium

  * New upstream release 0.0.214     - (tagged by Antoine Lambert
    <antoine.lambert@inria.fr> on 2019-09-27 16:31:59 +0200)
  * Upstream changes:     - version 0.0.214

 -- Software Heritage autobuilder (on jenkins-debian1) <jenkins@jenkins-debian1.internal.softwareheritage.org>  Fri, 27 Sep 2019 16:17:33 +0000

swh-web (0.0.213-1~swh1) unstable-swh; urgency=medium

  * New upstream release 0.0.213     - (tagged by Antoine Lambert
    <antoine.lambert@inria.fr> on 2019-09-25 16:17:06 +0200)
  * Upstream changes:     - version 0.0.213

 -- Software Heritage autobuilder (on jenkins-debian1) <jenkins@jenkins-debian1.internal.softwareheritage.org>  Wed, 25 Sep 2019 15:13:06 +0000

swh-web (0.0.212-1~swh1) unstable-swh; urgency=medium

  * New upstream release 0.0.212     - (tagged by Antoine Lambert
    <antoine.lambert@inria.fr> on 2019-09-17 17:41:43 +0200)
  * Upstream changes:     - version 0.0.212

 -- Software Heritage autobuilder (on jenkins-debian1) <jenkins@jenkins-debian1.internal.softwareheritage.org>  Tue, 17 Sep 2019 16:07:58 +0000

swh-web (0.0.211-1~swh1) unstable-swh; urgency=medium

  * New upstream release 0.0.211     - (tagged by Antoine Lambert
    <antoine.lambert@inria.fr> on 2019-09-17 17:04:19 +0200)
  * Upstream changes:     - version 0.0.211

 -- Software Heritage autobuilder (on jenkins-debian1) <jenkins@jenkins-debian1.internal.softwareheritage.org>  Tue, 17 Sep 2019 15:34:22 +0000

swh-web (0.0.210-1~swh1) unstable-swh; urgency=medium

  * New upstream release 0.0.210     - (tagged by Antoine Lambert
    <antoine.lambert@inria.fr> on 2019-09-06 14:26:33 +0200)
  * Upstream changes:     - version 0.0.210

 -- Software Heritage autobuilder (on jenkins-debian1) <jenkins@jenkins-debian1.internal.softwareheritage.org>  Fri, 06 Sep 2019 13:14:46 +0000

swh-web (0.0.209-1~swh1) unstable-swh; urgency=medium

  * New upstream release 0.0.209     - (tagged by Valentin Lorentz
    <vlorentz@softwareheritage.org> on 2019-08-26 18:14:16 +0200)
  * Upstream changes:     - v0.0.209     - * fix in generated
    documentation     - * test fixes / new tests     - * remove
    references to `person['id']` and person_get API/browse     - * fix
    crash on metadata search results whose `origin_url` is missing

 -- Software Heritage autobuilder (on jenkins-debian1) <jenkins@jenkins-debian1.internal.softwareheritage.org>  Mon, 26 Aug 2019 16:39:53 +0000

swh-web (0.0.208-1~swh1) unstable-swh; urgency=medium

  * New upstream release 0.0.208     - (tagged by Valentin Lorentz
    <vlorentz@softwareheritage.org> on 2019-08-20 13:52:25 +0200)
  * Upstream changes:     - v0.0.208     - * Remove "person_get"
    endpoints     - * Add cypress tests

 -- Software Heritage autobuilder (on jenkins-debian1) <jenkins@jenkins-debian1.internal.softwareheritage.org>  Tue, 20 Aug 2019 12:30:54 +0000

swh-web (0.0.207-1~swh1) unstable-swh; urgency=medium

  * New upstream release 0.0.207     - (tagged by Antoine Lambert
    <antoine.lambert@inria.fr> on 2019-08-09 14:43:05 +0200)
  * Upstream changes:     - version 0.0.207

 -- Software Heritage autobuilder (on jenkins-debian1) <jenkins@jenkins-debian1.internal.softwareheritage.org>  Fri, 09 Aug 2019 13:08:31 +0000

swh-web (0.0.206-1~swh1) unstable-swh; urgency=medium

  * New upstream release 0.0.206     - (tagged by Antoine Lambert
    <antoine.lambert@inria.fr> on 2019-07-31 17:37:41 +0200)
  * Upstream changes:     - version 0.0.206

 -- Software Heritage autobuilder (on jenkins-debian1) <jenkins@jenkins-debian1.internal.softwareheritage.org>  Wed, 31 Jul 2019 15:54:55 +0000

swh-web (0.0.205-1~swh1) unstable-swh; urgency=medium

  * New upstream release 0.0.205     - (tagged by Antoine Lambert
    <antoine.lambert@inria.fr> on 2019-07-31 16:13:39 +0200)
  * Upstream changes:     - version 0.0.205

 -- Software Heritage autobuilder (on jenkins-debian1) <jenkins@jenkins-debian1.internal.softwareheritage.org>  Wed, 31 Jul 2019 14:47:24 +0000

swh-web (0.0.204-1~swh1) unstable-swh; urgency=medium

  * New upstream release 0.0.204     - (tagged by Antoine Lambert
    <antoine.lambert@inria.fr> on 2019-07-30 15:54:26 +0200)
  * Upstream changes:     - version 0.0.204

 -- Software Heritage autobuilder (on jenkins-debian1) <jenkins@jenkins-debian1.internal.softwareheritage.org>  Tue, 30 Jul 2019 14:21:24 +0000

swh-web (0.0.203-1~swh1) unstable-swh; urgency=medium

  * New upstream release 0.0.203     - (tagged by Antoine Lambert
    <antoine.lambert@inria.fr> on 2019-06-24 17:11:04 +0200)
  * Upstream changes:     - version 0.0.203

 -- Software Heritage autobuilder (on jenkins-debian1) <jenkins@jenkins-debian1.internal.softwareheritage.org>  Mon, 24 Jun 2019 15:57:25 +0000

swh-web (0.0.202-1~swh1) unstable-swh; urgency=medium

  * New upstream release 0.0.202     - (tagged by Antoine Lambert
    <antoine.lambert@inria.fr> on 2019-06-18 16:22:03 +0200)
  * Upstream changes:     - version 0.0.202

 -- Software Heritage autobuilder (on jenkins-debian1) <jenkins@jenkins-debian1.internal.softwareheritage.org>  Tue, 18 Jun 2019 15:02:25 +0000

swh-web (0.0.201-1~swh1) unstable-swh; urgency=medium

  * New upstream release 0.0.201     - (tagged by Antoine Lambert
    <antoine.lambert@inria.fr> on 2019-06-06 16:01:50 +0200)
  * Upstream changes:     - version 0.0.201

 -- Software Heritage autobuilder (on jenkins-debian1) <jenkins@jenkins-debian1.internal.softwareheritage.org>  Thu, 06 Jun 2019 14:39:51 +0000

swh-web (0.0.200-1~swh1) unstable-swh; urgency=medium

  * New upstream release 0.0.200     - (tagged by Antoine Lambert
    <antoine.lambert@inria.fr> on 2019-05-29 15:22:18 +0200)
  * Upstream changes:     - version 0.0.200

 -- Software Heritage autobuilder (on jenkins-debian1) <jenkins@jenkins-debian1.internal.softwareheritage.org>  Wed, 29 May 2019 13:52:48 +0000

swh-web (0.0.199-1~swh1) unstable-swh; urgency=medium

  * New upstream release 0.0.199     - (tagged by Antoine Lambert
    <antoine.lambert@inria.fr> on 2019-05-21 15:57:10 +0200)
  * Upstream changes:     - version 0.0.199

 -- Software Heritage autobuilder (on jenkins-debian1) <jenkins@jenkins-debian1.internal.softwareheritage.org>  Tue, 21 May 2019 14:17:57 +0000

swh-web (0.0.198-1~swh1) unstable-swh; urgency=medium

  * New upstream release 0.0.198     - (tagged by Antoine Lambert
    <antoine.lambert@inria.fr> on 2019-05-20 10:55:57 +0200)
  * Upstream changes:     - version 0.0.198

 -- Software Heritage autobuilder (on jenkins-debian1) <jenkins@jenkins-debian1.internal.softwareheritage.org>  Mon, 20 May 2019 09:17:32 +0000

swh-web (0.0.196-1~swh1) unstable-swh; urgency=medium

  * New upstream release 0.0.196     - (tagged by Antoine Lambert
    <antoine.lambert@inria.fr> on 2019-05-16 14:58:49 +0200)
  * Upstream changes:     - version 0.0.196

 -- Software Heritage autobuilder (on jenkins-debian1) <jenkins@jenkins-debian1.internal.softwareheritage.org>  Thu, 16 May 2019 13:16:14 +0000

swh-web (0.0.195-1~swh1) unstable-swh; urgency=medium

  * New upstream release 0.0.195     - (tagged by Antoine Lambert
    <antoine.lambert@inria.fr> on 2019-05-15 17:42:02 +0200)
  * Upstream changes:     - version 0.0.195

 -- Software Heritage autobuilder (on jenkins-debian1) <jenkins@jenkins-debian1.internal.softwareheritage.org>  Wed, 15 May 2019 16:19:28 +0000

swh-web (0.0.194-1~swh1) unstable-swh; urgency=medium

  * New upstream release 0.0.194     - (tagged by Antoine Lambert
    <antoine.lambert@inria.fr> on 2019-05-07 10:51:28 +0200)
  * Upstream changes:     - version 0.0.194

 -- Software Heritage autobuilder (on jenkins-debian1) <jenkins@jenkins-debian1.internal.softwareheritage.org>  Tue, 07 May 2019 09:01:19 +0000

swh-web (0.0.193-1~swh1) unstable-swh; urgency=medium

  * New upstream release 0.0.193     - (tagged by Antoine Lambert
    <antoine.lambert@inria.fr> on 2019-05-02 16:59:26 +0200)
  * Upstream changes:     - version 0.0.193

 -- Software Heritage autobuilder (on jenkins-debian1) <jenkins@jenkins-debian1.internal.softwareheritage.org>  Thu, 02 May 2019 15:12:33 +0000

swh-web (0.0.192-1~swh1) unstable-swh; urgency=medium

  * New upstream release 0.0.192     - (tagged by Antoine Lambert
    <antoine.lambert@inria.fr> on 2019-05-02 14:14:32 +0200)
  * Upstream changes:     - version 0.0.192

 -- Software Heritage autobuilder (on jenkins-debian1) <jenkins@jenkins-debian1.internal.softwareheritage.org>  Thu, 02 May 2019 12:33:10 +0000

swh-web (0.0.191-1~swh1) unstable-swh; urgency=medium

  * New upstream release 0.0.191     - (tagged by Antoine Lambert
    <antoine.lambert@inria.fr> on 2019-05-02 11:35:19 +0200)
  * Upstream changes:     - version 0.0.191

 -- Software Heritage autobuilder (on jenkins-debian1) <jenkins@jenkins-debian1.internal.softwareheritage.org>  Thu, 02 May 2019 09:57:15 +0000

swh-web (0.0.190-1~swh1) unstable-swh; urgency=medium

  * New upstream release 0.0.190     - (tagged by Antoine Lambert
    <antoine.lambert@inria.fr> on 2019-04-10 16:59:12 +0200)
  * Upstream changes:     - version 0.0.190

 -- Software Heritage autobuilder (on jenkins-debian1) <jenkins@jenkins-debian1.internal.softwareheritage.org>  Wed, 10 Apr 2019 15:14:12 +0000

swh-web (0.0.189-1~swh1) unstable-swh; urgency=medium

  * New upstream release 0.0.189     - (tagged by Antoine Lambert
    <antoine.lambert@inria.fr> on 2019-04-01 14:32:45 +0200)
  * Upstream changes:     - version 0.0.189

 -- Software Heritage autobuilder (on jenkins-debian1) <jenkins@jenkins-debian1.internal.softwareheritage.org>  Mon, 01 Apr 2019 12:51:57 +0000

swh-web (0.0.188-1~swh1) unstable-swh; urgency=medium

  * New upstream release 0.0.188     - (tagged by Antoine Lambert
    <antoine.lambert@inria.fr> on 2019-03-29 11:39:52 +0100)
  * Upstream changes:     - version 0.0.188

 -- Software Heritage autobuilder (on jenkins-debian1) <jenkins@jenkins-debian1.internal.softwareheritage.org>  Fri, 29 Mar 2019 11:00:27 +0000

swh-web (0.0.187-1~swh1) unstable-swh; urgency=medium

  * New upstream release 0.0.187     - (tagged by Valentin Lorentz
    <vlorentz@softwareheritage.org> on 2019-03-14 15:22:01 +0100)
  * Upstream changes:     - Apply rename of 'origin_id' in the indexer
    API.

 -- Software Heritage autobuilder (on jenkins-debian1) <jenkins@jenkins-debian1.internal.softwareheritage.org>  Thu, 14 Mar 2019 14:41:39 +0000

swh-web (0.0.186-1~swh1) unstable-swh; urgency=medium

  * New upstream release 0.0.186     - (tagged by Antoine Lambert
    <antoine.lambert@inria.fr> on 2019-03-05 16:36:03 +0100)
  * Upstream changes:     - version 0.0.186

 -- Software Heritage autobuilder (on jenkins-debian1) <jenkins@jenkins-debian1.internal.softwareheritage.org>  Tue, 05 Mar 2019 15:57:31 +0000

swh-web (0.0.185-1~swh1) unstable-swh; urgency=medium

  * New upstream release 0.0.185     - (tagged by Antoine Lambert
    <antoine.lambert@inria.fr> on 2019-03-05 14:30:09 +0100)
  * Upstream changes:     - version 0.0.185

 -- Software Heritage autobuilder (on jenkins-debian1) <jenkins@jenkins-debian1.internal.softwareheritage.org>  Tue, 05 Mar 2019 13:52:13 +0000

swh-web (0.0.184-1~swh1) unstable-swh; urgency=medium

  * New upstream release 0.0.184     - (tagged by Antoine Lambert
    <antoine.lambert@inria.fr> on 2019-03-04 14:49:46 +0100)
  * Upstream changes:     - version 0.0.184

 -- Software Heritage autobuilder (on jenkins-debian1) <jenkins@jenkins-debian1.internal.softwareheritage.org>  Mon, 04 Mar 2019 14:09:10 +0000

swh-web (0.0.182-1~swh1) unstable-swh; urgency=medium

  * New upstream release 0.0.182     - (tagged by Antoine Lambert
    <antoine.lambert@inria.fr> on 2019-02-28 18:08:47 +0100)
  * Upstream changes:     - version 0.0.182

 -- Software Heritage autobuilder (on jenkins-debian1) <jenkins@jenkins-debian1.internal.softwareheritage.org>  Thu, 28 Feb 2019 17:33:27 +0000

swh-web (0.0.181-1~swh1) unstable-swh; urgency=medium

  * New upstream release 0.0.181     - (tagged by Antoine Lambert
    <antoine.lambert@inria.fr> on 2019-02-13 14:58:04 +0100)
  * Upstream changes:     - version 0.0.181

 -- Software Heritage autobuilder (on jenkins-debian1) <jenkins@jenkins-debian1.internal.softwareheritage.org>  Wed, 13 Feb 2019 14:18:36 +0000

swh-web (0.0.180-1~swh1) unstable-swh; urgency=medium

  * New upstream release 0.0.180     - (tagged by Antoine Lambert
    <antoine.lambert@inria.fr> on 2019-02-13 13:52:14 +0100)
  * Upstream changes:     - version 0.0.180

 -- Software Heritage autobuilder (on jenkins-debian1) <jenkins@jenkins-debian1.internal.softwareheritage.org>  Wed, 13 Feb 2019 13:13:16 +0000

swh-web (0.0.179-1~swh1) unstable-swh; urgency=medium

  * New upstream release 0.0.179     - (tagged by Antoine Lambert
    <antoine.lambert@inria.fr> on 2019-02-08 14:20:28 +0100)
  * Upstream changes:     - version 0.0.179

 -- Software Heritage autobuilder (on jenkins-debian1) <jenkins@jenkins-debian1.internal.softwareheritage.org>  Fri, 08 Feb 2019 13:42:04 +0000

swh-web (0.0.178-1~swh1) unstable-swh; urgency=medium

  * New upstream release 0.0.178     - (tagged by Antoine Lambert
    <antoine.lambert@inria.fr> on 2019-02-04 15:21:40 +0100)
  * Upstream changes:     - version 0.0.178

 -- Software Heritage autobuilder (on jenkins-debian1) <jenkins@jenkins-debian1.internal.softwareheritage.org>  Mon, 04 Feb 2019 14:59:44 +0000

swh-web (0.0.177-1~swh1) unstable-swh; urgency=medium

  * New upstream release 0.0.177     - (tagged by Antoine Lambert
    <antoine.lambert@inria.fr> on 2019-01-30 13:46:15 +0100)
  * Upstream changes:     - version 0.0.177

 -- Software Heritage autobuilder (on jenkins-debian1) <jenkins@jenkins-debian1.internal.softwareheritage.org>  Wed, 30 Jan 2019 12:59:31 +0000

swh-web (0.0.175-1~swh1) unstable-swh; urgency=medium

  * New upstream release 0.0.175     - (tagged by Antoine Lambert
    <antoine.lambert@inria.fr> on 2019-01-25 14:31:33 +0100)
  * Upstream changes:     - version 0.0.175

 -- Software Heritage autobuilder (on jenkins-debian1) <jenkins@jenkins-debian1.internal.softwareheritage.org>  Fri, 25 Jan 2019 13:50:54 +0000

swh-web (0.0.174-1~swh1) unstable-swh; urgency=medium

  * New upstream release 0.0.174     - (tagged by Antoine Lambert
    <antoine.lambert@inria.fr> on 2019-01-24 17:43:52 +0100)
  * Upstream changes:     - version 0.0.174

 -- Software Heritage autobuilder (on jenkins-debian1) <jenkins@jenkins-debian1.internal.softwareheritage.org>  Thu, 24 Jan 2019 17:43:48 +0000

swh-web (0.0.173-1~swh1) unstable-swh; urgency=medium

  * New upstream release 0.0.173     - (tagged by Antoine Lambert
    <antoine.lambert@inria.fr> on 2019-01-10 17:18:58 +0100)
  * Upstream changes:     - version 0.0.173

 -- Software Heritage autobuilder (on jenkins-debian1) <jenkins@jenkins-debian1.internal.softwareheritage.org>  Thu, 10 Jan 2019 17:02:08 +0000

swh-web (0.0.170-1~swh1) unstable-swh; urgency=medium

  * version 0.0.170

 -- Antoine Lambert <antoine.lambert@inria.fr>  Wed, 28 Nov 2018 16:26:02 +0100

swh-web (0.0.169-1~swh1) unstable-swh; urgency=medium

  * version 0.0.169

 -- Antoine Lambert <antoine.lambert@inria.fr>  Thu, 15 Nov 2018 17:52:14 +0100

swh-web (0.0.168-1~swh1) unstable-swh; urgency=medium

  * version 0.0.168

 -- Antoine Lambert <antoine.lambert@inria.fr>  Thu, 15 Nov 2018 15:24:28 +0100

swh-web (0.0.167-1~swh1) unstable-swh; urgency=medium

  * version 0.0.167

 -- Antoine Lambert <antoine.lambert@inria.fr>  Mon, 12 Nov 2018 17:47:52 +0100

swh-web (0.0.166-1~swh1) unstable-swh; urgency=medium

  * version 0.0.166

 -- Antoine Lambert <antoine.lambert@inria.fr>  Tue, 06 Nov 2018 13:31:08 +0100

swh-web (0.0.165-1~swh1) unstable-swh; urgency=medium

  * version 0.0.165

 -- Antoine Lambert <antoine.lambert@inria.fr>  Wed, 31 Oct 2018 17:46:32 +0100

swh-web (0.0.164-1~swh1) unstable-swh; urgency=medium

  * version 0.0.164

 -- Antoine Lambert <antoine.lambert@inria.fr>  Wed, 31 Oct 2018 17:38:39 +0100

swh-web (0.0.163-1~swh1) unstable-swh; urgency=medium

  * version 0.0.163

 -- Antoine Lambert <antoine.lambert@inria.fr>  Wed, 31 Oct 2018 17:17:05 +0100

swh-web (0.0.162-1~swh1) unstable-swh; urgency=medium

  * version 0.0.162

 -- Antoine Lambert <antoine.lambert@inria.fr>  Thu, 18 Oct 2018 17:57:52 +0200

swh-web (0.0.161-1~swh1) unstable-swh; urgency=medium

  * version 0.0.161

 -- Antoine Lambert <antoine.lambert@inria.fr>  Wed, 17 Oct 2018 15:30:50 +0200

swh-web (0.0.160-1~swh1) unstable-swh; urgency=medium

  * version 0.0.160

 -- Antoine Lambert <antoine.lambert@inria.fr>  Fri, 12 Oct 2018 15:28:05 +0200

swh-web (0.0.159-1~swh1) unstable-swh; urgency=medium

  * version 0.0.159

 -- Antoine Lambert <antoine.lambert@inria.fr>  Fri, 12 Oct 2018 10:18:46 +0200

swh-web (0.0.158-1~swh1) unstable-swh; urgency=medium

  * version 0.0.158

 -- Antoine Lambert <antoine.lambert@inria.fr>  Thu, 11 Oct 2018 17:49:17 +0200

swh-web (0.0.157-1~swh1) unstable-swh; urgency=medium

  * version 0.0.157

 -- Antoine Lambert <antoine.lambert@inria.fr>  Thu, 27 Sep 2018 17:21:28 +0200

swh-web (0.0.156-1~swh1) unstable-swh; urgency=medium

  * version 0.0.156

 -- Antoine Lambert <antoine.lambert@inria.fr>  Thu, 20 Sep 2018 14:40:37 +0200

swh-web (0.0.155-1~swh1) unstable-swh; urgency=medium

  * version 0.0.155

 -- Antoine Lambert <antoine.lambert@inria.fr>  Tue, 18 Sep 2018 10:44:38 +0200

swh-web (0.0.154-1~swh1) unstable-swh; urgency=medium

  * version 0.0.154

 -- Antoine Lambert <antoine.lambert@inria.fr>  Fri, 14 Sep 2018 16:37:48 +0200

swh-web (0.0.153-1~swh1) unstable-swh; urgency=medium

  * version 0.0.153

 -- Antoine Lambert <antoine.lambert@inria.fr>  Wed, 12 Sep 2018 16:44:06 +0200

swh-web (0.0.152-1~swh1) unstable-swh; urgency=medium

  * version 0.0.152

 -- Antoine Lambert <antoine.lambert@inria.fr>  Wed, 12 Sep 2018 16:04:47 +0200

swh-web (0.0.151-1~swh1) unstable-swh; urgency=medium

  * version 0.0.151

 -- Antoine Lambert <antoine.lambert@inria.fr>  Tue, 04 Sep 2018 17:28:46 +0200

swh-web (0.0.150-1~swh1) unstable-swh; urgency=medium

  * version 0.0.150

 -- Antoine Lambert <antoine.lambert@inria.fr>  Tue, 04 Sep 2018 15:15:05 +0200

swh-web (0.0.149-1~swh1) unstable-swh; urgency=medium

  * version 0.0.149

 -- Antoine Lambert <antoine.lambert@inria.fr>  Thu, 30 Aug 2018 16:23:05 +0200

swh-web (0.0.148-1~swh1) unstable-swh; urgency=medium

  * version 0.0.148

 -- Antoine Lambert <antoine.lambert@inria.fr>  Thu, 30 Aug 2018 11:27:42 +0200

swh-web (0.0.147-1~swh1) unstable-swh; urgency=medium

  * version 0.0.147

 -- Antoine Lambert <antoine.lambert@inria.fr>  Fri, 03 Aug 2018 14:41:04 +0200

swh-web (0.0.146-1~swh1) unstable-swh; urgency=medium

  * version 0.0.146

 -- Antoine Lambert <antoine.lambert@inria.fr>  Fri, 27 Jul 2018 16:37:33 +0200

swh-web (0.0.145-1~swh1) unstable-swh; urgency=medium

  * version 0.0.145

 -- Antoine Lambert <antoine.lambert@inria.fr>  Fri, 27 Jul 2018 16:10:36 +0200

swh-web (0.0.144-1~swh1) unstable-swh; urgency=medium

  * version 0.0.144

 -- Antoine Lambert <antoine.lambert@inria.fr>  Fri, 20 Jul 2018 16:26:52 +0200

swh-web (0.0.143-1~swh1) unstable-swh; urgency=medium

  * version 0.0.143

 -- Antoine Lambert <antoine.lambert@inria.fr>  Fri, 20 Jul 2018 16:19:56 +0200

swh-web (0.0.142-1~swh1) unstable-swh; urgency=medium

  * version 0.0.142

 -- Antoine Lambert <antoine.lambert@inria.fr>  Fri, 20 Jul 2018 15:51:20 +0200

swh-web (0.0.141-1~swh1) unstable-swh; urgency=medium

  * version 0.0.141

 -- Antoine Lambert <antoine.lambert@inria.fr>  Fri, 06 Jul 2018 14:11:39 +0200

swh-web (0.0.140-1~swh1) unstable-swh; urgency=medium

  * version 0.0.140

 -- Antoine Lambert <antoine.lambert@inria.fr>  Fri, 29 Jun 2018 16:42:06 +0200

swh-web (0.0.139-1~swh1) unstable-swh; urgency=medium

  * version 0.0.139

 -- Antoine Lambert <antoine.lambert@inria.fr>  Wed, 27 Jun 2018 16:47:17 +0200

swh-web (0.0.138-1~swh1) unstable-swh; urgency=medium

  * version 0.0.138

 -- Antoine Lambert <antoine.lambert@inria.fr>  Wed, 13 Jun 2018 12:18:23 +0200

swh-web (0.0.137-1~swh1) unstable-swh; urgency=medium

  * version 0.0.137

 -- Antoine Lambert <antoine.lambert@inria.fr>  Wed, 13 Jun 2018 11:52:05 +0200

swh-web (0.0.136-1~swh1) unstable-swh; urgency=medium

  * version 0.0.136

 -- Antoine Lambert <antoine.lambert@inria.fr>  Tue, 05 Jun 2018 18:59:20 +0200

swh-web (0.0.135-1~swh1) unstable-swh; urgency=medium

  * version 0.0.135

 -- Antoine Lambert <antoine.lambert@inria.fr>  Fri, 01 Jun 2018 17:47:58 +0200

swh-web (0.0.134-1~swh1) unstable-swh; urgency=medium

  * version 0.0.134

 -- Antoine Lambert <antoine.lambert@inria.fr>  Thu, 31 May 2018 17:56:04 +0200

swh-web (0.0.133-1~swh1) unstable-swh; urgency=medium

  * version 0.0.133

 -- Antoine Lambert <antoine.lambert@inria.fr>  Tue, 29 May 2018 18:13:59 +0200

swh-web (0.0.132-1~swh1) unstable-swh; urgency=medium

  * version 0.0.132

 -- Antoine Lambert <antoine.lambert@inria.fr>  Tue, 29 May 2018 14:25:16 +0200

swh-web (0.0.131-1~swh1) unstable-swh; urgency=medium

  * version 0.0.131

 -- Antoine Lambert <antoine.lambert@inria.fr>  Fri, 25 May 2018 17:31:58 +0200

swh-web (0.0.130-1~swh1) unstable-swh; urgency=medium

  * version 0.0.130

 -- Antoine Lambert <antoine.lambert@inria.fr>  Fri, 25 May 2018 11:59:17 +0200

swh-web (0.0.129-1~swh1) unstable-swh; urgency=medium

  * version 0.0.129

 -- Antoine Lambert <antoine.lambert@inria.fr>  Thu, 24 May 2018 18:28:48 +0200

swh-web (0.0.128-1~swh1) unstable-swh; urgency=medium

  * version 0.0.128

 -- Antoine Lambert <antoine.lambert@inria.fr>  Wed, 16 May 2018 13:52:33 +0200

swh-web (0.0.127-1~swh1) unstable-swh; urgency=medium

  * version 0.0.127

 -- Antoine Lambert <antoine.lambert@inria.fr>  Fri, 04 May 2018 19:14:58 +0200

swh-web (0.0.126-1~swh1) unstable-swh; urgency=medium

  * version 0.0.126

 -- Antoine Lambert <antoine.lambert@inria.fr>  Fri, 04 May 2018 15:29:49 +0200

swh-web (0.0.125-1~swh1) unstable-swh; urgency=medium

  * version 0.0.125

 -- Antoine Lambert <antoine.lambert@inria.fr>  Fri, 20 Apr 2018 15:45:05 +0200

swh-web (0.0.124-1~swh1) unstable-swh; urgency=medium

  * version 0.0.124

 -- Antoine Lambert <antoine.lambert@inria.fr>  Fri, 20 Apr 2018 14:46:00 +0200

swh-web (0.0.123-1~swh1) unstable-swh; urgency=medium

  * version 0.0.123

 -- Antoine Lambert <antoine.lambert@inria.fr>  Mon, 26 Mar 2018 11:34:32 +0200

swh-web (0.0.122-1~swh1) unstable-swh; urgency=medium

  * version 0.0.122

 -- Antoine Lambert <antoine.lambert@inria.fr>  Wed, 14 Mar 2018 17:23:15 +0100

swh-web (0.0.121-1~swh1) unstable-swh; urgency=medium

  * version 0.0.121

 -- Antoine Lambert <antoine.lambert@inria.fr>  Wed, 07 Mar 2018 18:02:29 +0100

swh-web (0.0.120-1~swh1) unstable-swh; urgency=medium

  * version 0.0.120

 -- Antoine Lambert <antoine.lambert@inria.fr>  Wed, 07 Mar 2018 17:31:08 +0100

swh-web (0.0.119-1~swh1) unstable-swh; urgency=medium

  * version 0.0.119

 -- Antoine Lambert <antoine.lambert@inria.fr>  Thu, 01 Mar 2018 18:11:40 +0100

swh-web (0.0.118-1~swh1) unstable-swh; urgency=medium

  * version 0.0.118

 -- Antoine Lambert <antoine.lambert@inria.fr>  Thu, 22 Feb 2018 17:26:28 +0100

swh-web (0.0.117-1~swh1) unstable-swh; urgency=medium

  * version 0.0.117

 -- Antoine Lambert <antoine.lambert@inria.fr>  Wed, 21 Feb 2018 14:56:27 +0100

swh-web (0.0.116-1~swh1) unstable-swh; urgency=medium

  * version 0.0.116

 -- Antoine Lambert <antoine.lambert@inria.fr>  Mon, 19 Feb 2018 17:47:57 +0100

swh-web (0.0.115-1~swh1) unstable-swh; urgency=medium

  * version 0.0.115

 -- Antoine Lambert <antoine.lambert@inria.fr>  Mon, 19 Feb 2018 12:00:47 +0100

swh-web (0.0.114-1~swh1) unstable-swh; urgency=medium

  * version 0.0.114

 -- Antoine Lambert <antoine.lambert@inria.fr>  Fri, 16 Feb 2018 16:13:58 +0100

swh-web (0.0.113-1~swh1) unstable-swh; urgency=medium

  * version 0.0.113

 -- Antoine Lambert <antoine.lambert@inria.fr>  Thu, 15 Feb 2018 15:52:57 +0100

swh-web (0.0.112-1~swh1) unstable-swh; urgency=medium

  * version 0.0.112

 -- Antoine Lambert <antoine.lambert@inria.fr>  Thu, 08 Feb 2018 12:10:44 +0100

swh-web (0.0.111-1~swh1) unstable-swh; urgency=medium

  * Release swh.web v0.0.111
  * Support snapshot information in origin_visit

 -- Nicolas Dandrimont <nicolas@dandrimont.eu>  Tue, 06 Feb 2018 14:54:29 +0100

swh-web (0.0.110-1~swh1) unstable-swh; urgency=medium

  * version 0.0.110

 -- Antoine Lambert <antoine.lambert@inria.fr>  Fri, 02 Feb 2018 15:52:10 +0100

swh-web (0.0.109-1~swh1) unstable-swh; urgency=medium

  * version 0.0.109

 -- Antoine Lambert <antoine.lambert@inria.fr>  Thu, 01 Feb 2018 18:04:10 +0100

swh-web (0.0.108-1~swh1) unstable-swh; urgency=medium

  * version 0.0.108

 -- Antoine Lambert <antoine.lambert@inria.fr>  Tue, 23 Jan 2018 17:31:13 +0100

swh-web (0.0.107-1~swh1) unstable-swh; urgency=medium

  * version 0.0.107

 -- Antoine Lambert <antoine.lambert@inria.fr>  Tue, 23 Jan 2018 12:13:58 +0100

swh-web (0.0.106-1~swh1) unstable-swh; urgency=medium

  * version 0.0.106

 -- Antoine Lambert <antoine.lambert@inria.fr>  Thu, 18 Jan 2018 15:28:44 +0100

swh-web (0.0.105-1~swh1) unstable-swh; urgency=medium

  * version 0.0.105

 -- Antoine Lambert <antoine.lambert@inria.fr>  Tue, 09 Jan 2018 17:32:29 +0100

swh-web (0.0.104-1~swh1) unstable-swh; urgency=medium

  * version 0.0.104

 -- Antoine Lambert <antoine.lambert@inria.fr>  Tue, 09 Jan 2018 14:29:32 +0100

swh-web (0.0.103-1~swh1) unstable-swh; urgency=medium

  * version 0.0.103

 -- Antoine Lambert <antoine.lambert@inria.fr>  Thu, 04 Jan 2018 16:48:56 +0100

swh-web (0.0.102-1~swh1) unstable-swh; urgency=medium

  * version 0.0.102

 -- Antoine Lambert <antoine.lambert@inria.fr>  Thu, 14 Dec 2017 15:13:22 +0100

swh-web (0.0.101-1~swh1) unstable-swh; urgency=medium

  * version 0.0.101

 -- Antoine Pietri <antoine.pietri1@gmail.com>  Fri, 08 Dec 2017 16:38:05 +0100

swh-web (0.0.100-1~swh1) unstable-swh; urgency=medium

  * v0.0.100
  * swh.web.common.service: Read indexer data through the indexer
  * storage

 -- Antoine R. Dumont (@ardumont) <antoine.romain.dumont@gmail.com>  Thu, 07 Dec 2017 16:25:12 +0100

swh-web (0.0.99-1~swh1) unstable-swh; urgency=medium

  * version 0.0.99

 -- Antoine Lambert <antoine.lambert@inria.fr>  Wed, 06 Dec 2017 17:07:37 +0100

swh-web (0.0.98-1~swh1) unstable-swh; urgency=medium

  * version 0.0.98

 -- Antoine Lambert <antoine.lambert@inria.fr>  Wed, 06 Dec 2017 15:41:13 +0100

swh-web (0.0.97-1~swh1) unstable-swh; urgency=medium

  * version 0.0.97

 -- Antoine Lambert <antoine.lambert@inria.fr>  Fri, 24 Nov 2017 16:24:07 +0100

swh-web (0.0.96-1~swh1) unstable-swh; urgency=medium

  * version 0.0.96

 -- Antoine Lambert <antoine.lambert@inria.fr>  Fri, 24 Nov 2017 15:22:16 +0100

swh-web (0.0.95-1~swh1) unstable-swh; urgency=medium

  * version 0.0.95

 -- Antoine Lambert <antoine.lambert@inria.fr>  Thu, 09 Nov 2017 18:14:31 +0100

swh-web (0.0.94-1~swh1) unstable-swh; urgency=medium

  * version 0.0.94

 -- Antoine Lambert <antoine.lambert@inria.fr>  Mon, 06 Nov 2017 16:19:48 +0100

swh-web (0.0.93-1~swh1) unstable-swh; urgency=medium

  * version 0.0.93

 -- Antoine Lambert <antoine.lambert@inria.fr>  Fri, 27 Oct 2017 16:28:22 +0200

swh-web (0.0.92-1~swh1) unstable-swh; urgency=medium

  * version 0.0.92

 -- Antoine Lambert <antoine.lambert@inria.fr>  Fri, 27 Oct 2017 16:07:47 +0200

swh-web (0.0.91-1~swh1) unstable-swh; urgency=medium

  * v0.0.91

 -- Antoine Lambert <antoine.lambert@inria.fr>  Fri, 13 Oct 2017 20:40:07 +0200

swh-web (0.0.90-1~swh1) unstable-swh; urgency=medium

  * version 0.0.90

 -- Antoine Lambert <antoine.lambert@inria.fr>  Wed, 04 Oct 2017 13:53:28 +0200

swh-web (0.0.89-1~swh1) unstable-swh; urgency=medium

  * version 0.0.89

 -- Antoine Lambert <antoine.lambert@inria.fr>  Wed, 04 Oct 2017 10:42:11 +0200

swh-web (0.0.88-1~swh1) unstable-swh; urgency=medium

  * v0.0.88
  * Fix default webapp configuration file lookup
  * Fix templating errors
  * Fix wrong default configuration
  * Add missing endpoint information about error (origin visit endpoint)

 -- Antoine R. Dumont (@ardumont) <antoine.romain.dumont@gmail.com>  Wed, 13 Sep 2017 15:02:24 +0200

swh-web (0.0.87-1~swh1) unstable-swh; urgency=medium

  * v0.0.87
  * throttling: permit the use to define cache server
  * throttling: improve configuration intent
  * configuration: Clarify config keys intent and improve config
  * management
  * docs: change content example to ls.c from GNU corutils
  * packaging: Fix dependency requirements

 -- Antoine R. Dumont (@ardumont) <antoine.romain.dumont@gmail.com>  Tue, 12 Sep 2017 14:11:10 +0200

swh-web (0.0.86-1~swh1) unstable-swh; urgency=medium

  * v0.0.86

 -- Antoine Lambert <antoine.lambert@inria.fr>  Fri, 08 Sep 2017 14:07:19 +0200

swh-web (0.0.85-1~swh1) unstable-swh; urgency=medium

  * v0.0.85

 -- Antoine Lambert <antoine.lambert@inria.fr>  Fri, 08 Sep 2017 10:55:50 +0200

swh-web (0.0.84-1~swh1) unstable-swh; urgency=medium

  * Release swh.web.ui v0.0.84
  * Prepare stretch packaging

 -- Nicolas Dandrimont <nicolas@dandrimont.eu>  Fri, 30 Jun 2017 18:18:55 +0200

swh-web (0.0.83-1~swh1) unstable-swh; urgency=medium

  * Release swh.web.ui v0.0.83
  * Allow exemption by network for rate limiting

 -- Nicolas Dandrimont <nicolas@dandrimont.eu>  Wed, 24 May 2017 18:01:53 +0200

swh-web (0.0.82-1~swh1) unstable-swh; urgency=medium

  * v0.0.83
  * Add new blake2s256 data column on content

 -- Antoine R. Dumont (@ardumont) <antoine.romain.dumont@gmail.com>  Tue, 04 Apr 2017 16:54:25 +0200

swh-web (0.0.81-1~swh1) unstable-swh; urgency=medium

  * v0.0.81
  * Migrate functions from swh.core.hashutil to swh.model.hashutil

 -- Antoine R. Dumont (@ardumont) <antoine.romain.dumont@gmail.com>  Wed, 15 Mar 2017 16:26:42 +0100

swh-web (0.0.80-1~swh1) unstable-swh; urgency=medium

  * v0.0.80
  * /api/1/content/raw/: Make no textual content request forbidden

 -- Antoine R. Dumont (@ardumont) <antoine.romain.dumont@gmail.com>  Wed, 15 Mar 2017 12:35:43 +0100

swh-web (0.0.79-1~swh1) unstable-swh; urgency=medium

  * v0.0.79
  * /api/1/content/raw/: Improve error msg when content not available
  * /api/1/content/raw/: Open endpoint documentation in api endpoints
  * index

 -- Antoine R. Dumont (@ardumont) <antoine.romain.dumont@gmail.com>  Wed, 15 Mar 2017 11:43:00 +0100

swh-web (0.0.78-1~swh1) unstable-swh; urgency=medium

  * v0.0.78
  * /api/1/content/raw/: Open endpoint to download only text-ish
  * contents (other contents are deemed unavailable)
  * /api/1/content/raw/: Permit the user to provide a 'filename'
  * parameter to name the downloaded contents as they see fit.

 -- Antoine R. Dumont (@ardumont) <antoine.romain.dumont@gmail.com>  Wed, 15 Mar 2017 10:48:21 +0100

swh-web (0.0.77-1~swh1) unstable-swh; urgency=medium

  * v0.0.77
  * API doc: add warning about API instability
  * API: Unify remaining dates as iso8601 string
  * /api/1/revision/: Merge 'parents' key into a dict list
  * /api/1/release/: Enrich output with author_url if author mentioned
  * packaging: split internal and external requirements in separate
    files

 -- Antoine R. Dumont (@ardumont) <antoine.romain.dumont@gmail.com>  Tue, 21 Feb 2017 11:37:19 +0100

swh-web (0.0.76-1~swh1) unstable-swh; urgency=medium

  * Release swh.web.ui v0.0.76
  * Refactor APIDoc to be more sensible
  * Share rate limits between all the api_ queries

 -- Nicolas Dandrimont <nicolas@dandrimont.eu>  Thu, 02 Feb 2017 17:32:57 +0100

swh-web (0.0.75-1~swh1) unstable-swh; urgency=medium

  * v0.0.75
  * Remove build dependency on libjs-cryptojs, libjs-jquery-flot*,
  * libjs-jquery-datatables
  * views/browse,api: move main apidoc views to views/api

 -- Antoine R. Dumont (@ardumont) <antoine.romain.dumont@gmail.com>  Thu, 02 Feb 2017 15:03:20 +0100

swh-web (0.0.74-1~swh1) unstable-swh; urgency=medium

  * Release swh.web.ui v0.0.74
  * Various interface cleanups for API documentation
  * Return Error types in API error return values

 -- Nicolas Dandrimont <nicolas@dandrimont.eu>  Thu, 02 Feb 2017 11:03:56 +0100

swh-web (0.0.73-1~swh1) unstable-swh; urgency=medium

  * Deploy swh.web.ui v0.0.73
  * Add a bazillion of style fixes.

 -- Nicolas Dandrimont <nicolas@dandrimont.eu>  Wed, 01 Feb 2017 22:44:10 +0100

swh-web (0.0.72-1~swh1) unstable-swh; urgency=medium

  * v0.0.72
  * apidoc rendering: Improvements
  * apidoc: add usual copyright/license/contact footer
  * apidoc: show status code if != 200
  * apidoc: hide /content/known/ from the doc
  * apidoc: document upcoming v. available in endpoint index
  * apidoc: vertically distantiate jquery search box and preceding text

 -- Antoine R. Dumont (@ardumont) <antoine.romain.dumont@gmail.com>  Wed, 01 Feb 2017 18:34:56 +0100

swh-web (0.0.71-1~swh1) unstable-swh; urgency=medium

  * v0.0.71
  * add static/robots.txt, disabling crawling of /api/
  * re-root content-specific endpoints under /api/1/content/
  * fix not converted empty bytes string
  * /revision/origin/: Make the timestamp default to the most recent
    visit
  * api: simplify HTML layout by dropping redundant nav and about page
  * apidoc: document correctly endpoints /content/known/,
  * /revision/{origin,origin/log}/ and /stat/counters/

 -- Antoine R. Dumont (@ardumont) <antoine.romain.dumont@gmail.com>  Wed, 01 Feb 2017 16:23:56 +0100

swh-web (0.0.70-1~swh1) unstable-swh; urgency=medium

  * v0.0.70
  * apidoc: Review documentation for
  * endpoints (person/release/revision/visit-related/upcoming methods)
  * apidoc: List only method docstring's first paragraph in endpoint
    index
  * apidoc: Render type annotation for optional parameter
  * apidoc: Improve rendering issues
  * api: Fix problem in origin visit by type and url lookup

 -- Antoine R. Dumont (@ardumont) <antoine.romain.dumont@gmail.com>  Wed, 01 Feb 2017 11:28:32 +0100

swh-web (0.0.69-1~swh1) unstable-swh; urgency=medium

  * v0.0.69
  * Improve documentation information and rendering

 -- Antoine R. Dumont (@ardumont) <antoine.romain.dumont@gmail.com>  Tue, 31 Jan 2017 14:31:19 +0100

swh-web (0.0.68-1~swh1) unstable-swh; urgency=medium

  * v0.0.68
  * Improve ui with last nitpicks
  * Remove endpoints not supposed to be displayed

 -- Antoine R. Dumont (@ardumont) <antoine.romain.dumont@gmail.com>  Wed, 25 Jan 2017 13:29:49 +0100

swh-web (0.0.67-1~swh1) unstable-swh; urgency=medium

  * v0.0.67
  * Improve rendering style - pass 4

 -- Antoine R. Dumont (@ardumont) <antoine.romain.dumont@gmail.com>  Tue, 24 Jan 2017 15:30:58 +0100

swh-web (0.0.66-1~swh1) unstable-swh; urgency=medium

  * v0.0.66
  * Improve rendering style - pass 4

 -- Antoine R. Dumont (@ardumont) <antoine.romain.dumont@gmail.com>  Tue, 24 Jan 2017 15:24:05 +0100

swh-web (0.0.65-1~swh1) unstable-swh; urgency=medium

  * v0.0.65
  * Unify rendering style with www.s.o - pass 3

 -- Antoine R. Dumont (@ardumont) <antoine.romain.dumont@gmail.com>  Mon, 23 Jan 2017 19:58:19 +0100

swh-web (0.0.64-1~swh1) unstable-swh; urgency=medium

  * v0.0.64
  * Unify rendering style with www.s.o - pass 2

 -- Antoine R. Dumont (@ardumont) <antoine.romain.dumont@gmail.com>  Mon, 23 Jan 2017 19:28:31 +0100

swh-web (0.0.63-1~swh1) unstable-swh; urgency=medium

  * v0.0.63
  * Unify rendering style with www.s.o - pass 1

 -- Antoine R. Dumont (@ardumont) <antoine.romain.dumont@gmail.com>  Mon, 23 Jan 2017 16:06:30 +0100

swh-web (0.0.62-1~swh1) unstable-swh; urgency=medium

  * Release swh-web-ui v0.0.62
  * Add flask-limiter to dependencies and wire it in

 -- Nicolas Dandrimont <nicolas@dandrimont.eu>  Fri, 20 Jan 2017 16:29:48 +0100

swh-web (0.0.61-1~swh1) unstable-swh; urgency=medium

  * v0.0.61
  * Fix revision's metadata field limitation

 -- Antoine R. Dumont (@ardumont) <antoine.romain.dumont@gmail.com>  Fri, 20 Jan 2017 15:26:37 +0100

swh-web (0.0.60-1~swh1) unstable-swh; urgency=medium

  * v0.0.60
  * Improve escaping data

 -- Antoine R. Dumont (@ardumont) <antoine.romain.dumont@gmail.com>  Fri, 20 Jan 2017 12:21:22 +0100

swh-web (0.0.59-1~swh1) unstable-swh; urgency=medium

  * v0.0.59
  * Unify pagination on /revision/log/ and /revision/origin/log/
    endpoints

 -- Antoine R. Dumont (@ardumont) <antoine.romain.dumont@gmail.com>  Thu, 19 Jan 2017 15:59:06 +0100

swh-web (0.0.58-1~swh1) unstable-swh; urgency=medium

  * v0.0.58
  * Pagination on /api/1/origin/visits/ endpoint

 -- Antoine R. Dumont (@ardumont) <antoine.romain.dumont@gmail.com>  Thu, 19 Jan 2017 14:48:57 +0100

swh-web (0.0.57-1~swh1) unstable-swh; urgency=medium

  * v0.0.57
  * Improve documentation information on api endpoints

 -- Antoine R. Dumont (@ardumont) <antoine.romain.dumont@gmail.com>  Thu, 19 Jan 2017 13:32:56 +0100

swh-web (0.0.56-1~swh1) unstable-swh; urgency=medium

  * v0.0.56
  * Add abilities to display multiple examples on each doc endpoint.

 -- Antoine R. Dumont (@ardumont) <antoine.romain.dumont@gmail.com>  Wed, 18 Jan 2017 14:43:58 +0100

swh-web (0.0.55-1~swh1) unstable-swh; urgency=medium

  * v0.0.55
  * api /content/search/ to /content/known/
  * Adapt return values to empty list/dict instead of null
  * Remove empty values when mono-values are null
  * Fix broken entity endpoint
  * Update upcoming endpoints
  * apidoc: Remove hard-coded example and provide links to follow

 -- Antoine R. Dumont (@ardumont) <antoine.romain.dumont@gmail.com>  Wed, 18 Jan 2017 11:27:45 +0100

swh-web (0.0.54-1~swh1) unstable-swh; urgency=medium

  * v0.0.54
  * Improve documentation description and browsability
  * Fix css style

 -- Antoine R. Dumont (@ardumont) <antoine.romain.dumont@gmail.com>  Mon, 16 Jan 2017 17:18:21 +0100

swh-web (0.0.53-1~swh1) unstable-swh; urgency=medium

  * v0.0.53
  * apidoc: Update upcoming and hidden endpoints information
  * apidoc: Enrich route information with tags
  * apidoc: /api/1/revision/origin/log/: Add pagination explanation
  * apidoc: /api/1/revision/log/: Add pagination explanation
  * api: Fix filtering fields to work in depth

 -- Antoine R. Dumont (@ardumont) <antoine.romain.dumont@gmail.com>  Fri, 13 Jan 2017 17:33:01 +0100

swh-web (0.0.52-1~swh1) unstable-swh; urgency=medium

  * v0.0.52
  * Fix doc generation regarding arg and exception
  * Fix broken examples
  * Add missing documentation on not found origin visit

 -- Antoine R. Dumont (@ardumont) <antoine.romain.dumont@gmail.com>  Thu, 12 Jan 2017 17:38:59 +0100

swh-web (0.0.51-1~swh1) unstable-swh; urgency=medium

  * v0.0.51
  * Update configuration file from ini to yml

 -- Antoine R. Dumont (@ardumont) <antoine.romain.dumont@gmail.com>  Fri, 16 Dec 2016 13:27:08 +0100

swh-web (0.0.50-1~swh1) unstable-swh; urgency=medium

  * v0.0.50
  * Fix issue regarding data structure change in ctags' reading api
    endpoint

 -- Antoine R. Dumont (@ardumont) <antoine.romain.dumont@gmail.com>  Tue, 06 Dec 2016 16:08:01 +0100

swh-web (0.0.49-1~swh1) unstable-swh; urgency=medium

  * v0.0.49
  * Rendering improvements

 -- Antoine R. Dumont (@ardumont) <antoine.romain.dumont@gmail.com>  Thu, 01 Dec 2016 16:29:31 +0100

swh-web (0.0.48-1~swh1) unstable-swh; urgency=medium

  * v0.0.48
  * Fix api doc example to actual existing data
  * Improve search symbol view experience

 -- Antoine R. Dumont (@ardumont) <antoine.romain.dumont@gmail.com>  Thu, 01 Dec 2016 15:32:44 +0100

swh-web (0.0.47-1~swh1) unstable-swh; urgency=medium

  * v0.0.47
  * Improve search content ui (add datatable)
  * Improve search symbol ui (add datatable without pagination, with
  * multi-field search)
  * Split those views to improve readability

 -- Antoine R. Dumont (@ardumont) <antoine.romain.dumont@gmail.com>  Thu, 01 Dec 2016 11:57:16 +0100

swh-web (0.0.46-1~swh1) unstable-swh; urgency=medium

  * v0.0.46
  * Improve search output view on symbols

 -- Antoine R. Dumont (@ardumont) <antoine.romain.dumont@gmail.com>  Wed, 30 Nov 2016 17:45:40 +0100

swh-web (0.0.45-1~swh1) unstable-swh; urgency=medium

  * v0.0.45
  * Migrate search symbol api endpoint to strict equality search
  * Improve search symbol view result (based on that api) to navigate
  * through result
  * Permit to slice result per page with per page flag (limited to 100)
  * Unify behavior in renderer regarding pagination computation

 -- Antoine R. Dumont (@ardumont) <antoine.romain.dumont@gmail.com>  Wed, 30 Nov 2016 11:00:49 +0100

swh-web (0.0.44-1~swh1) unstable-swh; urgency=medium

  * v0.0.44
  * Rename appropriately /api/1/symbol to /api/1/content/symbol/
  * Improve documentation on /api/1/content/symbol/ api endpoint

 -- Antoine R. Dumont (@ardumont) <antoine.romain.dumont@gmail.com>  Tue, 29 Nov 2016 15:00:14 +0100

swh-web (0.0.43-1~swh1) unstable-swh; urgency=medium

  * v0.0.43
  * Improve edge case when looking for ctags symbols
  * Add a lookup ui to search through symbols

 -- Antoine R. Dumont (@ardumont) <antoine.romain.dumont@gmail.com>  Mon, 28 Nov 2016 16:42:33 +0100

swh-web (0.0.42-1~swh1) unstable-swh; urgency=medium

  * v0.0.42
  * List ctags line as link to content in /browse/content/ view

 -- Antoine R. Dumont (@ardumont) <antoine.romain.dumont@gmail.com>  Fri, 25 Nov 2016 16:21:12 +0100

swh-web (0.0.41-1~swh1) unstable-swh; urgency=medium

  * v0.0.41
  * Improve browse content view by:
  * adding new information (license, mimetype, language)
  * highlighting source code

 -- Antoine R. Dumont (@ardumont) <antoine.romain.dumont@gmail.com>  Fri, 25 Nov 2016 14:52:34 +0100

swh-web (0.0.40-1~swh1) unstable-swh; urgency=medium

  * v0.0.40
  * Add pagination to symbol search endpoint

 -- Antoine R. Dumont (@ardumont) <antoine.romain.dumont@gmail.com>  Thu, 24 Nov 2016 14:23:45 +0100

swh-web (0.0.39-1~swh1) unstable-swh; urgency=medium

  * v0.0.39
  * Open /api/1/symbol/<expression>/
  * Fix api breaking on /api/1/content/search/

 -- Antoine R. Dumont (@ardumont) <antoine.romain.dumont@gmail.com>  Thu, 24 Nov 2016 10:28:42 +0100

swh-web (0.0.38-1~swh1) unstable-swh; urgency=medium

  * v0.0.38
  * Minor refactoring
  * Remove one commit which breaks production

 -- Antoine R. Dumont (@ardumont) <antoine.romain.dumont@gmail.com>  Tue, 22 Nov 2016 16:26:03 +0100

swh-web (0.0.37-1~swh1) unstable-swh; urgency=medium

  * v0.0.37
  * api: Open new endpoints on license, language, filetype
  * api: Update content endpoint to add url on new endpoints

 -- Antoine R. Dumont (@ardumont) <antoine.romain.dumont@gmail.com>  Tue, 22 Nov 2016 15:04:07 +0100

swh-web (0.0.36-1~swh1) unstable-swh; urgency=medium

  * v0.0.36
  * Adapt to latest origin_visit format

 -- Antoine R. Dumont (@ardumont) <antoine.romain.dumont@gmail.com>  Thu, 08 Sep 2016 15:24:33 +0200

swh-web (0.0.35-1~swh1) unstable-swh; urgency=medium

  * v0.0.35
  * Open /api/1/provenance/<algo:content-hash>/ api endpoint
  * Open /api/1/origin/<id>/visits/(<visit-id>) api endpoint
  * View: Fix redirection url issue

 -- Antoine R. Dumont (@ardumont) <antoine.romain.dumont@gmail.com>  Mon, 05 Sep 2016 14:28:33 +0200

swh-web (0.0.34-1~swh1) unstable-swh; urgency=medium

  * v0.0.34
  * Improve global ui navigation
  * Fix apidoc rendering issue
  * Open /api/1/provenance/ about content provenant information

 -- Antoine R. Dumont (@ardumont) <antoine.romain.dumont@gmail.com>  Fri, 02 Sep 2016 11:42:04 +0200

swh-web (0.0.33-1~swh1) unstable-swh; urgency=medium

  * Release swh.web.ui v0.0.33
  * New declarative API documentation mechanisms

 -- Nicolas Dandrimont <nicolas@dandrimont.eu>  Wed, 24 Aug 2016 16:25:24 +0200

swh-web (0.0.32-1~swh1) unstable-swh; urgency=medium

  * v0.0.32
  * Activate tests during debian packaging
  * Fix issues on debian packaging
  * Fix useless jquery loading url
  * Improve date time parsing

 -- Antoine R. Dumont (@ardumont) <antoine.romain.dumont@gmail.com>  Wed, 20 Jul 2016 12:35:09 +0200

swh-web (0.0.31-1~swh1) unstable-swh; urgency=medium

  * v0.0.31
  * Unify jquery-flot library names with .min

 -- Antoine R. Dumont (@ardumont) <antoine.romain.dumont@gmail.com>  Mon, 18 Jul 2016 11:11:59 +0200

swh-web (0.0.30-1~swh1) unstable-swh; urgency=medium

  * v0.0.30
  * View: Open calendar ui view on origin
  * API: open /api/1/stat/visits/<int:origin>/

 -- Antoine R. Dumont (@ardumont) <antoine.romain.dumont@gmail.com>  Wed, 13 Jul 2016 18:42:40 +0200

swh-web (0.0.29-1~swh1) unstable-swh; urgency=medium

  * Release swh.web.ui v0.0.29
  * All around enhancements of the web ui
  * Package now tested when building

 -- Nicolas Dandrimont <nicolas@dandrimont.eu>  Tue, 14 Jun 2016 17:58:42 +0200

swh-web (0.0.28-1~swh1) unstable-swh; urgency=medium

  * v0.0.28
  * Fix packaging issues

 -- Antoine R. Dumont (@ardumont) <antoine.romain.dumont@gmail.com>  Mon, 09 May 2016 16:21:04 +0200

swh-web (0.0.27-1~swh1) unstable-swh; urgency=medium

  * v0.0.27
  * Fix packaging issue

 -- Antoine R. Dumont (@ardumont) <antoine.romain.dumont@gmail.com>  Tue, 03 May 2016 16:52:40 +0200

swh-web (0.0.24-1~swh1) unstable-swh; urgency=medium

  * Release swh.web.ui v0.0.24
  * New swh.storage API for timestamps

 -- Nicolas Dandrimont <nicolas@dandrimont.eu>  Fri, 05 Feb 2016 12:07:33 +0100

swh-web (0.0.23-1~swh1) unstable-swh; urgency=medium

  * v0.0.23
  * Bump dependency requirements to latest swh.storage
  * Returns person's identifier on api + Hide person's emails in views
    endpoint
  * Try to decode the content's raw data and fail gracefully
  * Unify /directory api to Display content's raw data when path
    resolves to a file
  * Expose unconditionally the link to download the content's raw data
  * Download link data redirects to the api ones

 -- Antoine R. Dumont (@ardumont) <antoine.romain.dumont@gmail.com>  Fri, 29 Jan 2016 17:50:31 +0100

swh-web (0.0.22-1~swh1) unstable-swh; urgency=medium

  * v0.0.22
  * Open
    /browse/revision/origin/<ORIG_ID>[/branch/<BRANCH>][/ts/<TIMESTAMP>]
    /history/<SHA1>/ view
  * Open
    /browse/revision/origin/<ORIG_ID>[/branch/<BRANCH>][/ts/<TIMESTAMP>]
    / view
  * Open
    /browse/revision/<SHA1_GIT_ROOT>/history/<SHA1_GIT>/directory/[<PATH
    >] view
  * Open
    /browse/revision/origin/<ORIG_ID>[/branch/<BRANCH>][/ts/<TIMESTAMP>]
    /history/<SHA1>/directory/[<PATH>] view
  * Open
    /browse/revision/origin/<ORIG_ID>[/branch/<BRANCH>][/ts/<TIMESTAMP>]
    /directory/[<PATH>] view
  * Open /browse/revision/<sha1_git_root>/directory/<path>/ view
  * Open /browse/revision/<sha1_git_root>/history/<sha1_git>/ view
  * Open /browse/revision/<sha1_git>/log/ view
  * Open /browse/entity/<uuid>/ view
  * Release can point to other objects than revision
  * Fix misbehavior when retrieving git log
  * Fix another edge case when listing a directory that does not exist
  * Fix edge case when listing is empty
  * Fix person_get call
  * Update documentation about possible error codes

 -- Antoine R. Dumont (@ardumont) <antoine.romain.dumont@gmail.com>  Tue, 26 Jan 2016 15:14:35 +0100

swh-web (0.0.21-1~swh1) unstable-swh; urgency=medium

  * v0.0.21
  * Deal nicely with communication downtime with storage
  * Update to latest swh.storage api

 -- Antoine R. Dumont (@ardumont) <antoine.romain.dumont@gmail.com>  Wed, 20 Jan 2016 16:31:34 +0100

swh-web (0.0.20-1~swh1) unstable-swh; urgency=medium

  * v0.0.20
  * Open /api/1/entity/<string:uuid>/

 -- Antoine R. Dumont (@ardumont) <antoine.romain.dumont@gmail.com>  Fri, 15 Jan 2016 16:40:56 +0100

swh-web (0.0.19-1~swh1) unstable-swh; urgency=medium

  * v0.0.19
  * Improve directory_get_by_path integration with storage
  * Refactor - Only lookup sha1_git_root if needed + factorize service
    behavior

 -- Antoine R. Dumont (@ardumont) <antoine.romain.dumont@gmail.com>  Fri, 15 Jan 2016 12:47:39 +0100

swh-web (0.0.18-1~swh1) unstable-swh; urgency=medium

  * v0.0.18
  * Open
    /api/1/revision/origin/<ORIG_ID>[/branch/<BRANCH>][/ts/<TIMESTAMP>]/
    history/<SHA1>/directory/[<PATH>]
  * origin/master Open
    /api/1/revision/origin/<ORIG_ID>[/branch/<BRANCH>][/ts/<TIMESTAMP>]/
    history/<SHA1>/
  * Open
    /api/1/revision/origin/<ORIG_ID>[/branch/<BRANCH>][/ts/<TIMESTAMP>]/
    directory/[<PATH>]
  * Open /api/1/revision/origin/<origin-id>/branch/<branch-
    name>/ts/<ts>/
  * /directory/ apis can now point to files too.
  * Bump dependency requirement on latest swh.storage
  * Deactivate api querying occurrences for now
  * Improve function documentation

 -- Antoine R. Dumont (@ardumont) <antoine.romain.dumont@gmail.com>  Wed, 13 Jan 2016 12:54:54 +0100

swh-web (0.0.17-1~swh1) unstable-swh; urgency=medium

  * v0.0.17
  * Open /api/1/revision/<string:sha1_git>/directory/'
  * Open
    /api/1/revision/<string:sha1_git_root>/history/<sha1_git>/directory/
    <path:dir_path>/
  * Enrich directory listing with url to next subdir
  * Improve testing coverage
  * Open 'limit' get query parameter to revision_log and
    revision_history api

 -- Antoine R. Dumont (@ardumont) <antoine.romain.dumont@gmail.com>  Fri, 08 Jan 2016 11:36:55 +0100

swh-web (0.0.16-1~swh1) unstable-swh; urgency=medium

  * v0.0.16
  * service.lookup_revision_log: Add a limit to the number of commits
  * Fix docstring rendering

 -- Antoine R. Dumont (@ardumont) <antoine.romain.dumont@gmail.com>  Wed, 06 Jan 2016 15:37:21 +0100

swh-web (0.0.15-1~swh1) unstable-swh; urgency=medium

  * v0.0.15
  * Improve browsable api rendering style
  * Fix typo in jquery.min.js link
  * Fix docstring typos
  * packaging:
  * add python3-flask-api as package dependency

 -- Antoine R. Dumont (@ardumont) <antoine.romain.dumont@gmail.com>  Wed, 06 Jan 2016 15:12:04 +0100

swh-web (0.0.14-1~swh1) unstable-swh; urgency=medium

  * v0.0.14
  * Open /revision/<sha1_git_root>/history/<sha1_git>/
  * Add links to api
  * Improve browsable api rendering -> when api links exists, actual
    html links will be displayed
  * Fix production bugs (regarding browsable api)

 -- Antoine R. Dumont (@ardumont) <antoine.romain.dumont@gmail.com>  Wed, 06 Jan 2016 11:42:18 +0100

swh-web (0.0.13-1~swh1) unstable-swh; urgency=medium

  * v0.0.13
  * Open /browse/person/ view
  * Open /browse/origin/ view
  * Open /browse/release/ view
  * Open /browse/revision/ view
  * Deactivate temporarily /browse/content/
  * Add default sha1
  * Automatic doc endpoint on base path

 -- Antoine R. Dumont (@ardumont) <antoine.romain.dumont@gmail.com>  Tue, 15 Dec 2015 17:01:27 +0100

swh-web (0.0.12-1~swh1) unstable-swh; urgency=medium

  * v0.0.12
  * Update /api/1/release/ with latest internal standard
  * Update /api/1/revision/ with latest internal standard
  * Add global filtering on 'fields' parameter
  * Update /api/1/content/<hash> with links to raw resource
  * Improve documentations
  * Open /api/1/revision/<SHA1_GIT>/log/
  * Open /browse/directory/<hash> to list directory content
  * Open /browse/content/<hash>/ to show the content
  * Open /browse/content/<hash>/raw to show the content
  * Open /api/1/person/<id>
  * Implementation detail
  * Add Flask API dependency
  * Split controller in api and views module
  * Unify internal apis' behavior

 -- Antoine R. Dumont (@ardumont) <antoine.romain.dumont@gmail.com>  Mon, 07 Dec 2015 16:44:43 +0100

swh-web (0.0.11-1~swh1) unstable-swh; urgency=medium

  * v0.0.11
  * Open /1/api/content/<algo:hash>/
  * Open /api/1/revision/<SHA1_GIT>
  * Open /api/1/release/<SHA1_GIT>
  * Open /api/1/uploadnsearch/ (POST)
  * Open /api/1/origin/
  * Unify 404 and 400 responses on api
  * Increase code coverage

 -- Antoine R. Dumont (@ardumont) <antoine.romain.dumont@gmail.com>  Thu, 19 Nov 2015 11:24:46 +0100

swh-web (0.0.10-1~swh1) unstable-swh; urgency=medium

  * v0.0.10
  * set document.domain to parent domain softwareheritage.org
  * improve HTML templates to be (more) valid
  * cosmetic change in Content-Type JSON header

 -- Stefano Zacchiroli <zack@upsilon.cc>  Mon, 02 Nov 2015 13:59:45 +0100

swh-web (0.0.9-1~swh1) unstable-swh; urgency=medium

  * v0.0.9
  * Remove query entry in api response
  * Deal with bad request properly with api calls
  * Improve coverage
  * Improve dev starting up app
  * Fix duplicated print statement in dev app startup

 -- Antoine R. Dumont (@ardumont) <antoine.romain.dumont@gmail.com>  Fri, 30 Oct 2015 17:24:15 +0100

swh-web (0.0.8-1~swh1) unstable-swh; urgency=medium

  * version 0.0.8

 -- Stefano Zacchiroli <zack@upsilon.cc>  Wed, 28 Oct 2015 20:59:40 +0100

swh-web (0.0.7-1~swh1) unstable-swh; urgency=medium

  * v0.0.7
  * Add @jsonp abilities to /api/1/stat/counters endpoint

 -- Antoine R. Dumont (@ardumont) <antoine.romain.dumont@gmail.com>  Mon, 19 Oct 2015 14:01:40 +0200

swh-web (0.0.4-1~swh1) unstable-swh; urgency=medium

  * Prepare swh.web.ui v0.0.4 deployment

 -- Nicolas Dandrimont <nicolas@dandrimont.eu>  Fri, 16 Oct 2015 15:38:44 +0200

swh-web (0.0.3-1~swh1) unstable-swh; urgency=medium

  * Prepare deployment of swh-web-ui v0.0.3

 -- Nicolas Dandrimont <nicolas@dandrimont.eu>  Wed, 14 Oct 2015 11:09:33 +0200

swh-web (0.0.2-1~swh1) unstable-swh; urgency=medium

  * Prepare swh.web.ui v0.0.2 deployment

 -- Nicolas Dandrimont <nicolas@dandrimont.eu>  Tue, 13 Oct 2015 16:25:46 +0200

swh-web (0.0.1-1~swh1) unstable-swh; urgency=medium

  * Initial release
  * v0.0.1
  * Hash lookup to check existence in swh's backend
  * Hash lookup to detail a content

 -- Antoine R. Dumont (@ardumont) <antoine.romain.dumont@gmail.com>  Thu, 01 Oct 2015 10:01:29 +0200<|MERGE_RESOLUTION|>--- conflicted
+++ resolved
@@ -1,10 +1,3 @@
-<<<<<<< HEAD
-swh-web (0.0.386-1~swh1~bpo10+1) buster-swh; urgency=medium
-
-  * Rebuild for buster-swh
-
- -- Software Heritage autobuilder (on jenkins-debian1) <jenkins@jenkins-debian1.internal.softwareheritage.org>  Tue, 10 May 2022 10:41:12 +0000
-=======
 swh-web (0.0.387-1~swh1) unstable-swh; urgency=medium
 
   * New upstream release 0.0.387     - (tagged by Antoine Lambert
@@ -12,7 +5,6 @@
   * Upstream changes:     - version 0.0.387
 
  -- Software Heritage autobuilder (on jenkins-debian1) <jenkins@jenkins-debian1.internal.softwareheritage.org>  Wed, 11 May 2022 13:21:55 +0000
->>>>>>> 38d1f19b
 
 swh-web (0.0.386-1~swh1) unstable-swh; urgency=medium
 
