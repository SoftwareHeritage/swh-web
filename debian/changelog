--- conflicted
+++ resolved
@@ -1,10 +1,3 @@
-<<<<<<< HEAD
-swh-web (0.0.29-1~swh1~bpo9+1) stretch-swh; urgency=medium
-
-  * Rebuild for stretch-backports.
-
- -- Nicolas Dandrimont <nicolas@dandrimont.eu>  Tue, 14 Jun 2016 17:58:42 +0200
-=======
 swh-web (0.0.30-1~swh1) unstable-swh; urgency=medium
 
   * v0.0.30
@@ -12,7 +5,6 @@
   * API: open /api/1/stat/visits/<int:origin>/
 
  -- Antoine R. Dumont (@ardumont) <antoine.romain.dumont@gmail.com>  Wed, 13 Jul 2016 18:42:40 +0200
->>>>>>> 523d196f
 
 swh-web (0.0.29-1~swh1) unstable-swh; urgency=medium
 
