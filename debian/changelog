--- conflicted
+++ resolved
@@ -1,16 +1,8 @@
-<<<<<<< HEAD
-swh-web (0.0.166-1~swh1~bpo9+1) stretch-swh; urgency=medium
-
-  * Rebuild for stretch-backports.
-
- -- Antoine Lambert <antoine.lambert@inria.fr>  Tue, 06 Nov 2018 13:31:09 +0100
-=======
 swh-web (0.0.167-1~swh1) unstable-swh; urgency=medium
 
   * version 0.0.167
 
  -- Antoine Lambert <antoine.lambert@inria.fr>  Mon, 12 Nov 2018 17:47:52 +0100
->>>>>>> bc5d5aed
 
 swh-web (0.0.166-1~swh1) unstable-swh; urgency=medium
 
