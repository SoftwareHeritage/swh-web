--- conflicted
+++ resolved
@@ -1,16 +1,8 @@
-<<<<<<< HEAD
-swh-web (0.0.117-1~swh1~bpo9+1) stretch-swh; urgency=medium
-
-  * Rebuild for stretch-backports.
-
- -- Antoine Lambert <antoine.lambert@inria.fr>  Wed, 21 Feb 2018 14:56:27 +0100
-=======
 swh-web (0.0.118-1~swh1) unstable-swh; urgency=medium
 
   * version 0.0.118
 
  -- Antoine Lambert <antoine.lambert@inria.fr>  Thu, 22 Feb 2018 17:26:28 +0100
->>>>>>> 5a2e000a
 
 swh-web (0.0.117-1~swh1) unstable-swh; urgency=medium
 
