--- conflicted
+++ resolved
@@ -1,10 +1,3 @@
-<<<<<<< HEAD
-swh-web (0.0.370-1~swh1~bpo10+1) buster-swh; urgency=medium
-
-  * Rebuild for buster-swh
-
- -- Software Heritage autobuilder (on jenkins-debian1) <jenkins@jenkins-debian1.internal.softwareheritage.org>  Tue, 15 Feb 2022 17:20:41 +0000
-=======
 swh-web (0.0.371-1~swh1) unstable-swh; urgency=medium
 
   * New upstream release 0.0.371     - (tagged by Antoine Lambert
@@ -12,7 +5,6 @@
   * Upstream changes:     - version 0.0.371
 
  -- Software Heritage autobuilder (on jenkins-debian1) <jenkins@jenkins-debian1.internal.softwareheritage.org>  Mon, 21 Feb 2022 10:40:13 +0000
->>>>>>> e27bba76
 
 swh-web (0.0.370-1~swh1) unstable-swh; urgency=medium
 
