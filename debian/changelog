<<<<<<< HEAD
swh-web (0.0.225-1~swh1~bpo10+1) buster-swh; urgency=medium

  * Rebuild for buster-swh

 -- Software Heritage autobuilder (on jenkins-debian1) <jenkins@jenkins-debian1.internal.softwareheritage.org>  Mon, 10 Feb 2020 11:39:45 +0000
=======
swh-web (0.0.226-1~swh1) unstable-swh; urgency=medium

  * New upstream release 0.0.226     - (tagged by Antoine Lambert
    <antoine.lambert@inria.fr> on 2020-02-18 16:46:42 +0100)
  * Upstream changes:     - version 0.0.226

 -- Software Heritage autobuilder (on jenkins-debian1) <jenkins@jenkins-debian1.internal.softwareheritage.org>  Tue, 18 Feb 2020 16:38:01 +0000
>>>>>>> 8df6e100

swh-web (0.0.225-1~swh1) unstable-swh; urgency=medium

  * New upstream release 0.0.225     - (tagged by Antoine Lambert
    <antoine.lambert@inria.fr> on 2020-02-10 11:39:19 +0100)
  * Upstream changes:     - version 0.0.225

 -- Software Heritage autobuilder (on jenkins-debian1) <jenkins@jenkins-debian1.internal.softwareheritage.org>  Mon, 10 Feb 2020 11:35:35 +0000

swh-web (0.0.224-1~swh1) unstable-swh; urgency=medium

  * New upstream release 0.0.224     - (tagged by Antoine Lambert
    <antoine.lambert@inria.fr> on 2020-01-16 13:42:20 +0100)
  * Upstream changes:     - version 0.0.224

 -- Software Heritage autobuilder (on jenkins-debian1) <jenkins@jenkins-debian1.internal.softwareheritage.org>  Thu, 16 Jan 2020 13:09:29 +0000

swh-web (0.0.223-1~swh1) unstable-swh; urgency=medium

  * New upstream release 0.0.223     - (tagged by Antoine Lambert
    <antoine.lambert@inria.fr> on 2019-12-13 15:01:06 +0100)
  * Upstream changes:     - version 0.0.223

 -- Software Heritage autobuilder (on jenkins-debian1) <jenkins@jenkins-debian1.internal.softwareheritage.org>  Fri, 13 Dec 2019 14:24:54 +0000

swh-web (0.0.221-1~swh1) unstable-swh; urgency=medium

  * New upstream release 0.0.221     - (tagged by Antoine Lambert
    <antoine.lambert@inria.fr> on 2019-12-04 13:30:38 +0100)
  * Upstream changes:     - version 0.0.221

 -- Software Heritage autobuilder (on jenkins-debian1) <jenkins@jenkins-debian1.internal.softwareheritage.org>  Wed, 04 Dec 2019 12:53:41 +0000

swh-web (0.0.220-1~swh1) unstable-swh; urgency=medium

  * New upstream release 0.0.220     - (tagged by Valentin Lorentz
    <vlorentz@softwareheritage.org> on 2019-11-08 18:00:47 +0100)
  * Upstream changes:     - v0.0.220     - * typing: minimal changes to
    make a no-op mypy run pass     - * Makefile.local: port to new swh-
    environment typecheck naming     - * sphinx: Fix doc generation and
    warnings     - * Add support for swh-indexer v0.0.157.

 -- Software Heritage autobuilder (on jenkins-debian1) <jenkins@jenkins-debian1.internal.softwareheritage.org>  Fri, 08 Nov 2019 17:21:30 +0000

swh-web (0.0.219-1~swh1) unstable-swh; urgency=medium

  * New upstream release 0.0.219     - (tagged by Antoine Lambert
    <antoine.lambert@inria.fr> on 2019-11-06 10:49:54 +0100)
  * Upstream changes:     - version 0.0.219

 -- Software Heritage autobuilder (on jenkins-debian1) <jenkins@jenkins-debian1.internal.softwareheritage.org>  Wed, 06 Nov 2019 10:10:30 +0000

swh-web (0.0.218-1~swh1) unstable-swh; urgency=medium

  * New upstream release 0.0.218     - (tagged by Antoine Lambert
    <antoine.lambert@inria.fr> on 2019-11-04 13:43:02 +0100)
  * Upstream changes:     - version 0.0.218

 -- Software Heritage autobuilder (on jenkins-debian1) <jenkins@jenkins-debian1.internal.softwareheritage.org>  Mon, 04 Nov 2019 13:11:48 +0000

swh-web (0.0.216-1~swh1) unstable-swh; urgency=medium

  * New upstream release 0.0.216     - (tagged by Nicolas Dandrimont
    <nicolas@dandrimont.eu> on 2019-10-14 19:56:40 +0200)
  * Upstream changes:     - Release swh.web v0.0.216

 -- Software Heritage autobuilder (on jenkins-debian1) <jenkins@jenkins-debian1.internal.softwareheritage.org>  Mon, 14 Oct 2019 18:14:01 +0000

swh-web (0.0.215-1~swh1) unstable-swh; urgency=medium

  * New upstream release 0.0.215     - (tagged by Antoine Lambert
    <antoine.lambert@inria.fr> on 2019-10-09 14:38:48 +0200)
  * Upstream changes:     - version 0.0.215

 -- Software Heritage autobuilder (on jenkins-debian1) <jenkins@jenkins-debian1.internal.softwareheritage.org>  Wed, 09 Oct 2019 13:20:53 +0000

swh-web (0.0.214-1~swh1) unstable-swh; urgency=medium

  * New upstream release 0.0.214     - (tagged by Antoine Lambert
    <antoine.lambert@inria.fr> on 2019-09-27 16:31:59 +0200)
  * Upstream changes:     - version 0.0.214

 -- Software Heritage autobuilder (on jenkins-debian1) <jenkins@jenkins-debian1.internal.softwareheritage.org>  Fri, 27 Sep 2019 16:17:33 +0000

swh-web (0.0.213-1~swh1) unstable-swh; urgency=medium

  * New upstream release 0.0.213     - (tagged by Antoine Lambert
    <antoine.lambert@inria.fr> on 2019-09-25 16:17:06 +0200)
  * Upstream changes:     - version 0.0.213

 -- Software Heritage autobuilder (on jenkins-debian1) <jenkins@jenkins-debian1.internal.softwareheritage.org>  Wed, 25 Sep 2019 15:13:06 +0000

swh-web (0.0.212-1~swh1) unstable-swh; urgency=medium

  * New upstream release 0.0.212     - (tagged by Antoine Lambert
    <antoine.lambert@inria.fr> on 2019-09-17 17:41:43 +0200)
  * Upstream changes:     - version 0.0.212

 -- Software Heritage autobuilder (on jenkins-debian1) <jenkins@jenkins-debian1.internal.softwareheritage.org>  Tue, 17 Sep 2019 16:07:58 +0000

swh-web (0.0.211-1~swh1) unstable-swh; urgency=medium

  * New upstream release 0.0.211     - (tagged by Antoine Lambert
    <antoine.lambert@inria.fr> on 2019-09-17 17:04:19 +0200)
  * Upstream changes:     - version 0.0.211

 -- Software Heritage autobuilder (on jenkins-debian1) <jenkins@jenkins-debian1.internal.softwareheritage.org>  Tue, 17 Sep 2019 15:34:22 +0000

swh-web (0.0.210-1~swh1) unstable-swh; urgency=medium

  * New upstream release 0.0.210     - (tagged by Antoine Lambert
    <antoine.lambert@inria.fr> on 2019-09-06 14:26:33 +0200)
  * Upstream changes:     - version 0.0.210

 -- Software Heritage autobuilder (on jenkins-debian1) <jenkins@jenkins-debian1.internal.softwareheritage.org>  Fri, 06 Sep 2019 13:14:46 +0000

swh-web (0.0.209-1~swh1) unstable-swh; urgency=medium

  * New upstream release 0.0.209     - (tagged by Valentin Lorentz
    <vlorentz@softwareheritage.org> on 2019-08-26 18:14:16 +0200)
  * Upstream changes:     - v0.0.209     - * fix in generated
    documentation     - * test fixes / new tests     - * remove
    references to `person['id']` and person_get API/browse     - * fix
    crash on metadata search results whose `origin_url` is missing

 -- Software Heritage autobuilder (on jenkins-debian1) <jenkins@jenkins-debian1.internal.softwareheritage.org>  Mon, 26 Aug 2019 16:39:53 +0000

swh-web (0.0.208-1~swh1) unstable-swh; urgency=medium

  * New upstream release 0.0.208     - (tagged by Valentin Lorentz
    <vlorentz@softwareheritage.org> on 2019-08-20 13:52:25 +0200)
  * Upstream changes:     - v0.0.208     - * Remove "person_get"
    endpoints     - * Add cypress tests

 -- Software Heritage autobuilder (on jenkins-debian1) <jenkins@jenkins-debian1.internal.softwareheritage.org>  Tue, 20 Aug 2019 12:30:54 +0000

swh-web (0.0.207-1~swh1) unstable-swh; urgency=medium

  * New upstream release 0.0.207     - (tagged by Antoine Lambert
    <antoine.lambert@inria.fr> on 2019-08-09 14:43:05 +0200)
  * Upstream changes:     - version 0.0.207

 -- Software Heritage autobuilder (on jenkins-debian1) <jenkins@jenkins-debian1.internal.softwareheritage.org>  Fri, 09 Aug 2019 13:08:31 +0000

swh-web (0.0.206-1~swh1) unstable-swh; urgency=medium

  * New upstream release 0.0.206     - (tagged by Antoine Lambert
    <antoine.lambert@inria.fr> on 2019-07-31 17:37:41 +0200)
  * Upstream changes:     - version 0.0.206

 -- Software Heritage autobuilder (on jenkins-debian1) <jenkins@jenkins-debian1.internal.softwareheritage.org>  Wed, 31 Jul 2019 15:54:55 +0000

swh-web (0.0.205-1~swh1) unstable-swh; urgency=medium

  * New upstream release 0.0.205     - (tagged by Antoine Lambert
    <antoine.lambert@inria.fr> on 2019-07-31 16:13:39 +0200)
  * Upstream changes:     - version 0.0.205

 -- Software Heritage autobuilder (on jenkins-debian1) <jenkins@jenkins-debian1.internal.softwareheritage.org>  Wed, 31 Jul 2019 14:47:24 +0000

swh-web (0.0.204-1~swh1) unstable-swh; urgency=medium

  * New upstream release 0.0.204     - (tagged by Antoine Lambert
    <antoine.lambert@inria.fr> on 2019-07-30 15:54:26 +0200)
  * Upstream changes:     - version 0.0.204

 -- Software Heritage autobuilder (on jenkins-debian1) <jenkins@jenkins-debian1.internal.softwareheritage.org>  Tue, 30 Jul 2019 14:21:24 +0000

swh-web (0.0.203-1~swh1) unstable-swh; urgency=medium

  * New upstream release 0.0.203     - (tagged by Antoine Lambert
    <antoine.lambert@inria.fr> on 2019-06-24 17:11:04 +0200)
  * Upstream changes:     - version 0.0.203

 -- Software Heritage autobuilder (on jenkins-debian1) <jenkins@jenkins-debian1.internal.softwareheritage.org>  Mon, 24 Jun 2019 15:57:25 +0000

swh-web (0.0.202-1~swh1) unstable-swh; urgency=medium

  * New upstream release 0.0.202     - (tagged by Antoine Lambert
    <antoine.lambert@inria.fr> on 2019-06-18 16:22:03 +0200)
  * Upstream changes:     - version 0.0.202

 -- Software Heritage autobuilder (on jenkins-debian1) <jenkins@jenkins-debian1.internal.softwareheritage.org>  Tue, 18 Jun 2019 15:02:25 +0000

swh-web (0.0.201-1~swh1) unstable-swh; urgency=medium

  * New upstream release 0.0.201     - (tagged by Antoine Lambert
    <antoine.lambert@inria.fr> on 2019-06-06 16:01:50 +0200)
  * Upstream changes:     - version 0.0.201

 -- Software Heritage autobuilder (on jenkins-debian1) <jenkins@jenkins-debian1.internal.softwareheritage.org>  Thu, 06 Jun 2019 14:39:51 +0000

swh-web (0.0.200-1~swh1) unstable-swh; urgency=medium

  * New upstream release 0.0.200     - (tagged by Antoine Lambert
    <antoine.lambert@inria.fr> on 2019-05-29 15:22:18 +0200)
  * Upstream changes:     - version 0.0.200

 -- Software Heritage autobuilder (on jenkins-debian1) <jenkins@jenkins-debian1.internal.softwareheritage.org>  Wed, 29 May 2019 13:52:48 +0000

swh-web (0.0.199-1~swh1) unstable-swh; urgency=medium

  * New upstream release 0.0.199     - (tagged by Antoine Lambert
    <antoine.lambert@inria.fr> on 2019-05-21 15:57:10 +0200)
  * Upstream changes:     - version 0.0.199

 -- Software Heritage autobuilder (on jenkins-debian1) <jenkins@jenkins-debian1.internal.softwareheritage.org>  Tue, 21 May 2019 14:17:57 +0000

swh-web (0.0.198-1~swh1) unstable-swh; urgency=medium

  * New upstream release 0.0.198     - (tagged by Antoine Lambert
    <antoine.lambert@inria.fr> on 2019-05-20 10:55:57 +0200)
  * Upstream changes:     - version 0.0.198

 -- Software Heritage autobuilder (on jenkins-debian1) <jenkins@jenkins-debian1.internal.softwareheritage.org>  Mon, 20 May 2019 09:17:32 +0000

swh-web (0.0.196-1~swh1) unstable-swh; urgency=medium

  * New upstream release 0.0.196     - (tagged by Antoine Lambert
    <antoine.lambert@inria.fr> on 2019-05-16 14:58:49 +0200)
  * Upstream changes:     - version 0.0.196

 -- Software Heritage autobuilder (on jenkins-debian1) <jenkins@jenkins-debian1.internal.softwareheritage.org>  Thu, 16 May 2019 13:16:14 +0000

swh-web (0.0.195-1~swh1) unstable-swh; urgency=medium

  * New upstream release 0.0.195     - (tagged by Antoine Lambert
    <antoine.lambert@inria.fr> on 2019-05-15 17:42:02 +0200)
  * Upstream changes:     - version 0.0.195

 -- Software Heritage autobuilder (on jenkins-debian1) <jenkins@jenkins-debian1.internal.softwareheritage.org>  Wed, 15 May 2019 16:19:28 +0000

swh-web (0.0.194-1~swh1) unstable-swh; urgency=medium

  * New upstream release 0.0.194     - (tagged by Antoine Lambert
    <antoine.lambert@inria.fr> on 2019-05-07 10:51:28 +0200)
  * Upstream changes:     - version 0.0.194

 -- Software Heritage autobuilder (on jenkins-debian1) <jenkins@jenkins-debian1.internal.softwareheritage.org>  Tue, 07 May 2019 09:01:19 +0000

swh-web (0.0.193-1~swh1) unstable-swh; urgency=medium

  * New upstream release 0.0.193     - (tagged by Antoine Lambert
    <antoine.lambert@inria.fr> on 2019-05-02 16:59:26 +0200)
  * Upstream changes:     - version 0.0.193

 -- Software Heritage autobuilder (on jenkins-debian1) <jenkins@jenkins-debian1.internal.softwareheritage.org>  Thu, 02 May 2019 15:12:33 +0000

swh-web (0.0.192-1~swh1) unstable-swh; urgency=medium

  * New upstream release 0.0.192     - (tagged by Antoine Lambert
    <antoine.lambert@inria.fr> on 2019-05-02 14:14:32 +0200)
  * Upstream changes:     - version 0.0.192

 -- Software Heritage autobuilder (on jenkins-debian1) <jenkins@jenkins-debian1.internal.softwareheritage.org>  Thu, 02 May 2019 12:33:10 +0000

swh-web (0.0.191-1~swh1) unstable-swh; urgency=medium

  * New upstream release 0.0.191     - (tagged by Antoine Lambert
    <antoine.lambert@inria.fr> on 2019-05-02 11:35:19 +0200)
  * Upstream changes:     - version 0.0.191

 -- Software Heritage autobuilder (on jenkins-debian1) <jenkins@jenkins-debian1.internal.softwareheritage.org>  Thu, 02 May 2019 09:57:15 +0000

swh-web (0.0.190-1~swh1) unstable-swh; urgency=medium

  * New upstream release 0.0.190     - (tagged by Antoine Lambert
    <antoine.lambert@inria.fr> on 2019-04-10 16:59:12 +0200)
  * Upstream changes:     - version 0.0.190

 -- Software Heritage autobuilder (on jenkins-debian1) <jenkins@jenkins-debian1.internal.softwareheritage.org>  Wed, 10 Apr 2019 15:14:12 +0000

swh-web (0.0.189-1~swh1) unstable-swh; urgency=medium

  * New upstream release 0.0.189     - (tagged by Antoine Lambert
    <antoine.lambert@inria.fr> on 2019-04-01 14:32:45 +0200)
  * Upstream changes:     - version 0.0.189

 -- Software Heritage autobuilder (on jenkins-debian1) <jenkins@jenkins-debian1.internal.softwareheritage.org>  Mon, 01 Apr 2019 12:51:57 +0000

swh-web (0.0.188-1~swh1) unstable-swh; urgency=medium

  * New upstream release 0.0.188     - (tagged by Antoine Lambert
    <antoine.lambert@inria.fr> on 2019-03-29 11:39:52 +0100)
  * Upstream changes:     - version 0.0.188

 -- Software Heritage autobuilder (on jenkins-debian1) <jenkins@jenkins-debian1.internal.softwareheritage.org>  Fri, 29 Mar 2019 11:00:27 +0000

swh-web (0.0.187-1~swh1) unstable-swh; urgency=medium

  * New upstream release 0.0.187     - (tagged by Valentin Lorentz
    <vlorentz@softwareheritage.org> on 2019-03-14 15:22:01 +0100)
  * Upstream changes:     - Apply rename of 'origin_id' in the indexer
    API.

 -- Software Heritage autobuilder (on jenkins-debian1) <jenkins@jenkins-debian1.internal.softwareheritage.org>  Thu, 14 Mar 2019 14:41:39 +0000

swh-web (0.0.186-1~swh1) unstable-swh; urgency=medium

  * New upstream release 0.0.186     - (tagged by Antoine Lambert
    <antoine.lambert@inria.fr> on 2019-03-05 16:36:03 +0100)
  * Upstream changes:     - version 0.0.186

 -- Software Heritage autobuilder (on jenkins-debian1) <jenkins@jenkins-debian1.internal.softwareheritage.org>  Tue, 05 Mar 2019 15:57:31 +0000

swh-web (0.0.185-1~swh1) unstable-swh; urgency=medium

  * New upstream release 0.0.185     - (tagged by Antoine Lambert
    <antoine.lambert@inria.fr> on 2019-03-05 14:30:09 +0100)
  * Upstream changes:     - version 0.0.185

 -- Software Heritage autobuilder (on jenkins-debian1) <jenkins@jenkins-debian1.internal.softwareheritage.org>  Tue, 05 Mar 2019 13:52:13 +0000

swh-web (0.0.184-1~swh1) unstable-swh; urgency=medium

  * New upstream release 0.0.184     - (tagged by Antoine Lambert
    <antoine.lambert@inria.fr> on 2019-03-04 14:49:46 +0100)
  * Upstream changes:     - version 0.0.184

 -- Software Heritage autobuilder (on jenkins-debian1) <jenkins@jenkins-debian1.internal.softwareheritage.org>  Mon, 04 Mar 2019 14:09:10 +0000

swh-web (0.0.182-1~swh1) unstable-swh; urgency=medium

  * New upstream release 0.0.182     - (tagged by Antoine Lambert
    <antoine.lambert@inria.fr> on 2019-02-28 18:08:47 +0100)
  * Upstream changes:     - version 0.0.182

 -- Software Heritage autobuilder (on jenkins-debian1) <jenkins@jenkins-debian1.internal.softwareheritage.org>  Thu, 28 Feb 2019 17:33:27 +0000

swh-web (0.0.181-1~swh1) unstable-swh; urgency=medium

  * New upstream release 0.0.181     - (tagged by Antoine Lambert
    <antoine.lambert@inria.fr> on 2019-02-13 14:58:04 +0100)
  * Upstream changes:     - version 0.0.181

 -- Software Heritage autobuilder (on jenkins-debian1) <jenkins@jenkins-debian1.internal.softwareheritage.org>  Wed, 13 Feb 2019 14:18:36 +0000

swh-web (0.0.180-1~swh1) unstable-swh; urgency=medium

  * New upstream release 0.0.180     - (tagged by Antoine Lambert
    <antoine.lambert@inria.fr> on 2019-02-13 13:52:14 +0100)
  * Upstream changes:     - version 0.0.180

 -- Software Heritage autobuilder (on jenkins-debian1) <jenkins@jenkins-debian1.internal.softwareheritage.org>  Wed, 13 Feb 2019 13:13:16 +0000

swh-web (0.0.179-1~swh1) unstable-swh; urgency=medium

  * New upstream release 0.0.179     - (tagged by Antoine Lambert
    <antoine.lambert@inria.fr> on 2019-02-08 14:20:28 +0100)
  * Upstream changes:     - version 0.0.179

 -- Software Heritage autobuilder (on jenkins-debian1) <jenkins@jenkins-debian1.internal.softwareheritage.org>  Fri, 08 Feb 2019 13:42:04 +0000

swh-web (0.0.178-1~swh1) unstable-swh; urgency=medium

  * New upstream release 0.0.178     - (tagged by Antoine Lambert
    <antoine.lambert@inria.fr> on 2019-02-04 15:21:40 +0100)
  * Upstream changes:     - version 0.0.178

 -- Software Heritage autobuilder (on jenkins-debian1) <jenkins@jenkins-debian1.internal.softwareheritage.org>  Mon, 04 Feb 2019 14:59:44 +0000

swh-web (0.0.177-1~swh1) unstable-swh; urgency=medium

  * New upstream release 0.0.177     - (tagged by Antoine Lambert
    <antoine.lambert@inria.fr> on 2019-01-30 13:46:15 +0100)
  * Upstream changes:     - version 0.0.177

 -- Software Heritage autobuilder (on jenkins-debian1) <jenkins@jenkins-debian1.internal.softwareheritage.org>  Wed, 30 Jan 2019 12:59:31 +0000

swh-web (0.0.175-1~swh1) unstable-swh; urgency=medium

  * New upstream release 0.0.175     - (tagged by Antoine Lambert
    <antoine.lambert@inria.fr> on 2019-01-25 14:31:33 +0100)
  * Upstream changes:     - version 0.0.175

 -- Software Heritage autobuilder (on jenkins-debian1) <jenkins@jenkins-debian1.internal.softwareheritage.org>  Fri, 25 Jan 2019 13:50:54 +0000

swh-web (0.0.174-1~swh1) unstable-swh; urgency=medium

  * New upstream release 0.0.174     - (tagged by Antoine Lambert
    <antoine.lambert@inria.fr> on 2019-01-24 17:43:52 +0100)
  * Upstream changes:     - version 0.0.174

 -- Software Heritage autobuilder (on jenkins-debian1) <jenkins@jenkins-debian1.internal.softwareheritage.org>  Thu, 24 Jan 2019 17:43:48 +0000

swh-web (0.0.173-1~swh1) unstable-swh; urgency=medium

  * New upstream release 0.0.173     - (tagged by Antoine Lambert
    <antoine.lambert@inria.fr> on 2019-01-10 17:18:58 +0100)
  * Upstream changes:     - version 0.0.173

 -- Software Heritage autobuilder (on jenkins-debian1) <jenkins@jenkins-debian1.internal.softwareheritage.org>  Thu, 10 Jan 2019 17:02:08 +0000

swh-web (0.0.170-1~swh1) unstable-swh; urgency=medium

  * version 0.0.170

 -- Antoine Lambert <antoine.lambert@inria.fr>  Wed, 28 Nov 2018 16:26:02 +0100

swh-web (0.0.169-1~swh1) unstable-swh; urgency=medium

  * version 0.0.169

 -- Antoine Lambert <antoine.lambert@inria.fr>  Thu, 15 Nov 2018 17:52:14 +0100

swh-web (0.0.168-1~swh1) unstable-swh; urgency=medium

  * version 0.0.168

 -- Antoine Lambert <antoine.lambert@inria.fr>  Thu, 15 Nov 2018 15:24:28 +0100

swh-web (0.0.167-1~swh1) unstable-swh; urgency=medium

  * version 0.0.167

 -- Antoine Lambert <antoine.lambert@inria.fr>  Mon, 12 Nov 2018 17:47:52 +0100

swh-web (0.0.166-1~swh1) unstable-swh; urgency=medium

  * version 0.0.166

 -- Antoine Lambert <antoine.lambert@inria.fr>  Tue, 06 Nov 2018 13:31:08 +0100

swh-web (0.0.165-1~swh1) unstable-swh; urgency=medium

  * version 0.0.165

 -- Antoine Lambert <antoine.lambert@inria.fr>  Wed, 31 Oct 2018 17:46:32 +0100

swh-web (0.0.164-1~swh1) unstable-swh; urgency=medium

  * version 0.0.164

 -- Antoine Lambert <antoine.lambert@inria.fr>  Wed, 31 Oct 2018 17:38:39 +0100

swh-web (0.0.163-1~swh1) unstable-swh; urgency=medium

  * version 0.0.163

 -- Antoine Lambert <antoine.lambert@inria.fr>  Wed, 31 Oct 2018 17:17:05 +0100

swh-web (0.0.162-1~swh1) unstable-swh; urgency=medium

  * version 0.0.162

 -- Antoine Lambert <antoine.lambert@inria.fr>  Thu, 18 Oct 2018 17:57:52 +0200

swh-web (0.0.161-1~swh1) unstable-swh; urgency=medium

  * version 0.0.161

 -- Antoine Lambert <antoine.lambert@inria.fr>  Wed, 17 Oct 2018 15:30:50 +0200

swh-web (0.0.160-1~swh1) unstable-swh; urgency=medium

  * version 0.0.160

 -- Antoine Lambert <antoine.lambert@inria.fr>  Fri, 12 Oct 2018 15:28:05 +0200

swh-web (0.0.159-1~swh1) unstable-swh; urgency=medium

  * version 0.0.159

 -- Antoine Lambert <antoine.lambert@inria.fr>  Fri, 12 Oct 2018 10:18:46 +0200

swh-web (0.0.158-1~swh1) unstable-swh; urgency=medium

  * version 0.0.158

 -- Antoine Lambert <antoine.lambert@inria.fr>  Thu, 11 Oct 2018 17:49:17 +0200

swh-web (0.0.157-1~swh1) unstable-swh; urgency=medium

  * version 0.0.157

 -- Antoine Lambert <antoine.lambert@inria.fr>  Thu, 27 Sep 2018 17:21:28 +0200

swh-web (0.0.156-1~swh1) unstable-swh; urgency=medium

  * version 0.0.156

 -- Antoine Lambert <antoine.lambert@inria.fr>  Thu, 20 Sep 2018 14:40:37 +0200

swh-web (0.0.155-1~swh1) unstable-swh; urgency=medium

  * version 0.0.155

 -- Antoine Lambert <antoine.lambert@inria.fr>  Tue, 18 Sep 2018 10:44:38 +0200

swh-web (0.0.154-1~swh1) unstable-swh; urgency=medium

  * version 0.0.154

 -- Antoine Lambert <antoine.lambert@inria.fr>  Fri, 14 Sep 2018 16:37:48 +0200

swh-web (0.0.153-1~swh1) unstable-swh; urgency=medium

  * version 0.0.153

 -- Antoine Lambert <antoine.lambert@inria.fr>  Wed, 12 Sep 2018 16:44:06 +0200

swh-web (0.0.152-1~swh1) unstable-swh; urgency=medium

  * version 0.0.152

 -- Antoine Lambert <antoine.lambert@inria.fr>  Wed, 12 Sep 2018 16:04:47 +0200

swh-web (0.0.151-1~swh1) unstable-swh; urgency=medium

  * version 0.0.151

 -- Antoine Lambert <antoine.lambert@inria.fr>  Tue, 04 Sep 2018 17:28:46 +0200

swh-web (0.0.150-1~swh1) unstable-swh; urgency=medium

  * version 0.0.150

 -- Antoine Lambert <antoine.lambert@inria.fr>  Tue, 04 Sep 2018 15:15:05 +0200

swh-web (0.0.149-1~swh1) unstable-swh; urgency=medium

  * version 0.0.149

 -- Antoine Lambert <antoine.lambert@inria.fr>  Thu, 30 Aug 2018 16:23:05 +0200

swh-web (0.0.148-1~swh1) unstable-swh; urgency=medium

  * version 0.0.148

 -- Antoine Lambert <antoine.lambert@inria.fr>  Thu, 30 Aug 2018 11:27:42 +0200

swh-web (0.0.147-1~swh1) unstable-swh; urgency=medium

  * version 0.0.147

 -- Antoine Lambert <antoine.lambert@inria.fr>  Fri, 03 Aug 2018 14:41:04 +0200

swh-web (0.0.146-1~swh1) unstable-swh; urgency=medium

  * version 0.0.146

 -- Antoine Lambert <antoine.lambert@inria.fr>  Fri, 27 Jul 2018 16:37:33 +0200

swh-web (0.0.145-1~swh1) unstable-swh; urgency=medium

  * version 0.0.145

 -- Antoine Lambert <antoine.lambert@inria.fr>  Fri, 27 Jul 2018 16:10:36 +0200

swh-web (0.0.144-1~swh1) unstable-swh; urgency=medium

  * version 0.0.144

 -- Antoine Lambert <antoine.lambert@inria.fr>  Fri, 20 Jul 2018 16:26:52 +0200

swh-web (0.0.143-1~swh1) unstable-swh; urgency=medium

  * version 0.0.143

 -- Antoine Lambert <antoine.lambert@inria.fr>  Fri, 20 Jul 2018 16:19:56 +0200

swh-web (0.0.142-1~swh1) unstable-swh; urgency=medium

  * version 0.0.142

 -- Antoine Lambert <antoine.lambert@inria.fr>  Fri, 20 Jul 2018 15:51:20 +0200

swh-web (0.0.141-1~swh1) unstable-swh; urgency=medium

  * version 0.0.141

 -- Antoine Lambert <antoine.lambert@inria.fr>  Fri, 06 Jul 2018 14:11:39 +0200

swh-web (0.0.140-1~swh1) unstable-swh; urgency=medium

  * version 0.0.140

 -- Antoine Lambert <antoine.lambert@inria.fr>  Fri, 29 Jun 2018 16:42:06 +0200

swh-web (0.0.139-1~swh1) unstable-swh; urgency=medium

  * version 0.0.139

 -- Antoine Lambert <antoine.lambert@inria.fr>  Wed, 27 Jun 2018 16:47:17 +0200

swh-web (0.0.138-1~swh1) unstable-swh; urgency=medium

  * version 0.0.138

 -- Antoine Lambert <antoine.lambert@inria.fr>  Wed, 13 Jun 2018 12:18:23 +0200

swh-web (0.0.137-1~swh1) unstable-swh; urgency=medium

  * version 0.0.137

 -- Antoine Lambert <antoine.lambert@inria.fr>  Wed, 13 Jun 2018 11:52:05 +0200

swh-web (0.0.136-1~swh1) unstable-swh; urgency=medium

  * version 0.0.136

 -- Antoine Lambert <antoine.lambert@inria.fr>  Tue, 05 Jun 2018 18:59:20 +0200

swh-web (0.0.135-1~swh1) unstable-swh; urgency=medium

  * version 0.0.135

 -- Antoine Lambert <antoine.lambert@inria.fr>  Fri, 01 Jun 2018 17:47:58 +0200

swh-web (0.0.134-1~swh1) unstable-swh; urgency=medium

  * version 0.0.134

 -- Antoine Lambert <antoine.lambert@inria.fr>  Thu, 31 May 2018 17:56:04 +0200

swh-web (0.0.133-1~swh1) unstable-swh; urgency=medium

  * version 0.0.133

 -- Antoine Lambert <antoine.lambert@inria.fr>  Tue, 29 May 2018 18:13:59 +0200

swh-web (0.0.132-1~swh1) unstable-swh; urgency=medium

  * version 0.0.132

 -- Antoine Lambert <antoine.lambert@inria.fr>  Tue, 29 May 2018 14:25:16 +0200

swh-web (0.0.131-1~swh1) unstable-swh; urgency=medium

  * version 0.0.131

 -- Antoine Lambert <antoine.lambert@inria.fr>  Fri, 25 May 2018 17:31:58 +0200

swh-web (0.0.130-1~swh1) unstable-swh; urgency=medium

  * version 0.0.130

 -- Antoine Lambert <antoine.lambert@inria.fr>  Fri, 25 May 2018 11:59:17 +0200

swh-web (0.0.129-1~swh1) unstable-swh; urgency=medium

  * version 0.0.129

 -- Antoine Lambert <antoine.lambert@inria.fr>  Thu, 24 May 2018 18:28:48 +0200

swh-web (0.0.128-1~swh1) unstable-swh; urgency=medium

  * version 0.0.128

 -- Antoine Lambert <antoine.lambert@inria.fr>  Wed, 16 May 2018 13:52:33 +0200

swh-web (0.0.127-1~swh1) unstable-swh; urgency=medium

  * version 0.0.127

 -- Antoine Lambert <antoine.lambert@inria.fr>  Fri, 04 May 2018 19:14:58 +0200

swh-web (0.0.126-1~swh1) unstable-swh; urgency=medium

  * version 0.0.126

 -- Antoine Lambert <antoine.lambert@inria.fr>  Fri, 04 May 2018 15:29:49 +0200

swh-web (0.0.125-1~swh1) unstable-swh; urgency=medium

  * version 0.0.125

 -- Antoine Lambert <antoine.lambert@inria.fr>  Fri, 20 Apr 2018 15:45:05 +0200

swh-web (0.0.124-1~swh1) unstable-swh; urgency=medium

  * version 0.0.124

 -- Antoine Lambert <antoine.lambert@inria.fr>  Fri, 20 Apr 2018 14:46:00 +0200

swh-web (0.0.123-1~swh1) unstable-swh; urgency=medium

  * version 0.0.123

 -- Antoine Lambert <antoine.lambert@inria.fr>  Mon, 26 Mar 2018 11:34:32 +0200

swh-web (0.0.122-1~swh1) unstable-swh; urgency=medium

  * version 0.0.122

 -- Antoine Lambert <antoine.lambert@inria.fr>  Wed, 14 Mar 2018 17:23:15 +0100

swh-web (0.0.121-1~swh1) unstable-swh; urgency=medium

  * version 0.0.121

 -- Antoine Lambert <antoine.lambert@inria.fr>  Wed, 07 Mar 2018 18:02:29 +0100

swh-web (0.0.120-1~swh1) unstable-swh; urgency=medium

  * version 0.0.120

 -- Antoine Lambert <antoine.lambert@inria.fr>  Wed, 07 Mar 2018 17:31:08 +0100

swh-web (0.0.119-1~swh1) unstable-swh; urgency=medium

  * version 0.0.119

 -- Antoine Lambert <antoine.lambert@inria.fr>  Thu, 01 Mar 2018 18:11:40 +0100

swh-web (0.0.118-1~swh1) unstable-swh; urgency=medium

  * version 0.0.118

 -- Antoine Lambert <antoine.lambert@inria.fr>  Thu, 22 Feb 2018 17:26:28 +0100

swh-web (0.0.117-1~swh1) unstable-swh; urgency=medium

  * version 0.0.117

 -- Antoine Lambert <antoine.lambert@inria.fr>  Wed, 21 Feb 2018 14:56:27 +0100

swh-web (0.0.116-1~swh1) unstable-swh; urgency=medium

  * version 0.0.116

 -- Antoine Lambert <antoine.lambert@inria.fr>  Mon, 19 Feb 2018 17:47:57 +0100

swh-web (0.0.115-1~swh1) unstable-swh; urgency=medium

  * version 0.0.115

 -- Antoine Lambert <antoine.lambert@inria.fr>  Mon, 19 Feb 2018 12:00:47 +0100

swh-web (0.0.114-1~swh1) unstable-swh; urgency=medium

  * version 0.0.114

 -- Antoine Lambert <antoine.lambert@inria.fr>  Fri, 16 Feb 2018 16:13:58 +0100

swh-web (0.0.113-1~swh1) unstable-swh; urgency=medium

  * version 0.0.113

 -- Antoine Lambert <antoine.lambert@inria.fr>  Thu, 15 Feb 2018 15:52:57 +0100

swh-web (0.0.112-1~swh1) unstable-swh; urgency=medium

  * version 0.0.112

 -- Antoine Lambert <antoine.lambert@inria.fr>  Thu, 08 Feb 2018 12:10:44 +0100

swh-web (0.0.111-1~swh1) unstable-swh; urgency=medium

  * Release swh.web v0.0.111
  * Support snapshot information in origin_visit

 -- Nicolas Dandrimont <nicolas@dandrimont.eu>  Tue, 06 Feb 2018 14:54:29 +0100

swh-web (0.0.110-1~swh1) unstable-swh; urgency=medium

  * version 0.0.110

 -- Antoine Lambert <antoine.lambert@inria.fr>  Fri, 02 Feb 2018 15:52:10 +0100

swh-web (0.0.109-1~swh1) unstable-swh; urgency=medium

  * version 0.0.109

 -- Antoine Lambert <antoine.lambert@inria.fr>  Thu, 01 Feb 2018 18:04:10 +0100

swh-web (0.0.108-1~swh1) unstable-swh; urgency=medium

  * version 0.0.108

 -- Antoine Lambert <antoine.lambert@inria.fr>  Tue, 23 Jan 2018 17:31:13 +0100

swh-web (0.0.107-1~swh1) unstable-swh; urgency=medium

  * version 0.0.107

 -- Antoine Lambert <antoine.lambert@inria.fr>  Tue, 23 Jan 2018 12:13:58 +0100

swh-web (0.0.106-1~swh1) unstable-swh; urgency=medium

  * version 0.0.106

 -- Antoine Lambert <antoine.lambert@inria.fr>  Thu, 18 Jan 2018 15:28:44 +0100

swh-web (0.0.105-1~swh1) unstable-swh; urgency=medium

  * version 0.0.105

 -- Antoine Lambert <antoine.lambert@inria.fr>  Tue, 09 Jan 2018 17:32:29 +0100

swh-web (0.0.104-1~swh1) unstable-swh; urgency=medium

  * version 0.0.104

 -- Antoine Lambert <antoine.lambert@inria.fr>  Tue, 09 Jan 2018 14:29:32 +0100

swh-web (0.0.103-1~swh1) unstable-swh; urgency=medium

  * version 0.0.103

 -- Antoine Lambert <antoine.lambert@inria.fr>  Thu, 04 Jan 2018 16:48:56 +0100

swh-web (0.0.102-1~swh1) unstable-swh; urgency=medium

  * version 0.0.102

 -- Antoine Lambert <antoine.lambert@inria.fr>  Thu, 14 Dec 2017 15:13:22 +0100

swh-web (0.0.101-1~swh1) unstable-swh; urgency=medium

  * version 0.0.101

 -- Antoine Pietri <antoine.pietri1@gmail.com>  Fri, 08 Dec 2017 16:38:05 +0100

swh-web (0.0.100-1~swh1) unstable-swh; urgency=medium

  * v0.0.100
  * swh.web.common.service: Read indexer data through the indexer
  * storage

 -- Antoine R. Dumont (@ardumont) <antoine.romain.dumont@gmail.com>  Thu, 07 Dec 2017 16:25:12 +0100

swh-web (0.0.99-1~swh1) unstable-swh; urgency=medium

  * version 0.0.99

 -- Antoine Lambert <antoine.lambert@inria.fr>  Wed, 06 Dec 2017 17:07:37 +0100

swh-web (0.0.98-1~swh1) unstable-swh; urgency=medium

  * version 0.0.98

 -- Antoine Lambert <antoine.lambert@inria.fr>  Wed, 06 Dec 2017 15:41:13 +0100

swh-web (0.0.97-1~swh1) unstable-swh; urgency=medium

  * version 0.0.97

 -- Antoine Lambert <antoine.lambert@inria.fr>  Fri, 24 Nov 2017 16:24:07 +0100

swh-web (0.0.96-1~swh1) unstable-swh; urgency=medium

  * version 0.0.96

 -- Antoine Lambert <antoine.lambert@inria.fr>  Fri, 24 Nov 2017 15:22:16 +0100

swh-web (0.0.95-1~swh1) unstable-swh; urgency=medium

  * version 0.0.95

 -- Antoine Lambert <antoine.lambert@inria.fr>  Thu, 09 Nov 2017 18:14:31 +0100

swh-web (0.0.94-1~swh1) unstable-swh; urgency=medium

  * version 0.0.94

 -- Antoine Lambert <antoine.lambert@inria.fr>  Mon, 06 Nov 2017 16:19:48 +0100

swh-web (0.0.93-1~swh1) unstable-swh; urgency=medium

  * version 0.0.93

 -- Antoine Lambert <antoine.lambert@inria.fr>  Fri, 27 Oct 2017 16:28:22 +0200

swh-web (0.0.92-1~swh1) unstable-swh; urgency=medium

  * version 0.0.92

 -- Antoine Lambert <antoine.lambert@inria.fr>  Fri, 27 Oct 2017 16:07:47 +0200

swh-web (0.0.91-1~swh1) unstable-swh; urgency=medium

  * v0.0.91

 -- Antoine Lambert <antoine.lambert@inria.fr>  Fri, 13 Oct 2017 20:40:07 +0200

swh-web (0.0.90-1~swh1) unstable-swh; urgency=medium

  * version 0.0.90

 -- Antoine Lambert <antoine.lambert@inria.fr>  Wed, 04 Oct 2017 13:53:28 +0200

swh-web (0.0.89-1~swh1) unstable-swh; urgency=medium

  * version 0.0.89

 -- Antoine Lambert <antoine.lambert@inria.fr>  Wed, 04 Oct 2017 10:42:11 +0200

swh-web (0.0.88-1~swh1) unstable-swh; urgency=medium

  * v0.0.88
  * Fix default webapp configuration file lookup
  * Fix templating errors
  * Fix wrong default configuration
  * Add missing endpoint information about error (origin visit endpoint)

 -- Antoine R. Dumont (@ardumont) <antoine.romain.dumont@gmail.com>  Wed, 13 Sep 2017 15:02:24 +0200

swh-web (0.0.87-1~swh1) unstable-swh; urgency=medium

  * v0.0.87
  * throttling: permit the use to define cache server
  * throttling: improve configuration intent
  * configuration: Clarify config keys intent and improve config
  * management
  * docs: change content example to ls.c from GNU corutils
  * packaging: Fix dependency requirements

 -- Antoine R. Dumont (@ardumont) <antoine.romain.dumont@gmail.com>  Tue, 12 Sep 2017 14:11:10 +0200

swh-web (0.0.86-1~swh1) unstable-swh; urgency=medium

  * v0.0.86

 -- Antoine Lambert <antoine.lambert@inria.fr>  Fri, 08 Sep 2017 14:07:19 +0200

swh-web (0.0.85-1~swh1) unstable-swh; urgency=medium

  * v0.0.85

 -- Antoine Lambert <antoine.lambert@inria.fr>  Fri, 08 Sep 2017 10:55:50 +0200

swh-web (0.0.84-1~swh1) unstable-swh; urgency=medium

  * Release swh.web.ui v0.0.84
  * Prepare stretch packaging

 -- Nicolas Dandrimont <nicolas@dandrimont.eu>  Fri, 30 Jun 2017 18:18:55 +0200

swh-web (0.0.83-1~swh1) unstable-swh; urgency=medium

  * Release swh.web.ui v0.0.83
  * Allow exemption by network for rate limiting

 -- Nicolas Dandrimont <nicolas@dandrimont.eu>  Wed, 24 May 2017 18:01:53 +0200

swh-web (0.0.82-1~swh1) unstable-swh; urgency=medium

  * v0.0.83
  * Add new blake2s256 data column on content

 -- Antoine R. Dumont (@ardumont) <antoine.romain.dumont@gmail.com>  Tue, 04 Apr 2017 16:54:25 +0200

swh-web (0.0.81-1~swh1) unstable-swh; urgency=medium

  * v0.0.81
  * Migrate functions from swh.core.hashutil to swh.model.hashutil

 -- Antoine R. Dumont (@ardumont) <antoine.romain.dumont@gmail.com>  Wed, 15 Mar 2017 16:26:42 +0100

swh-web (0.0.80-1~swh1) unstable-swh; urgency=medium

  * v0.0.80
  * /api/1/content/raw/: Make no textual content request forbidden

 -- Antoine R. Dumont (@ardumont) <antoine.romain.dumont@gmail.com>  Wed, 15 Mar 2017 12:35:43 +0100

swh-web (0.0.79-1~swh1) unstable-swh; urgency=medium

  * v0.0.79
  * /api/1/content/raw/: Improve error msg when content not available
  * /api/1/content/raw/: Open endpoint documentation in api endpoints
  * index

 -- Antoine R. Dumont (@ardumont) <antoine.romain.dumont@gmail.com>  Wed, 15 Mar 2017 11:43:00 +0100

swh-web (0.0.78-1~swh1) unstable-swh; urgency=medium

  * v0.0.78
  * /api/1/content/raw/: Open endpoint to download only text-ish
  * contents (other contents are deemed unavailable)
  * /api/1/content/raw/: Permit the user to provide a 'filename'
  * parameter to name the downloaded contents as they see fit.

 -- Antoine R. Dumont (@ardumont) <antoine.romain.dumont@gmail.com>  Wed, 15 Mar 2017 10:48:21 +0100

swh-web (0.0.77-1~swh1) unstable-swh; urgency=medium

  * v0.0.77
  * API doc: add warning about API instability
  * API: Unify remaining dates as iso8601 string
  * /api/1/revision/: Merge 'parents' key into a dict list
  * /api/1/release/: Enrich output with author_url if author mentioned
  * packaging: split internal and external requirements in separate
    files

 -- Antoine R. Dumont (@ardumont) <antoine.romain.dumont@gmail.com>  Tue, 21 Feb 2017 11:37:19 +0100

swh-web (0.0.76-1~swh1) unstable-swh; urgency=medium

  * Release swh.web.ui v0.0.76
  * Refactor APIDoc to be more sensible
  * Share rate limits between all the api_ queries

 -- Nicolas Dandrimont <nicolas@dandrimont.eu>  Thu, 02 Feb 2017 17:32:57 +0100

swh-web (0.0.75-1~swh1) unstable-swh; urgency=medium

  * v0.0.75
  * Remove build dependency on libjs-cryptojs, libjs-jquery-flot*,
  * libjs-jquery-datatables
  * views/browse,api: move main apidoc views to views/api

 -- Antoine R. Dumont (@ardumont) <antoine.romain.dumont@gmail.com>  Thu, 02 Feb 2017 15:03:20 +0100

swh-web (0.0.74-1~swh1) unstable-swh; urgency=medium

  * Release swh.web.ui v0.0.74
  * Various interface cleanups for API documentation
  * Return Error types in API error return values

 -- Nicolas Dandrimont <nicolas@dandrimont.eu>  Thu, 02 Feb 2017 11:03:56 +0100

swh-web (0.0.73-1~swh1) unstable-swh; urgency=medium

  * Deploy swh.web.ui v0.0.73
  * Add a bazillion of style fixes.

 -- Nicolas Dandrimont <nicolas@dandrimont.eu>  Wed, 01 Feb 2017 22:44:10 +0100

swh-web (0.0.72-1~swh1) unstable-swh; urgency=medium

  * v0.0.72
  * apidoc rendering: Improvments
  * apidoc: add usual copyright/license/contact footer
  * apidoc: show status code if != 200
  * apidoc: hide /content/known/ from the doc
  * apidoc: document upcoming v. available in endpoint index
  * apidoc: vertically distantiate jquery search box and preceding text

 -- Antoine R. Dumont (@ardumont) <antoine.romain.dumont@gmail.com>  Wed, 01 Feb 2017 18:34:56 +0100

swh-web (0.0.71-1~swh1) unstable-swh; urgency=medium

  * v0.0.71
  * add static/robots.txt, disabling crawling of /api/
  * re-root content-specific endpoints under /api/1/content/
  * fix not converted empty bytes string
  * /revision/origin/: Make the timestamp default to the most recent
    visit
  * api: simplify HTML layout by dropping redundant nav and about page
  * apidoc: document correctly endpoints /content/known/,
  * /revision/{origin,origin/log}/ and /stat/counters/

 -- Antoine R. Dumont (@ardumont) <antoine.romain.dumont@gmail.com>  Wed, 01 Feb 2017 16:23:56 +0100

swh-web (0.0.70-1~swh1) unstable-swh; urgency=medium

  * v0.0.70
  * apidoc: Review documentation for
  * endpoints (person/release/revision/visit-related/upcoming methods)
  * apidoc: List only method docstring's first paragraph in endpoint
    index
  * apidoc: Render type annotation for optional parameter
  * apidoc: Improve rendering issues
  * api: Fix problem in origin visit by type and url lookup

 -- Antoine R. Dumont (@ardumont) <antoine.romain.dumont@gmail.com>  Wed, 01 Feb 2017 11:28:32 +0100

swh-web (0.0.69-1~swh1) unstable-swh; urgency=medium

  * v0.0.69
  * Improve documentation information and rendering

 -- Antoine R. Dumont (@ardumont) <antoine.romain.dumont@gmail.com>  Tue, 31 Jan 2017 14:31:19 +0100

swh-web (0.0.68-1~swh1) unstable-swh; urgency=medium

  * v0.0.68
  * Improve ui with last nitpicks
  * Remove endpoints not supposed to be displayed

 -- Antoine R. Dumont (@ardumont) <antoine.romain.dumont@gmail.com>  Wed, 25 Jan 2017 13:29:49 +0100

swh-web (0.0.67-1~swh1) unstable-swh; urgency=medium

  * v0.0.67
  * Improve rendering style - pass 4

 -- Antoine R. Dumont (@ardumont) <antoine.romain.dumont@gmail.com>  Tue, 24 Jan 2017 15:30:58 +0100

swh-web (0.0.66-1~swh1) unstable-swh; urgency=medium

  * v0.0.66
  * Improve rendering style - pass 4

 -- Antoine R. Dumont (@ardumont) <antoine.romain.dumont@gmail.com>  Tue, 24 Jan 2017 15:24:05 +0100

swh-web (0.0.65-1~swh1) unstable-swh; urgency=medium

  * v0.0.65
  * Unify rendering style with www.s.o - pass 3

 -- Antoine R. Dumont (@ardumont) <antoine.romain.dumont@gmail.com>  Mon, 23 Jan 2017 19:58:19 +0100

swh-web (0.0.64-1~swh1) unstable-swh; urgency=medium

  * v0.0.64
  * Unify rendering style with www.s.o - pass 2

 -- Antoine R. Dumont (@ardumont) <antoine.romain.dumont@gmail.com>  Mon, 23 Jan 2017 19:28:31 +0100

swh-web (0.0.63-1~swh1) unstable-swh; urgency=medium

  * v0.0.63
  * Unify rendering style with www.s.o - pass 1

 -- Antoine R. Dumont (@ardumont) <antoine.romain.dumont@gmail.com>  Mon, 23 Jan 2017 16:06:30 +0100

swh-web (0.0.62-1~swh1) unstable-swh; urgency=medium

  * Release swh-web-ui v0.0.62
  * Add flask-limiter to dependencies and wire it in

 -- Nicolas Dandrimont <nicolas@dandrimont.eu>  Fri, 20 Jan 2017 16:29:48 +0100

swh-web (0.0.61-1~swh1) unstable-swh; urgency=medium

  * v0.0.61
  * Fix revision's metadata field limitation

 -- Antoine R. Dumont (@ardumont) <antoine.romain.dumont@gmail.com>  Fri, 20 Jan 2017 15:26:37 +0100

swh-web (0.0.60-1~swh1) unstable-swh; urgency=medium

  * v0.0.60
  * Improve escaping data

 -- Antoine R. Dumont (@ardumont) <antoine.romain.dumont@gmail.com>  Fri, 20 Jan 2017 12:21:22 +0100

swh-web (0.0.59-1~swh1) unstable-swh; urgency=medium

  * v0.0.59
  * Unify pagination on /revision/log/ and /revision/origin/log/
    endpoints

 -- Antoine R. Dumont (@ardumont) <antoine.romain.dumont@gmail.com>  Thu, 19 Jan 2017 15:59:06 +0100

swh-web (0.0.58-1~swh1) unstable-swh; urgency=medium

  * v0.0.58
  * Pagination on /api/1/origin/visits/ endpoint

 -- Antoine R. Dumont (@ardumont) <antoine.romain.dumont@gmail.com>  Thu, 19 Jan 2017 14:48:57 +0100

swh-web (0.0.57-1~swh1) unstable-swh; urgency=medium

  * v0.0.57
  * Improve documentation information on api endpoints

 -- Antoine R. Dumont (@ardumont) <antoine.romain.dumont@gmail.com>  Thu, 19 Jan 2017 13:32:56 +0100

swh-web (0.0.56-1~swh1) unstable-swh; urgency=medium

  * v0.0.56
  * Add abilities to display multiple examples on each doc endpoint.

 -- Antoine R. Dumont (@ardumont) <antoine.romain.dumont@gmail.com>  Wed, 18 Jan 2017 14:43:58 +0100

swh-web (0.0.55-1~swh1) unstable-swh; urgency=medium

  * v0.0.55
  * api /content/search/ to /content/known/
  * Adapt return values to empty list/dict instead of null
  * Remove empty values when mono-values are null
  * Fix broken entity endpoint
  * Update upcoming endpoints
  * apidoc: Remove hard-coded example and provide links to follow

 -- Antoine R. Dumont (@ardumont) <antoine.romain.dumont@gmail.com>  Wed, 18 Jan 2017 11:27:45 +0100

swh-web (0.0.54-1~swh1) unstable-swh; urgency=medium

  * v0.0.54
  * Improve documentation description and browsability
  * Fix css style

 -- Antoine R. Dumont (@ardumont) <antoine.romain.dumont@gmail.com>  Mon, 16 Jan 2017 17:18:21 +0100

swh-web (0.0.53-1~swh1) unstable-swh; urgency=medium

  * v0.0.53
  * apidoc: Update upcoming and hidden endpoints information
  * apidoc: Enrich route information with tags
  * apidoc: /api/1/revision/origin/log/: Add pagination explanation
  * apidoc: /api/1/revision/log/: Add pagination explanation
  * api: Fix filtering fields to work in depth

 -- Antoine R. Dumont (@ardumont) <antoine.romain.dumont@gmail.com>  Fri, 13 Jan 2017 17:33:01 +0100

swh-web (0.0.52-1~swh1) unstable-swh; urgency=medium

  * v0.0.52
  * Fix doc generation regarding arg and exception
  * Fix broken examples
  * Add missing documentation on not found origin visit

 -- Antoine R. Dumont (@ardumont) <antoine.romain.dumont@gmail.com>  Thu, 12 Jan 2017 17:38:59 +0100

swh-web (0.0.51-1~swh1) unstable-swh; urgency=medium

  * v0.0.51
  * Update configuration file from ini to yml

 -- Antoine R. Dumont (@ardumont) <antoine.romain.dumont@gmail.com>  Fri, 16 Dec 2016 13:27:08 +0100

swh-web (0.0.50-1~swh1) unstable-swh; urgency=medium

  * v0.0.50
  * Fix issue regarding data structure change in ctags' reading api
    endpoint

 -- Antoine R. Dumont (@ardumont) <antoine.romain.dumont@gmail.com>  Tue, 06 Dec 2016 16:08:01 +0100

swh-web (0.0.49-1~swh1) unstable-swh; urgency=medium

  * v0.0.49
  * Rendering improvments

 -- Antoine R. Dumont (@ardumont) <antoine.romain.dumont@gmail.com>  Thu, 01 Dec 2016 16:29:31 +0100

swh-web (0.0.48-1~swh1) unstable-swh; urgency=medium

  * v0.0.48
  * Fix api doc example to actual existing data
  * Improve search symbol view experience

 -- Antoine R. Dumont (@ardumont) <antoine.romain.dumont@gmail.com>  Thu, 01 Dec 2016 15:32:44 +0100

swh-web (0.0.47-1~swh1) unstable-swh; urgency=medium

  * v0.0.47
  * Improve search content ui (add datatable)
  * Improve search symbol ui (add datatable without pagination, with
  * multi-field search)
  * Split those views to improve readability

 -- Antoine R. Dumont (@ardumont) <antoine.romain.dumont@gmail.com>  Thu, 01 Dec 2016 11:57:16 +0100

swh-web (0.0.46-1~swh1) unstable-swh; urgency=medium

  * v0.0.46
  * Improve search output view on symbols

 -- Antoine R. Dumont (@ardumont) <antoine.romain.dumont@gmail.com>  Wed, 30 Nov 2016 17:45:40 +0100

swh-web (0.0.45-1~swh1) unstable-swh; urgency=medium

  * v0.0.45
  * Migrate search symbol api endpoint to strict equality search
  * Improve search symbol view result (based on that api) to navigate
  * through result
  * Permit to slice result per page with per page flag (limited to 100)
  * Unify behavior in renderer regarding pagination computation

 -- Antoine R. Dumont (@ardumont) <antoine.romain.dumont@gmail.com>  Wed, 30 Nov 2016 11:00:49 +0100

swh-web (0.0.44-1~swh1) unstable-swh; urgency=medium

  * v0.0.44
  * Rename appropriately /api/1/symbol to /api/1/content/symbol/
  * Improve documentation on /api/1/content/symbol/ api endpoint

 -- Antoine R. Dumont (@ardumont) <antoine.romain.dumont@gmail.com>  Tue, 29 Nov 2016 15:00:14 +0100

swh-web (0.0.43-1~swh1) unstable-swh; urgency=medium

  * v0.0.43
  * Improve edge case when looking for ctags symbols
  * Add a lookup ui to search through symbols

 -- Antoine R. Dumont (@ardumont) <antoine.romain.dumont@gmail.com>  Mon, 28 Nov 2016 16:42:33 +0100

swh-web (0.0.42-1~swh1) unstable-swh; urgency=medium

  * v0.0.42
  * List ctags line as link to content in /browse/content/ view

 -- Antoine R. Dumont (@ardumont) <antoine.romain.dumont@gmail.com>  Fri, 25 Nov 2016 16:21:12 +0100

swh-web (0.0.41-1~swh1) unstable-swh; urgency=medium

  * v0.0.41
  * Improve browse content view by:
  * adding new information (license, mimetype, language)
  * highlighting source code

 -- Antoine R. Dumont (@ardumont) <antoine.romain.dumont@gmail.com>  Fri, 25 Nov 2016 14:52:34 +0100

swh-web (0.0.40-1~swh1) unstable-swh; urgency=medium

  * v0.0.40
  * Add pagination to symbol search endpoint

 -- Antoine R. Dumont (@ardumont) <antoine.romain.dumont@gmail.com>  Thu, 24 Nov 2016 14:23:45 +0100

swh-web (0.0.39-1~swh1) unstable-swh; urgency=medium

  * v0.0.39
  * Open /api/1/symbol/<expression>/
  * Fix api breaking on /api/1/content/search/

 -- Antoine R. Dumont (@ardumont) <antoine.romain.dumont@gmail.com>  Thu, 24 Nov 2016 10:28:42 +0100

swh-web (0.0.38-1~swh1) unstable-swh; urgency=medium

  * v0.0.38
  * Minor refactoring
  * Remove one commit which breaks production

 -- Antoine R. Dumont (@ardumont) <antoine.romain.dumont@gmail.com>  Tue, 22 Nov 2016 16:26:03 +0100

swh-web (0.0.37-1~swh1) unstable-swh; urgency=medium

  * v0.0.37
  * api: Open new endpoints on license, language, filetype
  * api: Update content endpoint to add url on new endpoints

 -- Antoine R. Dumont (@ardumont) <antoine.romain.dumont@gmail.com>  Tue, 22 Nov 2016 15:04:07 +0100

swh-web (0.0.36-1~swh1) unstable-swh; urgency=medium

  * v0.0.36
  * Adapt to latest origin_visit format

 -- Antoine R. Dumont (@ardumont) <antoine.romain.dumont@gmail.com>  Thu, 08 Sep 2016 15:24:33 +0200

swh-web (0.0.35-1~swh1) unstable-swh; urgency=medium

  * v0.0.35
  * Open /api/1/provenance/<algo:content-hash>/ api endpoint
  * Open /api/1/origin/<id>/visits/(<visit-id>) api endpoint
  * View: Fix redirection url issue

 -- Antoine R. Dumont (@ardumont) <antoine.romain.dumont@gmail.com>  Mon, 05 Sep 2016 14:28:33 +0200

swh-web (0.0.34-1~swh1) unstable-swh; urgency=medium

  * v0.0.34
  * Improve global ui navigation
  * Fix apidoc rendering issue
  * Open /api/1/provenance/ about content provenant information

 -- Antoine R. Dumont (@ardumont) <antoine.romain.dumont@gmail.com>  Fri, 02 Sep 2016 11:42:04 +0200

swh-web (0.0.33-1~swh1) unstable-swh; urgency=medium

  * Release swh.web.ui v0.0.33
  * New declarative API documentation mechanisms

 -- Nicolas Dandrimont <nicolas@dandrimont.eu>  Wed, 24 Aug 2016 16:25:24 +0200

swh-web (0.0.32-1~swh1) unstable-swh; urgency=medium

  * v0.0.32
  * Activate tests during debian packaging
  * Fix issues on debian packaging
  * Fix useless jquery loading url
  * Improve date time parsing

 -- Antoine R. Dumont (@ardumont) <antoine.romain.dumont@gmail.com>  Wed, 20 Jul 2016 12:35:09 +0200

swh-web (0.0.31-1~swh1) unstable-swh; urgency=medium

  * v0.0.31
  * Unify jquery-flot library names with .min

 -- Antoine R. Dumont (@ardumont) <antoine.romain.dumont@gmail.com>  Mon, 18 Jul 2016 11:11:59 +0200

swh-web (0.0.30-1~swh1) unstable-swh; urgency=medium

  * v0.0.30
  * View: Open calendar ui view on origin
  * API: open /api/1/stat/visits/<int:origin>/

 -- Antoine R. Dumont (@ardumont) <antoine.romain.dumont@gmail.com>  Wed, 13 Jul 2016 18:42:40 +0200

swh-web (0.0.29-1~swh1) unstable-swh; urgency=medium

  * Release swh.web.ui v0.0.29
  * All around enhancements of the web ui
  * Package now tested when building

 -- Nicolas Dandrimont <nicolas@dandrimont.eu>  Tue, 14 Jun 2016 17:58:42 +0200

swh-web (0.0.28-1~swh1) unstable-swh; urgency=medium

  * v0.0.28
  * Fix packaging issues

 -- Antoine R. Dumont (@ardumont) <antoine.romain.dumont@gmail.com>  Mon, 09 May 2016 16:21:04 +0200

swh-web (0.0.27-1~swh1) unstable-swh; urgency=medium

  * v0.0.27
  * Fix packaging issue

 -- Antoine R. Dumont (@ardumont) <antoine.romain.dumont@gmail.com>  Tue, 03 May 2016 16:52:40 +0200

swh-web (0.0.24-1~swh1) unstable-swh; urgency=medium

  * Release swh.web.ui v0.0.24
  * New swh.storage API for timestamps

 -- Nicolas Dandrimont <nicolas@dandrimont.eu>  Fri, 05 Feb 2016 12:07:33 +0100

swh-web (0.0.23-1~swh1) unstable-swh; urgency=medium

  * v0.0.23
  * Bump dependency requirements to latest swh.storage
  * Returns person's identifier on api + Hide person's emails in views
    endpoint
  * Try to decode the content's raw data and fail gracefully
  * Unify /directory api to Display content's raw data when path
    resolves to a file
  * Expose unconditionally the link to download the content's raw data
  * Download link data redirects to the api ones

 -- Antoine R. Dumont (@ardumont) <antoine.romain.dumont@gmail.com>  Fri, 29 Jan 2016 17:50:31 +0100

swh-web (0.0.22-1~swh1) unstable-swh; urgency=medium

  * v0.0.22
  * Open
    /browse/revision/origin/<ORIG_ID>[/branch/<BRANCH>][/ts/<TIMESTAMP>]
    /history/<SHA1>/ view
  * Open
    /browse/revision/origin/<ORIG_ID>[/branch/<BRANCH>][/ts/<TIMESTAMP>]
    / view
  * Open
    /browse/revision/<SHA1_GIT_ROOT>/history/<SHA1_GIT>/directory/[<PATH
    >] view
  * Open
    /browse/revision/origin/<ORIG_ID>[/branch/<BRANCH>][/ts/<TIMESTAMP>]
    /history/<SHA1>/directory/[<PATH>] view
  * Open
    /browse/revision/origin/<ORIG_ID>[/branch/<BRANCH>][/ts/<TIMESTAMP>]
    /directory/[<PATH>] view
  * Open /browse/revision/<sha1_git_root>/directory/<path>/ view
  * Open /browse/revision/<sha1_git_root>/history/<sha1_git>/ view
  * Open /browse/revision/<sha1_git>/log/ view
  * Open /browse/entity/<uuid>/ view
  * Release can point to other objects than revision
  * Fix misbehavior when retrieving git log
  * Fix another edge case when listing a directory that does not exist
  * Fix edge case when listing is empty
  * Fix person_get call
  * Update documentation about possible error codes

 -- Antoine R. Dumont (@ardumont) <antoine.romain.dumont@gmail.com>  Tue, 26 Jan 2016 15:14:35 +0100

swh-web (0.0.21-1~swh1) unstable-swh; urgency=medium

  * v0.0.21
  * Deal nicely with communication downtime with storage
  * Update to latest swh.storage api

 -- Antoine R. Dumont (@ardumont) <antoine.romain.dumont@gmail.com>  Wed, 20 Jan 2016 16:31:34 +0100

swh-web (0.0.20-1~swh1) unstable-swh; urgency=medium

  * v0.0.20
  * Open /api/1/entity/<string:uuid>/

 -- Antoine R. Dumont (@ardumont) <antoine.romain.dumont@gmail.com>  Fri, 15 Jan 2016 16:40:56 +0100

swh-web (0.0.19-1~swh1) unstable-swh; urgency=medium

  * v0.0.19
  * Improve directory_get_by_path integration with storage
  * Refactor - Only lookup sha1_git_root if needed + factorize service
    behavior

 -- Antoine R. Dumont (@ardumont) <antoine.romain.dumont@gmail.com>  Fri, 15 Jan 2016 12:47:39 +0100

swh-web (0.0.18-1~swh1) unstable-swh; urgency=medium

  * v0.0.18
  * Open
    /api/1/revision/origin/<ORIG_ID>[/branch/<BRANCH>][/ts/<TIMESTAMP>]/
    history/<SHA1>/directory/[<PATH>]
  * origin/master Open
    /api/1/revision/origin/<ORIG_ID>[/branch/<BRANCH>][/ts/<TIMESTAMP>]/
    history/<SHA1>/
  * Open
    /api/1/revision/origin/<ORIG_ID>[/branch/<BRANCH>][/ts/<TIMESTAMP>]/
    directory/[<PATH>]
  * Open /api/1/revision/origin/<origin-id>/branch/<branch-
    name>/ts/<ts>/
  * /directory/ apis can now point to files too.
  * Bump dependency requirement on latest swh.storage
  * Deactivate api querying occurrences for now
  * Improve function documentation

 -- Antoine R. Dumont (@ardumont) <antoine.romain.dumont@gmail.com>  Wed, 13 Jan 2016 12:54:54 +0100

swh-web (0.0.17-1~swh1) unstable-swh; urgency=medium

  * v0.0.17
  * Open /api/1/revision/<string:sha1_git>/directory/'
  * Open
    /api/1/revision/<string:sha1_git_root>/history/<sha1_git>/directory/
    <path:dir_path>/
  * Enrich directory listing with url to next subdir
  * Improve testing coverage
  * Open 'limit' get query parameter to revision_log and
    revision_history api

 -- Antoine R. Dumont (@ardumont) <antoine.romain.dumont@gmail.com>  Fri, 08 Jan 2016 11:36:55 +0100

swh-web (0.0.16-1~swh1) unstable-swh; urgency=medium

  * v0.0.16
  * service.lookup_revision_log: Add a limit to the number of commits
  * Fix docstring rendering

 -- Antoine R. Dumont (@ardumont) <antoine.romain.dumont@gmail.com>  Wed, 06 Jan 2016 15:37:21 +0100

swh-web (0.0.15-1~swh1) unstable-swh; urgency=medium

  * v0.0.15
  * Improve browsable api rendering style
  * Fix typo in jquery.min.js link
  * Fix docstring typos
  * packaging:
  * add python3-flask-api as package dependency

 -- Antoine R. Dumont (@ardumont) <antoine.romain.dumont@gmail.com>  Wed, 06 Jan 2016 15:12:04 +0100

swh-web (0.0.14-1~swh1) unstable-swh; urgency=medium

  * v0.0.14
  * Open /revision/<sha1_git_root>/history/<sha1_git>/
  * Add links to api
  * Improve browsable api rendering -> when api links exists, actual
    html links will be displayed
  * Fix production bugs (regarding browsable api)

 -- Antoine R. Dumont (@ardumont) <antoine.romain.dumont@gmail.com>  Wed, 06 Jan 2016 11:42:18 +0100

swh-web (0.0.13-1~swh1) unstable-swh; urgency=medium

  * v0.0.13
  * Open /browse/person/ view
  * Open /browse/origin/ view
  * Open /browse/release/ view
  * Open /browse/revision/ view
  * Deactivate temporarily /browse/content/
  * Add default sha1
  * Automatic doc endpoint on base path

 -- Antoine R. Dumont (@ardumont) <antoine.romain.dumont@gmail.com>  Tue, 15 Dec 2015 17:01:27 +0100

swh-web (0.0.12-1~swh1) unstable-swh; urgency=medium

  * v0.0.12
  * Update /api/1/release/ with latest internal standard
  * Update /api/1/revision/ with latest internal standard
  * Add global filtering on 'fields' parameter
  * Update /api/1/content/<hash> with links to raw resource
  * Improve documentations
  * Open /api/1/revision/<SHA1_GIT>/log/
  * Open /browse/directory/<hash> to list directory content
  * Open /browse/content/<hash>/ to show the content
  * Open /browse/content/<hash>/raw to show the content
  * Open /api/1/person/<id>
  * Implementation detail
  * Add Flask API dependency
  * Split controller in api and views module
  * Unify internal apis' behavior

 -- Antoine R. Dumont (@ardumont) <antoine.romain.dumont@gmail.com>  Mon, 07 Dec 2015 16:44:43 +0100

swh-web (0.0.11-1~swh1) unstable-swh; urgency=medium

  * v0.0.11
  * Open /1/api/content/<algo:hash>/
  * Open /api/1/revision/<SHA1_GIT>
  * Open /api/1/release/<SHA1_GIT>
  * Open /api/1/uploadnsearch/ (POST)
  * Open /api/1/origin/
  * Unify 404 and 400 responses on api
  * Increase code coverage

 -- Antoine R. Dumont (@ardumont) <antoine.romain.dumont@gmail.com>  Thu, 19 Nov 2015 11:24:46 +0100

swh-web (0.0.10-1~swh1) unstable-swh; urgency=medium

  * v0.0.10
  * set document.domain to parent domain softwareheritage.org
  * improve HTML templates to be (more) valid
  * cosmetic change in Content-Type JSON header

 -- Stefano Zacchiroli <zack@upsilon.cc>  Mon, 02 Nov 2015 13:59:45 +0100

swh-web (0.0.9-1~swh1) unstable-swh; urgency=medium

  * v0.0.9
  * Remove query entry in api response
  * Deal with bad request properly with api calls
  * Improve coverage
  * Improve dev starting up app
  * Fix duplicated print statement in dev app startup

 -- Antoine R. Dumont (@ardumont) <antoine.romain.dumont@gmail.com>  Fri, 30 Oct 2015 17:24:15 +0100

swh-web (0.0.8-1~swh1) unstable-swh; urgency=medium

  * version 0.0.8

 -- Stefano Zacchiroli <zack@upsilon.cc>  Wed, 28 Oct 2015 20:59:40 +0100

swh-web (0.0.7-1~swh1) unstable-swh; urgency=medium

  * v0.0.7
  * Add @jsonp abilities to /api/1/stat/counters endpoint

 -- Antoine R. Dumont (@ardumont) <antoine.romain.dumont@gmail.com>  Mon, 19 Oct 2015 14:01:40 +0200

swh-web (0.0.4-1~swh1) unstable-swh; urgency=medium

  * Prepare swh.web.ui v0.0.4 deployment

 -- Nicolas Dandrimont <nicolas@dandrimont.eu>  Fri, 16 Oct 2015 15:38:44 +0200

swh-web (0.0.3-1~swh1) unstable-swh; urgency=medium

  * Prepare deployment of swh-web-ui v0.0.3

 -- Nicolas Dandrimont <nicolas@dandrimont.eu>  Wed, 14 Oct 2015 11:09:33 +0200

swh-web (0.0.2-1~swh1) unstable-swh; urgency=medium

  * Prepare swh.web.ui v0.0.2 deployment

 -- Nicolas Dandrimont <nicolas@dandrimont.eu>  Tue, 13 Oct 2015 16:25:46 +0200

swh-web (0.0.1-1~swh1) unstable-swh; urgency=medium

  * Initial release
  * v0.0.1
  * Hash lookup to check existence in swh's backend
  * Hash lookup to detail a content

 -- Antoine R. Dumont (@ardumont) <antoine.romain.dumont@gmail.com>  Thu, 01 Oct 2015 10:01:29 +0200<|MERGE_RESOLUTION|>--- conflicted
+++ resolved
@@ -1,10 +1,3 @@
-<<<<<<< HEAD
-swh-web (0.0.225-1~swh1~bpo10+1) buster-swh; urgency=medium
-
-  * Rebuild for buster-swh
-
- -- Software Heritage autobuilder (on jenkins-debian1) <jenkins@jenkins-debian1.internal.softwareheritage.org>  Mon, 10 Feb 2020 11:39:45 +0000
-=======
 swh-web (0.0.226-1~swh1) unstable-swh; urgency=medium
 
   * New upstream release 0.0.226     - (tagged by Antoine Lambert
@@ -12,7 +5,6 @@
   * Upstream changes:     - version 0.0.226
 
  -- Software Heritage autobuilder (on jenkins-debian1) <jenkins@jenkins-debian1.internal.softwareheritage.org>  Tue, 18 Feb 2020 16:38:01 +0000
->>>>>>> 8df6e100
 
 swh-web (0.0.225-1~swh1) unstable-swh; urgency=medium
 
