--- conflicted
+++ resolved
@@ -1,16 +1,8 @@
-<<<<<<< HEAD
-swh-web (0.0.155-1~swh1~bpo9+1) stretch-swh; urgency=medium
-
-  * Rebuild for stretch-backports.
-
- -- Antoine Lambert <antoine.lambert@inria.fr>  Tue, 18 Sep 2018 10:44:38 +0200
-=======
 swh-web (0.0.156-1~swh1) unstable-swh; urgency=medium
 
   * version 0.0.156
 
  -- Antoine Lambert <antoine.lambert@inria.fr>  Thu, 20 Sep 2018 14:40:37 +0200
->>>>>>> bd0df5a9
 
 swh-web (0.0.155-1~swh1) unstable-swh; urgency=medium
 
