--- conflicted
+++ resolved
@@ -1,10 +1,3 @@
-<<<<<<< HEAD
-swh-web (0.0.187-1~swh1~bpo9+1) stretch-swh; urgency=medium
-
-  * Rebuild for stretch-swh
-
- -- Software Heritage autobuilder (on jenkins-debian1) <jenkins@jenkins-debian1.internal.softwareheritage.org>  Thu, 14 Mar 2019 14:44:11 +0000
-=======
 swh-web (0.0.188-1~swh1) unstable-swh; urgency=medium
 
   * New upstream release 0.0.188     - (tagged by Antoine Lambert
@@ -12,7 +5,6 @@
   * Upstream changes:     - version 0.0.188
 
  -- Software Heritage autobuilder (on jenkins-debian1) <jenkins@jenkins-debian1.internal.softwareheritage.org>  Fri, 29 Mar 2019 11:00:27 +0000
->>>>>>> 82d069f7
 
 swh-web (0.0.187-1~swh1) unstable-swh; urgency=medium
 
