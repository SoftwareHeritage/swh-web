--- conflicted
+++ resolved
@@ -1,10 +1,3 @@
-<<<<<<< HEAD
-swh-web (0.0.12-1~swh1~bpo9+1) stretch-swh; urgency=medium
-
-  * Rebuild for stretch-backports.
-
- -- Antoine R. Dumont (@ardumont) <antoine.romain.dumont@gmail.com>  Mon, 07 Dec 2015 16:44:43 +0100
-=======
 swh-web (0.0.13-1~swh1) unstable-swh; urgency=medium
 
   * v0.0.13
@@ -17,7 +10,6 @@
   * Automatic doc endpoint on base path
 
  -- Antoine R. Dumont (@ardumont) <antoine.romain.dumont@gmail.com>  Tue, 15 Dec 2015 17:01:27 +0100
->>>>>>> 489e6424
 
 swh-web (0.0.12-1~swh1) unstable-swh; urgency=medium
 
