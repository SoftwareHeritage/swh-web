<<<<<<< HEAD
swh-web (0.0.345-1~swh1~bpo10+1) buster-swh; urgency=medium

  * Rebuild for buster-swh

 -- Software Heritage autobuilder (on jenkins-debian1) <jenkins@jenkins-debian1.internal.softwareheritage.org>  Tue, 07 Dec 2021 15:22:28 +0000
=======
swh-web (0.0.346-1~swh1) unstable-swh; urgency=medium

  * New upstream release 0.0.346     - (tagged by Antoine Lambert
    <anlambert@softwareheritage.org> on 2021-12-13 14:19:18 +0100)
  * Upstream changes:     - version 0.0.346

 -- Software Heritage autobuilder (on jenkins-debian1) <jenkins@jenkins-debian1.internal.softwareheritage.org>  Mon, 13 Dec 2021 13:41:34 +0000
>>>>>>> 6e9ec4ae

swh-web (0.0.345-1~swh1) unstable-swh; urgency=medium

  * New upstream release 0.0.345     - (tagged by Antoine Lambert
    <anlambert@softwareheritage.org> on 2021-12-07 15:49:26 +0100)
  * Upstream changes:     - version 0.0.345

 -- Software Heritage autobuilder (on jenkins-debian1) <jenkins@jenkins-debian1.internal.softwareheritage.org>  Tue, 07 Dec 2021 15:15:16 +0000

swh-web (0.0.343-1~swh1) unstable-swh; urgency=medium

  * New upstream release 0.0.343     - (tagged by Antoine Lambert
    <anlambert@softwareheritage.org> on 2021-12-01 12:06:22 +0100)
  * Upstream changes:     - version 0.0.343

 -- Software Heritage autobuilder (on jenkins-debian1) <jenkins@jenkins-debian1.internal.softwareheritage.org>  Wed, 01 Dec 2021 11:30:08 +0000

swh-web (0.0.342-1~swh1) unstable-swh; urgency=medium

  * New upstream release 0.0.342     - (tagged by Antoine Lambert
    <anlambert@softwareheritage.org> on 2021-11-29 19:17:45 +0100)
  * Upstream changes:     - version 0.0.342

 -- Software Heritage autobuilder (on jenkins-debian1) <jenkins@jenkins-debian1.internal.softwareheritage.org>  Mon, 29 Nov 2021 18:42:36 +0000

swh-web (0.0.341-1~swh1) unstable-swh; urgency=medium

  * New upstream release 0.0.341     - (tagged by Antoine Lambert
    <anlambert@softwareheritage.org> on 2021-11-29 16:01:01 +0100)
  * Upstream changes:     - version 0.0.341

 -- Software Heritage autobuilder (on jenkins-debian1) <jenkins@jenkins-debian1.internal.softwareheritage.org>  Mon, 29 Nov 2021 16:07:14 +0000

swh-web (0.0.340-1~swh1) unstable-swh; urgency=medium

  * New upstream release 0.0.340     - (tagged by Antoine Lambert
    <anlambert@softwareheritage.org> on 2021-11-24 15:34:44 +0100)
  * Upstream changes:     - version 0.0.340

 -- Software Heritage autobuilder (on jenkins-debian1) <jenkins@jenkins-debian1.internal.softwareheritage.org>  Wed, 24 Nov 2021 14:57:32 +0000

swh-web (0.0.339-1~swh1) unstable-swh; urgency=medium

  * New upstream release 0.0.339     - (tagged by Antoine Lambert
    <anlambert@softwareheritage.org> on 2021-11-17 10:59:40 +0100)
  * Upstream changes:     - version 0.0.339

 -- Software Heritage autobuilder (on jenkins-debian1) <jenkins@jenkins-debian1.internal.softwareheritage.org>  Wed, 17 Nov 2021 10:18:16 +0000

swh-web (0.0.338-1~swh1) unstable-swh; urgency=medium

  * New upstream release 0.0.338     - (tagged by Antoine Lambert
    <anlambert@softwareheritage.org> on 2021-10-26 16:16:27 +0200)
  * Upstream changes:     - version 0.0.338

 -- Software Heritage autobuilder (on jenkins-debian1) <jenkins@jenkins-debian1.internal.softwareheritage.org>  Tue, 26 Oct 2021 15:08:17 +0000

swh-web (0.0.336-1~swh1) unstable-swh; urgency=medium

  * New upstream release 0.0.336     - (tagged by Antoine R. Dumont
    (@ardumont) <ardumont@softwareheritage.org> on 2021-10-25 12:07:58
    +0200)
  * Upstream changes:     - v0.0.336     - coverage: Display cran
    origins coverage properly     - Deprecate /origin/log route     -
    templates/revision-info: Display author fullname when name is None

 -- Software Heritage autobuilder (on jenkins-debian1) <jenkins@jenkins-debian1.internal.softwareheritage.org>  Mon, 25 Oct 2021 10:27:27 +0000

swh-web (0.0.335-1~swh1) unstable-swh; urgency=medium

  * New upstream release 0.0.335     - (tagged by Antoine R. Dumont
    (@ardumont) <ardumont@softwareheritage.org> on 2021-10-21 14:30:23
    +0200)
  * Upstream changes:     - v0.0.335     - admin/deposit: Allow users
    with permission to list their deposits

 -- Software Heritage autobuilder (on jenkins-debian1) <jenkins@jenkins-debian1.internal.softwareheritage.org>  Thu, 21 Oct 2021 12:49:33 +0000

swh-web (0.0.334-1~swh1) unstable-swh; urgency=medium

  * New upstream release 0.0.334     - (tagged by Antoine Lambert
    <anlambert@softwareheritage.org> on 2021-10-20 11:29:35 +0200)
  * Upstream changes:     - version 0.0.334

 -- Software Heritage autobuilder (on jenkins-debian1) <jenkins@jenkins-debian1.internal.softwareheritage.org>  Wed, 20 Oct 2021 09:53:09 +0000

swh-web (0.0.333-1~swh1) unstable-swh; urgency=medium

  * New upstream release 0.0.333     - (tagged by Antoine Lambert
    <anlambert@softwareheritage.org> on 2021-10-19 16:11:52 +0200)
  * Upstream changes:     - version 0.0.333

 -- Software Heritage autobuilder (on jenkins-debian1) <jenkins@jenkins-debian1.internal.softwareheritage.org>  Tue, 19 Oct 2021 14:34:25 +0000

swh-web (0.0.332-1~swh1) unstable-swh; urgency=medium

  * New upstream release 0.0.332     - (tagged by Antoine Lambert
    <anlambert@softwareheritage.org> on 2021-10-07 11:37:35 +0200)
  * Upstream changes:     - version 0.0.332

 -- Software Heritage autobuilder (on jenkins-debian1) <jenkins@jenkins-debian1.internal.softwareheritage.org>  Thu, 07 Oct 2021 09:58:07 +0000

swh-web (0.0.331-1~swh1) unstable-swh; urgency=medium

  * New upstream release 0.0.331     - (tagged by Antoine Lambert
    <anlambert@softwareheritage.org> on 2021-09-29 18:35:03 +0200)
  * Upstream changes:     - version 0.0.331

 -- Software Heritage autobuilder (on jenkins-debian1) <jenkins@jenkins-debian1.internal.softwareheritage.org>  Wed, 29 Sep 2021 16:53:50 +0000

swh-web (0.0.330-1~swh1) unstable-swh; urgency=medium

  * New upstream release 0.0.330     - (tagged by David Douard
    <david.douard@sdfa3.org> on 2021-09-24 15:34:14 +0200)
  * Upstream changes:     - v0.0.330

 -- Software Heritage autobuilder (on jenkins-debian1) <jenkins@jenkins-debian1.internal.softwareheritage.org>  Fri, 24 Sep 2021 14:12:50 +0000

swh-web (0.0.329-1~swh1) unstable-swh; urgency=medium

  * New upstream release 0.0.329     - (tagged by Antoine Lambert
    <anlambert@softwareheritage.org> on 2021-09-21 11:07:24 +0200)
  * Upstream changes:     - version 0.0.329

 -- Software Heritage autobuilder (on jenkins-debian1) <jenkins@jenkins-debian1.internal.softwareheritage.org>  Tue, 21 Sep 2021 09:29:36 +0000

swh-web (0.0.328-1~swh1) unstable-swh; urgency=medium

  * New upstream release 0.0.328     - (tagged by Antoine Lambert
    <anlambert@softwareheritage.org> on 2021-09-20 17:08:14 +0200)
  * Upstream changes:     - version 0.0.328

 -- Software Heritage autobuilder (on jenkins-debian1) <jenkins@jenkins-debian1.internal.softwareheritage.org>  Mon, 20 Sep 2021 15:27:58 +0000

swh-web (0.0.327-1~swh1) unstable-swh; urgency=medium

  * New upstream release 0.0.327     - (tagged by Valentin Lorentz
    <vlorentz@softwareheritage.org> on 2021-09-15 14:03:21 +0200)
  * Upstream changes:     - v0.0.327     - * vault: Only show the first
    status line

 -- Software Heritage autobuilder (on jenkins-debian1) <jenkins@jenkins-debian1.internal.softwareheritage.org>  Wed, 15 Sep 2021 12:23:10 +0000

swh-web (0.0.326-1~swh1) unstable-swh; urgency=medium

  * New upstream release 0.0.326     - (tagged by Valentin Lorentz
    <vlorentz@softwareheritage.org> on 2021-09-10 14:43:11 +0200)
  * Upstream changes:     - v0.0.326     - * Stop logging some
    exceptions to Sentry

 -- Software Heritage autobuilder (on jenkins-debian1) <jenkins@jenkins-debian1.internal.softwareheritage.org>  Fri, 10 Sep 2021 13:04:19 +0000

swh-web (0.0.325-1~swh1) unstable-swh; urgency=medium

  * New upstream release 0.0.325     - (tagged by Antoine Lambert
    <anlambert@softwareheritage.org> on 2021-09-09 16:15:34 +0200)
  * Upstream changes:     - version 0.0.325

 -- Software Heritage autobuilder (on jenkins-debian1) <jenkins@jenkins-debian1.internal.softwareheritage.org>  Thu, 09 Sep 2021 14:35:03 +0000

swh-web (0.0.324-1~swh1) unstable-swh; urgency=medium

  * New upstream release 0.0.324     - (tagged by Valentin Lorentz
    <vlorentz@softwareheritage.org> on 2021-09-09 14:50:32 +0200)
  * Upstream changes:     - v0.0.324     - * Fix crash in vault API

 -- Software Heritage autobuilder (on jenkins-debian1) <jenkins@jenkins-debian1.internal.softwareheritage.org>  Thu, 09 Sep 2021 13:11:30 +0000

swh-web (0.0.323-1~swh1) unstable-swh; urgency=medium

  * New upstream release 0.0.323     - (tagged by Valentin Lorentz
    <vlorentz@softwareheritage.org> on 2021-09-09 13:14:58 +0200)
  * Upstream changes:     - v0.0.323     - * browse/snapshot_context:
    Ensure pull request branches can be browsed     - * Add
    'swh.vault.git_bare.ui' use role, to display the 'git bare' button
    on the UI     - * Add link to extrinsic metadata API from the browse
    view     - * misc: Add iframe view for contents and directories     -
    * directory-display: Show human-readable file sizes (KB, MB, ...).
    - * api/vault: Re-add obj_type and obj_id to legacy API endpoints

 -- Software Heritage autobuilder (on jenkins-debian1) <jenkins@jenkins-debian1.internal.softwareheritage.org>  Thu, 09 Sep 2021 11:33:07 +0000

swh-web (0.0.322-1~swh1) unstable-swh; urgency=medium

  * New upstream release 0.0.322     - (tagged by Vincent SELLIER
    <vincent.sellier@softwareheritage.org> on 2021-09-07 15:07:45 +0200)
  * Upstream changes:     - version v0.0.322

 -- Software Heritage autobuilder (on jenkins-debian1) <jenkins@jenkins-debian1.internal.softwareheritage.org>  Tue, 07 Sep 2021 13:29:51 +0000

swh-web (0.0.321-1~swh1) unstable-swh; urgency=medium

  * New upstream release 0.0.321     - (tagged by Antoine Lambert
    <anlambert@softwareheritage.org> on 2021-09-03 13:50:25 +0200)
  * Upstream changes:     - version 0.0.321

 -- Software Heritage autobuilder (on jenkins-debian1) <jenkins@jenkins-debian1.internal.softwareheritage.org>  Fri, 03 Sep 2021 12:17:16 +0000

swh-web (0.0.320-1~swh1) unstable-swh; urgency=medium

  * New upstream release 0.0.320     - (tagged by Valentin Lorentz
    <vlorentz@softwareheritage.org> on 2021-08-26 14:09:47 +0200)
  * Upstream changes:     - v0.0.320     - * vault API: Rename bundle
    types and use SWHIDs to identify objects

 -- Software Heritage autobuilder (on jenkins-debian1) <jenkins@jenkins-debian1.internal.softwareheritage.org>  Thu, 26 Aug 2021 12:26:46 +0000

swh-web (0.0.319-1~swh1) unstable-swh; urgency=medium

  * New upstream release 0.0.319     - (tagged by Antoine Lambert
    <anlambert@softwareheritage.org> on 2021-08-24 11:00:15 +0200)
  * Upstream changes:     - version 0.0.319

 -- Software Heritage autobuilder (on jenkins-debian1) <jenkins@jenkins-debian1.internal.softwareheritage.org>  Tue, 24 Aug 2021 09:30:41 +0000

swh-web (0.0.318-1~swh1) unstable-swh; urgency=medium

  * New upstream release 0.0.318     - (tagged by Antoine Lambert
    <anlambert@softwareheritage.org> on 2021-08-23 17:29:16 +0200)
  * Upstream changes:     - version 0.0.318

 -- Software Heritage autobuilder (on jenkins-debian1) <jenkins@jenkins-debian1.internal.softwareheritage.org>  Mon, 23 Aug 2021 15:47:22 +0000

swh-web (0.0.317-1~swh1) unstable-swh; urgency=medium

  * New upstream release 0.0.317     - (tagged by Antoine Lambert
    <anlambert@softwareheritage.org> on 2021-07-19 14:13:38 +0200)
  * Upstream changes:     - version 0.0.317

 -- Software Heritage autobuilder (on jenkins-debian1) <jenkins@jenkins-debian1.internal.softwareheritage.org>  Mon, 19 Jul 2021 13:43:28 +0000

swh-web (0.0.316-1~swh1) unstable-swh; urgency=medium

  * New upstream release 0.0.316     - (tagged by Antoine Lambert
    <anlambert@softwareheritage.org> on 2021-07-09 17:59:36 +0200)
  * Upstream changes:     - version 0.0.316

 -- Software Heritage autobuilder (on jenkins-debian1) <jenkins@jenkins-debian1.internal.softwareheritage.org>  Fri, 09 Jul 2021 16:55:16 +0000

swh-web (0.0.315-1~swh1) unstable-swh; urgency=medium

  * New upstream release 0.0.315     - (tagged by Antoine Lambert
    <anlambert@softwareheritage.org> on 2021-06-29 14:55:07 +0200)
  * Upstream changes:     - version 0.0.315

 -- Software Heritage autobuilder (on jenkins-debian1) <jenkins@jenkins-debian1.internal.softwareheritage.org>  Tue, 29 Jun 2021 13:32:00 +0000

swh-web (0.0.314-1~swh1) unstable-swh; urgency=medium

  * New upstream release 0.0.314     - (tagged by Antoine R. Dumont
    (@ardumont) <ardumont@softwareheritage.org> on 2021-06-28 11:47:06
    +0200)
  * Upstream changes:     - v0.0.314     - Add an endpoint to list and
    access raw extrinsic metadata.     - assets/save: Ensure to use
    canonical github repo URL as origin URL     - Simplify save code now
    request status updates using visit statuses

 -- Software Heritage autobuilder (on jenkins-debian1) <jenkins@jenkins-debian1.internal.softwareheritage.org>  Mon, 28 Jun 2021 10:04:26 +0000

swh-web (0.0.313-1~swh1.1) unstable-swh; urgency=medium

  * Bump new release

 -- Antoine R. Dumont (@ardumont) <ardumont@softwareheritage.org>  Tue, 15 Jun 2021 18:09:20 +0200

swh-web (0.0.313-1~swh1) unstable-swh; urgency=medium

  * New upstream release 0.0.313     - (tagged by Antoine R. Dumont
    (@ardumont) <ardumont@softwareheritage.org> on 2021-06-15 17:33:32
    +0200)
  * Upstream changes:     - v0.0.313     - Schedule save code now as
    recurring origins to ingest when successful

 -- Software Heritage autobuilder (on jenkins-debian1) <jenkins@jenkins-debian1.internal.softwareheritage.org>  Tue, 15 Jun 2021 15:59:11 +0000

swh-web (0.0.312-1~swh1) unstable-swh; urgency=medium

  * New upstream release 0.0.312     - (tagged by Antoine Lambert
    <anlambert@softwareheritage.org> on 2021-06-15 14:44:33 +0200)
  * Upstream changes:     - version 0.0.312

 -- Software Heritage autobuilder (on jenkins-debian1) <jenkins@jenkins-debian1.internal.softwareheritage.org>  Tue, 15 Jun 2021 13:26:35 +0000

swh-web (0.0.311-1~swh1) unstable-swh; urgency=medium

  * New upstream release 0.0.311     - (tagged by Antoine Lambert
    <antoine.lambert@inria.fr> on 2021-06-11 17:22:30 +0200)
  * Upstream changes:     - version 0.0.311

 -- Software Heritage autobuilder (on jenkins-debian1) <jenkins@jenkins-debian1.internal.softwareheritage.org>  Fri, 11 Jun 2021 15:43:04 +0000

swh-web (0.0.310-1~swh1) unstable-swh; urgency=medium

  * New upstream release 0.0.310     - (tagged by Vincent SELLIER
    <vincent.sellier@softwareheritage.org> on 2021-06-02 14:20:33 +0200)
  * Upstream changes:     - v0.0.310     - fix running sor update

 -- Software Heritage autobuilder (on jenkins-debian1) <jenkins@jenkins-debian1.internal.softwareheritage.org>  Wed, 02 Jun 2021 12:43:41 +0000

swh-web (0.0.309-1~swh1) unstable-swh; urgency=medium

  * New upstream release 0.0.309     - (tagged by Antoine R. Dumont
    (@ardumont) <ardumont@softwareheritage.org> on 2021-05-27 15:03:12
    +0200)
  * Upstream changes:     - v0.0.309     - common/origin_save: Update
    missing information when available     - Makefile.local: Ensure to
    kill child processes at devserver target exit     - cypress: Use
    webpack-dev-server to serve static assets     - Makefile.local: Wrap
    long lines     - cypress.json: Activate test retries in run mode

 -- Software Heritage autobuilder (on jenkins-debian1) <jenkins@jenkins-debian1.internal.softwareheritage.org>  Thu, 27 May 2021 13:21:25 +0000

swh-web (0.0.308-2~swh1) unstable-swh; urgency=medium

  * Rebuild after fixing tests execution

 -- Antoine Lambert <antoine.lambert@inria.fr>  Thu, 20 May 2021 14:22:11 +0200

swh-web (0.0.308-1~swh1) unstable-swh; urgency=medium

  * New upstream release 0.0.308     - (tagged by Antoine Lambert
    <antoine.lambert@inria.fr> on 2021-05-20 11:22:24 +0200)
  * Upstream changes:     - version 0.0.308

 -- Software Heritage autobuilder (on jenkins-debian1) <jenkins@jenkins-debian1.internal.softwareheritage.org>  Thu, 20 May 2021 10:46:36 +0000

swh-web (0.0.307-1~swh1) unstable-swh; urgency=medium

  * New upstream release 0.0.307     - (tagged by Antoine Lambert
    <antoine.lambert@inria.fr> on 2021-05-07 14:15:59 +0200)
  * Upstream changes:     - version 0.0.307

 -- Software Heritage autobuilder (on jenkins-debian1) <jenkins@jenkins-debian1.internal.softwareheritage.org>  Fri, 07 May 2021 12:44:27 +0000

swh-web (0.0.306-1~swh1) unstable-swh; urgency=medium

  * New upstream release 0.0.306     - (tagged by Antoine Lambert
    <antoine.lambert@inria.fr> on 2021-05-03 16:03:17 +0200)
  * Upstream changes:     - version 0.0.306

 -- Software Heritage autobuilder (on jenkins-debian1) <jenkins@jenkins-debian1.internal.softwareheritage.org>  Mon, 03 May 2021 14:25:10 +0000

swh-web (0.0.305-1~swh1) unstable-swh; urgency=medium

  * New upstream release 0.0.305     - (tagged by Antoine Lambert
    <antoine.lambert@inria.fr> on 2021-04-30 17:59:10 +0200)
  * Upstream changes:     - version 0.0.305

 -- Software Heritage autobuilder (on jenkins-debian1) <jenkins@jenkins-debian1.internal.softwareheritage.org>  Fri, 30 Apr 2021 16:34:26 +0000

swh-web (0.0.304-1~swh1) unstable-swh; urgency=medium

  * New upstream release 0.0.304     - (tagged by Antoine Lambert
    <antoine.lambert@inria.fr> on 2021-04-30 17:23:53 +0200)
  * Upstream changes:     - version 0.0.304

 -- Software Heritage autobuilder (on jenkins-debian1) <jenkins@jenkins-debian1.internal.softwareheritage.org>  Fri, 30 Apr 2021 15:45:42 +0000

swh-web (0.0.303-1~swh1) unstable-swh; urgency=medium

  * New upstream release 0.0.303     - (tagged by Antoine Lambert
    <antoine.lambert@inria.fr> on 2021-04-29 11:03:58 +0200)
  * Upstream changes:     - version 0.0.303

 -- Software Heritage autobuilder (on jenkins-debian1) <jenkins@jenkins-debian1.internal.softwareheritage.org>  Thu, 29 Apr 2021 09:35:13 +0000

swh-web (0.0.302-1~swh1) unstable-swh; urgency=medium

  * New upstream release 0.0.302     - (tagged by Antoine R. Dumont
    (@ardumont) <ardumont@softwareheritage.org> on 2021-04-27 11:29:03
    +0200)
  * Upstream changes:     - v0.0.302     - Save code now: Improve save
    request task information title     - Separate save code now status
    refresh routine from the listing ui     - common/identifiers: Fix
    content SWHID with anchor revision browse URL

 -- Software Heritage autobuilder (on jenkins-debian1) <jenkins@jenkins-debian1.internal.softwareheritage.org>  Tue, 27 Apr 2021 09:50:38 +0000

swh-web (0.0.301-1~swh1) unstable-swh; urgency=medium

  * New upstream release 0.0.301     - (tagged by Vincent SELLIER
    <vincent.sellier@softwareheritage.org> on 2021-04-23 12:31:50 +0200)
  * Upstream changes:     - v0.0.301     - reactivate the author counter
    on the homepage

 -- Software Heritage autobuilder (on jenkins-debian1) <jenkins@jenkins-debian1.internal.softwareheritage.org>  Fri, 23 Apr 2021 10:47:55 +0000

swh-web (0.0.300-1~swh1) unstable-swh; urgency=medium

  * New upstream release 0.0.300     - (tagged by Antoine Lambert
    <antoine.lambert@inria.fr> on 2021-04-22 15:39:52 +0200)
  * Upstream changes:     - version 0.0.300

 -- Software Heritage autobuilder (on jenkins-debian1) <jenkins@jenkins-debian1.internal.softwareheritage.org>  Thu, 22 Apr 2021 14:04:53 +0000

swh-web (0.0.299-1~swh2) unstable-swh; urgency=medium

  * Bump new release

 -- Antoine R. Dumont (@ardumont) <ardumont@softwareheritage.org>  Thu, 22 Apr 2021 09:43:59 +0200

swh-web (0.0.299-1~swh1) unstable-swh; urgency=medium

  * New upstream release 0.0.299     - (tagged by Antoine R. Dumont
    (@ardumont) <ardumont@softwareheritage.org> on 2021-04-22 09:12:22
    +0200)
  * Upstream changes:     - v0.0.299     - Drop redundant `Task` prefix
    in row title in save code now detail view     - Display visit status
    information in the save request information detail view     - docs:
    Remove doc_config module and its use     - tests: Turn some global
    js variables into functions     - tests: Add docstring and some test
    scenarios to the save code now code

 -- Software Heritage autobuilder (on jenkins-debian1) <jenkins@jenkins-debian1.internal.softwareheritage.org>  Thu, 22 Apr 2021 07:24:54 +0000

swh-web (0.0.298-1~swh1) unstable-swh; urgency=medium

  * New upstream release 0.0.298     - (tagged by Antoine Lambert
    <antoine.lambert@inria.fr> on 2021-04-19 19:04:47 +0200)
  * Upstream changes:     - version 0.0.298

 -- Software Heritage autobuilder (on jenkins-debian1) <jenkins@jenkins-debian1.internal.softwareheritage.org>  Mon, 19 Apr 2021 17:27:27 +0000

swh-web (0.0.297-1~swh1) unstable-swh; urgency=medium

  * New upstream release 0.0.297     - (tagged by Antoine Lambert
    <antoine.lambert@inria.fr> on 2021-04-19 14:15:25 +0200)
  * Upstream changes:     - version 0.0.297

 -- Software Heritage autobuilder (on jenkins-debian1) <jenkins@jenkins-debian1.internal.softwareheritage.org>  Mon, 19 Apr 2021 12:26:34 +0000

swh-web (0.0.296-1~swh2) unstable-swh; urgency=medium

  * Add missing swh-counters dependency

 -- Vincent SELLIER <vincent.sellier@softwareheritage.org>  Wed, 14 Apr 2021 17:14:34 +0200

swh-web (0.0.296-1~swh1) unstable-swh; urgency=medium

  * New upstream release 0.0.296     - (tagged by Vincent SELLIER
    <vincent.sellier@softwareheritage.org> on 2021-04-14 16:29:01 +0200)
  * Upstream changes:     - v0.0.296     - fix documentation syntax     -
    make the source of the object's counts configurable

 -- Software Heritage autobuilder (on jenkins-debian1) <jenkins@jenkins-debian1.internal.softwareheritage.org>  Wed, 14 Apr 2021 14:41:28 +0000

swh-web (0.0.295-1~swh1) unstable-swh; urgency=medium

  * New upstream release 0.0.295     - (tagged by Vincent SELLIER
    <vincent.sellier@softwareheritage.org> on 2021-04-13 18:04:13 +0200)
  * Upstream changes:     - v0.0.295     - counters: Remove hardcoded
    historical values

 -- Software Heritage autobuilder (on jenkins-debian1) <jenkins@jenkins-debian1.internal.softwareheritage.org>  Tue, 13 Apr 2021 16:16:07 +0000

swh-web (0.0.294-1~swh1) unstable-swh; urgency=medium

  * New upstream release 0.0.294     - (tagged by Antoine R. Dumont
    (@ardumont) <ardumont@softwareheritage.org> on 2021-04-09 14:25:58
    +0200)
  * Upstream changes:     - v0.0.294     - Add metric to monitor "save
    code now" efficiency     - tests/conftest: Keep mypy happy
    regardless hypothesis version

 -- Software Heritage autobuilder (on jenkins-debian1) <jenkins@jenkins-debian1.internal.softwareheritage.org>  Fri, 09 Apr 2021 12:36:38 +0000

swh-web (0.0.293-1~swh1) unstable-swh; urgency=medium

  * New upstream release 0.0.293     - (tagged by Antoine Lambert
    <antoine.lambert@inria.fr> on 2021-04-08 17:14:32 +0200)
  * Upstream changes:     - version 0.0.293

 -- Software Heritage autobuilder (on jenkins-debian1) <jenkins@jenkins-debian1.internal.softwareheritage.org>  Thu, 08 Apr 2021 15:41:29 +0000

swh-web (0.0.292-1~swh1) unstable-swh; urgency=medium

  * New upstream release 0.0.292     - (tagged by Antoine Lambert
    <antoine.lambert@inria.fr> on 2021-04-02 12:28:06 +0200)
  * Upstream changes:     - version 0.0.292

 -- Software Heritage autobuilder (on jenkins-debian1) <jenkins@jenkins-debian1.internal.softwareheritage.org>  Fri, 02 Apr 2021 10:45:27 +0000

swh-web (0.0.291-1~swh1) unstable-swh; urgency=medium

  * New upstream release 0.0.291     - (tagged by Antoine Lambert
    <antoine.lambert@inria.fr> on 2021-04-02 11:31:28 +0200)
  * Upstream changes:     - version 0.0.291

 -- Software Heritage autobuilder (on jenkins-debian1) <jenkins@jenkins-debian1.internal.softwareheritage.org>  Fri, 02 Apr 2021 09:42:23 +0000

swh-web (0.0.290-1~swh1) unstable-swh; urgency=medium

  * New upstream release 0.0.290     - (tagged by Antoine R. Dumont
    (@ardumont) <ardumont@softwareheritage.org> on 2021-04-01 17:42:29
    +0200)
  * Upstream changes:     - v0.0.290     - migrate-to-pg swh-web:
    Migrate from sqlite to postgresql     - auth: Use generic Django
    authentication backends from swh-auth

 -- Software Heritage autobuilder (on jenkins-debian1) <jenkins@jenkins-debian1.internal.softwareheritage.org>  Thu, 01 Apr 2021 15:59:48 +0000

swh-web (0.0.289-1~swh1) unstable-swh; urgency=medium

  * New upstream release 0.0.289     - (tagged by Antoine Lambert
    <antoine.lambert@inria.fr> on 2021-03-30 11:19:02 +0200)
  * Upstream changes:     - version 0.0.289

 -- Software Heritage autobuilder (on jenkins-debian1) <jenkins@jenkins-debian1.internal.softwareheritage.org>  Tue, 30 Mar 2021 09:45:12 +0000

swh-web (0.0.288-1~swh1) unstable-swh; urgency=medium

  * New upstream release 0.0.288     - (tagged by Antoine Lambert
    <antoine.lambert@inria.fr> on 2021-03-18 19:04:53 +0100)
  * Upstream changes:     - version 0.0.288

 -- Software Heritage autobuilder (on jenkins-debian1) <jenkins@jenkins-debian1.internal.softwareheritage.org>  Thu, 18 Mar 2021 18:22:07 +0000

swh-web (0.0.287-1~swh1) unstable-swh; urgency=medium

  * New upstream release 0.0.287     - (tagged by Antoine Lambert
    <antoine.lambert@inria.fr> on 2021-03-17 18:12:18 +0100)
  * Upstream changes:     - version 0.0.287

 -- Software Heritage autobuilder (on jenkins-debian1) <jenkins@jenkins-debian1.internal.softwareheritage.org>  Wed, 17 Mar 2021 17:31:10 +0000

swh-web (0.0.286-1~swh1) unstable-swh; urgency=medium

  * New upstream release 0.0.286     - (tagged by Antoine Lambert
    <antoine.lambert@inria.fr> on 2021-03-17 11:19:39 +0100)
  * Upstream changes:     - version 0.0.286

 -- Software Heritage autobuilder (on jenkins-debian1) <jenkins@jenkins-debian1.internal.softwareheritage.org>  Wed, 17 Mar 2021 10:39:49 +0000

swh-web (0.0.285-1~swh1) unstable-swh; urgency=medium

  * New upstream release 0.0.285     - (tagged by Antoine Lambert
    <antoine.lambert@inria.fr> on 2021-03-16 17:35:24 +0100)
  * Upstream changes:     - version 0.0.285

 -- Software Heritage autobuilder (on jenkins-debian1) <jenkins@jenkins-debian1.internal.softwareheritage.org>  Tue, 16 Mar 2021 17:01:04 +0000

swh-web (0.0.284-1~swh1) unstable-swh; urgency=medium

  * New upstream release 0.0.284     - (tagged by Antoine Lambert
    <antoine.lambert@inria.fr> on 2021-03-03 13:45:53 +0100)
  * Upstream changes:     - version 0.0.284

 -- Software Heritage autobuilder (on jenkins-debian1) <jenkins@jenkins-debian1.internal.softwareheritage.org>  Wed, 03 Mar 2021 13:04:38 +0000

swh-web (0.0.283-1~swh1) unstable-swh; urgency=medium

  * New upstream release 0.0.283     - (tagged by Antoine Lambert
    <antoine.lambert@inria.fr> on 2021-02-17 16:56:12 +0100)
  * Upstream changes:     - version 0.0.283

 -- Software Heritage autobuilder (on jenkins-debian1) <jenkins@jenkins-debian1.internal.softwareheritage.org>  Wed, 17 Feb 2021 16:12:40 +0000

swh-web (0.0.282-1~swh1) unstable-swh; urgency=medium

  * New upstream release 0.0.282     - (tagged by Antoine Lambert
    <antoine.lambert@inria.fr> on 2021-02-17 12:12:22 +0100)
  * Upstream changes:     - version 0.0.282

 -- Software Heritage autobuilder (on jenkins-debian1) <jenkins@jenkins-debian1.internal.softwareheritage.org>  Wed, 17 Feb 2021 11:37:02 +0000

swh-web (0.0.281-1~swh1) unstable-swh; urgency=medium

  * New upstream release 0.0.281     - (tagged by Antoine Lambert
    <antoine.lambert@inria.fr> on 2021-02-05 17:18:46 +0100)
  * Upstream changes:     - version 0.0.281

 -- Software Heritage autobuilder (on jenkins-debian1) <jenkins@jenkins-debian1.internal.softwareheritage.org>  Fri, 05 Feb 2021 16:36:15 +0000

swh-web (0.0.280-1~swh1) unstable-swh; urgency=medium

  * New upstream release 0.0.280     - (tagged by Antoine R. Dumont
    (@ardumont) <ardumont@softwareheritage.org> on 2021-02-03 15:31:09
    +0100)
  * Upstream changes:     - v0.0.280     - Adapt
    origin_get_latest_visit_status according to latest api change     -
    tests/data: Ensure git data are properly loaded into the test
    archive     - tests/resources: Fix mypy 0.800 errors

 -- Software Heritage autobuilder (on jenkins-debian1) <jenkins@jenkins-debian1.internal.softwareheritage.org>  Wed, 03 Feb 2021 14:45:55 +0000

swh-web (0.0.279-1~swh1) unstable-swh; urgency=medium

  * New upstream release 0.0.279     - (tagged by Antoine Lambert
    <antoine.lambert@inria.fr> on 2021-01-21 16:04:31 +0100)
  * Upstream changes:     - version 0.0.279

 -- Software Heritage autobuilder (on jenkins-debian1) <jenkins@jenkins-debian1.internal.softwareheritage.org>  Thu, 21 Jan 2021 15:40:28 +0000

swh-web (0.0.278-1~swh1) unstable-swh; urgency=medium

  * New upstream release 0.0.278     - (tagged by Antoine Lambert
    <antoine.lambert@inria.fr> on 2021-01-08 15:31:33 +0100)
  * Upstream changes:     - version 0.0.278

 -- Software Heritage autobuilder (on jenkins-debian1) <jenkins@jenkins-debian1.internal.softwareheritage.org>  Fri, 08 Jan 2021 14:42:05 +0000

swh-web (0.0.277-1~swh1) unstable-swh; urgency=medium

  * New upstream release 0.0.277     - (tagged by Antoine Lambert
    <antoine.lambert@inria.fr> on 2021-01-07 11:41:11 +0100)
  * Upstream changes:     - version 0.0.277

 -- Software Heritage autobuilder (on jenkins-debian1) <jenkins@jenkins-debian1.internal.softwareheritage.org>  Thu, 07 Jan 2021 11:04:29 +0000

swh-web (0.0.276-1~swh1) unstable-swh; urgency=medium

  * New upstream release 0.0.276     - (tagged by Antoine Lambert
    <antoine.lambert@inria.fr> on 2020-12-14 16:25:46 +0100)
  * Upstream changes:     - version 0.0.276

 -- Software Heritage autobuilder (on jenkins-debian1) <jenkins@jenkins-debian1.internal.softwareheritage.org>  Mon, 14 Dec 2020 15:43:02 +0000

swh-web (0.0.275-1~swh1) unstable-swh; urgency=medium

  * New upstream release 0.0.275     - (tagged by Antoine Lambert
    <antoine.lambert@inria.fr> on 2020-12-09 13:30:31 +0100)
  * Upstream changes:     - version 0.0.275

 -- Software Heritage autobuilder (on jenkins-debian1) <jenkins@jenkins-debian1.internal.softwareheritage.org>  Wed, 09 Dec 2020 12:48:53 +0000

swh-web (0.0.274-1~swh1) unstable-swh; urgency=medium

  * New upstream release 0.0.274     - (tagged by Antoine Lambert
    <antoine.lambert@inria.fr> on 2020-12-08 17:09:17 +0100)
  * Upstream changes:     - version 0.0.274

 -- Software Heritage autobuilder (on jenkins-debian1) <jenkins@jenkins-debian1.internal.softwareheritage.org>  Tue, 08 Dec 2020 16:35:24 +0000

swh-web (0.0.273-1~swh1) unstable-swh; urgency=medium

  * New upstream release 0.0.273     - (tagged by Antoine Lambert
    <antoine.lambert@inria.fr> on 2020-11-25 16:23:58 +0100)
  * Upstream changes:     - version 0.0.273

 -- Software Heritage autobuilder (on jenkins-debian1) <jenkins@jenkins-debian1.internal.softwareheritage.org>  Wed, 25 Nov 2020 15:42:43 +0000

swh-web (0.0.272-1~swh1) unstable-swh; urgency=medium

  * New upstream release 0.0.272     - (tagged by Antoine Lambert
    <antoine.lambert@inria.fr> on 2020-11-24 12:21:37 +0100)
  * Upstream changes:     - version 0.0.272

 -- Software Heritage autobuilder (on jenkins-debian1) <jenkins@jenkins-debian1.internal.softwareheritage.org>  Tue, 24 Nov 2020 11:51:14 +0000

swh-web (0.0.271-1~swh1) unstable-swh; urgency=medium

  * New upstream release 0.0.271     - (tagged by Antoine R. Dumont
    (@ardumont) <ardumont@softwareheritage.org> on 2020-11-19 16:09:49
    +0100)
  * Upstream changes:     - v0.0.271     - vault-ui: Log caught error
    when listing     - vault: Fix vault response schema     - assets:
    Migrate compilation to webpack 5.x     - package.json: Upgrade
    dependencies

 -- Software Heritage autobuilder (on jenkins-debian1) <jenkins@jenkins-debian1.internal.softwareheritage.org>  Thu, 19 Nov 2020 15:30:51 +0000

swh-web (0.0.270-1~swh1) unstable-swh; urgency=medium

  * New upstream release 0.0.270     - (tagged by Antoine Lambert
    <antoine.lambert@inria.fr> on 2020-11-16 16:31:43 +0100)
  * Upstream changes:     - version 0.0.270

 -- Software Heritage autobuilder (on jenkins-debian1) <jenkins@jenkins-debian1.internal.softwareheritage.org>  Mon, 16 Nov 2020 15:51:54 +0000

swh-web (0.0.269-1~swh1) unstable-swh; urgency=medium

  * New upstream release 0.0.269     - (tagged by Antoine Lambert
    <antoine.lambert@inria.fr> on 2020-11-12 15:31:37 +0100)
  * Upstream changes:     - version 0.0.269

 -- Software Heritage autobuilder (on jenkins-debian1) <jenkins@jenkins-debian1.internal.softwareheritage.org>  Thu, 12 Nov 2020 15:03:49 +0000

swh-web (0.0.268-1~swh1) unstable-swh; urgency=medium

  * New upstream release 0.0.268     - (tagged by Antoine Lambert
    <antoine.lambert@inria.fr> on 2020-11-09 12:19:05 +0100)
  * Upstream changes:     - version 0.0.268

 -- Software Heritage autobuilder (on jenkins-debian1) <jenkins@jenkins-debian1.internal.softwareheritage.org>  Mon, 09 Nov 2020 11:37:25 +0000

swh-web (0.0.267-1~swh1) unstable-swh; urgency=medium

  * New upstream release 0.0.267     - (tagged by Antoine Lambert
    <antoine.lambert@inria.fr> on 2020-11-06 17:13:03 +0100)
  * Upstream changes:     - version 0.0.267

 -- Software Heritage autobuilder (on jenkins-debian1) <jenkins@jenkins-debian1.internal.softwareheritage.org>  Fri, 06 Nov 2020 16:31:03 +0000

swh-web (0.0.266-1~swh1) unstable-swh; urgency=medium

  * New upstream release 0.0.266     - (tagged by Antoine Lambert
    <antoine.lambert@inria.fr> on 2020-11-06 12:48:47 +0100)
  * Upstream changes:     - version 0.0.266

 -- Software Heritage autobuilder (on jenkins-debian1) <jenkins@jenkins-debian1.internal.softwareheritage.org>  Fri, 06 Nov 2020 12:07:02 +0000

swh-web (0.0.265-1~swh1) unstable-swh; urgency=medium

  * New upstream release 0.0.265     - (tagged by Antoine Lambert
    <antoine.lambert@inria.fr> on 2020-10-30 16:22:10 +0100)
  * Upstream changes:     - version 0.0.265

 -- Software Heritage autobuilder (on jenkins-debian1) <jenkins@jenkins-debian1.internal.softwareheritage.org>  Fri, 30 Oct 2020 15:48:13 +0000

swh-web (0.0.264-1~swh1) unstable-swh; urgency=medium

  * New upstream release 0.0.264     - (tagged by Antoine R. Dumont
    (@ardumont) <ardumont@softwareheritage.org> on 2020-10-19 12:03:15
    +0200)
  * Upstream changes:     - v0.0.264     - web.config: Adapt indexer
    configuration structure     - web.config: Adapt scheduler
    configuration structure     - swh.web.tests: Adapt
    get_indexer_storage to latest version     - Use swh.model.model
    helpers to compute object identifiers     - common/archive: Fix
    empty content handling in lookup_content_raw     - apidoc: Fix bad
    URL replacement missed due to an invalid test     - common/typing:
    Fix error with mypy 0.790     - browse/directory: Fix invalid query
    parameter value for content links     - templates/directory-display:
    Remove permissions display for directories     - templates: Update
    save code now icon and new snapshot button

 -- Software Heritage autobuilder (on jenkins-debian1) <jenkins@jenkins-debian1.internal.softwareheritage.org>  Mon, 19 Oct 2020 12:06:32 +0000

swh-web (0.0.263-1~swh1) unstable-swh; urgency=medium

  * New upstream release 0.0.263     - (tagged by Antoine Lambert
    <antoine.lambert@inria.fr> on 2020-10-08 16:40:40 +0200)
  * Upstream changes:     - version 0.0.263

 -- Software Heritage autobuilder (on jenkins-debian1) <jenkins@jenkins-debian1.internal.softwareheritage.org>  Thu, 08 Oct 2020 15:11:38 +0000

swh-web (0.0.262-2~swh1) unstable-swh; urgency=medium

  * Make the postinst a little bit more robust

 -- Nicolas Dandrimont <olasd@debian.org>  Fri, 25 Sep 2020 19:53:02 +0200

swh-web (0.0.262-1~swh1) unstable-swh; urgency=medium

  * New upstream release 0.0.262     - (tagged by Antoine Lambert
    <antoine.lambert@inria.fr> on 2020-09-25 17:02:27 +0200)
  * Upstream changes:     - version 0.0.262

 -- Software Heritage autobuilder (on jenkins-debian1) <jenkins@jenkins-debian1.internal.softwareheritage.org>  Fri, 25 Sep 2020 15:20:11 +0000

swh-web (0.0.261-1~swh1) unstable-swh; urgency=medium

  * New upstream release 0.0.261     - (tagged by Antoine Lambert
    <antoine.lambert@inria.fr> on 2020-09-25 15:55:40 +0200)
  * Upstream changes:     - version 0.0.261

 -- Software Heritage autobuilder (on jenkins-debian1) <jenkins@jenkins-debian1.internal.softwareheritage.org>  Fri, 25 Sep 2020 14:06:26 +0000

swh-web (0.0.260-1~swh1) unstable-swh; urgency=medium

  * New upstream release 0.0.260     - (tagged by Antoine Lambert
    <antoine.lambert@inria.fr> on 2020-09-23 16:05:51 +0200)
  * Upstream changes:     - version 0.0.260

 -- Software Heritage autobuilder (on jenkins-debian1) <jenkins@jenkins-debian1.internal.softwareheritage.org>  Wed, 23 Sep 2020 14:31:59 +0000

swh-web (0.0.259-1~swh1) unstable-swh; urgency=medium

  * New upstream release 0.0.259     - (tagged by Antoine Lambert
    <antoine.lambert@inria.fr> on 2020-09-16 17:48:00 +0200)
  * Upstream changes:     - version 0.0.259

 -- Software Heritage autobuilder (on jenkins-debian1) <jenkins@jenkins-debian1.internal.softwareheritage.org>  Wed, 16 Sep 2020 16:05:10 +0000

swh-web (0.0.258-1~swh1) unstable-swh; urgency=medium

  * New upstream release 0.0.258     - (tagged by Antoine Lambert
    <antoine.lambert@inria.fr> on 2020-09-16 13:14:02 +0200)
  * Upstream changes:     - version 0.0.258

 -- Software Heritage autobuilder (on jenkins-debian1) <jenkins@jenkins-debian1.internal.softwareheritage.org>  Wed, 16 Sep 2020 11:39:10 +0000

swh-web (0.0.257-1~swh1) unstable-swh; urgency=medium

  * New upstream release 0.0.257     - (tagged by Antoine R. Dumont
    (@ardumont) <ardumont@softwareheritage.org> on 2020-09-15 12:15:49
    +0200)
  * Upstream changes:     - v0.0.257     - common/highlightjs: Fix issue
    with Pygments 2.7

 -- Software Heritage autobuilder (on jenkins-debian1) <jenkins@jenkins-debian1.internal.softwareheritage.org>  Tue, 15 Sep 2020 10:27:21 +0000

swh-web (0.0.255-1~swh1) unstable-swh; urgency=medium

  * New upstream release 0.0.255     - (tagged by Antoine R. Dumont
    (@ardumont) <ardumont@softwareheritage.org> on 2020-09-04 16:02:25
    +0200)
  * Upstream changes:     - v0.0.255     - Adapt storage.revision_get
    calls according to latest api change     - package.json: Upgrade
    dependencies     - cypress/origin-save: Improve tests implementation
    - assets/origin-save: Fix handling of null visit dates in requests
    list     - Adapt to latest storage release_get api change

 -- Software Heritage autobuilder (on jenkins-debian1) <jenkins@jenkins-debian1.internal.softwareheritage.org>  Fri, 04 Sep 2020 14:18:01 +0000

swh-web (0.0.254-1~swh1) unstable-swh; urgency=medium

  * New upstream release 0.0.254     - (tagged by Antoine Lambert
    <antoine.lambert@inria.fr> on 2020-08-28 15:35:49 +0200)
  * Upstream changes:     - version 0.0.254

 -- Software Heritage autobuilder (on jenkins-debian1) <jenkins@jenkins-debian1.internal.softwareheritage.org>  Fri, 28 Aug 2020 14:01:09 +0000

swh-web (0.0.253-1~swh1) unstable-swh; urgency=medium

  * New upstream release 0.0.253     - (tagged by Antoine Lambert
    <antoine.lambert@inria.fr> on 2020-08-27 18:51:20 +0200)
  * Upstream changes:     - version 0.0.253

 -- Software Heritage autobuilder (on jenkins-debian1) <jenkins@jenkins-debian1.internal.softwareheritage.org>  Thu, 27 Aug 2020 17:16:29 +0000

swh-web (0.0.252-1~swh1) unstable-swh; urgency=medium

  * New upstream release 0.0.252     - (tagged by Antoine Lambert
    <antoine.lambert@inria.fr> on 2020-08-24 14:07:27 +0200)
  * Upstream changes:     - version 0.0.252

 -- Software Heritage autobuilder (on jenkins-debian1) <jenkins@jenkins-debian1.internal.softwareheritage.org>  Mon, 24 Aug 2020 12:24:41 +0000

swh-web (0.0.251-1~swh1) unstable-swh; urgency=medium

  * New upstream release 0.0.251     - (tagged by Antoine Lambert
    <antoine.lambert@inria.fr> on 2020-08-24 11:15:57 +0200)
  * Upstream changes:     - version 0.0.251

 -- Software Heritage autobuilder (on jenkins-debian1) <jenkins@jenkins-debian1.internal.softwareheritage.org>  Mon, 24 Aug 2020 09:32:42 +0000

swh-web (0.0.250-1~swh1) unstable-swh; urgency=medium

  * New upstream release 0.0.250     - (tagged by Antoine Lambert
    <antoine.lambert@inria.fr> on 2020-08-21 12:06:06 +0200)
  * Upstream changes:     - version 0.0.250

 -- Software Heritage autobuilder (on jenkins-debian1) <jenkins@jenkins-debian1.internal.softwareheritage.org>  Fri, 21 Aug 2020 10:24:25 +0000

swh-web (0.0.249-1~swh1) unstable-swh; urgency=medium

  * New upstream release 0.0.249     - (tagged by Antoine Lambert
    <antoine.lambert@inria.fr> on 2020-08-18 12:12:39 +0200)
  * Upstream changes:     - version 0.0.249

 -- Software Heritage autobuilder (on jenkins-debian1) <jenkins@jenkins-debian1.internal.softwareheritage.org>  Tue, 18 Aug 2020 10:30:08 +0000

swh-web (0.0.248-1~swh1) unstable-swh; urgency=medium

  * New upstream release 0.0.248     - (tagged by Antoine R. Dumont
    (@ardumont) <ardumont@softwareheritage.org> on 2020-08-05 10:01:23
    +0200)
  * Upstream changes:     - v0.0.248     - package.json: Upgrade
    dependencies     - templates: Fix browsed object metadata
    availability from javascript     - service: Adapt according to the
    latest storage.content_find changes     - Adapt swh-search
    configuration (runtime + tests)     - origin: Migrate use to
    storage.origin_list instead of origin_get_range

 -- Software Heritage autobuilder (on jenkins-debian1) <jenkins@jenkins-debian1.internal.softwareheritage.org>  Wed, 05 Aug 2020 08:49:00 +0000

swh-web (0.0.246-1~swh2) unstable-swh; urgency=medium

  * Update missing dependency + bump

 -- Antoine R. Dumont <ardumont@softwareheritage.org>  Tue, 28 Jul 2020 06:57:28 +0000

swh-web (0.0.246-1~swh1) unstable-swh; urgency=medium

  * New upstream release 0.0.246     - (tagged by Antoine R. Dumont
    (@ardumont) <ardumont@softwareheritage.org> on 2020-07-28 08:11:28
    +0200)
  * Upstream changes:     - v0.0.246     - Update
    swh.storage.origin_visit_get_by calls to latest api change     -
    Update swh.storage.origin_get calls to latest api change     -
    setup.py: Migrate from vcversioner to setuptools-scm     -
    package.json: Upgrade dependencies     - tests: Fix flaky test     -
    assets/save: Try to set origin type when clicking on "Save again"
    - api/identifiers: Adapt to swh-model >= 0.5.0     - pytest.ini:
    Prevent swh-storage pytest plugin loading     - Rename all
    references of swh PIDs to SWHIDs for consistency

 -- Software Heritage autobuilder (on jenkins-debian1) <jenkins@jenkins-debian1.internal.softwareheritage.org>  Tue, 28 Jul 2020 06:28:05 +0000

swh-web (0.0.245-1~swh1) unstable-swh; urgency=medium

  * New upstream release 0.0.245     - (tagged by Antoine Lambert
    <antoine.lambert@inria.fr> on 2020-07-02 15:51:46 +0200)
  * Upstream changes:     - version 0.0.245

 -- Software Heritage autobuilder (on jenkins-debian1) <jenkins@jenkins-debian1.internal.softwareheritage.org>  Thu, 02 Jul 2020 14:28:23 +0000

swh-web (0.0.244-1~swh1) unstable-swh; urgency=medium

  * New upstream release 0.0.244     - (tagged by Antoine Lambert
    <antoine.lambert@inria.fr> on 2020-06-29 15:00:40 +0200)
  * Upstream changes:     - version 0.0.244

 -- Software Heritage autobuilder (on jenkins-debian1) <jenkins@jenkins-debian1.internal.softwareheritage.org>  Mon, 29 Jun 2020 13:22:24 +0000

swh-web (0.0.242-1~swh1) unstable-swh; urgency=medium

  * New upstream release 0.0.242     - (tagged by Antoine Lambert
    <antoine.lambert@inria.fr> on 2020-06-23 14:24:01 +0200)
  * Upstream changes:     - version 0.0.242

 -- Software Heritage autobuilder (on jenkins-debian1) <jenkins@jenkins-debian1.internal.softwareheritage.org>  Tue, 23 Jun 2020 12:55:08 +0000

swh-web (0.0.241-1~swh1) unstable-swh; urgency=medium

  * New upstream release 0.0.241     - (tagged by Antoine R. Dumont
    (@ardumont) <ardumont@softwareheritage.org> on 2020-06-19 18:08:44
    +0200)
  * Upstream changes:     - v0.0.241     - misc/coverage: Add IPOL and
    NixOS logos     - service: Use latest origin visit status from an
    origin     - Migrate to swh.storage.algos.snapshot_get_latest     -
    templates/browse: Improve navigation for origin/snapshot related
    views

 -- Software Heritage autobuilder (on jenkins-debian1) <jenkins@jenkins-debian1.internal.softwareheritage.org>  Fri, 19 Jun 2020 16:22:34 +0000

swh-web (0.0.240-1~swh1) unstable-swh; urgency=medium

  * New upstream release 0.0.240     - (tagged by Antoine Lambert
    <antoine.lambert@inria.fr> on 2020-06-18 14:13:12 +0200)
  * Upstream changes:     - version 0.0.240

 -- Software Heritage autobuilder (on jenkins-debian1) <jenkins@jenkins-debian1.internal.softwareheritage.org>  Thu, 18 Jun 2020 13:13:08 +0000

swh-web (0.0.239-1~swh1) unstable-swh; urgency=medium

  * New upstream release 0.0.239     - (tagged by Antoine Lambert
    <antoine.lambert@inria.fr> on 2020-06-17 10:52:06 +0200)
  * Upstream changes:     - version 0.0.239

 -- Software Heritage autobuilder (on jenkins-debian1) <jenkins@jenkins-debian1.internal.softwareheritage.org>  Wed, 17 Jun 2020 09:16:33 +0000

swh-web (0.0.238-1~swh1) unstable-swh; urgency=medium

  * New upstream release 0.0.238     - (tagged by Antoine Lambert
    <antoine.lambert@inria.fr> on 2020-06-12 14:17:47 +0200)
  * Upstream changes:     - version 0.0.238

 -- Software Heritage autobuilder (on jenkins-debian1) <jenkins@jenkins-debian1.internal.softwareheritage.org>  Fri, 12 Jun 2020 13:14:45 +0000

swh-web (0.0.237-1~swh1) unstable-swh; urgency=medium

  * New upstream release 0.0.237     - (tagged by Antoine Lambert
    <antoine.lambert@inria.fr> on 2020-06-05 17:42:35 +0200)
  * Upstream changes:     - version 0.0.237

 -- Software Heritage autobuilder (on jenkins-debian1) <jenkins@jenkins-debian1.internal.softwareheritage.org>  Fri, 05 Jun 2020 16:24:05 +0000

swh-web (0.0.236-1~swh1) unstable-swh; urgency=medium

  * New upstream release 0.0.236     - (tagged by Antoine Lambert
    <antoine.lambert@inria.fr> on 2020-06-05 14:38:37 +0200)
  * Upstream changes:     - version 0.0.236

 -- Software Heritage autobuilder (on jenkins-debian1) <jenkins@jenkins-debian1.internal.softwareheritage.org>  Fri, 05 Jun 2020 13:05:41 +0000

swh-web (0.0.235-1~swh1) unstable-swh; urgency=medium

  * New upstream release 0.0.235     - (tagged by Antoine R. Dumont
    (@ardumont) <ardumont@softwareheritage.org> on 2020-05-27 14:58:13
    +0200)
  * Upstream changes:     - v0.0.235     - admin-deposit: Fix edge case
    on empty exclude pattern

 -- Software Heritage autobuilder (on jenkins-debian1) <jenkins@jenkins-debian1.internal.softwareheritage.org>  Wed, 27 May 2020 13:10:37 +0000

swh-web (0.0.234-1~swh1) unstable-swh; urgency=medium

  * New upstream release 0.0.234     - (tagged by Antoine R. Dumont
    (@ardumont) <ardumont@softwareheritage.org> on 2020-05-26 15:39:22
    +0200)
  * Upstream changes:     - v0.0.234     - deposit-admin: Filtering out
    deposits matching an excluding pattern     - deposit-admin-spec:
    Improve default tests on admin page     - deposit-admin.spec: Add
    coverage to the deposit admin page     - admin/deposit: Fix
    discrepancy     - admin/deposit: Fix column identifiers

 -- Software Heritage autobuilder (on jenkins-debian1) <jenkins@jenkins-debian1.internal.softwareheritage.org>  Tue, 26 May 2020 13:58:52 +0000

swh-web (0.0.233-1~swh1) unstable-swh; urgency=medium

  * New upstream release 0.0.233     - (tagged by Antoine R. Dumont
    (@ardumont) <ardumont@softwareheritage.org> on 2020-05-20 11:32:57
    +0200)
  * Upstream changes:     - v0.0.233     - admin/deposit: Drop unused
    columns and rename "directory with context"     - Drop
    swh_anchor_id* references from Deposit model

 -- Software Heritage autobuilder (on jenkins-debian1) <jenkins@jenkins-debian1.internal.softwareheritage.org>  Wed, 20 May 2020 09:51:40 +0000

swh-web (0.0.232-1~swh1) unstable-swh; urgency=medium

  * New upstream release 0.0.232     - (tagged by Antoine R. Dumont
    (@ardumont) <ardumont@softwareheritage.org> on 2020-05-19 09:57:29
    +0200)
  * Upstream changes:     - v0.0.232     - admin/deposit: Extract origin
    from swh_anchor_id according to latest change     - Fix pep8
    violations

 -- Software Heritage autobuilder (on jenkins-debian1) <jenkins@jenkins-debian1.internal.softwareheritage.org>  Tue, 19 May 2020 08:08:47 +0000

swh-web (0.0.231-1~swh1) unstable-swh; urgency=medium

  * New upstream release 0.0.231     - (tagged by Antoine Lambert
    <antoine.lambert@inria.fr> on 2020-05-07 18:07:33 +0200)
  * Upstream changes:     - version 0.0.231

 -- Software Heritage autobuilder (on jenkins-debian1) <jenkins@jenkins-debian1.internal.softwareheritage.org>  Thu, 07 May 2020 16:29:01 +0000

swh-web (0.0.230-1~swh1) unstable-swh; urgency=medium

  * New upstream release 0.0.230     - (tagged by Antoine Lambert
    <antoine.lambert@inria.fr> on 2020-05-05 19:19:24 +0200)
  * Upstream changes:     - version 0.0.230

 -- Software Heritage autobuilder (on jenkins-debian1) <jenkins@jenkins-debian1.internal.softwareheritage.org>  Tue, 05 May 2020 17:55:59 +0000

swh-web (0.0.229-1~swh1) unstable-swh; urgency=medium

  * New upstream release 0.0.229     - (tagged by Antoine Lambert
    <antoine.lambert@inria.fr> on 2020-04-22 12:54:34 +0200)
  * Upstream changes:     - version 0.0.229

 -- Software Heritage autobuilder (on jenkins-debian1) <jenkins@jenkins-debian1.internal.softwareheritage.org>  Wed, 22 Apr 2020 11:23:17 +0000

swh-web (0.0.228-1~swh1) unstable-swh; urgency=medium

  * New upstream release 0.0.228     - (tagged by Antoine Lambert
    <antoine.lambert@inria.fr> on 2020-04-21 13:59:34 +0200)
  * Upstream changes:     - version 0.0.228

 -- Software Heritage autobuilder (on jenkins-debian1) <jenkins@jenkins-debian1.internal.softwareheritage.org>  Tue, 21 Apr 2020 12:19:31 +0000

swh-web (0.0.227-1~swh1) unstable-swh; urgency=medium

  * New upstream release 0.0.227     - (tagged by Antoine Lambert
    <antoine.lambert@inria.fr> on 2020-04-07 12:34:35 +0200)
  * Upstream changes:     - version 0.0.227

 -- Software Heritage autobuilder (on jenkins-debian1) <jenkins@jenkins-debian1.internal.softwareheritage.org>  Tue, 07 Apr 2020 14:41:45 +0000

swh-web (0.0.226-1~swh1) unstable-swh; urgency=medium

  * New upstream release 0.0.226     - (tagged by Antoine Lambert
    <antoine.lambert@inria.fr> on 2020-02-18 16:46:42 +0100)
  * Upstream changes:     - version 0.0.226

 -- Software Heritage autobuilder (on jenkins-debian1) <jenkins@jenkins-debian1.internal.softwareheritage.org>  Tue, 18 Feb 2020 16:38:01 +0000

swh-web (0.0.225-1~swh1) unstable-swh; urgency=medium

  * New upstream release 0.0.225     - (tagged by Antoine Lambert
    <antoine.lambert@inria.fr> on 2020-02-10 11:39:19 +0100)
  * Upstream changes:     - version 0.0.225

 -- Software Heritage autobuilder (on jenkins-debian1) <jenkins@jenkins-debian1.internal.softwareheritage.org>  Mon, 10 Feb 2020 11:35:35 +0000

swh-web (0.0.224-1~swh1) unstable-swh; urgency=medium

  * New upstream release 0.0.224     - (tagged by Antoine Lambert
    <antoine.lambert@inria.fr> on 2020-01-16 13:42:20 +0100)
  * Upstream changes:     - version 0.0.224

 -- Software Heritage autobuilder (on jenkins-debian1) <jenkins@jenkins-debian1.internal.softwareheritage.org>  Thu, 16 Jan 2020 13:09:29 +0000

swh-web (0.0.223-1~swh1) unstable-swh; urgency=medium

  * New upstream release 0.0.223     - (tagged by Antoine Lambert
    <antoine.lambert@inria.fr> on 2019-12-13 15:01:06 +0100)
  * Upstream changes:     - version 0.0.223

 -- Software Heritage autobuilder (on jenkins-debian1) <jenkins@jenkins-debian1.internal.softwareheritage.org>  Fri, 13 Dec 2019 14:24:54 +0000

swh-web (0.0.221-1~swh1) unstable-swh; urgency=medium

  * New upstream release 0.0.221     - (tagged by Antoine Lambert
    <antoine.lambert@inria.fr> on 2019-12-04 13:30:38 +0100)
  * Upstream changes:     - version 0.0.221

 -- Software Heritage autobuilder (on jenkins-debian1) <jenkins@jenkins-debian1.internal.softwareheritage.org>  Wed, 04 Dec 2019 12:53:41 +0000

swh-web (0.0.220-1~swh1) unstable-swh; urgency=medium

  * New upstream release 0.0.220     - (tagged by Valentin Lorentz
    <vlorentz@softwareheritage.org> on 2019-11-08 18:00:47 +0100)
  * Upstream changes:     - v0.0.220     - * typing: minimal changes to
    make a no-op mypy run pass     - * Makefile.local: port to new swh-
    environment typecheck naming     - * sphinx: Fix doc generation and
    warnings     - * Add support for swh-indexer v0.0.157.

 -- Software Heritage autobuilder (on jenkins-debian1) <jenkins@jenkins-debian1.internal.softwareheritage.org>  Fri, 08 Nov 2019 17:21:30 +0000

swh-web (0.0.219-1~swh1) unstable-swh; urgency=medium

  * New upstream release 0.0.219     - (tagged by Antoine Lambert
    <antoine.lambert@inria.fr> on 2019-11-06 10:49:54 +0100)
  * Upstream changes:     - version 0.0.219

 -- Software Heritage autobuilder (on jenkins-debian1) <jenkins@jenkins-debian1.internal.softwareheritage.org>  Wed, 06 Nov 2019 10:10:30 +0000

swh-web (0.0.218-1~swh1) unstable-swh; urgency=medium

  * New upstream release 0.0.218     - (tagged by Antoine Lambert
    <antoine.lambert@inria.fr> on 2019-11-04 13:43:02 +0100)
  * Upstream changes:     - version 0.0.218

 -- Software Heritage autobuilder (on jenkins-debian1) <jenkins@jenkins-debian1.internal.softwareheritage.org>  Mon, 04 Nov 2019 13:11:48 +0000

swh-web (0.0.216-1~swh1) unstable-swh; urgency=medium

  * New upstream release 0.0.216     - (tagged by Nicolas Dandrimont
    <nicolas@dandrimont.eu> on 2019-10-14 19:56:40 +0200)
  * Upstream changes:     - Release swh.web v0.0.216

 -- Software Heritage autobuilder (on jenkins-debian1) <jenkins@jenkins-debian1.internal.softwareheritage.org>  Mon, 14 Oct 2019 18:14:01 +0000

swh-web (0.0.215-1~swh1) unstable-swh; urgency=medium

  * New upstream release 0.0.215     - (tagged by Antoine Lambert
    <antoine.lambert@inria.fr> on 2019-10-09 14:38:48 +0200)
  * Upstream changes:     - version 0.0.215

 -- Software Heritage autobuilder (on jenkins-debian1) <jenkins@jenkins-debian1.internal.softwareheritage.org>  Wed, 09 Oct 2019 13:20:53 +0000

swh-web (0.0.214-1~swh1) unstable-swh; urgency=medium

  * New upstream release 0.0.214     - (tagged by Antoine Lambert
    <antoine.lambert@inria.fr> on 2019-09-27 16:31:59 +0200)
  * Upstream changes:     - version 0.0.214

 -- Software Heritage autobuilder (on jenkins-debian1) <jenkins@jenkins-debian1.internal.softwareheritage.org>  Fri, 27 Sep 2019 16:17:33 +0000

swh-web (0.0.213-1~swh1) unstable-swh; urgency=medium

  * New upstream release 0.0.213     - (tagged by Antoine Lambert
    <antoine.lambert@inria.fr> on 2019-09-25 16:17:06 +0200)
  * Upstream changes:     - version 0.0.213

 -- Software Heritage autobuilder (on jenkins-debian1) <jenkins@jenkins-debian1.internal.softwareheritage.org>  Wed, 25 Sep 2019 15:13:06 +0000

swh-web (0.0.212-1~swh1) unstable-swh; urgency=medium

  * New upstream release 0.0.212     - (tagged by Antoine Lambert
    <antoine.lambert@inria.fr> on 2019-09-17 17:41:43 +0200)
  * Upstream changes:     - version 0.0.212

 -- Software Heritage autobuilder (on jenkins-debian1) <jenkins@jenkins-debian1.internal.softwareheritage.org>  Tue, 17 Sep 2019 16:07:58 +0000

swh-web (0.0.211-1~swh1) unstable-swh; urgency=medium

  * New upstream release 0.0.211     - (tagged by Antoine Lambert
    <antoine.lambert@inria.fr> on 2019-09-17 17:04:19 +0200)
  * Upstream changes:     - version 0.0.211

 -- Software Heritage autobuilder (on jenkins-debian1) <jenkins@jenkins-debian1.internal.softwareheritage.org>  Tue, 17 Sep 2019 15:34:22 +0000

swh-web (0.0.210-1~swh1) unstable-swh; urgency=medium

  * New upstream release 0.0.210     - (tagged by Antoine Lambert
    <antoine.lambert@inria.fr> on 2019-09-06 14:26:33 +0200)
  * Upstream changes:     - version 0.0.210

 -- Software Heritage autobuilder (on jenkins-debian1) <jenkins@jenkins-debian1.internal.softwareheritage.org>  Fri, 06 Sep 2019 13:14:46 +0000

swh-web (0.0.209-1~swh1) unstable-swh; urgency=medium

  * New upstream release 0.0.209     - (tagged by Valentin Lorentz
    <vlorentz@softwareheritage.org> on 2019-08-26 18:14:16 +0200)
  * Upstream changes:     - v0.0.209     - * fix in generated
    documentation     - * test fixes / new tests     - * remove
    references to `person['id']` and person_get API/browse     - * fix
    crash on metadata search results whose `origin_url` is missing

 -- Software Heritage autobuilder (on jenkins-debian1) <jenkins@jenkins-debian1.internal.softwareheritage.org>  Mon, 26 Aug 2019 16:39:53 +0000

swh-web (0.0.208-1~swh1) unstable-swh; urgency=medium

  * New upstream release 0.0.208     - (tagged by Valentin Lorentz
    <vlorentz@softwareheritage.org> on 2019-08-20 13:52:25 +0200)
  * Upstream changes:     - v0.0.208     - * Remove "person_get"
    endpoints     - * Add cypress tests

 -- Software Heritage autobuilder (on jenkins-debian1) <jenkins@jenkins-debian1.internal.softwareheritage.org>  Tue, 20 Aug 2019 12:30:54 +0000

swh-web (0.0.207-1~swh1) unstable-swh; urgency=medium

  * New upstream release 0.0.207     - (tagged by Antoine Lambert
    <antoine.lambert@inria.fr> on 2019-08-09 14:43:05 +0200)
  * Upstream changes:     - version 0.0.207

 -- Software Heritage autobuilder (on jenkins-debian1) <jenkins@jenkins-debian1.internal.softwareheritage.org>  Fri, 09 Aug 2019 13:08:31 +0000

swh-web (0.0.206-1~swh1) unstable-swh; urgency=medium

  * New upstream release 0.0.206     - (tagged by Antoine Lambert
    <antoine.lambert@inria.fr> on 2019-07-31 17:37:41 +0200)
  * Upstream changes:     - version 0.0.206

 -- Software Heritage autobuilder (on jenkins-debian1) <jenkins@jenkins-debian1.internal.softwareheritage.org>  Wed, 31 Jul 2019 15:54:55 +0000

swh-web (0.0.205-1~swh1) unstable-swh; urgency=medium

  * New upstream release 0.0.205     - (tagged by Antoine Lambert
    <antoine.lambert@inria.fr> on 2019-07-31 16:13:39 +0200)
  * Upstream changes:     - version 0.0.205

 -- Software Heritage autobuilder (on jenkins-debian1) <jenkins@jenkins-debian1.internal.softwareheritage.org>  Wed, 31 Jul 2019 14:47:24 +0000

swh-web (0.0.204-1~swh1) unstable-swh; urgency=medium

  * New upstream release 0.0.204     - (tagged by Antoine Lambert
    <antoine.lambert@inria.fr> on 2019-07-30 15:54:26 +0200)
  * Upstream changes:     - version 0.0.204

 -- Software Heritage autobuilder (on jenkins-debian1) <jenkins@jenkins-debian1.internal.softwareheritage.org>  Tue, 30 Jul 2019 14:21:24 +0000

swh-web (0.0.203-1~swh1) unstable-swh; urgency=medium

  * New upstream release 0.0.203     - (tagged by Antoine Lambert
    <antoine.lambert@inria.fr> on 2019-06-24 17:11:04 +0200)
  * Upstream changes:     - version 0.0.203

 -- Software Heritage autobuilder (on jenkins-debian1) <jenkins@jenkins-debian1.internal.softwareheritage.org>  Mon, 24 Jun 2019 15:57:25 +0000

swh-web (0.0.202-1~swh1) unstable-swh; urgency=medium

  * New upstream release 0.0.202     - (tagged by Antoine Lambert
    <antoine.lambert@inria.fr> on 2019-06-18 16:22:03 +0200)
  * Upstream changes:     - version 0.0.202

 -- Software Heritage autobuilder (on jenkins-debian1) <jenkins@jenkins-debian1.internal.softwareheritage.org>  Tue, 18 Jun 2019 15:02:25 +0000

swh-web (0.0.201-1~swh1) unstable-swh; urgency=medium

  * New upstream release 0.0.201     - (tagged by Antoine Lambert
    <antoine.lambert@inria.fr> on 2019-06-06 16:01:50 +0200)
  * Upstream changes:     - version 0.0.201

 -- Software Heritage autobuilder (on jenkins-debian1) <jenkins@jenkins-debian1.internal.softwareheritage.org>  Thu, 06 Jun 2019 14:39:51 +0000

swh-web (0.0.200-1~swh1) unstable-swh; urgency=medium

  * New upstream release 0.0.200     - (tagged by Antoine Lambert
    <antoine.lambert@inria.fr> on 2019-05-29 15:22:18 +0200)
  * Upstream changes:     - version 0.0.200

 -- Software Heritage autobuilder (on jenkins-debian1) <jenkins@jenkins-debian1.internal.softwareheritage.org>  Wed, 29 May 2019 13:52:48 +0000

swh-web (0.0.199-1~swh1) unstable-swh; urgency=medium

  * New upstream release 0.0.199     - (tagged by Antoine Lambert
    <antoine.lambert@inria.fr> on 2019-05-21 15:57:10 +0200)
  * Upstream changes:     - version 0.0.199

 -- Software Heritage autobuilder (on jenkins-debian1) <jenkins@jenkins-debian1.internal.softwareheritage.org>  Tue, 21 May 2019 14:17:57 +0000

swh-web (0.0.198-1~swh1) unstable-swh; urgency=medium

  * New upstream release 0.0.198     - (tagged by Antoine Lambert
    <antoine.lambert@inria.fr> on 2019-05-20 10:55:57 +0200)
  * Upstream changes:     - version 0.0.198

 -- Software Heritage autobuilder (on jenkins-debian1) <jenkins@jenkins-debian1.internal.softwareheritage.org>  Mon, 20 May 2019 09:17:32 +0000

swh-web (0.0.196-1~swh1) unstable-swh; urgency=medium

  * New upstream release 0.0.196     - (tagged by Antoine Lambert
    <antoine.lambert@inria.fr> on 2019-05-16 14:58:49 +0200)
  * Upstream changes:     - version 0.0.196

 -- Software Heritage autobuilder (on jenkins-debian1) <jenkins@jenkins-debian1.internal.softwareheritage.org>  Thu, 16 May 2019 13:16:14 +0000

swh-web (0.0.195-1~swh1) unstable-swh; urgency=medium

  * New upstream release 0.0.195     - (tagged by Antoine Lambert
    <antoine.lambert@inria.fr> on 2019-05-15 17:42:02 +0200)
  * Upstream changes:     - version 0.0.195

 -- Software Heritage autobuilder (on jenkins-debian1) <jenkins@jenkins-debian1.internal.softwareheritage.org>  Wed, 15 May 2019 16:19:28 +0000

swh-web (0.0.194-1~swh1) unstable-swh; urgency=medium

  * New upstream release 0.0.194     - (tagged by Antoine Lambert
    <antoine.lambert@inria.fr> on 2019-05-07 10:51:28 +0200)
  * Upstream changes:     - version 0.0.194

 -- Software Heritage autobuilder (on jenkins-debian1) <jenkins@jenkins-debian1.internal.softwareheritage.org>  Tue, 07 May 2019 09:01:19 +0000

swh-web (0.0.193-1~swh1) unstable-swh; urgency=medium

  * New upstream release 0.0.193     - (tagged by Antoine Lambert
    <antoine.lambert@inria.fr> on 2019-05-02 16:59:26 +0200)
  * Upstream changes:     - version 0.0.193

 -- Software Heritage autobuilder (on jenkins-debian1) <jenkins@jenkins-debian1.internal.softwareheritage.org>  Thu, 02 May 2019 15:12:33 +0000

swh-web (0.0.192-1~swh1) unstable-swh; urgency=medium

  * New upstream release 0.0.192     - (tagged by Antoine Lambert
    <antoine.lambert@inria.fr> on 2019-05-02 14:14:32 +0200)
  * Upstream changes:     - version 0.0.192

 -- Software Heritage autobuilder (on jenkins-debian1) <jenkins@jenkins-debian1.internal.softwareheritage.org>  Thu, 02 May 2019 12:33:10 +0000

swh-web (0.0.191-1~swh1) unstable-swh; urgency=medium

  * New upstream release 0.0.191     - (tagged by Antoine Lambert
    <antoine.lambert@inria.fr> on 2019-05-02 11:35:19 +0200)
  * Upstream changes:     - version 0.0.191

 -- Software Heritage autobuilder (on jenkins-debian1) <jenkins@jenkins-debian1.internal.softwareheritage.org>  Thu, 02 May 2019 09:57:15 +0000

swh-web (0.0.190-1~swh1) unstable-swh; urgency=medium

  * New upstream release 0.0.190     - (tagged by Antoine Lambert
    <antoine.lambert@inria.fr> on 2019-04-10 16:59:12 +0200)
  * Upstream changes:     - version 0.0.190

 -- Software Heritage autobuilder (on jenkins-debian1) <jenkins@jenkins-debian1.internal.softwareheritage.org>  Wed, 10 Apr 2019 15:14:12 +0000

swh-web (0.0.189-1~swh1) unstable-swh; urgency=medium

  * New upstream release 0.0.189     - (tagged by Antoine Lambert
    <antoine.lambert@inria.fr> on 2019-04-01 14:32:45 +0200)
  * Upstream changes:     - version 0.0.189

 -- Software Heritage autobuilder (on jenkins-debian1) <jenkins@jenkins-debian1.internal.softwareheritage.org>  Mon, 01 Apr 2019 12:51:57 +0000

swh-web (0.0.188-1~swh1) unstable-swh; urgency=medium

  * New upstream release 0.0.188     - (tagged by Antoine Lambert
    <antoine.lambert@inria.fr> on 2019-03-29 11:39:52 +0100)
  * Upstream changes:     - version 0.0.188

 -- Software Heritage autobuilder (on jenkins-debian1) <jenkins@jenkins-debian1.internal.softwareheritage.org>  Fri, 29 Mar 2019 11:00:27 +0000

swh-web (0.0.187-1~swh1) unstable-swh; urgency=medium

  * New upstream release 0.0.187     - (tagged by Valentin Lorentz
    <vlorentz@softwareheritage.org> on 2019-03-14 15:22:01 +0100)
  * Upstream changes:     - Apply rename of 'origin_id' in the indexer
    API.

 -- Software Heritage autobuilder (on jenkins-debian1) <jenkins@jenkins-debian1.internal.softwareheritage.org>  Thu, 14 Mar 2019 14:41:39 +0000

swh-web (0.0.186-1~swh1) unstable-swh; urgency=medium

  * New upstream release 0.0.186     - (tagged by Antoine Lambert
    <antoine.lambert@inria.fr> on 2019-03-05 16:36:03 +0100)
  * Upstream changes:     - version 0.0.186

 -- Software Heritage autobuilder (on jenkins-debian1) <jenkins@jenkins-debian1.internal.softwareheritage.org>  Tue, 05 Mar 2019 15:57:31 +0000

swh-web (0.0.185-1~swh1) unstable-swh; urgency=medium

  * New upstream release 0.0.185     - (tagged by Antoine Lambert
    <antoine.lambert@inria.fr> on 2019-03-05 14:30:09 +0100)
  * Upstream changes:     - version 0.0.185

 -- Software Heritage autobuilder (on jenkins-debian1) <jenkins@jenkins-debian1.internal.softwareheritage.org>  Tue, 05 Mar 2019 13:52:13 +0000

swh-web (0.0.184-1~swh1) unstable-swh; urgency=medium

  * New upstream release 0.0.184     - (tagged by Antoine Lambert
    <antoine.lambert@inria.fr> on 2019-03-04 14:49:46 +0100)
  * Upstream changes:     - version 0.0.184

 -- Software Heritage autobuilder (on jenkins-debian1) <jenkins@jenkins-debian1.internal.softwareheritage.org>  Mon, 04 Mar 2019 14:09:10 +0000

swh-web (0.0.182-1~swh1) unstable-swh; urgency=medium

  * New upstream release 0.0.182     - (tagged by Antoine Lambert
    <antoine.lambert@inria.fr> on 2019-02-28 18:08:47 +0100)
  * Upstream changes:     - version 0.0.182

 -- Software Heritage autobuilder (on jenkins-debian1) <jenkins@jenkins-debian1.internal.softwareheritage.org>  Thu, 28 Feb 2019 17:33:27 +0000

swh-web (0.0.181-1~swh1) unstable-swh; urgency=medium

  * New upstream release 0.0.181     - (tagged by Antoine Lambert
    <antoine.lambert@inria.fr> on 2019-02-13 14:58:04 +0100)
  * Upstream changes:     - version 0.0.181

 -- Software Heritage autobuilder (on jenkins-debian1) <jenkins@jenkins-debian1.internal.softwareheritage.org>  Wed, 13 Feb 2019 14:18:36 +0000

swh-web (0.0.180-1~swh1) unstable-swh; urgency=medium

  * New upstream release 0.0.180     - (tagged by Antoine Lambert
    <antoine.lambert@inria.fr> on 2019-02-13 13:52:14 +0100)
  * Upstream changes:     - version 0.0.180

 -- Software Heritage autobuilder (on jenkins-debian1) <jenkins@jenkins-debian1.internal.softwareheritage.org>  Wed, 13 Feb 2019 13:13:16 +0000

swh-web (0.0.179-1~swh1) unstable-swh; urgency=medium

  * New upstream release 0.0.179     - (tagged by Antoine Lambert
    <antoine.lambert@inria.fr> on 2019-02-08 14:20:28 +0100)
  * Upstream changes:     - version 0.0.179

 -- Software Heritage autobuilder (on jenkins-debian1) <jenkins@jenkins-debian1.internal.softwareheritage.org>  Fri, 08 Feb 2019 13:42:04 +0000

swh-web (0.0.178-1~swh1) unstable-swh; urgency=medium

  * New upstream release 0.0.178     - (tagged by Antoine Lambert
    <antoine.lambert@inria.fr> on 2019-02-04 15:21:40 +0100)
  * Upstream changes:     - version 0.0.178

 -- Software Heritage autobuilder (on jenkins-debian1) <jenkins@jenkins-debian1.internal.softwareheritage.org>  Mon, 04 Feb 2019 14:59:44 +0000

swh-web (0.0.177-1~swh1) unstable-swh; urgency=medium

  * New upstream release 0.0.177     - (tagged by Antoine Lambert
    <antoine.lambert@inria.fr> on 2019-01-30 13:46:15 +0100)
  * Upstream changes:     - version 0.0.177

 -- Software Heritage autobuilder (on jenkins-debian1) <jenkins@jenkins-debian1.internal.softwareheritage.org>  Wed, 30 Jan 2019 12:59:31 +0000

swh-web (0.0.175-1~swh1) unstable-swh; urgency=medium

  * New upstream release 0.0.175     - (tagged by Antoine Lambert
    <antoine.lambert@inria.fr> on 2019-01-25 14:31:33 +0100)
  * Upstream changes:     - version 0.0.175

 -- Software Heritage autobuilder (on jenkins-debian1) <jenkins@jenkins-debian1.internal.softwareheritage.org>  Fri, 25 Jan 2019 13:50:54 +0000

swh-web (0.0.174-1~swh1) unstable-swh; urgency=medium

  * New upstream release 0.0.174     - (tagged by Antoine Lambert
    <antoine.lambert@inria.fr> on 2019-01-24 17:43:52 +0100)
  * Upstream changes:     - version 0.0.174

 -- Software Heritage autobuilder (on jenkins-debian1) <jenkins@jenkins-debian1.internal.softwareheritage.org>  Thu, 24 Jan 2019 17:43:48 +0000

swh-web (0.0.173-1~swh1) unstable-swh; urgency=medium

  * New upstream release 0.0.173     - (tagged by Antoine Lambert
    <antoine.lambert@inria.fr> on 2019-01-10 17:18:58 +0100)
  * Upstream changes:     - version 0.0.173

 -- Software Heritage autobuilder (on jenkins-debian1) <jenkins@jenkins-debian1.internal.softwareheritage.org>  Thu, 10 Jan 2019 17:02:08 +0000

swh-web (0.0.170-1~swh1) unstable-swh; urgency=medium

  * version 0.0.170

 -- Antoine Lambert <antoine.lambert@inria.fr>  Wed, 28 Nov 2018 16:26:02 +0100

swh-web (0.0.169-1~swh1) unstable-swh; urgency=medium

  * version 0.0.169

 -- Antoine Lambert <antoine.lambert@inria.fr>  Thu, 15 Nov 2018 17:52:14 +0100

swh-web (0.0.168-1~swh1) unstable-swh; urgency=medium

  * version 0.0.168

 -- Antoine Lambert <antoine.lambert@inria.fr>  Thu, 15 Nov 2018 15:24:28 +0100

swh-web (0.0.167-1~swh1) unstable-swh; urgency=medium

  * version 0.0.167

 -- Antoine Lambert <antoine.lambert@inria.fr>  Mon, 12 Nov 2018 17:47:52 +0100

swh-web (0.0.166-1~swh1) unstable-swh; urgency=medium

  * version 0.0.166

 -- Antoine Lambert <antoine.lambert@inria.fr>  Tue, 06 Nov 2018 13:31:08 +0100

swh-web (0.0.165-1~swh1) unstable-swh; urgency=medium

  * version 0.0.165

 -- Antoine Lambert <antoine.lambert@inria.fr>  Wed, 31 Oct 2018 17:46:32 +0100

swh-web (0.0.164-1~swh1) unstable-swh; urgency=medium

  * version 0.0.164

 -- Antoine Lambert <antoine.lambert@inria.fr>  Wed, 31 Oct 2018 17:38:39 +0100

swh-web (0.0.163-1~swh1) unstable-swh; urgency=medium

  * version 0.0.163

 -- Antoine Lambert <antoine.lambert@inria.fr>  Wed, 31 Oct 2018 17:17:05 +0100

swh-web (0.0.162-1~swh1) unstable-swh; urgency=medium

  * version 0.0.162

 -- Antoine Lambert <antoine.lambert@inria.fr>  Thu, 18 Oct 2018 17:57:52 +0200

swh-web (0.0.161-1~swh1) unstable-swh; urgency=medium

  * version 0.0.161

 -- Antoine Lambert <antoine.lambert@inria.fr>  Wed, 17 Oct 2018 15:30:50 +0200

swh-web (0.0.160-1~swh1) unstable-swh; urgency=medium

  * version 0.0.160

 -- Antoine Lambert <antoine.lambert@inria.fr>  Fri, 12 Oct 2018 15:28:05 +0200

swh-web (0.0.159-1~swh1) unstable-swh; urgency=medium

  * version 0.0.159

 -- Antoine Lambert <antoine.lambert@inria.fr>  Fri, 12 Oct 2018 10:18:46 +0200

swh-web (0.0.158-1~swh1) unstable-swh; urgency=medium

  * version 0.0.158

 -- Antoine Lambert <antoine.lambert@inria.fr>  Thu, 11 Oct 2018 17:49:17 +0200

swh-web (0.0.157-1~swh1) unstable-swh; urgency=medium

  * version 0.0.157

 -- Antoine Lambert <antoine.lambert@inria.fr>  Thu, 27 Sep 2018 17:21:28 +0200

swh-web (0.0.156-1~swh1) unstable-swh; urgency=medium

  * version 0.0.156

 -- Antoine Lambert <antoine.lambert@inria.fr>  Thu, 20 Sep 2018 14:40:37 +0200

swh-web (0.0.155-1~swh1) unstable-swh; urgency=medium

  * version 0.0.155

 -- Antoine Lambert <antoine.lambert@inria.fr>  Tue, 18 Sep 2018 10:44:38 +0200

swh-web (0.0.154-1~swh1) unstable-swh; urgency=medium

  * version 0.0.154

 -- Antoine Lambert <antoine.lambert@inria.fr>  Fri, 14 Sep 2018 16:37:48 +0200

swh-web (0.0.153-1~swh1) unstable-swh; urgency=medium

  * version 0.0.153

 -- Antoine Lambert <antoine.lambert@inria.fr>  Wed, 12 Sep 2018 16:44:06 +0200

swh-web (0.0.152-1~swh1) unstable-swh; urgency=medium

  * version 0.0.152

 -- Antoine Lambert <antoine.lambert@inria.fr>  Wed, 12 Sep 2018 16:04:47 +0200

swh-web (0.0.151-1~swh1) unstable-swh; urgency=medium

  * version 0.0.151

 -- Antoine Lambert <antoine.lambert@inria.fr>  Tue, 04 Sep 2018 17:28:46 +0200

swh-web (0.0.150-1~swh1) unstable-swh; urgency=medium

  * version 0.0.150

 -- Antoine Lambert <antoine.lambert@inria.fr>  Tue, 04 Sep 2018 15:15:05 +0200

swh-web (0.0.149-1~swh1) unstable-swh; urgency=medium

  * version 0.0.149

 -- Antoine Lambert <antoine.lambert@inria.fr>  Thu, 30 Aug 2018 16:23:05 +0200

swh-web (0.0.148-1~swh1) unstable-swh; urgency=medium

  * version 0.0.148

 -- Antoine Lambert <antoine.lambert@inria.fr>  Thu, 30 Aug 2018 11:27:42 +0200

swh-web (0.0.147-1~swh1) unstable-swh; urgency=medium

  * version 0.0.147

 -- Antoine Lambert <antoine.lambert@inria.fr>  Fri, 03 Aug 2018 14:41:04 +0200

swh-web (0.0.146-1~swh1) unstable-swh; urgency=medium

  * version 0.0.146

 -- Antoine Lambert <antoine.lambert@inria.fr>  Fri, 27 Jul 2018 16:37:33 +0200

swh-web (0.0.145-1~swh1) unstable-swh; urgency=medium

  * version 0.0.145

 -- Antoine Lambert <antoine.lambert@inria.fr>  Fri, 27 Jul 2018 16:10:36 +0200

swh-web (0.0.144-1~swh1) unstable-swh; urgency=medium

  * version 0.0.144

 -- Antoine Lambert <antoine.lambert@inria.fr>  Fri, 20 Jul 2018 16:26:52 +0200

swh-web (0.0.143-1~swh1) unstable-swh; urgency=medium

  * version 0.0.143

 -- Antoine Lambert <antoine.lambert@inria.fr>  Fri, 20 Jul 2018 16:19:56 +0200

swh-web (0.0.142-1~swh1) unstable-swh; urgency=medium

  * version 0.0.142

 -- Antoine Lambert <antoine.lambert@inria.fr>  Fri, 20 Jul 2018 15:51:20 +0200

swh-web (0.0.141-1~swh1) unstable-swh; urgency=medium

  * version 0.0.141

 -- Antoine Lambert <antoine.lambert@inria.fr>  Fri, 06 Jul 2018 14:11:39 +0200

swh-web (0.0.140-1~swh1) unstable-swh; urgency=medium

  * version 0.0.140

 -- Antoine Lambert <antoine.lambert@inria.fr>  Fri, 29 Jun 2018 16:42:06 +0200

swh-web (0.0.139-1~swh1) unstable-swh; urgency=medium

  * version 0.0.139

 -- Antoine Lambert <antoine.lambert@inria.fr>  Wed, 27 Jun 2018 16:47:17 +0200

swh-web (0.0.138-1~swh1) unstable-swh; urgency=medium

  * version 0.0.138

 -- Antoine Lambert <antoine.lambert@inria.fr>  Wed, 13 Jun 2018 12:18:23 +0200

swh-web (0.0.137-1~swh1) unstable-swh; urgency=medium

  * version 0.0.137

 -- Antoine Lambert <antoine.lambert@inria.fr>  Wed, 13 Jun 2018 11:52:05 +0200

swh-web (0.0.136-1~swh1) unstable-swh; urgency=medium

  * version 0.0.136

 -- Antoine Lambert <antoine.lambert@inria.fr>  Tue, 05 Jun 2018 18:59:20 +0200

swh-web (0.0.135-1~swh1) unstable-swh; urgency=medium

  * version 0.0.135

 -- Antoine Lambert <antoine.lambert@inria.fr>  Fri, 01 Jun 2018 17:47:58 +0200

swh-web (0.0.134-1~swh1) unstable-swh; urgency=medium

  * version 0.0.134

 -- Antoine Lambert <antoine.lambert@inria.fr>  Thu, 31 May 2018 17:56:04 +0200

swh-web (0.0.133-1~swh1) unstable-swh; urgency=medium

  * version 0.0.133

 -- Antoine Lambert <antoine.lambert@inria.fr>  Tue, 29 May 2018 18:13:59 +0200

swh-web (0.0.132-1~swh1) unstable-swh; urgency=medium

  * version 0.0.132

 -- Antoine Lambert <antoine.lambert@inria.fr>  Tue, 29 May 2018 14:25:16 +0200

swh-web (0.0.131-1~swh1) unstable-swh; urgency=medium

  * version 0.0.131

 -- Antoine Lambert <antoine.lambert@inria.fr>  Fri, 25 May 2018 17:31:58 +0200

swh-web (0.0.130-1~swh1) unstable-swh; urgency=medium

  * version 0.0.130

 -- Antoine Lambert <antoine.lambert@inria.fr>  Fri, 25 May 2018 11:59:17 +0200

swh-web (0.0.129-1~swh1) unstable-swh; urgency=medium

  * version 0.0.129

 -- Antoine Lambert <antoine.lambert@inria.fr>  Thu, 24 May 2018 18:28:48 +0200

swh-web (0.0.128-1~swh1) unstable-swh; urgency=medium

  * version 0.0.128

 -- Antoine Lambert <antoine.lambert@inria.fr>  Wed, 16 May 2018 13:52:33 +0200

swh-web (0.0.127-1~swh1) unstable-swh; urgency=medium

  * version 0.0.127

 -- Antoine Lambert <antoine.lambert@inria.fr>  Fri, 04 May 2018 19:14:58 +0200

swh-web (0.0.126-1~swh1) unstable-swh; urgency=medium

  * version 0.0.126

 -- Antoine Lambert <antoine.lambert@inria.fr>  Fri, 04 May 2018 15:29:49 +0200

swh-web (0.0.125-1~swh1) unstable-swh; urgency=medium

  * version 0.0.125

 -- Antoine Lambert <antoine.lambert@inria.fr>  Fri, 20 Apr 2018 15:45:05 +0200

swh-web (0.0.124-1~swh1) unstable-swh; urgency=medium

  * version 0.0.124

 -- Antoine Lambert <antoine.lambert@inria.fr>  Fri, 20 Apr 2018 14:46:00 +0200

swh-web (0.0.123-1~swh1) unstable-swh; urgency=medium

  * version 0.0.123

 -- Antoine Lambert <antoine.lambert@inria.fr>  Mon, 26 Mar 2018 11:34:32 +0200

swh-web (0.0.122-1~swh1) unstable-swh; urgency=medium

  * version 0.0.122

 -- Antoine Lambert <antoine.lambert@inria.fr>  Wed, 14 Mar 2018 17:23:15 +0100

swh-web (0.0.121-1~swh1) unstable-swh; urgency=medium

  * version 0.0.121

 -- Antoine Lambert <antoine.lambert@inria.fr>  Wed, 07 Mar 2018 18:02:29 +0100

swh-web (0.0.120-1~swh1) unstable-swh; urgency=medium

  * version 0.0.120

 -- Antoine Lambert <antoine.lambert@inria.fr>  Wed, 07 Mar 2018 17:31:08 +0100

swh-web (0.0.119-1~swh1) unstable-swh; urgency=medium

  * version 0.0.119

 -- Antoine Lambert <antoine.lambert@inria.fr>  Thu, 01 Mar 2018 18:11:40 +0100

swh-web (0.0.118-1~swh1) unstable-swh; urgency=medium

  * version 0.0.118

 -- Antoine Lambert <antoine.lambert@inria.fr>  Thu, 22 Feb 2018 17:26:28 +0100

swh-web (0.0.117-1~swh1) unstable-swh; urgency=medium

  * version 0.0.117

 -- Antoine Lambert <antoine.lambert@inria.fr>  Wed, 21 Feb 2018 14:56:27 +0100

swh-web (0.0.116-1~swh1) unstable-swh; urgency=medium

  * version 0.0.116

 -- Antoine Lambert <antoine.lambert@inria.fr>  Mon, 19 Feb 2018 17:47:57 +0100

swh-web (0.0.115-1~swh1) unstable-swh; urgency=medium

  * version 0.0.115

 -- Antoine Lambert <antoine.lambert@inria.fr>  Mon, 19 Feb 2018 12:00:47 +0100

swh-web (0.0.114-1~swh1) unstable-swh; urgency=medium

  * version 0.0.114

 -- Antoine Lambert <antoine.lambert@inria.fr>  Fri, 16 Feb 2018 16:13:58 +0100

swh-web (0.0.113-1~swh1) unstable-swh; urgency=medium

  * version 0.0.113

 -- Antoine Lambert <antoine.lambert@inria.fr>  Thu, 15 Feb 2018 15:52:57 +0100

swh-web (0.0.112-1~swh1) unstable-swh; urgency=medium

  * version 0.0.112

 -- Antoine Lambert <antoine.lambert@inria.fr>  Thu, 08 Feb 2018 12:10:44 +0100

swh-web (0.0.111-1~swh1) unstable-swh; urgency=medium

  * Release swh.web v0.0.111
  * Support snapshot information in origin_visit

 -- Nicolas Dandrimont <nicolas@dandrimont.eu>  Tue, 06 Feb 2018 14:54:29 +0100

swh-web (0.0.110-1~swh1) unstable-swh; urgency=medium

  * version 0.0.110

 -- Antoine Lambert <antoine.lambert@inria.fr>  Fri, 02 Feb 2018 15:52:10 +0100

swh-web (0.0.109-1~swh1) unstable-swh; urgency=medium

  * version 0.0.109

 -- Antoine Lambert <antoine.lambert@inria.fr>  Thu, 01 Feb 2018 18:04:10 +0100

swh-web (0.0.108-1~swh1) unstable-swh; urgency=medium

  * version 0.0.108

 -- Antoine Lambert <antoine.lambert@inria.fr>  Tue, 23 Jan 2018 17:31:13 +0100

swh-web (0.0.107-1~swh1) unstable-swh; urgency=medium

  * version 0.0.107

 -- Antoine Lambert <antoine.lambert@inria.fr>  Tue, 23 Jan 2018 12:13:58 +0100

swh-web (0.0.106-1~swh1) unstable-swh; urgency=medium

  * version 0.0.106

 -- Antoine Lambert <antoine.lambert@inria.fr>  Thu, 18 Jan 2018 15:28:44 +0100

swh-web (0.0.105-1~swh1) unstable-swh; urgency=medium

  * version 0.0.105

 -- Antoine Lambert <antoine.lambert@inria.fr>  Tue, 09 Jan 2018 17:32:29 +0100

swh-web (0.0.104-1~swh1) unstable-swh; urgency=medium

  * version 0.0.104

 -- Antoine Lambert <antoine.lambert@inria.fr>  Tue, 09 Jan 2018 14:29:32 +0100

swh-web (0.0.103-1~swh1) unstable-swh; urgency=medium

  * version 0.0.103

 -- Antoine Lambert <antoine.lambert@inria.fr>  Thu, 04 Jan 2018 16:48:56 +0100

swh-web (0.0.102-1~swh1) unstable-swh; urgency=medium

  * version 0.0.102

 -- Antoine Lambert <antoine.lambert@inria.fr>  Thu, 14 Dec 2017 15:13:22 +0100

swh-web (0.0.101-1~swh1) unstable-swh; urgency=medium

  * version 0.0.101

 -- Antoine Pietri <antoine.pietri1@gmail.com>  Fri, 08 Dec 2017 16:38:05 +0100

swh-web (0.0.100-1~swh1) unstable-swh; urgency=medium

  * v0.0.100
  * swh.web.common.service: Read indexer data through the indexer
  * storage

 -- Antoine R. Dumont (@ardumont) <antoine.romain.dumont@gmail.com>  Thu, 07 Dec 2017 16:25:12 +0100

swh-web (0.0.99-1~swh1) unstable-swh; urgency=medium

  * version 0.0.99

 -- Antoine Lambert <antoine.lambert@inria.fr>  Wed, 06 Dec 2017 17:07:37 +0100

swh-web (0.0.98-1~swh1) unstable-swh; urgency=medium

  * version 0.0.98

 -- Antoine Lambert <antoine.lambert@inria.fr>  Wed, 06 Dec 2017 15:41:13 +0100

swh-web (0.0.97-1~swh1) unstable-swh; urgency=medium

  * version 0.0.97

 -- Antoine Lambert <antoine.lambert@inria.fr>  Fri, 24 Nov 2017 16:24:07 +0100

swh-web (0.0.96-1~swh1) unstable-swh; urgency=medium

  * version 0.0.96

 -- Antoine Lambert <antoine.lambert@inria.fr>  Fri, 24 Nov 2017 15:22:16 +0100

swh-web (0.0.95-1~swh1) unstable-swh; urgency=medium

  * version 0.0.95

 -- Antoine Lambert <antoine.lambert@inria.fr>  Thu, 09 Nov 2017 18:14:31 +0100

swh-web (0.0.94-1~swh1) unstable-swh; urgency=medium

  * version 0.0.94

 -- Antoine Lambert <antoine.lambert@inria.fr>  Mon, 06 Nov 2017 16:19:48 +0100

swh-web (0.0.93-1~swh1) unstable-swh; urgency=medium

  * version 0.0.93

 -- Antoine Lambert <antoine.lambert@inria.fr>  Fri, 27 Oct 2017 16:28:22 +0200

swh-web (0.0.92-1~swh1) unstable-swh; urgency=medium

  * version 0.0.92

 -- Antoine Lambert <antoine.lambert@inria.fr>  Fri, 27 Oct 2017 16:07:47 +0200

swh-web (0.0.91-1~swh1) unstable-swh; urgency=medium

  * v0.0.91

 -- Antoine Lambert <antoine.lambert@inria.fr>  Fri, 13 Oct 2017 20:40:07 +0200

swh-web (0.0.90-1~swh1) unstable-swh; urgency=medium

  * version 0.0.90

 -- Antoine Lambert <antoine.lambert@inria.fr>  Wed, 04 Oct 2017 13:53:28 +0200

swh-web (0.0.89-1~swh1) unstable-swh; urgency=medium

  * version 0.0.89

 -- Antoine Lambert <antoine.lambert@inria.fr>  Wed, 04 Oct 2017 10:42:11 +0200

swh-web (0.0.88-1~swh1) unstable-swh; urgency=medium

  * v0.0.88
  * Fix default webapp configuration file lookup
  * Fix templating errors
  * Fix wrong default configuration
  * Add missing endpoint information about error (origin visit endpoint)

 -- Antoine R. Dumont (@ardumont) <antoine.romain.dumont@gmail.com>  Wed, 13 Sep 2017 15:02:24 +0200

swh-web (0.0.87-1~swh1) unstable-swh; urgency=medium

  * v0.0.87
  * throttling: permit the use to define cache server
  * throttling: improve configuration intent
  * configuration: Clarify config keys intent and improve config
  * management
  * docs: change content example to ls.c from GNU corutils
  * packaging: Fix dependency requirements

 -- Antoine R. Dumont (@ardumont) <antoine.romain.dumont@gmail.com>  Tue, 12 Sep 2017 14:11:10 +0200

swh-web (0.0.86-1~swh1) unstable-swh; urgency=medium

  * v0.0.86

 -- Antoine Lambert <antoine.lambert@inria.fr>  Fri, 08 Sep 2017 14:07:19 +0200

swh-web (0.0.85-1~swh1) unstable-swh; urgency=medium

  * v0.0.85

 -- Antoine Lambert <antoine.lambert@inria.fr>  Fri, 08 Sep 2017 10:55:50 +0200

swh-web (0.0.84-1~swh1) unstable-swh; urgency=medium

  * Release swh.web.ui v0.0.84
  * Prepare stretch packaging

 -- Nicolas Dandrimont <nicolas@dandrimont.eu>  Fri, 30 Jun 2017 18:18:55 +0200

swh-web (0.0.83-1~swh1) unstable-swh; urgency=medium

  * Release swh.web.ui v0.0.83
  * Allow exemption by network for rate limiting

 -- Nicolas Dandrimont <nicolas@dandrimont.eu>  Wed, 24 May 2017 18:01:53 +0200

swh-web (0.0.82-1~swh1) unstable-swh; urgency=medium

  * v0.0.83
  * Add new blake2s256 data column on content

 -- Antoine R. Dumont (@ardumont) <antoine.romain.dumont@gmail.com>  Tue, 04 Apr 2017 16:54:25 +0200

swh-web (0.0.81-1~swh1) unstable-swh; urgency=medium

  * v0.0.81
  * Migrate functions from swh.core.hashutil to swh.model.hashutil

 -- Antoine R. Dumont (@ardumont) <antoine.romain.dumont@gmail.com>  Wed, 15 Mar 2017 16:26:42 +0100

swh-web (0.0.80-1~swh1) unstable-swh; urgency=medium

  * v0.0.80
  * /api/1/content/raw/: Make no textual content request forbidden

 -- Antoine R. Dumont (@ardumont) <antoine.romain.dumont@gmail.com>  Wed, 15 Mar 2017 12:35:43 +0100

swh-web (0.0.79-1~swh1) unstable-swh; urgency=medium

  * v0.0.79
  * /api/1/content/raw/: Improve error msg when content not available
  * /api/1/content/raw/: Open endpoint documentation in api endpoints
  * index

 -- Antoine R. Dumont (@ardumont) <antoine.romain.dumont@gmail.com>  Wed, 15 Mar 2017 11:43:00 +0100

swh-web (0.0.78-1~swh1) unstable-swh; urgency=medium

  * v0.0.78
  * /api/1/content/raw/: Open endpoint to download only text-ish
  * contents (other contents are deemed unavailable)
  * /api/1/content/raw/: Permit the user to provide a 'filename'
  * parameter to name the downloaded contents as they see fit.

 -- Antoine R. Dumont (@ardumont) <antoine.romain.dumont@gmail.com>  Wed, 15 Mar 2017 10:48:21 +0100

swh-web (0.0.77-1~swh1) unstable-swh; urgency=medium

  * v0.0.77
  * API doc: add warning about API instability
  * API: Unify remaining dates as iso8601 string
  * /api/1/revision/: Merge 'parents' key into a dict list
  * /api/1/release/: Enrich output with author_url if author mentioned
  * packaging: split internal and external requirements in separate
    files

 -- Antoine R. Dumont (@ardumont) <antoine.romain.dumont@gmail.com>  Tue, 21 Feb 2017 11:37:19 +0100

swh-web (0.0.76-1~swh1) unstable-swh; urgency=medium

  * Release swh.web.ui v0.0.76
  * Refactor APIDoc to be more sensible
  * Share rate limits between all the api_ queries

 -- Nicolas Dandrimont <nicolas@dandrimont.eu>  Thu, 02 Feb 2017 17:32:57 +0100

swh-web (0.0.75-1~swh1) unstable-swh; urgency=medium

  * v0.0.75
  * Remove build dependency on libjs-cryptojs, libjs-jquery-flot*,
  * libjs-jquery-datatables
  * views/browse,api: move main apidoc views to views/api

 -- Antoine R. Dumont (@ardumont) <antoine.romain.dumont@gmail.com>  Thu, 02 Feb 2017 15:03:20 +0100

swh-web (0.0.74-1~swh1) unstable-swh; urgency=medium

  * Release swh.web.ui v0.0.74
  * Various interface cleanups for API documentation
  * Return Error types in API error return values

 -- Nicolas Dandrimont <nicolas@dandrimont.eu>  Thu, 02 Feb 2017 11:03:56 +0100

swh-web (0.0.73-1~swh1) unstable-swh; urgency=medium

  * Deploy swh.web.ui v0.0.73
  * Add a bazillion of style fixes.

 -- Nicolas Dandrimont <nicolas@dandrimont.eu>  Wed, 01 Feb 2017 22:44:10 +0100

swh-web (0.0.72-1~swh1) unstable-swh; urgency=medium

  * v0.0.72
  * apidoc rendering: Improvements
  * apidoc: add usual copyright/license/contact footer
  * apidoc: show status code if != 200
  * apidoc: hide /content/known/ from the doc
  * apidoc: document upcoming v. available in endpoint index
  * apidoc: vertically distantiate jquery search box and preceding text

 -- Antoine R. Dumont (@ardumont) <antoine.romain.dumont@gmail.com>  Wed, 01 Feb 2017 18:34:56 +0100

swh-web (0.0.71-1~swh1) unstable-swh; urgency=medium

  * v0.0.71
  * add static/robots.txt, disabling crawling of /api/
  * re-root content-specific endpoints under /api/1/content/
  * fix not converted empty bytes string
  * /revision/origin/: Make the timestamp default to the most recent
    visit
  * api: simplify HTML layout by dropping redundant nav and about page
  * apidoc: document correctly endpoints /content/known/,
  * /revision/{origin,origin/log}/ and /stat/counters/

 -- Antoine R. Dumont (@ardumont) <antoine.romain.dumont@gmail.com>  Wed, 01 Feb 2017 16:23:56 +0100

swh-web (0.0.70-1~swh1) unstable-swh; urgency=medium

  * v0.0.70
  * apidoc: Review documentation for
  * endpoints (person/release/revision/visit-related/upcoming methods)
  * apidoc: List only method docstring's first paragraph in endpoint
    index
  * apidoc: Render type annotation for optional parameter
  * apidoc: Improve rendering issues
  * api: Fix problem in origin visit by type and url lookup

 -- Antoine R. Dumont (@ardumont) <antoine.romain.dumont@gmail.com>  Wed, 01 Feb 2017 11:28:32 +0100

swh-web (0.0.69-1~swh1) unstable-swh; urgency=medium

  * v0.0.69
  * Improve documentation information and rendering

 -- Antoine R. Dumont (@ardumont) <antoine.romain.dumont@gmail.com>  Tue, 31 Jan 2017 14:31:19 +0100

swh-web (0.0.68-1~swh1) unstable-swh; urgency=medium

  * v0.0.68
  * Improve ui with last nitpicks
  * Remove endpoints not supposed to be displayed

 -- Antoine R. Dumont (@ardumont) <antoine.romain.dumont@gmail.com>  Wed, 25 Jan 2017 13:29:49 +0100

swh-web (0.0.67-1~swh1) unstable-swh; urgency=medium

  * v0.0.67
  * Improve rendering style - pass 4

 -- Antoine R. Dumont (@ardumont) <antoine.romain.dumont@gmail.com>  Tue, 24 Jan 2017 15:30:58 +0100

swh-web (0.0.66-1~swh1) unstable-swh; urgency=medium

  * v0.0.66
  * Improve rendering style - pass 4

 -- Antoine R. Dumont (@ardumont) <antoine.romain.dumont@gmail.com>  Tue, 24 Jan 2017 15:24:05 +0100

swh-web (0.0.65-1~swh1) unstable-swh; urgency=medium

  * v0.0.65
  * Unify rendering style with www.s.o - pass 3

 -- Antoine R. Dumont (@ardumont) <antoine.romain.dumont@gmail.com>  Mon, 23 Jan 2017 19:58:19 +0100

swh-web (0.0.64-1~swh1) unstable-swh; urgency=medium

  * v0.0.64
  * Unify rendering style with www.s.o - pass 2

 -- Antoine R. Dumont (@ardumont) <antoine.romain.dumont@gmail.com>  Mon, 23 Jan 2017 19:28:31 +0100

swh-web (0.0.63-1~swh1) unstable-swh; urgency=medium

  * v0.0.63
  * Unify rendering style with www.s.o - pass 1

 -- Antoine R. Dumont (@ardumont) <antoine.romain.dumont@gmail.com>  Mon, 23 Jan 2017 16:06:30 +0100

swh-web (0.0.62-1~swh1) unstable-swh; urgency=medium

  * Release swh-web-ui v0.0.62
  * Add flask-limiter to dependencies and wire it in

 -- Nicolas Dandrimont <nicolas@dandrimont.eu>  Fri, 20 Jan 2017 16:29:48 +0100

swh-web (0.0.61-1~swh1) unstable-swh; urgency=medium

  * v0.0.61
  * Fix revision's metadata field limitation

 -- Antoine R. Dumont (@ardumont) <antoine.romain.dumont@gmail.com>  Fri, 20 Jan 2017 15:26:37 +0100

swh-web (0.0.60-1~swh1) unstable-swh; urgency=medium

  * v0.0.60
  * Improve escaping data

 -- Antoine R. Dumont (@ardumont) <antoine.romain.dumont@gmail.com>  Fri, 20 Jan 2017 12:21:22 +0100

swh-web (0.0.59-1~swh1) unstable-swh; urgency=medium

  * v0.0.59
  * Unify pagination on /revision/log/ and /revision/origin/log/
    endpoints

 -- Antoine R. Dumont (@ardumont) <antoine.romain.dumont@gmail.com>  Thu, 19 Jan 2017 15:59:06 +0100

swh-web (0.0.58-1~swh1) unstable-swh; urgency=medium

  * v0.0.58
  * Pagination on /api/1/origin/visits/ endpoint

 -- Antoine R. Dumont (@ardumont) <antoine.romain.dumont@gmail.com>  Thu, 19 Jan 2017 14:48:57 +0100

swh-web (0.0.57-1~swh1) unstable-swh; urgency=medium

  * v0.0.57
  * Improve documentation information on api endpoints

 -- Antoine R. Dumont (@ardumont) <antoine.romain.dumont@gmail.com>  Thu, 19 Jan 2017 13:32:56 +0100

swh-web (0.0.56-1~swh1) unstable-swh; urgency=medium

  * v0.0.56
  * Add abilities to display multiple examples on each doc endpoint.

 -- Antoine R. Dumont (@ardumont) <antoine.romain.dumont@gmail.com>  Wed, 18 Jan 2017 14:43:58 +0100

swh-web (0.0.55-1~swh1) unstable-swh; urgency=medium

  * v0.0.55
  * api /content/search/ to /content/known/
  * Adapt return values to empty list/dict instead of null
  * Remove empty values when mono-values are null
  * Fix broken entity endpoint
  * Update upcoming endpoints
  * apidoc: Remove hard-coded example and provide links to follow

 -- Antoine R. Dumont (@ardumont) <antoine.romain.dumont@gmail.com>  Wed, 18 Jan 2017 11:27:45 +0100

swh-web (0.0.54-1~swh1) unstable-swh; urgency=medium

  * v0.0.54
  * Improve documentation description and browsability
  * Fix css style

 -- Antoine R. Dumont (@ardumont) <antoine.romain.dumont@gmail.com>  Mon, 16 Jan 2017 17:18:21 +0100

swh-web (0.0.53-1~swh1) unstable-swh; urgency=medium

  * v0.0.53
  * apidoc: Update upcoming and hidden endpoints information
  * apidoc: Enrich route information with tags
  * apidoc: /api/1/revision/origin/log/: Add pagination explanation
  * apidoc: /api/1/revision/log/: Add pagination explanation
  * api: Fix filtering fields to work in depth

 -- Antoine R. Dumont (@ardumont) <antoine.romain.dumont@gmail.com>  Fri, 13 Jan 2017 17:33:01 +0100

swh-web (0.0.52-1~swh1) unstable-swh; urgency=medium

  * v0.0.52
  * Fix doc generation regarding arg and exception
  * Fix broken examples
  * Add missing documentation on not found origin visit

 -- Antoine R. Dumont (@ardumont) <antoine.romain.dumont@gmail.com>  Thu, 12 Jan 2017 17:38:59 +0100

swh-web (0.0.51-1~swh1) unstable-swh; urgency=medium

  * v0.0.51
  * Update configuration file from ini to yml

 -- Antoine R. Dumont (@ardumont) <antoine.romain.dumont@gmail.com>  Fri, 16 Dec 2016 13:27:08 +0100

swh-web (0.0.50-1~swh1) unstable-swh; urgency=medium

  * v0.0.50
  * Fix issue regarding data structure change in ctags' reading api
    endpoint

 -- Antoine R. Dumont (@ardumont) <antoine.romain.dumont@gmail.com>  Tue, 06 Dec 2016 16:08:01 +0100

swh-web (0.0.49-1~swh1) unstable-swh; urgency=medium

  * v0.0.49
  * Rendering improvements

 -- Antoine R. Dumont (@ardumont) <antoine.romain.dumont@gmail.com>  Thu, 01 Dec 2016 16:29:31 +0100

swh-web (0.0.48-1~swh1) unstable-swh; urgency=medium

  * v0.0.48
  * Fix api doc example to actual existing data
  * Improve search symbol view experience

 -- Antoine R. Dumont (@ardumont) <antoine.romain.dumont@gmail.com>  Thu, 01 Dec 2016 15:32:44 +0100

swh-web (0.0.47-1~swh1) unstable-swh; urgency=medium

  * v0.0.47
  * Improve search content ui (add datatable)
  * Improve search symbol ui (add datatable without pagination, with
  * multi-field search)
  * Split those views to improve readability

 -- Antoine R. Dumont (@ardumont) <antoine.romain.dumont@gmail.com>  Thu, 01 Dec 2016 11:57:16 +0100

swh-web (0.0.46-1~swh1) unstable-swh; urgency=medium

  * v0.0.46
  * Improve search output view on symbols

 -- Antoine R. Dumont (@ardumont) <antoine.romain.dumont@gmail.com>  Wed, 30 Nov 2016 17:45:40 +0100

swh-web (0.0.45-1~swh1) unstable-swh; urgency=medium

  * v0.0.45
  * Migrate search symbol api endpoint to strict equality search
  * Improve search symbol view result (based on that api) to navigate
  * through result
  * Permit to slice result per page with per page flag (limited to 100)
  * Unify behavior in renderer regarding pagination computation

 -- Antoine R. Dumont (@ardumont) <antoine.romain.dumont@gmail.com>  Wed, 30 Nov 2016 11:00:49 +0100

swh-web (0.0.44-1~swh1) unstable-swh; urgency=medium

  * v0.0.44
  * Rename appropriately /api/1/symbol to /api/1/content/symbol/
  * Improve documentation on /api/1/content/symbol/ api endpoint

 -- Antoine R. Dumont (@ardumont) <antoine.romain.dumont@gmail.com>  Tue, 29 Nov 2016 15:00:14 +0100

swh-web (0.0.43-1~swh1) unstable-swh; urgency=medium

  * v0.0.43
  * Improve edge case when looking for ctags symbols
  * Add a lookup ui to search through symbols

 -- Antoine R. Dumont (@ardumont) <antoine.romain.dumont@gmail.com>  Mon, 28 Nov 2016 16:42:33 +0100

swh-web (0.0.42-1~swh1) unstable-swh; urgency=medium

  * v0.0.42
  * List ctags line as link to content in /browse/content/ view

 -- Antoine R. Dumont (@ardumont) <antoine.romain.dumont@gmail.com>  Fri, 25 Nov 2016 16:21:12 +0100

swh-web (0.0.41-1~swh1) unstable-swh; urgency=medium

  * v0.0.41
  * Improve browse content view by:
  * adding new information (license, mimetype, language)
  * highlighting source code

 -- Antoine R. Dumont (@ardumont) <antoine.romain.dumont@gmail.com>  Fri, 25 Nov 2016 14:52:34 +0100

swh-web (0.0.40-1~swh1) unstable-swh; urgency=medium

  * v0.0.40
  * Add pagination to symbol search endpoint

 -- Antoine R. Dumont (@ardumont) <antoine.romain.dumont@gmail.com>  Thu, 24 Nov 2016 14:23:45 +0100

swh-web (0.0.39-1~swh1) unstable-swh; urgency=medium

  * v0.0.39
  * Open /api/1/symbol/<expression>/
  * Fix api breaking on /api/1/content/search/

 -- Antoine R. Dumont (@ardumont) <antoine.romain.dumont@gmail.com>  Thu, 24 Nov 2016 10:28:42 +0100

swh-web (0.0.38-1~swh1) unstable-swh; urgency=medium

  * v0.0.38
  * Minor refactoring
  * Remove one commit which breaks production

 -- Antoine R. Dumont (@ardumont) <antoine.romain.dumont@gmail.com>  Tue, 22 Nov 2016 16:26:03 +0100

swh-web (0.0.37-1~swh1) unstable-swh; urgency=medium

  * v0.0.37
  * api: Open new endpoints on license, language, filetype
  * api: Update content endpoint to add url on new endpoints

 -- Antoine R. Dumont (@ardumont) <antoine.romain.dumont@gmail.com>  Tue, 22 Nov 2016 15:04:07 +0100

swh-web (0.0.36-1~swh1) unstable-swh; urgency=medium

  * v0.0.36
  * Adapt to latest origin_visit format

 -- Antoine R. Dumont (@ardumont) <antoine.romain.dumont@gmail.com>  Thu, 08 Sep 2016 15:24:33 +0200

swh-web (0.0.35-1~swh1) unstable-swh; urgency=medium

  * v0.0.35
  * Open /api/1/provenance/<algo:content-hash>/ api endpoint
  * Open /api/1/origin/<id>/visits/(<visit-id>) api endpoint
  * View: Fix redirection url issue

 -- Antoine R. Dumont (@ardumont) <antoine.romain.dumont@gmail.com>  Mon, 05 Sep 2016 14:28:33 +0200

swh-web (0.0.34-1~swh1) unstable-swh; urgency=medium

  * v0.0.34
  * Improve global ui navigation
  * Fix apidoc rendering issue
  * Open /api/1/provenance/ about content provenant information

 -- Antoine R. Dumont (@ardumont) <antoine.romain.dumont@gmail.com>  Fri, 02 Sep 2016 11:42:04 +0200

swh-web (0.0.33-1~swh1) unstable-swh; urgency=medium

  * Release swh.web.ui v0.0.33
  * New declarative API documentation mechanisms

 -- Nicolas Dandrimont <nicolas@dandrimont.eu>  Wed, 24 Aug 2016 16:25:24 +0200

swh-web (0.0.32-1~swh1) unstable-swh; urgency=medium

  * v0.0.32
  * Activate tests during debian packaging
  * Fix issues on debian packaging
  * Fix useless jquery loading url
  * Improve date time parsing

 -- Antoine R. Dumont (@ardumont) <antoine.romain.dumont@gmail.com>  Wed, 20 Jul 2016 12:35:09 +0200

swh-web (0.0.31-1~swh1) unstable-swh; urgency=medium

  * v0.0.31
  * Unify jquery-flot library names with .min

 -- Antoine R. Dumont (@ardumont) <antoine.romain.dumont@gmail.com>  Mon, 18 Jul 2016 11:11:59 +0200

swh-web (0.0.30-1~swh1) unstable-swh; urgency=medium

  * v0.0.30
  * View: Open calendar ui view on origin
  * API: open /api/1/stat/visits/<int:origin>/

 -- Antoine R. Dumont (@ardumont) <antoine.romain.dumont@gmail.com>  Wed, 13 Jul 2016 18:42:40 +0200

swh-web (0.0.29-1~swh1) unstable-swh; urgency=medium

  * Release swh.web.ui v0.0.29
  * All around enhancements of the web ui
  * Package now tested when building

 -- Nicolas Dandrimont <nicolas@dandrimont.eu>  Tue, 14 Jun 2016 17:58:42 +0200

swh-web (0.0.28-1~swh1) unstable-swh; urgency=medium

  * v0.0.28
  * Fix packaging issues

 -- Antoine R. Dumont (@ardumont) <antoine.romain.dumont@gmail.com>  Mon, 09 May 2016 16:21:04 +0200

swh-web (0.0.27-1~swh1) unstable-swh; urgency=medium

  * v0.0.27
  * Fix packaging issue

 -- Antoine R. Dumont (@ardumont) <antoine.romain.dumont@gmail.com>  Tue, 03 May 2016 16:52:40 +0200

swh-web (0.0.24-1~swh1) unstable-swh; urgency=medium

  * Release swh.web.ui v0.0.24
  * New swh.storage API for timestamps

 -- Nicolas Dandrimont <nicolas@dandrimont.eu>  Fri, 05 Feb 2016 12:07:33 +0100

swh-web (0.0.23-1~swh1) unstable-swh; urgency=medium

  * v0.0.23
  * Bump dependency requirements to latest swh.storage
  * Returns person's identifier on api + Hide person's emails in views
    endpoint
  * Try to decode the content's raw data and fail gracefully
  * Unify /directory api to Display content's raw data when path
    resolves to a file
  * Expose unconditionally the link to download the content's raw data
  * Download link data redirects to the api ones

 -- Antoine R. Dumont (@ardumont) <antoine.romain.dumont@gmail.com>  Fri, 29 Jan 2016 17:50:31 +0100

swh-web (0.0.22-1~swh1) unstable-swh; urgency=medium

  * v0.0.22
  * Open
    /browse/revision/origin/<ORIG_ID>[/branch/<BRANCH>][/ts/<TIMESTAMP>]
    /history/<SHA1>/ view
  * Open
    /browse/revision/origin/<ORIG_ID>[/branch/<BRANCH>][/ts/<TIMESTAMP>]
    / view
  * Open
    /browse/revision/<SHA1_GIT_ROOT>/history/<SHA1_GIT>/directory/[<PATH
    >] view
  * Open
    /browse/revision/origin/<ORIG_ID>[/branch/<BRANCH>][/ts/<TIMESTAMP>]
    /history/<SHA1>/directory/[<PATH>] view
  * Open
    /browse/revision/origin/<ORIG_ID>[/branch/<BRANCH>][/ts/<TIMESTAMP>]
    /directory/[<PATH>] view
  * Open /browse/revision/<sha1_git_root>/directory/<path>/ view
  * Open /browse/revision/<sha1_git_root>/history/<sha1_git>/ view
  * Open /browse/revision/<sha1_git>/log/ view
  * Open /browse/entity/<uuid>/ view
  * Release can point to other objects than revision
  * Fix misbehavior when retrieving git log
  * Fix another edge case when listing a directory that does not exist
  * Fix edge case when listing is empty
  * Fix person_get call
  * Update documentation about possible error codes

 -- Antoine R. Dumont (@ardumont) <antoine.romain.dumont@gmail.com>  Tue, 26 Jan 2016 15:14:35 +0100

swh-web (0.0.21-1~swh1) unstable-swh; urgency=medium

  * v0.0.21
  * Deal nicely with communication downtime with storage
  * Update to latest swh.storage api

 -- Antoine R. Dumont (@ardumont) <antoine.romain.dumont@gmail.com>  Wed, 20 Jan 2016 16:31:34 +0100

swh-web (0.0.20-1~swh1) unstable-swh; urgency=medium

  * v0.0.20
  * Open /api/1/entity/<string:uuid>/

 -- Antoine R. Dumont (@ardumont) <antoine.romain.dumont@gmail.com>  Fri, 15 Jan 2016 16:40:56 +0100

swh-web (0.0.19-1~swh1) unstable-swh; urgency=medium

  * v0.0.19
  * Improve directory_get_by_path integration with storage
  * Refactor - Only lookup sha1_git_root if needed + factorize service
    behavior

 -- Antoine R. Dumont (@ardumont) <antoine.romain.dumont@gmail.com>  Fri, 15 Jan 2016 12:47:39 +0100

swh-web (0.0.18-1~swh1) unstable-swh; urgency=medium

  * v0.0.18
  * Open
    /api/1/revision/origin/<ORIG_ID>[/branch/<BRANCH>][/ts/<TIMESTAMP>]/
    history/<SHA1>/directory/[<PATH>]
  * origin/master Open
    /api/1/revision/origin/<ORIG_ID>[/branch/<BRANCH>][/ts/<TIMESTAMP>]/
    history/<SHA1>/
  * Open
    /api/1/revision/origin/<ORIG_ID>[/branch/<BRANCH>][/ts/<TIMESTAMP>]/
    directory/[<PATH>]
  * Open /api/1/revision/origin/<origin-id>/branch/<branch-
    name>/ts/<ts>/
  * /directory/ apis can now point to files too.
  * Bump dependency requirement on latest swh.storage
  * Deactivate api querying occurrences for now
  * Improve function documentation

 -- Antoine R. Dumont (@ardumont) <antoine.romain.dumont@gmail.com>  Wed, 13 Jan 2016 12:54:54 +0100

swh-web (0.0.17-1~swh1) unstable-swh; urgency=medium

  * v0.0.17
  * Open /api/1/revision/<string:sha1_git>/directory/'
  * Open
    /api/1/revision/<string:sha1_git_root>/history/<sha1_git>/directory/
    <path:dir_path>/
  * Enrich directory listing with url to next subdir
  * Improve testing coverage
  * Open 'limit' get query parameter to revision_log and
    revision_history api

 -- Antoine R. Dumont (@ardumont) <antoine.romain.dumont@gmail.com>  Fri, 08 Jan 2016 11:36:55 +0100

swh-web (0.0.16-1~swh1) unstable-swh; urgency=medium

  * v0.0.16
  * service.lookup_revision_log: Add a limit to the number of commits
  * Fix docstring rendering

 -- Antoine R. Dumont (@ardumont) <antoine.romain.dumont@gmail.com>  Wed, 06 Jan 2016 15:37:21 +0100

swh-web (0.0.15-1~swh1) unstable-swh; urgency=medium

  * v0.0.15
  * Improve browsable api rendering style
  * Fix typo in jquery.min.js link
  * Fix docstring typos
  * packaging:
  * add python3-flask-api as package dependency

 -- Antoine R. Dumont (@ardumont) <antoine.romain.dumont@gmail.com>  Wed, 06 Jan 2016 15:12:04 +0100

swh-web (0.0.14-1~swh1) unstable-swh; urgency=medium

  * v0.0.14
  * Open /revision/<sha1_git_root>/history/<sha1_git>/
  * Add links to api
  * Improve browsable api rendering -> when api links exists, actual
    html links will be displayed
  * Fix production bugs (regarding browsable api)

 -- Antoine R. Dumont (@ardumont) <antoine.romain.dumont@gmail.com>  Wed, 06 Jan 2016 11:42:18 +0100

swh-web (0.0.13-1~swh1) unstable-swh; urgency=medium

  * v0.0.13
  * Open /browse/person/ view
  * Open /browse/origin/ view
  * Open /browse/release/ view
  * Open /browse/revision/ view
  * Deactivate temporarily /browse/content/
  * Add default sha1
  * Automatic doc endpoint on base path

 -- Antoine R. Dumont (@ardumont) <antoine.romain.dumont@gmail.com>  Tue, 15 Dec 2015 17:01:27 +0100

swh-web (0.0.12-1~swh1) unstable-swh; urgency=medium

  * v0.0.12
  * Update /api/1/release/ with latest internal standard
  * Update /api/1/revision/ with latest internal standard
  * Add global filtering on 'fields' parameter
  * Update /api/1/content/<hash> with links to raw resource
  * Improve documentations
  * Open /api/1/revision/<SHA1_GIT>/log/
  * Open /browse/directory/<hash> to list directory content
  * Open /browse/content/<hash>/ to show the content
  * Open /browse/content/<hash>/raw to show the content
  * Open /api/1/person/<id>
  * Implementation detail
  * Add Flask API dependency
  * Split controller in api and views module
  * Unify internal apis' behavior

 -- Antoine R. Dumont (@ardumont) <antoine.romain.dumont@gmail.com>  Mon, 07 Dec 2015 16:44:43 +0100

swh-web (0.0.11-1~swh1) unstable-swh; urgency=medium

  * v0.0.11
  * Open /1/api/content/<algo:hash>/
  * Open /api/1/revision/<SHA1_GIT>
  * Open /api/1/release/<SHA1_GIT>
  * Open /api/1/uploadnsearch/ (POST)
  * Open /api/1/origin/
  * Unify 404 and 400 responses on api
  * Increase code coverage

 -- Antoine R. Dumont (@ardumont) <antoine.romain.dumont@gmail.com>  Thu, 19 Nov 2015 11:24:46 +0100

swh-web (0.0.10-1~swh1) unstable-swh; urgency=medium

  * v0.0.10
  * set document.domain to parent domain softwareheritage.org
  * improve HTML templates to be (more) valid
  * cosmetic change in Content-Type JSON header

 -- Stefano Zacchiroli <zack@upsilon.cc>  Mon, 02 Nov 2015 13:59:45 +0100

swh-web (0.0.9-1~swh1) unstable-swh; urgency=medium

  * v0.0.9
  * Remove query entry in api response
  * Deal with bad request properly with api calls
  * Improve coverage
  * Improve dev starting up app
  * Fix duplicated print statement in dev app startup

 -- Antoine R. Dumont (@ardumont) <antoine.romain.dumont@gmail.com>  Fri, 30 Oct 2015 17:24:15 +0100

swh-web (0.0.8-1~swh1) unstable-swh; urgency=medium

  * version 0.0.8

 -- Stefano Zacchiroli <zack@upsilon.cc>  Wed, 28 Oct 2015 20:59:40 +0100

swh-web (0.0.7-1~swh1) unstable-swh; urgency=medium

  * v0.0.7
  * Add @jsonp abilities to /api/1/stat/counters endpoint

 -- Antoine R. Dumont (@ardumont) <antoine.romain.dumont@gmail.com>  Mon, 19 Oct 2015 14:01:40 +0200

swh-web (0.0.4-1~swh1) unstable-swh; urgency=medium

  * Prepare swh.web.ui v0.0.4 deployment

 -- Nicolas Dandrimont <nicolas@dandrimont.eu>  Fri, 16 Oct 2015 15:38:44 +0200

swh-web (0.0.3-1~swh1) unstable-swh; urgency=medium

  * Prepare deployment of swh-web-ui v0.0.3

 -- Nicolas Dandrimont <nicolas@dandrimont.eu>  Wed, 14 Oct 2015 11:09:33 +0200

swh-web (0.0.2-1~swh1) unstable-swh; urgency=medium

  * Prepare swh.web.ui v0.0.2 deployment

 -- Nicolas Dandrimont <nicolas@dandrimont.eu>  Tue, 13 Oct 2015 16:25:46 +0200

swh-web (0.0.1-1~swh1) unstable-swh; urgency=medium

  * Initial release
  * v0.0.1
  * Hash lookup to check existence in swh's backend
  * Hash lookup to detail a content

 -- Antoine R. Dumont (@ardumont) <antoine.romain.dumont@gmail.com>  Thu, 01 Oct 2015 10:01:29 +0200<|MERGE_RESOLUTION|>--- conflicted
+++ resolved
@@ -1,10 +1,3 @@
-<<<<<<< HEAD
-swh-web (0.0.345-1~swh1~bpo10+1) buster-swh; urgency=medium
-
-  * Rebuild for buster-swh
-
- -- Software Heritage autobuilder (on jenkins-debian1) <jenkins@jenkins-debian1.internal.softwareheritage.org>  Tue, 07 Dec 2021 15:22:28 +0000
-=======
 swh-web (0.0.346-1~swh1) unstable-swh; urgency=medium
 
   * New upstream release 0.0.346     - (tagged by Antoine Lambert
@@ -12,7 +5,6 @@
   * Upstream changes:     - version 0.0.346
 
  -- Software Heritage autobuilder (on jenkins-debian1) <jenkins@jenkins-debian1.internal.softwareheritage.org>  Mon, 13 Dec 2021 13:41:34 +0000
->>>>>>> 6e9ec4ae
 
 swh-web (0.0.345-1~swh1) unstable-swh; urgency=medium
 
