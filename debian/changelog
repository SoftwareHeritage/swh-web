<<<<<<< HEAD
swh-web (0.0.294-1~swh1~bpo10+1) buster-swh; urgency=medium

  * Rebuild for buster-swh

 -- Software Heritage autobuilder (on jenkins-debian1) <jenkins@jenkins-debian1.internal.softwareheritage.org>  Fri, 09 Apr 2021 12:39:04 +0000
=======
swh-web (0.0.295-1~swh1) unstable-swh; urgency=medium

  * New upstream release 0.0.295     - (tagged by Vincent SELLIER
    <vincent.sellier@softwareheritage.org> on 2021-04-13 18:04:13 +0200)
  * Upstream changes:     - v0.0.295     - counters: Remove hardcoded
    historical values

 -- Software Heritage autobuilder (on jenkins-debian1) <jenkins@jenkins-debian1.internal.softwareheritage.org>  Tue, 13 Apr 2021 16:16:07 +0000
>>>>>>> 0f5b877a

swh-web (0.0.294-1~swh1) unstable-swh; urgency=medium

  * New upstream release 0.0.294     - (tagged by Antoine R. Dumont
    (@ardumont) <ardumont@softwareheritage.org> on 2021-04-09 14:25:58
    +0200)
  * Upstream changes:     - v0.0.294     - Add metric to monitor "save
    code now" efficiency     - tests/conftest: Keep mypy happy
    regardless hypothesis version

 -- Software Heritage autobuilder (on jenkins-debian1) <jenkins@jenkins-debian1.internal.softwareheritage.org>  Fri, 09 Apr 2021 12:36:38 +0000

swh-web (0.0.293-1~swh1) unstable-swh; urgency=medium

  * New upstream release 0.0.293     - (tagged by Antoine Lambert
    <antoine.lambert@inria.fr> on 2021-04-08 17:14:32 +0200)
  * Upstream changes:     - version 0.0.293

 -- Software Heritage autobuilder (on jenkins-debian1) <jenkins@jenkins-debian1.internal.softwareheritage.org>  Thu, 08 Apr 2021 15:41:29 +0000

swh-web (0.0.292-1~swh1) unstable-swh; urgency=medium

  * New upstream release 0.0.292     - (tagged by Antoine Lambert
    <antoine.lambert@inria.fr> on 2021-04-02 12:28:06 +0200)
  * Upstream changes:     - version 0.0.292

 -- Software Heritage autobuilder (on jenkins-debian1) <jenkins@jenkins-debian1.internal.softwareheritage.org>  Fri, 02 Apr 2021 10:45:27 +0000

swh-web (0.0.291-1~swh1) unstable-swh; urgency=medium

  * New upstream release 0.0.291     - (tagged by Antoine Lambert
    <antoine.lambert@inria.fr> on 2021-04-02 11:31:28 +0200)
  * Upstream changes:     - version 0.0.291

 -- Software Heritage autobuilder (on jenkins-debian1) <jenkins@jenkins-debian1.internal.softwareheritage.org>  Fri, 02 Apr 2021 09:42:23 +0000

swh-web (0.0.290-1~swh1) unstable-swh; urgency=medium

  * New upstream release 0.0.290     - (tagged by Antoine R. Dumont
    (@ardumont) <ardumont@softwareheritage.org> on 2021-04-01 17:42:29
    +0200)
  * Upstream changes:     - v0.0.290     - migrate-to-pg swh-web:
    Migrate from sqlite to postgresql     - auth: Use generic Django
    authentication backends from swh-auth

 -- Software Heritage autobuilder (on jenkins-debian1) <jenkins@jenkins-debian1.internal.softwareheritage.org>  Thu, 01 Apr 2021 15:59:48 +0000

swh-web (0.0.289-1~swh1) unstable-swh; urgency=medium

  * New upstream release 0.0.289     - (tagged by Antoine Lambert
    <antoine.lambert@inria.fr> on 2021-03-30 11:19:02 +0200)
  * Upstream changes:     - version 0.0.289

 -- Software Heritage autobuilder (on jenkins-debian1) <jenkins@jenkins-debian1.internal.softwareheritage.org>  Tue, 30 Mar 2021 09:45:12 +0000

swh-web (0.0.288-1~swh1) unstable-swh; urgency=medium

  * New upstream release 0.0.288     - (tagged by Antoine Lambert
    <antoine.lambert@inria.fr> on 2021-03-18 19:04:53 +0100)
  * Upstream changes:     - version 0.0.288

 -- Software Heritage autobuilder (on jenkins-debian1) <jenkins@jenkins-debian1.internal.softwareheritage.org>  Thu, 18 Mar 2021 18:22:07 +0000

swh-web (0.0.287-1~swh1) unstable-swh; urgency=medium

  * New upstream release 0.0.287     - (tagged by Antoine Lambert
    <antoine.lambert@inria.fr> on 2021-03-17 18:12:18 +0100)
  * Upstream changes:     - version 0.0.287

 -- Software Heritage autobuilder (on jenkins-debian1) <jenkins@jenkins-debian1.internal.softwareheritage.org>  Wed, 17 Mar 2021 17:31:10 +0000

swh-web (0.0.286-1~swh1) unstable-swh; urgency=medium

  * New upstream release 0.0.286     - (tagged by Antoine Lambert
    <antoine.lambert@inria.fr> on 2021-03-17 11:19:39 +0100)
  * Upstream changes:     - version 0.0.286

 -- Software Heritage autobuilder (on jenkins-debian1) <jenkins@jenkins-debian1.internal.softwareheritage.org>  Wed, 17 Mar 2021 10:39:49 +0000

swh-web (0.0.285-1~swh1) unstable-swh; urgency=medium

  * New upstream release 0.0.285     - (tagged by Antoine Lambert
    <antoine.lambert@inria.fr> on 2021-03-16 17:35:24 +0100)
  * Upstream changes:     - version 0.0.285

 -- Software Heritage autobuilder (on jenkins-debian1) <jenkins@jenkins-debian1.internal.softwareheritage.org>  Tue, 16 Mar 2021 17:01:04 +0000

swh-web (0.0.284-1~swh1) unstable-swh; urgency=medium

  * New upstream release 0.0.284     - (tagged by Antoine Lambert
    <antoine.lambert@inria.fr> on 2021-03-03 13:45:53 +0100)
  * Upstream changes:     - version 0.0.284

 -- Software Heritage autobuilder (on jenkins-debian1) <jenkins@jenkins-debian1.internal.softwareheritage.org>  Wed, 03 Mar 2021 13:04:38 +0000

swh-web (0.0.283-1~swh1) unstable-swh; urgency=medium

  * New upstream release 0.0.283     - (tagged by Antoine Lambert
    <antoine.lambert@inria.fr> on 2021-02-17 16:56:12 +0100)
  * Upstream changes:     - version 0.0.283

 -- Software Heritage autobuilder (on jenkins-debian1) <jenkins@jenkins-debian1.internal.softwareheritage.org>  Wed, 17 Feb 2021 16:12:40 +0000

swh-web (0.0.282-1~swh1) unstable-swh; urgency=medium

  * New upstream release 0.0.282     - (tagged by Antoine Lambert
    <antoine.lambert@inria.fr> on 2021-02-17 12:12:22 +0100)
  * Upstream changes:     - version 0.0.282

 -- Software Heritage autobuilder (on jenkins-debian1) <jenkins@jenkins-debian1.internal.softwareheritage.org>  Wed, 17 Feb 2021 11:37:02 +0000

swh-web (0.0.281-1~swh1) unstable-swh; urgency=medium

  * New upstream release 0.0.281     - (tagged by Antoine Lambert
    <antoine.lambert@inria.fr> on 2021-02-05 17:18:46 +0100)
  * Upstream changes:     - version 0.0.281

 -- Software Heritage autobuilder (on jenkins-debian1) <jenkins@jenkins-debian1.internal.softwareheritage.org>  Fri, 05 Feb 2021 16:36:15 +0000

swh-web (0.0.280-1~swh1) unstable-swh; urgency=medium

  * New upstream release 0.0.280     - (tagged by Antoine R. Dumont
    (@ardumont) <ardumont@softwareheritage.org> on 2021-02-03 15:31:09
    +0100)
  * Upstream changes:     - v0.0.280     - Adapt
    origin_get_latest_visit_status according to latest api change     -
    tests/data: Ensure git data are properly loaded into the test
    archive     - tests/resources: Fix mypy 0.800 errors

 -- Software Heritage autobuilder (on jenkins-debian1) <jenkins@jenkins-debian1.internal.softwareheritage.org>  Wed, 03 Feb 2021 14:45:55 +0000

swh-web (0.0.279-1~swh1) unstable-swh; urgency=medium

  * New upstream release 0.0.279     - (tagged by Antoine Lambert
    <antoine.lambert@inria.fr> on 2021-01-21 16:04:31 +0100)
  * Upstream changes:     - version 0.0.279

 -- Software Heritage autobuilder (on jenkins-debian1) <jenkins@jenkins-debian1.internal.softwareheritage.org>  Thu, 21 Jan 2021 15:40:28 +0000

swh-web (0.0.278-1~swh1) unstable-swh; urgency=medium

  * New upstream release 0.0.278     - (tagged by Antoine Lambert
    <antoine.lambert@inria.fr> on 2021-01-08 15:31:33 +0100)
  * Upstream changes:     - version 0.0.278

 -- Software Heritage autobuilder (on jenkins-debian1) <jenkins@jenkins-debian1.internal.softwareheritage.org>  Fri, 08 Jan 2021 14:42:05 +0000

swh-web (0.0.277-1~swh1) unstable-swh; urgency=medium

  * New upstream release 0.0.277     - (tagged by Antoine Lambert
    <antoine.lambert@inria.fr> on 2021-01-07 11:41:11 +0100)
  * Upstream changes:     - version 0.0.277

 -- Software Heritage autobuilder (on jenkins-debian1) <jenkins@jenkins-debian1.internal.softwareheritage.org>  Thu, 07 Jan 2021 11:04:29 +0000

swh-web (0.0.276-1~swh1) unstable-swh; urgency=medium

  * New upstream release 0.0.276     - (tagged by Antoine Lambert
    <antoine.lambert@inria.fr> on 2020-12-14 16:25:46 +0100)
  * Upstream changes:     - version 0.0.276

 -- Software Heritage autobuilder (on jenkins-debian1) <jenkins@jenkins-debian1.internal.softwareheritage.org>  Mon, 14 Dec 2020 15:43:02 +0000

swh-web (0.0.275-1~swh1) unstable-swh; urgency=medium

  * New upstream release 0.0.275     - (tagged by Antoine Lambert
    <antoine.lambert@inria.fr> on 2020-12-09 13:30:31 +0100)
  * Upstream changes:     - version 0.0.275

 -- Software Heritage autobuilder (on jenkins-debian1) <jenkins@jenkins-debian1.internal.softwareheritage.org>  Wed, 09 Dec 2020 12:48:53 +0000

swh-web (0.0.274-1~swh1) unstable-swh; urgency=medium

  * New upstream release 0.0.274     - (tagged by Antoine Lambert
    <antoine.lambert@inria.fr> on 2020-12-08 17:09:17 +0100)
  * Upstream changes:     - version 0.0.274

 -- Software Heritage autobuilder (on jenkins-debian1) <jenkins@jenkins-debian1.internal.softwareheritage.org>  Tue, 08 Dec 2020 16:35:24 +0000

swh-web (0.0.273-1~swh1) unstable-swh; urgency=medium

  * New upstream release 0.0.273     - (tagged by Antoine Lambert
    <antoine.lambert@inria.fr> on 2020-11-25 16:23:58 +0100)
  * Upstream changes:     - version 0.0.273

 -- Software Heritage autobuilder (on jenkins-debian1) <jenkins@jenkins-debian1.internal.softwareheritage.org>  Wed, 25 Nov 2020 15:42:43 +0000

swh-web (0.0.272-1~swh1) unstable-swh; urgency=medium

  * New upstream release 0.0.272     - (tagged by Antoine Lambert
    <antoine.lambert@inria.fr> on 2020-11-24 12:21:37 +0100)
  * Upstream changes:     - version 0.0.272

 -- Software Heritage autobuilder (on jenkins-debian1) <jenkins@jenkins-debian1.internal.softwareheritage.org>  Tue, 24 Nov 2020 11:51:14 +0000

swh-web (0.0.271-1~swh1) unstable-swh; urgency=medium

  * New upstream release 0.0.271     - (tagged by Antoine R. Dumont
    (@ardumont) <ardumont@softwareheritage.org> on 2020-11-19 16:09:49
    +0100)
  * Upstream changes:     - v0.0.271     - vault-ui: Log caught error
    when listing     - vault: Fix vault response schema     - assets:
    Migrate compilation to webpack 5.x     - package.json: Upgrade
    dependencies

 -- Software Heritage autobuilder (on jenkins-debian1) <jenkins@jenkins-debian1.internal.softwareheritage.org>  Thu, 19 Nov 2020 15:30:51 +0000

swh-web (0.0.270-1~swh1) unstable-swh; urgency=medium

  * New upstream release 0.0.270     - (tagged by Antoine Lambert
    <antoine.lambert@inria.fr> on 2020-11-16 16:31:43 +0100)
  * Upstream changes:     - version 0.0.270

 -- Software Heritage autobuilder (on jenkins-debian1) <jenkins@jenkins-debian1.internal.softwareheritage.org>  Mon, 16 Nov 2020 15:51:54 +0000

swh-web (0.0.269-1~swh1) unstable-swh; urgency=medium

  * New upstream release 0.0.269     - (tagged by Antoine Lambert
    <antoine.lambert@inria.fr> on 2020-11-12 15:31:37 +0100)
  * Upstream changes:     - version 0.0.269

 -- Software Heritage autobuilder (on jenkins-debian1) <jenkins@jenkins-debian1.internal.softwareheritage.org>  Thu, 12 Nov 2020 15:03:49 +0000

swh-web (0.0.268-1~swh1) unstable-swh; urgency=medium

  * New upstream release 0.0.268     - (tagged by Antoine Lambert
    <antoine.lambert@inria.fr> on 2020-11-09 12:19:05 +0100)
  * Upstream changes:     - version 0.0.268

 -- Software Heritage autobuilder (on jenkins-debian1) <jenkins@jenkins-debian1.internal.softwareheritage.org>  Mon, 09 Nov 2020 11:37:25 +0000

swh-web (0.0.267-1~swh1) unstable-swh; urgency=medium

  * New upstream release 0.0.267     - (tagged by Antoine Lambert
    <antoine.lambert@inria.fr> on 2020-11-06 17:13:03 +0100)
  * Upstream changes:     - version 0.0.267

 -- Software Heritage autobuilder (on jenkins-debian1) <jenkins@jenkins-debian1.internal.softwareheritage.org>  Fri, 06 Nov 2020 16:31:03 +0000

swh-web (0.0.266-1~swh1) unstable-swh; urgency=medium

  * New upstream release 0.0.266     - (tagged by Antoine Lambert
    <antoine.lambert@inria.fr> on 2020-11-06 12:48:47 +0100)
  * Upstream changes:     - version 0.0.266

 -- Software Heritage autobuilder (on jenkins-debian1) <jenkins@jenkins-debian1.internal.softwareheritage.org>  Fri, 06 Nov 2020 12:07:02 +0000

swh-web (0.0.265-1~swh1) unstable-swh; urgency=medium

  * New upstream release 0.0.265     - (tagged by Antoine Lambert
    <antoine.lambert@inria.fr> on 2020-10-30 16:22:10 +0100)
  * Upstream changes:     - version 0.0.265

 -- Software Heritage autobuilder (on jenkins-debian1) <jenkins@jenkins-debian1.internal.softwareheritage.org>  Fri, 30 Oct 2020 15:48:13 +0000

swh-web (0.0.264-1~swh1) unstable-swh; urgency=medium

  * New upstream release 0.0.264     - (tagged by Antoine R. Dumont
    (@ardumont) <ardumont@softwareheritage.org> on 2020-10-19 12:03:15
    +0200)
  * Upstream changes:     - v0.0.264     - web.config: Adapt indexer
    configuration structure     - web.config: Adapt scheduler
    configuration structure     - swh.web.tests: Adapt
    get_indexer_storage to latest version     - Use swh.model.model
    helpers to compute object identifiers     - common/archive: Fix
    empty content handling in lookup_content_raw     - apidoc: Fix bad
    URL replacement missed due to an invalid test     - common/typing:
    Fix error with mypy 0.790     - browse/directory: Fix invalid query
    parameter value for content links     - templates/directory-display:
    Remove permissions display for directories     - templates: Update
    save code now icon and new snapshot button

 -- Software Heritage autobuilder (on jenkins-debian1) <jenkins@jenkins-debian1.internal.softwareheritage.org>  Mon, 19 Oct 2020 12:06:32 +0000

swh-web (0.0.263-1~swh1) unstable-swh; urgency=medium

  * New upstream release 0.0.263     - (tagged by Antoine Lambert
    <antoine.lambert@inria.fr> on 2020-10-08 16:40:40 +0200)
  * Upstream changes:     - version 0.0.263

 -- Software Heritage autobuilder (on jenkins-debian1) <jenkins@jenkins-debian1.internal.softwareheritage.org>  Thu, 08 Oct 2020 15:11:38 +0000

swh-web (0.0.262-2~swh1) unstable-swh; urgency=medium

  * Make the postinst a little bit more robust

 -- Nicolas Dandrimont <olasd@debian.org>  Fri, 25 Sep 2020 19:53:02 +0200

swh-web (0.0.262-1~swh1) unstable-swh; urgency=medium

  * New upstream release 0.0.262     - (tagged by Antoine Lambert
    <antoine.lambert@inria.fr> on 2020-09-25 17:02:27 +0200)
  * Upstream changes:     - version 0.0.262

 -- Software Heritage autobuilder (on jenkins-debian1) <jenkins@jenkins-debian1.internal.softwareheritage.org>  Fri, 25 Sep 2020 15:20:11 +0000

swh-web (0.0.261-1~swh1) unstable-swh; urgency=medium

  * New upstream release 0.0.261     - (tagged by Antoine Lambert
    <antoine.lambert@inria.fr> on 2020-09-25 15:55:40 +0200)
  * Upstream changes:     - version 0.0.261

 -- Software Heritage autobuilder (on jenkins-debian1) <jenkins@jenkins-debian1.internal.softwareheritage.org>  Fri, 25 Sep 2020 14:06:26 +0000

swh-web (0.0.260-1~swh1) unstable-swh; urgency=medium

  * New upstream release 0.0.260     - (tagged by Antoine Lambert
    <antoine.lambert@inria.fr> on 2020-09-23 16:05:51 +0200)
  * Upstream changes:     - version 0.0.260

 -- Software Heritage autobuilder (on jenkins-debian1) <jenkins@jenkins-debian1.internal.softwareheritage.org>  Wed, 23 Sep 2020 14:31:59 +0000

swh-web (0.0.259-1~swh1) unstable-swh; urgency=medium

  * New upstream release 0.0.259     - (tagged by Antoine Lambert
    <antoine.lambert@inria.fr> on 2020-09-16 17:48:00 +0200)
  * Upstream changes:     - version 0.0.259

 -- Software Heritage autobuilder (on jenkins-debian1) <jenkins@jenkins-debian1.internal.softwareheritage.org>  Wed, 16 Sep 2020 16:05:10 +0000

swh-web (0.0.258-1~swh1) unstable-swh; urgency=medium

  * New upstream release 0.0.258     - (tagged by Antoine Lambert
    <antoine.lambert@inria.fr> on 2020-09-16 13:14:02 +0200)
  * Upstream changes:     - version 0.0.258

 -- Software Heritage autobuilder (on jenkins-debian1) <jenkins@jenkins-debian1.internal.softwareheritage.org>  Wed, 16 Sep 2020 11:39:10 +0000

swh-web (0.0.257-1~swh1) unstable-swh; urgency=medium

  * New upstream release 0.0.257     - (tagged by Antoine R. Dumont
    (@ardumont) <ardumont@softwareheritage.org> on 2020-09-15 12:15:49
    +0200)
  * Upstream changes:     - v0.0.257     - common/highlightjs: Fix issue
    with Pygments 2.7

 -- Software Heritage autobuilder (on jenkins-debian1) <jenkins@jenkins-debian1.internal.softwareheritage.org>  Tue, 15 Sep 2020 10:27:21 +0000

swh-web (0.0.255-1~swh1) unstable-swh; urgency=medium

  * New upstream release 0.0.255     - (tagged by Antoine R. Dumont
    (@ardumont) <ardumont@softwareheritage.org> on 2020-09-04 16:02:25
    +0200)
  * Upstream changes:     - v0.0.255     - Adapt storage.revision_get
    calls according to latest api change     - package.json: Upgrade
    dependencies     - cypress/origin-save: Improve tests implementation
    - assets/origin-save: Fix handling of null visit dates in requests
    list     - Adapt to latest storage release_get api change

 -- Software Heritage autobuilder (on jenkins-debian1) <jenkins@jenkins-debian1.internal.softwareheritage.org>  Fri, 04 Sep 2020 14:18:01 +0000

swh-web (0.0.254-1~swh1) unstable-swh; urgency=medium

  * New upstream release 0.0.254     - (tagged by Antoine Lambert
    <antoine.lambert@inria.fr> on 2020-08-28 15:35:49 +0200)
  * Upstream changes:     - version 0.0.254

 -- Software Heritage autobuilder (on jenkins-debian1) <jenkins@jenkins-debian1.internal.softwareheritage.org>  Fri, 28 Aug 2020 14:01:09 +0000

swh-web (0.0.253-1~swh1) unstable-swh; urgency=medium

  * New upstream release 0.0.253     - (tagged by Antoine Lambert
    <antoine.lambert@inria.fr> on 2020-08-27 18:51:20 +0200)
  * Upstream changes:     - version 0.0.253

 -- Software Heritage autobuilder (on jenkins-debian1) <jenkins@jenkins-debian1.internal.softwareheritage.org>  Thu, 27 Aug 2020 17:16:29 +0000

swh-web (0.0.252-1~swh1) unstable-swh; urgency=medium

  * New upstream release 0.0.252     - (tagged by Antoine Lambert
    <antoine.lambert@inria.fr> on 2020-08-24 14:07:27 +0200)
  * Upstream changes:     - version 0.0.252

 -- Software Heritage autobuilder (on jenkins-debian1) <jenkins@jenkins-debian1.internal.softwareheritage.org>  Mon, 24 Aug 2020 12:24:41 +0000

swh-web (0.0.251-1~swh1) unstable-swh; urgency=medium

  * New upstream release 0.0.251     - (tagged by Antoine Lambert
    <antoine.lambert@inria.fr> on 2020-08-24 11:15:57 +0200)
  * Upstream changes:     - version 0.0.251

 -- Software Heritage autobuilder (on jenkins-debian1) <jenkins@jenkins-debian1.internal.softwareheritage.org>  Mon, 24 Aug 2020 09:32:42 +0000

swh-web (0.0.250-1~swh1) unstable-swh; urgency=medium

  * New upstream release 0.0.250     - (tagged by Antoine Lambert
    <antoine.lambert@inria.fr> on 2020-08-21 12:06:06 +0200)
  * Upstream changes:     - version 0.0.250

 -- Software Heritage autobuilder (on jenkins-debian1) <jenkins@jenkins-debian1.internal.softwareheritage.org>  Fri, 21 Aug 2020 10:24:25 +0000

swh-web (0.0.249-1~swh1) unstable-swh; urgency=medium

  * New upstream release 0.0.249     - (tagged by Antoine Lambert
    <antoine.lambert@inria.fr> on 2020-08-18 12:12:39 +0200)
  * Upstream changes:     - version 0.0.249

 -- Software Heritage autobuilder (on jenkins-debian1) <jenkins@jenkins-debian1.internal.softwareheritage.org>  Tue, 18 Aug 2020 10:30:08 +0000

swh-web (0.0.248-1~swh1) unstable-swh; urgency=medium

  * New upstream release 0.0.248     - (tagged by Antoine R. Dumont
    (@ardumont) <ardumont@softwareheritage.org> on 2020-08-05 10:01:23
    +0200)
  * Upstream changes:     - v0.0.248     - package.json: Upgrade
    dependencies     - templates: Fix browsed object metadata
    availability from javascript     - service: Adapt according to the
    latest storage.content_find changes     - Adapt swh-search
    configuration (runtime + tests)     - origin: Migrate use to
    storage.origin_list instead of origin_get_range

 -- Software Heritage autobuilder (on jenkins-debian1) <jenkins@jenkins-debian1.internal.softwareheritage.org>  Wed, 05 Aug 2020 08:49:00 +0000

swh-web (0.0.246-1~swh2) unstable-swh; urgency=medium

  * Update missing dependency + bump

 -- Antoine R. Dumont <ardumont@softwareheritage.org>  Tue, 28 Jul 2020 06:57:28 +0000

swh-web (0.0.246-1~swh1) unstable-swh; urgency=medium

  * New upstream release 0.0.246     - (tagged by Antoine R. Dumont
    (@ardumont) <ardumont@softwareheritage.org> on 2020-07-28 08:11:28
    +0200)
  * Upstream changes:     - v0.0.246     - Update
    swh.storage.origin_visit_get_by calls to latest api change     -
    Update swh.storage.origin_get calls to latest api change     -
    setup.py: Migrate from vcversioner to setuptools-scm     -
    package.json: Upgrade dependencies     - tests: Fix flaky test     -
    assets/save: Try to set origin type when clicking on "Save again"
    - api/identifiers: Adapt to swh-model >= 0.5.0     - pytest.ini:
    Prevent swh-storage pytest plugin loading     - Rename all
    references of swh PIDs to SWHIDs for consistency

 -- Software Heritage autobuilder (on jenkins-debian1) <jenkins@jenkins-debian1.internal.softwareheritage.org>  Tue, 28 Jul 2020 06:28:05 +0000

swh-web (0.0.245-1~swh1) unstable-swh; urgency=medium

  * New upstream release 0.0.245     - (tagged by Antoine Lambert
    <antoine.lambert@inria.fr> on 2020-07-02 15:51:46 +0200)
  * Upstream changes:     - version 0.0.245

 -- Software Heritage autobuilder (on jenkins-debian1) <jenkins@jenkins-debian1.internal.softwareheritage.org>  Thu, 02 Jul 2020 14:28:23 +0000

swh-web (0.0.244-1~swh1) unstable-swh; urgency=medium

  * New upstream release 0.0.244     - (tagged by Antoine Lambert
    <antoine.lambert@inria.fr> on 2020-06-29 15:00:40 +0200)
  * Upstream changes:     - version 0.0.244

 -- Software Heritage autobuilder (on jenkins-debian1) <jenkins@jenkins-debian1.internal.softwareheritage.org>  Mon, 29 Jun 2020 13:22:24 +0000

swh-web (0.0.242-1~swh1) unstable-swh; urgency=medium

  * New upstream release 0.0.242     - (tagged by Antoine Lambert
    <antoine.lambert@inria.fr> on 2020-06-23 14:24:01 +0200)
  * Upstream changes:     - version 0.0.242

 -- Software Heritage autobuilder (on jenkins-debian1) <jenkins@jenkins-debian1.internal.softwareheritage.org>  Tue, 23 Jun 2020 12:55:08 +0000

swh-web (0.0.241-1~swh1) unstable-swh; urgency=medium

  * New upstream release 0.0.241     - (tagged by Antoine R. Dumont
    (@ardumont) <ardumont@softwareheritage.org> on 2020-06-19 18:08:44
    +0200)
  * Upstream changes:     - v0.0.241     - misc/coverage: Add IPOL and
    NixOS logos     - service: Use latest origin visit status from an
    origin     - Migrate to swh.storage.algos.snapshot_get_latest     -
    templates/browse: Improve navigation for origin/snapshot related
    views

 -- Software Heritage autobuilder (on jenkins-debian1) <jenkins@jenkins-debian1.internal.softwareheritage.org>  Fri, 19 Jun 2020 16:22:34 +0000

swh-web (0.0.240-1~swh1) unstable-swh; urgency=medium

  * New upstream release 0.0.240     - (tagged by Antoine Lambert
    <antoine.lambert@inria.fr> on 2020-06-18 14:13:12 +0200)
  * Upstream changes:     - version 0.0.240

 -- Software Heritage autobuilder (on jenkins-debian1) <jenkins@jenkins-debian1.internal.softwareheritage.org>  Thu, 18 Jun 2020 13:13:08 +0000

swh-web (0.0.239-1~swh1) unstable-swh; urgency=medium

  * New upstream release 0.0.239     - (tagged by Antoine Lambert
    <antoine.lambert@inria.fr> on 2020-06-17 10:52:06 +0200)
  * Upstream changes:     - version 0.0.239

 -- Software Heritage autobuilder (on jenkins-debian1) <jenkins@jenkins-debian1.internal.softwareheritage.org>  Wed, 17 Jun 2020 09:16:33 +0000

swh-web (0.0.238-1~swh1) unstable-swh; urgency=medium

  * New upstream release 0.0.238     - (tagged by Antoine Lambert
    <antoine.lambert@inria.fr> on 2020-06-12 14:17:47 +0200)
  * Upstream changes:     - version 0.0.238

 -- Software Heritage autobuilder (on jenkins-debian1) <jenkins@jenkins-debian1.internal.softwareheritage.org>  Fri, 12 Jun 2020 13:14:45 +0000

swh-web (0.0.237-1~swh1) unstable-swh; urgency=medium

  * New upstream release 0.0.237     - (tagged by Antoine Lambert
    <antoine.lambert@inria.fr> on 2020-06-05 17:42:35 +0200)
  * Upstream changes:     - version 0.0.237

 -- Software Heritage autobuilder (on jenkins-debian1) <jenkins@jenkins-debian1.internal.softwareheritage.org>  Fri, 05 Jun 2020 16:24:05 +0000

swh-web (0.0.236-1~swh1) unstable-swh; urgency=medium

  * New upstream release 0.0.236     - (tagged by Antoine Lambert
    <antoine.lambert@inria.fr> on 2020-06-05 14:38:37 +0200)
  * Upstream changes:     - version 0.0.236

 -- Software Heritage autobuilder (on jenkins-debian1) <jenkins@jenkins-debian1.internal.softwareheritage.org>  Fri, 05 Jun 2020 13:05:41 +0000

swh-web (0.0.235-1~swh1) unstable-swh; urgency=medium

  * New upstream release 0.0.235     - (tagged by Antoine R. Dumont
    (@ardumont) <ardumont@softwareheritage.org> on 2020-05-27 14:58:13
    +0200)
  * Upstream changes:     - v0.0.235     - admin-deposit: Fix edge case
    on empty exclude pattern

 -- Software Heritage autobuilder (on jenkins-debian1) <jenkins@jenkins-debian1.internal.softwareheritage.org>  Wed, 27 May 2020 13:10:37 +0000

swh-web (0.0.234-1~swh1) unstable-swh; urgency=medium

  * New upstream release 0.0.234     - (tagged by Antoine R. Dumont
    (@ardumont) <ardumont@softwareheritage.org> on 2020-05-26 15:39:22
    +0200)
  * Upstream changes:     - v0.0.234     - deposit-admin: Filtering out
    deposits matching an excluding pattern     - deposit-admin-spec:
    Improve default tests on admin page     - deposit-admin.spec: Add
    coverage to the deposit admin page     - admin/deposit: Fix
    discrepancy     - admin/deposit: Fix column identifiers

 -- Software Heritage autobuilder (on jenkins-debian1) <jenkins@jenkins-debian1.internal.softwareheritage.org>  Tue, 26 May 2020 13:58:52 +0000

swh-web (0.0.233-1~swh1) unstable-swh; urgency=medium

  * New upstream release 0.0.233     - (tagged by Antoine R. Dumont
    (@ardumont) <ardumont@softwareheritage.org> on 2020-05-20 11:32:57
    +0200)
  * Upstream changes:     - v0.0.233     - admin/deposit: Drop unused
    columns and rename "directory with context"     - Drop
    swh_anchor_id* references from Deposit model

 -- Software Heritage autobuilder (on jenkins-debian1) <jenkins@jenkins-debian1.internal.softwareheritage.org>  Wed, 20 May 2020 09:51:40 +0000

swh-web (0.0.232-1~swh1) unstable-swh; urgency=medium

  * New upstream release 0.0.232     - (tagged by Antoine R. Dumont
    (@ardumont) <ardumont@softwareheritage.org> on 2020-05-19 09:57:29
    +0200)
  * Upstream changes:     - v0.0.232     - admin/deposit: Extract origin
    from swh_anchor_id according to latest change     - Fix pep8
    violations

 -- Software Heritage autobuilder (on jenkins-debian1) <jenkins@jenkins-debian1.internal.softwareheritage.org>  Tue, 19 May 2020 08:08:47 +0000

swh-web (0.0.231-1~swh1) unstable-swh; urgency=medium

  * New upstream release 0.0.231     - (tagged by Antoine Lambert
    <antoine.lambert@inria.fr> on 2020-05-07 18:07:33 +0200)
  * Upstream changes:     - version 0.0.231

 -- Software Heritage autobuilder (on jenkins-debian1) <jenkins@jenkins-debian1.internal.softwareheritage.org>  Thu, 07 May 2020 16:29:01 +0000

swh-web (0.0.230-1~swh1) unstable-swh; urgency=medium

  * New upstream release 0.0.230     - (tagged by Antoine Lambert
    <antoine.lambert@inria.fr> on 2020-05-05 19:19:24 +0200)
  * Upstream changes:     - version 0.0.230

 -- Software Heritage autobuilder (on jenkins-debian1) <jenkins@jenkins-debian1.internal.softwareheritage.org>  Tue, 05 May 2020 17:55:59 +0000

swh-web (0.0.229-1~swh1) unstable-swh; urgency=medium

  * New upstream release 0.0.229     - (tagged by Antoine Lambert
    <antoine.lambert@inria.fr> on 2020-04-22 12:54:34 +0200)
  * Upstream changes:     - version 0.0.229

 -- Software Heritage autobuilder (on jenkins-debian1) <jenkins@jenkins-debian1.internal.softwareheritage.org>  Wed, 22 Apr 2020 11:23:17 +0000

swh-web (0.0.228-1~swh1) unstable-swh; urgency=medium

  * New upstream release 0.0.228     - (tagged by Antoine Lambert
    <antoine.lambert@inria.fr> on 2020-04-21 13:59:34 +0200)
  * Upstream changes:     - version 0.0.228

 -- Software Heritage autobuilder (on jenkins-debian1) <jenkins@jenkins-debian1.internal.softwareheritage.org>  Tue, 21 Apr 2020 12:19:31 +0000

swh-web (0.0.227-1~swh1) unstable-swh; urgency=medium

  * New upstream release 0.0.227     - (tagged by Antoine Lambert
    <antoine.lambert@inria.fr> on 2020-04-07 12:34:35 +0200)
  * Upstream changes:     - version 0.0.227

 -- Software Heritage autobuilder (on jenkins-debian1) <jenkins@jenkins-debian1.internal.softwareheritage.org>  Tue, 07 Apr 2020 14:41:45 +0000

swh-web (0.0.226-1~swh1) unstable-swh; urgency=medium

  * New upstream release 0.0.226     - (tagged by Antoine Lambert
    <antoine.lambert@inria.fr> on 2020-02-18 16:46:42 +0100)
  * Upstream changes:     - version 0.0.226

 -- Software Heritage autobuilder (on jenkins-debian1) <jenkins@jenkins-debian1.internal.softwareheritage.org>  Tue, 18 Feb 2020 16:38:01 +0000

swh-web (0.0.225-1~swh1) unstable-swh; urgency=medium

  * New upstream release 0.0.225     - (tagged by Antoine Lambert
    <antoine.lambert@inria.fr> on 2020-02-10 11:39:19 +0100)
  * Upstream changes:     - version 0.0.225

 -- Software Heritage autobuilder (on jenkins-debian1) <jenkins@jenkins-debian1.internal.softwareheritage.org>  Mon, 10 Feb 2020 11:35:35 +0000

swh-web (0.0.224-1~swh1) unstable-swh; urgency=medium

  * New upstream release 0.0.224     - (tagged by Antoine Lambert
    <antoine.lambert@inria.fr> on 2020-01-16 13:42:20 +0100)
  * Upstream changes:     - version 0.0.224

 -- Software Heritage autobuilder (on jenkins-debian1) <jenkins@jenkins-debian1.internal.softwareheritage.org>  Thu, 16 Jan 2020 13:09:29 +0000

swh-web (0.0.223-1~swh1) unstable-swh; urgency=medium

  * New upstream release 0.0.223     - (tagged by Antoine Lambert
    <antoine.lambert@inria.fr> on 2019-12-13 15:01:06 +0100)
  * Upstream changes:     - version 0.0.223

 -- Software Heritage autobuilder (on jenkins-debian1) <jenkins@jenkins-debian1.internal.softwareheritage.org>  Fri, 13 Dec 2019 14:24:54 +0000

swh-web (0.0.221-1~swh1) unstable-swh; urgency=medium

  * New upstream release 0.0.221     - (tagged by Antoine Lambert
    <antoine.lambert@inria.fr> on 2019-12-04 13:30:38 +0100)
  * Upstream changes:     - version 0.0.221

 -- Software Heritage autobuilder (on jenkins-debian1) <jenkins@jenkins-debian1.internal.softwareheritage.org>  Wed, 04 Dec 2019 12:53:41 +0000

swh-web (0.0.220-1~swh1) unstable-swh; urgency=medium

  * New upstream release 0.0.220     - (tagged by Valentin Lorentz
    <vlorentz@softwareheritage.org> on 2019-11-08 18:00:47 +0100)
  * Upstream changes:     - v0.0.220     - * typing: minimal changes to
    make a no-op mypy run pass     - * Makefile.local: port to new swh-
    environment typecheck naming     - * sphinx: Fix doc generation and
    warnings     - * Add support for swh-indexer v0.0.157.

 -- Software Heritage autobuilder (on jenkins-debian1) <jenkins@jenkins-debian1.internal.softwareheritage.org>  Fri, 08 Nov 2019 17:21:30 +0000

swh-web (0.0.219-1~swh1) unstable-swh; urgency=medium

  * New upstream release 0.0.219     - (tagged by Antoine Lambert
    <antoine.lambert@inria.fr> on 2019-11-06 10:49:54 +0100)
  * Upstream changes:     - version 0.0.219

 -- Software Heritage autobuilder (on jenkins-debian1) <jenkins@jenkins-debian1.internal.softwareheritage.org>  Wed, 06 Nov 2019 10:10:30 +0000

swh-web (0.0.218-1~swh1) unstable-swh; urgency=medium

  * New upstream release 0.0.218     - (tagged by Antoine Lambert
    <antoine.lambert@inria.fr> on 2019-11-04 13:43:02 +0100)
  * Upstream changes:     - version 0.0.218

 -- Software Heritage autobuilder (on jenkins-debian1) <jenkins@jenkins-debian1.internal.softwareheritage.org>  Mon, 04 Nov 2019 13:11:48 +0000

swh-web (0.0.216-1~swh1) unstable-swh; urgency=medium

  * New upstream release 0.0.216     - (tagged by Nicolas Dandrimont
    <nicolas@dandrimont.eu> on 2019-10-14 19:56:40 +0200)
  * Upstream changes:     - Release swh.web v0.0.216

 -- Software Heritage autobuilder (on jenkins-debian1) <jenkins@jenkins-debian1.internal.softwareheritage.org>  Mon, 14 Oct 2019 18:14:01 +0000

swh-web (0.0.215-1~swh1) unstable-swh; urgency=medium

  * New upstream release 0.0.215     - (tagged by Antoine Lambert
    <antoine.lambert@inria.fr> on 2019-10-09 14:38:48 +0200)
  * Upstream changes:     - version 0.0.215

 -- Software Heritage autobuilder (on jenkins-debian1) <jenkins@jenkins-debian1.internal.softwareheritage.org>  Wed, 09 Oct 2019 13:20:53 +0000

swh-web (0.0.214-1~swh1) unstable-swh; urgency=medium

  * New upstream release 0.0.214     - (tagged by Antoine Lambert
    <antoine.lambert@inria.fr> on 2019-09-27 16:31:59 +0200)
  * Upstream changes:     - version 0.0.214

 -- Software Heritage autobuilder (on jenkins-debian1) <jenkins@jenkins-debian1.internal.softwareheritage.org>  Fri, 27 Sep 2019 16:17:33 +0000

swh-web (0.0.213-1~swh1) unstable-swh; urgency=medium

  * New upstream release 0.0.213     - (tagged by Antoine Lambert
    <antoine.lambert@inria.fr> on 2019-09-25 16:17:06 +0200)
  * Upstream changes:     - version 0.0.213

 -- Software Heritage autobuilder (on jenkins-debian1) <jenkins@jenkins-debian1.internal.softwareheritage.org>  Wed, 25 Sep 2019 15:13:06 +0000

swh-web (0.0.212-1~swh1) unstable-swh; urgency=medium

  * New upstream release 0.0.212     - (tagged by Antoine Lambert
    <antoine.lambert@inria.fr> on 2019-09-17 17:41:43 +0200)
  * Upstream changes:     - version 0.0.212

 -- Software Heritage autobuilder (on jenkins-debian1) <jenkins@jenkins-debian1.internal.softwareheritage.org>  Tue, 17 Sep 2019 16:07:58 +0000

swh-web (0.0.211-1~swh1) unstable-swh; urgency=medium

  * New upstream release 0.0.211     - (tagged by Antoine Lambert
    <antoine.lambert@inria.fr> on 2019-09-17 17:04:19 +0200)
  * Upstream changes:     - version 0.0.211

 -- Software Heritage autobuilder (on jenkins-debian1) <jenkins@jenkins-debian1.internal.softwareheritage.org>  Tue, 17 Sep 2019 15:34:22 +0000

swh-web (0.0.210-1~swh1) unstable-swh; urgency=medium

  * New upstream release 0.0.210     - (tagged by Antoine Lambert
    <antoine.lambert@inria.fr> on 2019-09-06 14:26:33 +0200)
  * Upstream changes:     - version 0.0.210

 -- Software Heritage autobuilder (on jenkins-debian1) <jenkins@jenkins-debian1.internal.softwareheritage.org>  Fri, 06 Sep 2019 13:14:46 +0000

swh-web (0.0.209-1~swh1) unstable-swh; urgency=medium

  * New upstream release 0.0.209     - (tagged by Valentin Lorentz
    <vlorentz@softwareheritage.org> on 2019-08-26 18:14:16 +0200)
  * Upstream changes:     - v0.0.209     - * fix in generated
    documentation     - * test fixes / new tests     - * remove
    references to `person['id']` and person_get API/browse     - * fix
    crash on metadata search results whose `origin_url` is missing

 -- Software Heritage autobuilder (on jenkins-debian1) <jenkins@jenkins-debian1.internal.softwareheritage.org>  Mon, 26 Aug 2019 16:39:53 +0000

swh-web (0.0.208-1~swh1) unstable-swh; urgency=medium

  * New upstream release 0.0.208     - (tagged by Valentin Lorentz
    <vlorentz@softwareheritage.org> on 2019-08-20 13:52:25 +0200)
  * Upstream changes:     - v0.0.208     - * Remove "person_get"
    endpoints     - * Add cypress tests

 -- Software Heritage autobuilder (on jenkins-debian1) <jenkins@jenkins-debian1.internal.softwareheritage.org>  Tue, 20 Aug 2019 12:30:54 +0000

swh-web (0.0.207-1~swh1) unstable-swh; urgency=medium

  * New upstream release 0.0.207     - (tagged by Antoine Lambert
    <antoine.lambert@inria.fr> on 2019-08-09 14:43:05 +0200)
  * Upstream changes:     - version 0.0.207

 -- Software Heritage autobuilder (on jenkins-debian1) <jenkins@jenkins-debian1.internal.softwareheritage.org>  Fri, 09 Aug 2019 13:08:31 +0000

swh-web (0.0.206-1~swh1) unstable-swh; urgency=medium

  * New upstream release 0.0.206     - (tagged by Antoine Lambert
    <antoine.lambert@inria.fr> on 2019-07-31 17:37:41 +0200)
  * Upstream changes:     - version 0.0.206

 -- Software Heritage autobuilder (on jenkins-debian1) <jenkins@jenkins-debian1.internal.softwareheritage.org>  Wed, 31 Jul 2019 15:54:55 +0000

swh-web (0.0.205-1~swh1) unstable-swh; urgency=medium

  * New upstream release 0.0.205     - (tagged by Antoine Lambert
    <antoine.lambert@inria.fr> on 2019-07-31 16:13:39 +0200)
  * Upstream changes:     - version 0.0.205

 -- Software Heritage autobuilder (on jenkins-debian1) <jenkins@jenkins-debian1.internal.softwareheritage.org>  Wed, 31 Jul 2019 14:47:24 +0000

swh-web (0.0.204-1~swh1) unstable-swh; urgency=medium

  * New upstream release 0.0.204     - (tagged by Antoine Lambert
    <antoine.lambert@inria.fr> on 2019-07-30 15:54:26 +0200)
  * Upstream changes:     - version 0.0.204

 -- Software Heritage autobuilder (on jenkins-debian1) <jenkins@jenkins-debian1.internal.softwareheritage.org>  Tue, 30 Jul 2019 14:21:24 +0000

swh-web (0.0.203-1~swh1) unstable-swh; urgency=medium

  * New upstream release 0.0.203     - (tagged by Antoine Lambert
    <antoine.lambert@inria.fr> on 2019-06-24 17:11:04 +0200)
  * Upstream changes:     - version 0.0.203

 -- Software Heritage autobuilder (on jenkins-debian1) <jenkins@jenkins-debian1.internal.softwareheritage.org>  Mon, 24 Jun 2019 15:57:25 +0000

swh-web (0.0.202-1~swh1) unstable-swh; urgency=medium

  * New upstream release 0.0.202     - (tagged by Antoine Lambert
    <antoine.lambert@inria.fr> on 2019-06-18 16:22:03 +0200)
  * Upstream changes:     - version 0.0.202

 -- Software Heritage autobuilder (on jenkins-debian1) <jenkins@jenkins-debian1.internal.softwareheritage.org>  Tue, 18 Jun 2019 15:02:25 +0000

swh-web (0.0.201-1~swh1) unstable-swh; urgency=medium

  * New upstream release 0.0.201     - (tagged by Antoine Lambert
    <antoine.lambert@inria.fr> on 2019-06-06 16:01:50 +0200)
  * Upstream changes:     - version 0.0.201

 -- Software Heritage autobuilder (on jenkins-debian1) <jenkins@jenkins-debian1.internal.softwareheritage.org>  Thu, 06 Jun 2019 14:39:51 +0000

swh-web (0.0.200-1~swh1) unstable-swh; urgency=medium

  * New upstream release 0.0.200     - (tagged by Antoine Lambert
    <antoine.lambert@inria.fr> on 2019-05-29 15:22:18 +0200)
  * Upstream changes:     - version 0.0.200

 -- Software Heritage autobuilder (on jenkins-debian1) <jenkins@jenkins-debian1.internal.softwareheritage.org>  Wed, 29 May 2019 13:52:48 +0000

swh-web (0.0.199-1~swh1) unstable-swh; urgency=medium

  * New upstream release 0.0.199     - (tagged by Antoine Lambert
    <antoine.lambert@inria.fr> on 2019-05-21 15:57:10 +0200)
  * Upstream changes:     - version 0.0.199

 -- Software Heritage autobuilder (on jenkins-debian1) <jenkins@jenkins-debian1.internal.softwareheritage.org>  Tue, 21 May 2019 14:17:57 +0000

swh-web (0.0.198-1~swh1) unstable-swh; urgency=medium

  * New upstream release 0.0.198     - (tagged by Antoine Lambert
    <antoine.lambert@inria.fr> on 2019-05-20 10:55:57 +0200)
  * Upstream changes:     - version 0.0.198

 -- Software Heritage autobuilder (on jenkins-debian1) <jenkins@jenkins-debian1.internal.softwareheritage.org>  Mon, 20 May 2019 09:17:32 +0000

swh-web (0.0.196-1~swh1) unstable-swh; urgency=medium

  * New upstream release 0.0.196     - (tagged by Antoine Lambert
    <antoine.lambert@inria.fr> on 2019-05-16 14:58:49 +0200)
  * Upstream changes:     - version 0.0.196

 -- Software Heritage autobuilder (on jenkins-debian1) <jenkins@jenkins-debian1.internal.softwareheritage.org>  Thu, 16 May 2019 13:16:14 +0000

swh-web (0.0.195-1~swh1) unstable-swh; urgency=medium

  * New upstream release 0.0.195     - (tagged by Antoine Lambert
    <antoine.lambert@inria.fr> on 2019-05-15 17:42:02 +0200)
  * Upstream changes:     - version 0.0.195

 -- Software Heritage autobuilder (on jenkins-debian1) <jenkins@jenkins-debian1.internal.softwareheritage.org>  Wed, 15 May 2019 16:19:28 +0000

swh-web (0.0.194-1~swh1) unstable-swh; urgency=medium

  * New upstream release 0.0.194     - (tagged by Antoine Lambert
    <antoine.lambert@inria.fr> on 2019-05-07 10:51:28 +0200)
  * Upstream changes:     - version 0.0.194

 -- Software Heritage autobuilder (on jenkins-debian1) <jenkins@jenkins-debian1.internal.softwareheritage.org>  Tue, 07 May 2019 09:01:19 +0000

swh-web (0.0.193-1~swh1) unstable-swh; urgency=medium

  * New upstream release 0.0.193     - (tagged by Antoine Lambert
    <antoine.lambert@inria.fr> on 2019-05-02 16:59:26 +0200)
  * Upstream changes:     - version 0.0.193

 -- Software Heritage autobuilder (on jenkins-debian1) <jenkins@jenkins-debian1.internal.softwareheritage.org>  Thu, 02 May 2019 15:12:33 +0000

swh-web (0.0.192-1~swh1) unstable-swh; urgency=medium

  * New upstream release 0.0.192     - (tagged by Antoine Lambert
    <antoine.lambert@inria.fr> on 2019-05-02 14:14:32 +0200)
  * Upstream changes:     - version 0.0.192

 -- Software Heritage autobuilder (on jenkins-debian1) <jenkins@jenkins-debian1.internal.softwareheritage.org>  Thu, 02 May 2019 12:33:10 +0000

swh-web (0.0.191-1~swh1) unstable-swh; urgency=medium

  * New upstream release 0.0.191     - (tagged by Antoine Lambert
    <antoine.lambert@inria.fr> on 2019-05-02 11:35:19 +0200)
  * Upstream changes:     - version 0.0.191

 -- Software Heritage autobuilder (on jenkins-debian1) <jenkins@jenkins-debian1.internal.softwareheritage.org>  Thu, 02 May 2019 09:57:15 +0000

swh-web (0.0.190-1~swh1) unstable-swh; urgency=medium

  * New upstream release 0.0.190     - (tagged by Antoine Lambert
    <antoine.lambert@inria.fr> on 2019-04-10 16:59:12 +0200)
  * Upstream changes:     - version 0.0.190

 -- Software Heritage autobuilder (on jenkins-debian1) <jenkins@jenkins-debian1.internal.softwareheritage.org>  Wed, 10 Apr 2019 15:14:12 +0000

swh-web (0.0.189-1~swh1) unstable-swh; urgency=medium

  * New upstream release 0.0.189     - (tagged by Antoine Lambert
    <antoine.lambert@inria.fr> on 2019-04-01 14:32:45 +0200)
  * Upstream changes:     - version 0.0.189

 -- Software Heritage autobuilder (on jenkins-debian1) <jenkins@jenkins-debian1.internal.softwareheritage.org>  Mon, 01 Apr 2019 12:51:57 +0000

swh-web (0.0.188-1~swh1) unstable-swh; urgency=medium

  * New upstream release 0.0.188     - (tagged by Antoine Lambert
    <antoine.lambert@inria.fr> on 2019-03-29 11:39:52 +0100)
  * Upstream changes:     - version 0.0.188

 -- Software Heritage autobuilder (on jenkins-debian1) <jenkins@jenkins-debian1.internal.softwareheritage.org>  Fri, 29 Mar 2019 11:00:27 +0000

swh-web (0.0.187-1~swh1) unstable-swh; urgency=medium

  * New upstream release 0.0.187     - (tagged by Valentin Lorentz
    <vlorentz@softwareheritage.org> on 2019-03-14 15:22:01 +0100)
  * Upstream changes:     - Apply rename of 'origin_id' in the indexer
    API.

 -- Software Heritage autobuilder (on jenkins-debian1) <jenkins@jenkins-debian1.internal.softwareheritage.org>  Thu, 14 Mar 2019 14:41:39 +0000

swh-web (0.0.186-1~swh1) unstable-swh; urgency=medium

  * New upstream release 0.0.186     - (tagged by Antoine Lambert
    <antoine.lambert@inria.fr> on 2019-03-05 16:36:03 +0100)
  * Upstream changes:     - version 0.0.186

 -- Software Heritage autobuilder (on jenkins-debian1) <jenkins@jenkins-debian1.internal.softwareheritage.org>  Tue, 05 Mar 2019 15:57:31 +0000

swh-web (0.0.185-1~swh1) unstable-swh; urgency=medium

  * New upstream release 0.0.185     - (tagged by Antoine Lambert
    <antoine.lambert@inria.fr> on 2019-03-05 14:30:09 +0100)
  * Upstream changes:     - version 0.0.185

 -- Software Heritage autobuilder (on jenkins-debian1) <jenkins@jenkins-debian1.internal.softwareheritage.org>  Tue, 05 Mar 2019 13:52:13 +0000

swh-web (0.0.184-1~swh1) unstable-swh; urgency=medium

  * New upstream release 0.0.184     - (tagged by Antoine Lambert
    <antoine.lambert@inria.fr> on 2019-03-04 14:49:46 +0100)
  * Upstream changes:     - version 0.0.184

 -- Software Heritage autobuilder (on jenkins-debian1) <jenkins@jenkins-debian1.internal.softwareheritage.org>  Mon, 04 Mar 2019 14:09:10 +0000

swh-web (0.0.182-1~swh1) unstable-swh; urgency=medium

  * New upstream release 0.0.182     - (tagged by Antoine Lambert
    <antoine.lambert@inria.fr> on 2019-02-28 18:08:47 +0100)
  * Upstream changes:     - version 0.0.182

 -- Software Heritage autobuilder (on jenkins-debian1) <jenkins@jenkins-debian1.internal.softwareheritage.org>  Thu, 28 Feb 2019 17:33:27 +0000

swh-web (0.0.181-1~swh1) unstable-swh; urgency=medium

  * New upstream release 0.0.181     - (tagged by Antoine Lambert
    <antoine.lambert@inria.fr> on 2019-02-13 14:58:04 +0100)
  * Upstream changes:     - version 0.0.181

 -- Software Heritage autobuilder (on jenkins-debian1) <jenkins@jenkins-debian1.internal.softwareheritage.org>  Wed, 13 Feb 2019 14:18:36 +0000

swh-web (0.0.180-1~swh1) unstable-swh; urgency=medium

  * New upstream release 0.0.180     - (tagged by Antoine Lambert
    <antoine.lambert@inria.fr> on 2019-02-13 13:52:14 +0100)
  * Upstream changes:     - version 0.0.180

 -- Software Heritage autobuilder (on jenkins-debian1) <jenkins@jenkins-debian1.internal.softwareheritage.org>  Wed, 13 Feb 2019 13:13:16 +0000

swh-web (0.0.179-1~swh1) unstable-swh; urgency=medium

  * New upstream release 0.0.179     - (tagged by Antoine Lambert
    <antoine.lambert@inria.fr> on 2019-02-08 14:20:28 +0100)
  * Upstream changes:     - version 0.0.179

 -- Software Heritage autobuilder (on jenkins-debian1) <jenkins@jenkins-debian1.internal.softwareheritage.org>  Fri, 08 Feb 2019 13:42:04 +0000

swh-web (0.0.178-1~swh1) unstable-swh; urgency=medium

  * New upstream release 0.0.178     - (tagged by Antoine Lambert
    <antoine.lambert@inria.fr> on 2019-02-04 15:21:40 +0100)
  * Upstream changes:     - version 0.0.178

 -- Software Heritage autobuilder (on jenkins-debian1) <jenkins@jenkins-debian1.internal.softwareheritage.org>  Mon, 04 Feb 2019 14:59:44 +0000

swh-web (0.0.177-1~swh1) unstable-swh; urgency=medium

  * New upstream release 0.0.177     - (tagged by Antoine Lambert
    <antoine.lambert@inria.fr> on 2019-01-30 13:46:15 +0100)
  * Upstream changes:     - version 0.0.177

 -- Software Heritage autobuilder (on jenkins-debian1) <jenkins@jenkins-debian1.internal.softwareheritage.org>  Wed, 30 Jan 2019 12:59:31 +0000

swh-web (0.0.175-1~swh1) unstable-swh; urgency=medium

  * New upstream release 0.0.175     - (tagged by Antoine Lambert
    <antoine.lambert@inria.fr> on 2019-01-25 14:31:33 +0100)
  * Upstream changes:     - version 0.0.175

 -- Software Heritage autobuilder (on jenkins-debian1) <jenkins@jenkins-debian1.internal.softwareheritage.org>  Fri, 25 Jan 2019 13:50:54 +0000

swh-web (0.0.174-1~swh1) unstable-swh; urgency=medium

  * New upstream release 0.0.174     - (tagged by Antoine Lambert
    <antoine.lambert@inria.fr> on 2019-01-24 17:43:52 +0100)
  * Upstream changes:     - version 0.0.174

 -- Software Heritage autobuilder (on jenkins-debian1) <jenkins@jenkins-debian1.internal.softwareheritage.org>  Thu, 24 Jan 2019 17:43:48 +0000

swh-web (0.0.173-1~swh1) unstable-swh; urgency=medium

  * New upstream release 0.0.173     - (tagged by Antoine Lambert
    <antoine.lambert@inria.fr> on 2019-01-10 17:18:58 +0100)
  * Upstream changes:     - version 0.0.173

 -- Software Heritage autobuilder (on jenkins-debian1) <jenkins@jenkins-debian1.internal.softwareheritage.org>  Thu, 10 Jan 2019 17:02:08 +0000

swh-web (0.0.170-1~swh1) unstable-swh; urgency=medium

  * version 0.0.170

 -- Antoine Lambert <antoine.lambert@inria.fr>  Wed, 28 Nov 2018 16:26:02 +0100

swh-web (0.0.169-1~swh1) unstable-swh; urgency=medium

  * version 0.0.169

 -- Antoine Lambert <antoine.lambert@inria.fr>  Thu, 15 Nov 2018 17:52:14 +0100

swh-web (0.0.168-1~swh1) unstable-swh; urgency=medium

  * version 0.0.168

 -- Antoine Lambert <antoine.lambert@inria.fr>  Thu, 15 Nov 2018 15:24:28 +0100

swh-web (0.0.167-1~swh1) unstable-swh; urgency=medium

  * version 0.0.167

 -- Antoine Lambert <antoine.lambert@inria.fr>  Mon, 12 Nov 2018 17:47:52 +0100

swh-web (0.0.166-1~swh1) unstable-swh; urgency=medium

  * version 0.0.166

 -- Antoine Lambert <antoine.lambert@inria.fr>  Tue, 06 Nov 2018 13:31:08 +0100

swh-web (0.0.165-1~swh1) unstable-swh; urgency=medium

  * version 0.0.165

 -- Antoine Lambert <antoine.lambert@inria.fr>  Wed, 31 Oct 2018 17:46:32 +0100

swh-web (0.0.164-1~swh1) unstable-swh; urgency=medium

  * version 0.0.164

 -- Antoine Lambert <antoine.lambert@inria.fr>  Wed, 31 Oct 2018 17:38:39 +0100

swh-web (0.0.163-1~swh1) unstable-swh; urgency=medium

  * version 0.0.163

 -- Antoine Lambert <antoine.lambert@inria.fr>  Wed, 31 Oct 2018 17:17:05 +0100

swh-web (0.0.162-1~swh1) unstable-swh; urgency=medium

  * version 0.0.162

 -- Antoine Lambert <antoine.lambert@inria.fr>  Thu, 18 Oct 2018 17:57:52 +0200

swh-web (0.0.161-1~swh1) unstable-swh; urgency=medium

  * version 0.0.161

 -- Antoine Lambert <antoine.lambert@inria.fr>  Wed, 17 Oct 2018 15:30:50 +0200

swh-web (0.0.160-1~swh1) unstable-swh; urgency=medium

  * version 0.0.160

 -- Antoine Lambert <antoine.lambert@inria.fr>  Fri, 12 Oct 2018 15:28:05 +0200

swh-web (0.0.159-1~swh1) unstable-swh; urgency=medium

  * version 0.0.159

 -- Antoine Lambert <antoine.lambert@inria.fr>  Fri, 12 Oct 2018 10:18:46 +0200

swh-web (0.0.158-1~swh1) unstable-swh; urgency=medium

  * version 0.0.158

 -- Antoine Lambert <antoine.lambert@inria.fr>  Thu, 11 Oct 2018 17:49:17 +0200

swh-web (0.0.157-1~swh1) unstable-swh; urgency=medium

  * version 0.0.157

 -- Antoine Lambert <antoine.lambert@inria.fr>  Thu, 27 Sep 2018 17:21:28 +0200

swh-web (0.0.156-1~swh1) unstable-swh; urgency=medium

  * version 0.0.156

 -- Antoine Lambert <antoine.lambert@inria.fr>  Thu, 20 Sep 2018 14:40:37 +0200

swh-web (0.0.155-1~swh1) unstable-swh; urgency=medium

  * version 0.0.155

 -- Antoine Lambert <antoine.lambert@inria.fr>  Tue, 18 Sep 2018 10:44:38 +0200

swh-web (0.0.154-1~swh1) unstable-swh; urgency=medium

  * version 0.0.154

 -- Antoine Lambert <antoine.lambert@inria.fr>  Fri, 14 Sep 2018 16:37:48 +0200

swh-web (0.0.153-1~swh1) unstable-swh; urgency=medium

  * version 0.0.153

 -- Antoine Lambert <antoine.lambert@inria.fr>  Wed, 12 Sep 2018 16:44:06 +0200

swh-web (0.0.152-1~swh1) unstable-swh; urgency=medium

  * version 0.0.152

 -- Antoine Lambert <antoine.lambert@inria.fr>  Wed, 12 Sep 2018 16:04:47 +0200

swh-web (0.0.151-1~swh1) unstable-swh; urgency=medium

  * version 0.0.151

 -- Antoine Lambert <antoine.lambert@inria.fr>  Tue, 04 Sep 2018 17:28:46 +0200

swh-web (0.0.150-1~swh1) unstable-swh; urgency=medium

  * version 0.0.150

 -- Antoine Lambert <antoine.lambert@inria.fr>  Tue, 04 Sep 2018 15:15:05 +0200

swh-web (0.0.149-1~swh1) unstable-swh; urgency=medium

  * version 0.0.149

 -- Antoine Lambert <antoine.lambert@inria.fr>  Thu, 30 Aug 2018 16:23:05 +0200

swh-web (0.0.148-1~swh1) unstable-swh; urgency=medium

  * version 0.0.148

 -- Antoine Lambert <antoine.lambert@inria.fr>  Thu, 30 Aug 2018 11:27:42 +0200

swh-web (0.0.147-1~swh1) unstable-swh; urgency=medium

  * version 0.0.147

 -- Antoine Lambert <antoine.lambert@inria.fr>  Fri, 03 Aug 2018 14:41:04 +0200

swh-web (0.0.146-1~swh1) unstable-swh; urgency=medium

  * version 0.0.146

 -- Antoine Lambert <antoine.lambert@inria.fr>  Fri, 27 Jul 2018 16:37:33 +0200

swh-web (0.0.145-1~swh1) unstable-swh; urgency=medium

  * version 0.0.145

 -- Antoine Lambert <antoine.lambert@inria.fr>  Fri, 27 Jul 2018 16:10:36 +0200

swh-web (0.0.144-1~swh1) unstable-swh; urgency=medium

  * version 0.0.144

 -- Antoine Lambert <antoine.lambert@inria.fr>  Fri, 20 Jul 2018 16:26:52 +0200

swh-web (0.0.143-1~swh1) unstable-swh; urgency=medium

  * version 0.0.143

 -- Antoine Lambert <antoine.lambert@inria.fr>  Fri, 20 Jul 2018 16:19:56 +0200

swh-web (0.0.142-1~swh1) unstable-swh; urgency=medium

  * version 0.0.142

 -- Antoine Lambert <antoine.lambert@inria.fr>  Fri, 20 Jul 2018 15:51:20 +0200

swh-web (0.0.141-1~swh1) unstable-swh; urgency=medium

  * version 0.0.141

 -- Antoine Lambert <antoine.lambert@inria.fr>  Fri, 06 Jul 2018 14:11:39 +0200

swh-web (0.0.140-1~swh1) unstable-swh; urgency=medium

  * version 0.0.140

 -- Antoine Lambert <antoine.lambert@inria.fr>  Fri, 29 Jun 2018 16:42:06 +0200

swh-web (0.0.139-1~swh1) unstable-swh; urgency=medium

  * version 0.0.139

 -- Antoine Lambert <antoine.lambert@inria.fr>  Wed, 27 Jun 2018 16:47:17 +0200

swh-web (0.0.138-1~swh1) unstable-swh; urgency=medium

  * version 0.0.138

 -- Antoine Lambert <antoine.lambert@inria.fr>  Wed, 13 Jun 2018 12:18:23 +0200

swh-web (0.0.137-1~swh1) unstable-swh; urgency=medium

  * version 0.0.137

 -- Antoine Lambert <antoine.lambert@inria.fr>  Wed, 13 Jun 2018 11:52:05 +0200

swh-web (0.0.136-1~swh1) unstable-swh; urgency=medium

  * version 0.0.136

 -- Antoine Lambert <antoine.lambert@inria.fr>  Tue, 05 Jun 2018 18:59:20 +0200

swh-web (0.0.135-1~swh1) unstable-swh; urgency=medium

  * version 0.0.135

 -- Antoine Lambert <antoine.lambert@inria.fr>  Fri, 01 Jun 2018 17:47:58 +0200

swh-web (0.0.134-1~swh1) unstable-swh; urgency=medium

  * version 0.0.134

 -- Antoine Lambert <antoine.lambert@inria.fr>  Thu, 31 May 2018 17:56:04 +0200

swh-web (0.0.133-1~swh1) unstable-swh; urgency=medium

  * version 0.0.133

 -- Antoine Lambert <antoine.lambert@inria.fr>  Tue, 29 May 2018 18:13:59 +0200

swh-web (0.0.132-1~swh1) unstable-swh; urgency=medium

  * version 0.0.132

 -- Antoine Lambert <antoine.lambert@inria.fr>  Tue, 29 May 2018 14:25:16 +0200

swh-web (0.0.131-1~swh1) unstable-swh; urgency=medium

  * version 0.0.131

 -- Antoine Lambert <antoine.lambert@inria.fr>  Fri, 25 May 2018 17:31:58 +0200

swh-web (0.0.130-1~swh1) unstable-swh; urgency=medium

  * version 0.0.130

 -- Antoine Lambert <antoine.lambert@inria.fr>  Fri, 25 May 2018 11:59:17 +0200

swh-web (0.0.129-1~swh1) unstable-swh; urgency=medium

  * version 0.0.129

 -- Antoine Lambert <antoine.lambert@inria.fr>  Thu, 24 May 2018 18:28:48 +0200

swh-web (0.0.128-1~swh1) unstable-swh; urgency=medium

  * version 0.0.128

 -- Antoine Lambert <antoine.lambert@inria.fr>  Wed, 16 May 2018 13:52:33 +0200

swh-web (0.0.127-1~swh1) unstable-swh; urgency=medium

  * version 0.0.127

 -- Antoine Lambert <antoine.lambert@inria.fr>  Fri, 04 May 2018 19:14:58 +0200

swh-web (0.0.126-1~swh1) unstable-swh; urgency=medium

  * version 0.0.126

 -- Antoine Lambert <antoine.lambert@inria.fr>  Fri, 04 May 2018 15:29:49 +0200

swh-web (0.0.125-1~swh1) unstable-swh; urgency=medium

  * version 0.0.125

 -- Antoine Lambert <antoine.lambert@inria.fr>  Fri, 20 Apr 2018 15:45:05 +0200

swh-web (0.0.124-1~swh1) unstable-swh; urgency=medium

  * version 0.0.124

 -- Antoine Lambert <antoine.lambert@inria.fr>  Fri, 20 Apr 2018 14:46:00 +0200

swh-web (0.0.123-1~swh1) unstable-swh; urgency=medium

  * version 0.0.123

 -- Antoine Lambert <antoine.lambert@inria.fr>  Mon, 26 Mar 2018 11:34:32 +0200

swh-web (0.0.122-1~swh1) unstable-swh; urgency=medium

  * version 0.0.122

 -- Antoine Lambert <antoine.lambert@inria.fr>  Wed, 14 Mar 2018 17:23:15 +0100

swh-web (0.0.121-1~swh1) unstable-swh; urgency=medium

  * version 0.0.121

 -- Antoine Lambert <antoine.lambert@inria.fr>  Wed, 07 Mar 2018 18:02:29 +0100

swh-web (0.0.120-1~swh1) unstable-swh; urgency=medium

  * version 0.0.120

 -- Antoine Lambert <antoine.lambert@inria.fr>  Wed, 07 Mar 2018 17:31:08 +0100

swh-web (0.0.119-1~swh1) unstable-swh; urgency=medium

  * version 0.0.119

 -- Antoine Lambert <antoine.lambert@inria.fr>  Thu, 01 Mar 2018 18:11:40 +0100

swh-web (0.0.118-1~swh1) unstable-swh; urgency=medium

  * version 0.0.118

 -- Antoine Lambert <antoine.lambert@inria.fr>  Thu, 22 Feb 2018 17:26:28 +0100

swh-web (0.0.117-1~swh1) unstable-swh; urgency=medium

  * version 0.0.117

 -- Antoine Lambert <antoine.lambert@inria.fr>  Wed, 21 Feb 2018 14:56:27 +0100

swh-web (0.0.116-1~swh1) unstable-swh; urgency=medium

  * version 0.0.116

 -- Antoine Lambert <antoine.lambert@inria.fr>  Mon, 19 Feb 2018 17:47:57 +0100

swh-web (0.0.115-1~swh1) unstable-swh; urgency=medium

  * version 0.0.115

 -- Antoine Lambert <antoine.lambert@inria.fr>  Mon, 19 Feb 2018 12:00:47 +0100

swh-web (0.0.114-1~swh1) unstable-swh; urgency=medium

  * version 0.0.114

 -- Antoine Lambert <antoine.lambert@inria.fr>  Fri, 16 Feb 2018 16:13:58 +0100

swh-web (0.0.113-1~swh1) unstable-swh; urgency=medium

  * version 0.0.113

 -- Antoine Lambert <antoine.lambert@inria.fr>  Thu, 15 Feb 2018 15:52:57 +0100

swh-web (0.0.112-1~swh1) unstable-swh; urgency=medium

  * version 0.0.112

 -- Antoine Lambert <antoine.lambert@inria.fr>  Thu, 08 Feb 2018 12:10:44 +0100

swh-web (0.0.111-1~swh1) unstable-swh; urgency=medium

  * Release swh.web v0.0.111
  * Support snapshot information in origin_visit

 -- Nicolas Dandrimont <nicolas@dandrimont.eu>  Tue, 06 Feb 2018 14:54:29 +0100

swh-web (0.0.110-1~swh1) unstable-swh; urgency=medium

  * version 0.0.110

 -- Antoine Lambert <antoine.lambert@inria.fr>  Fri, 02 Feb 2018 15:52:10 +0100

swh-web (0.0.109-1~swh1) unstable-swh; urgency=medium

  * version 0.0.109

 -- Antoine Lambert <antoine.lambert@inria.fr>  Thu, 01 Feb 2018 18:04:10 +0100

swh-web (0.0.108-1~swh1) unstable-swh; urgency=medium

  * version 0.0.108

 -- Antoine Lambert <antoine.lambert@inria.fr>  Tue, 23 Jan 2018 17:31:13 +0100

swh-web (0.0.107-1~swh1) unstable-swh; urgency=medium

  * version 0.0.107

 -- Antoine Lambert <antoine.lambert@inria.fr>  Tue, 23 Jan 2018 12:13:58 +0100

swh-web (0.0.106-1~swh1) unstable-swh; urgency=medium

  * version 0.0.106

 -- Antoine Lambert <antoine.lambert@inria.fr>  Thu, 18 Jan 2018 15:28:44 +0100

swh-web (0.0.105-1~swh1) unstable-swh; urgency=medium

  * version 0.0.105

 -- Antoine Lambert <antoine.lambert@inria.fr>  Tue, 09 Jan 2018 17:32:29 +0100

swh-web (0.0.104-1~swh1) unstable-swh; urgency=medium

  * version 0.0.104

 -- Antoine Lambert <antoine.lambert@inria.fr>  Tue, 09 Jan 2018 14:29:32 +0100

swh-web (0.0.103-1~swh1) unstable-swh; urgency=medium

  * version 0.0.103

 -- Antoine Lambert <antoine.lambert@inria.fr>  Thu, 04 Jan 2018 16:48:56 +0100

swh-web (0.0.102-1~swh1) unstable-swh; urgency=medium

  * version 0.0.102

 -- Antoine Lambert <antoine.lambert@inria.fr>  Thu, 14 Dec 2017 15:13:22 +0100

swh-web (0.0.101-1~swh1) unstable-swh; urgency=medium

  * version 0.0.101

 -- Antoine Pietri <antoine.pietri1@gmail.com>  Fri, 08 Dec 2017 16:38:05 +0100

swh-web (0.0.100-1~swh1) unstable-swh; urgency=medium

  * v0.0.100
  * swh.web.common.service: Read indexer data through the indexer
  * storage

 -- Antoine R. Dumont (@ardumont) <antoine.romain.dumont@gmail.com>  Thu, 07 Dec 2017 16:25:12 +0100

swh-web (0.0.99-1~swh1) unstable-swh; urgency=medium

  * version 0.0.99

 -- Antoine Lambert <antoine.lambert@inria.fr>  Wed, 06 Dec 2017 17:07:37 +0100

swh-web (0.0.98-1~swh1) unstable-swh; urgency=medium

  * version 0.0.98

 -- Antoine Lambert <antoine.lambert@inria.fr>  Wed, 06 Dec 2017 15:41:13 +0100

swh-web (0.0.97-1~swh1) unstable-swh; urgency=medium

  * version 0.0.97

 -- Antoine Lambert <antoine.lambert@inria.fr>  Fri, 24 Nov 2017 16:24:07 +0100

swh-web (0.0.96-1~swh1) unstable-swh; urgency=medium

  * version 0.0.96

 -- Antoine Lambert <antoine.lambert@inria.fr>  Fri, 24 Nov 2017 15:22:16 +0100

swh-web (0.0.95-1~swh1) unstable-swh; urgency=medium

  * version 0.0.95

 -- Antoine Lambert <antoine.lambert@inria.fr>  Thu, 09 Nov 2017 18:14:31 +0100

swh-web (0.0.94-1~swh1) unstable-swh; urgency=medium

  * version 0.0.94

 -- Antoine Lambert <antoine.lambert@inria.fr>  Mon, 06 Nov 2017 16:19:48 +0100

swh-web (0.0.93-1~swh1) unstable-swh; urgency=medium

  * version 0.0.93

 -- Antoine Lambert <antoine.lambert@inria.fr>  Fri, 27 Oct 2017 16:28:22 +0200

swh-web (0.0.92-1~swh1) unstable-swh; urgency=medium

  * version 0.0.92

 -- Antoine Lambert <antoine.lambert@inria.fr>  Fri, 27 Oct 2017 16:07:47 +0200

swh-web (0.0.91-1~swh1) unstable-swh; urgency=medium

  * v0.0.91

 -- Antoine Lambert <antoine.lambert@inria.fr>  Fri, 13 Oct 2017 20:40:07 +0200

swh-web (0.0.90-1~swh1) unstable-swh; urgency=medium

  * version 0.0.90

 -- Antoine Lambert <antoine.lambert@inria.fr>  Wed, 04 Oct 2017 13:53:28 +0200

swh-web (0.0.89-1~swh1) unstable-swh; urgency=medium

  * version 0.0.89

 -- Antoine Lambert <antoine.lambert@inria.fr>  Wed, 04 Oct 2017 10:42:11 +0200

swh-web (0.0.88-1~swh1) unstable-swh; urgency=medium

  * v0.0.88
  * Fix default webapp configuration file lookup
  * Fix templating errors
  * Fix wrong default configuration
  * Add missing endpoint information about error (origin visit endpoint)

 -- Antoine R. Dumont (@ardumont) <antoine.romain.dumont@gmail.com>  Wed, 13 Sep 2017 15:02:24 +0200

swh-web (0.0.87-1~swh1) unstable-swh; urgency=medium

  * v0.0.87
  * throttling: permit the use to define cache server
  * throttling: improve configuration intent
  * configuration: Clarify config keys intent and improve config
  * management
  * docs: change content example to ls.c from GNU corutils
  * packaging: Fix dependency requirements

 -- Antoine R. Dumont (@ardumont) <antoine.romain.dumont@gmail.com>  Tue, 12 Sep 2017 14:11:10 +0200

swh-web (0.0.86-1~swh1) unstable-swh; urgency=medium

  * v0.0.86

 -- Antoine Lambert <antoine.lambert@inria.fr>  Fri, 08 Sep 2017 14:07:19 +0200

swh-web (0.0.85-1~swh1) unstable-swh; urgency=medium

  * v0.0.85

 -- Antoine Lambert <antoine.lambert@inria.fr>  Fri, 08 Sep 2017 10:55:50 +0200

swh-web (0.0.84-1~swh1) unstable-swh; urgency=medium

  * Release swh.web.ui v0.0.84
  * Prepare stretch packaging

 -- Nicolas Dandrimont <nicolas@dandrimont.eu>  Fri, 30 Jun 2017 18:18:55 +0200

swh-web (0.0.83-1~swh1) unstable-swh; urgency=medium

  * Release swh.web.ui v0.0.83
  * Allow exemption by network for rate limiting

 -- Nicolas Dandrimont <nicolas@dandrimont.eu>  Wed, 24 May 2017 18:01:53 +0200

swh-web (0.0.82-1~swh1) unstable-swh; urgency=medium

  * v0.0.83
  * Add new blake2s256 data column on content

 -- Antoine R. Dumont (@ardumont) <antoine.romain.dumont@gmail.com>  Tue, 04 Apr 2017 16:54:25 +0200

swh-web (0.0.81-1~swh1) unstable-swh; urgency=medium

  * v0.0.81
  * Migrate functions from swh.core.hashutil to swh.model.hashutil

 -- Antoine R. Dumont (@ardumont) <antoine.romain.dumont@gmail.com>  Wed, 15 Mar 2017 16:26:42 +0100

swh-web (0.0.80-1~swh1) unstable-swh; urgency=medium

  * v0.0.80
  * /api/1/content/raw/: Make no textual content request forbidden

 -- Antoine R. Dumont (@ardumont) <antoine.romain.dumont@gmail.com>  Wed, 15 Mar 2017 12:35:43 +0100

swh-web (0.0.79-1~swh1) unstable-swh; urgency=medium

  * v0.0.79
  * /api/1/content/raw/: Improve error msg when content not available
  * /api/1/content/raw/: Open endpoint documentation in api endpoints
  * index

 -- Antoine R. Dumont (@ardumont) <antoine.romain.dumont@gmail.com>  Wed, 15 Mar 2017 11:43:00 +0100

swh-web (0.0.78-1~swh1) unstable-swh; urgency=medium

  * v0.0.78
  * /api/1/content/raw/: Open endpoint to download only text-ish
  * contents (other contents are deemed unavailable)
  * /api/1/content/raw/: Permit the user to provide a 'filename'
  * parameter to name the downloaded contents as they see fit.

 -- Antoine R. Dumont (@ardumont) <antoine.romain.dumont@gmail.com>  Wed, 15 Mar 2017 10:48:21 +0100

swh-web (0.0.77-1~swh1) unstable-swh; urgency=medium

  * v0.0.77
  * API doc: add warning about API instability
  * API: Unify remaining dates as iso8601 string
  * /api/1/revision/: Merge 'parents' key into a dict list
  * /api/1/release/: Enrich output with author_url if author mentioned
  * packaging: split internal and external requirements in separate
    files

 -- Antoine R. Dumont (@ardumont) <antoine.romain.dumont@gmail.com>  Tue, 21 Feb 2017 11:37:19 +0100

swh-web (0.0.76-1~swh1) unstable-swh; urgency=medium

  * Release swh.web.ui v0.0.76
  * Refactor APIDoc to be more sensible
  * Share rate limits between all the api_ queries

 -- Nicolas Dandrimont <nicolas@dandrimont.eu>  Thu, 02 Feb 2017 17:32:57 +0100

swh-web (0.0.75-1~swh1) unstable-swh; urgency=medium

  * v0.0.75
  * Remove build dependency on libjs-cryptojs, libjs-jquery-flot*,
  * libjs-jquery-datatables
  * views/browse,api: move main apidoc views to views/api

 -- Antoine R. Dumont (@ardumont) <antoine.romain.dumont@gmail.com>  Thu, 02 Feb 2017 15:03:20 +0100

swh-web (0.0.74-1~swh1) unstable-swh; urgency=medium

  * Release swh.web.ui v0.0.74
  * Various interface cleanups for API documentation
  * Return Error types in API error return values

 -- Nicolas Dandrimont <nicolas@dandrimont.eu>  Thu, 02 Feb 2017 11:03:56 +0100

swh-web (0.0.73-1~swh1) unstable-swh; urgency=medium

  * Deploy swh.web.ui v0.0.73
  * Add a bazillion of style fixes.

 -- Nicolas Dandrimont <nicolas@dandrimont.eu>  Wed, 01 Feb 2017 22:44:10 +0100

swh-web (0.0.72-1~swh1) unstable-swh; urgency=medium

  * v0.0.72
  * apidoc rendering: Improvements
  * apidoc: add usual copyright/license/contact footer
  * apidoc: show status code if != 200
  * apidoc: hide /content/known/ from the doc
  * apidoc: document upcoming v. available in endpoint index
  * apidoc: vertically distantiate jquery search box and preceding text

 -- Antoine R. Dumont (@ardumont) <antoine.romain.dumont@gmail.com>  Wed, 01 Feb 2017 18:34:56 +0100

swh-web (0.0.71-1~swh1) unstable-swh; urgency=medium

  * v0.0.71
  * add static/robots.txt, disabling crawling of /api/
  * re-root content-specific endpoints under /api/1/content/
  * fix not converted empty bytes string
  * /revision/origin/: Make the timestamp default to the most recent
    visit
  * api: simplify HTML layout by dropping redundant nav and about page
  * apidoc: document correctly endpoints /content/known/,
  * /revision/{origin,origin/log}/ and /stat/counters/

 -- Antoine R. Dumont (@ardumont) <antoine.romain.dumont@gmail.com>  Wed, 01 Feb 2017 16:23:56 +0100

swh-web (0.0.70-1~swh1) unstable-swh; urgency=medium

  * v0.0.70
  * apidoc: Review documentation for
  * endpoints (person/release/revision/visit-related/upcoming methods)
  * apidoc: List only method docstring's first paragraph in endpoint
    index
  * apidoc: Render type annotation for optional parameter
  * apidoc: Improve rendering issues
  * api: Fix problem in origin visit by type and url lookup

 -- Antoine R. Dumont (@ardumont) <antoine.romain.dumont@gmail.com>  Wed, 01 Feb 2017 11:28:32 +0100

swh-web (0.0.69-1~swh1) unstable-swh; urgency=medium

  * v0.0.69
  * Improve documentation information and rendering

 -- Antoine R. Dumont (@ardumont) <antoine.romain.dumont@gmail.com>  Tue, 31 Jan 2017 14:31:19 +0100

swh-web (0.0.68-1~swh1) unstable-swh; urgency=medium

  * v0.0.68
  * Improve ui with last nitpicks
  * Remove endpoints not supposed to be displayed

 -- Antoine R. Dumont (@ardumont) <antoine.romain.dumont@gmail.com>  Wed, 25 Jan 2017 13:29:49 +0100

swh-web (0.0.67-1~swh1) unstable-swh; urgency=medium

  * v0.0.67
  * Improve rendering style - pass 4

 -- Antoine R. Dumont (@ardumont) <antoine.romain.dumont@gmail.com>  Tue, 24 Jan 2017 15:30:58 +0100

swh-web (0.0.66-1~swh1) unstable-swh; urgency=medium

  * v0.0.66
  * Improve rendering style - pass 4

 -- Antoine R. Dumont (@ardumont) <antoine.romain.dumont@gmail.com>  Tue, 24 Jan 2017 15:24:05 +0100

swh-web (0.0.65-1~swh1) unstable-swh; urgency=medium

  * v0.0.65
  * Unify rendering style with www.s.o - pass 3

 -- Antoine R. Dumont (@ardumont) <antoine.romain.dumont@gmail.com>  Mon, 23 Jan 2017 19:58:19 +0100

swh-web (0.0.64-1~swh1) unstable-swh; urgency=medium

  * v0.0.64
  * Unify rendering style with www.s.o - pass 2

 -- Antoine R. Dumont (@ardumont) <antoine.romain.dumont@gmail.com>  Mon, 23 Jan 2017 19:28:31 +0100

swh-web (0.0.63-1~swh1) unstable-swh; urgency=medium

  * v0.0.63
  * Unify rendering style with www.s.o - pass 1

 -- Antoine R. Dumont (@ardumont) <antoine.romain.dumont@gmail.com>  Mon, 23 Jan 2017 16:06:30 +0100

swh-web (0.0.62-1~swh1) unstable-swh; urgency=medium

  * Release swh-web-ui v0.0.62
  * Add flask-limiter to dependencies and wire it in

 -- Nicolas Dandrimont <nicolas@dandrimont.eu>  Fri, 20 Jan 2017 16:29:48 +0100

swh-web (0.0.61-1~swh1) unstable-swh; urgency=medium

  * v0.0.61
  * Fix revision's metadata field limitation

 -- Antoine R. Dumont (@ardumont) <antoine.romain.dumont@gmail.com>  Fri, 20 Jan 2017 15:26:37 +0100

swh-web (0.0.60-1~swh1) unstable-swh; urgency=medium

  * v0.0.60
  * Improve escaping data

 -- Antoine R. Dumont (@ardumont) <antoine.romain.dumont@gmail.com>  Fri, 20 Jan 2017 12:21:22 +0100

swh-web (0.0.59-1~swh1) unstable-swh; urgency=medium

  * v0.0.59
  * Unify pagination on /revision/log/ and /revision/origin/log/
    endpoints

 -- Antoine R. Dumont (@ardumont) <antoine.romain.dumont@gmail.com>  Thu, 19 Jan 2017 15:59:06 +0100

swh-web (0.0.58-1~swh1) unstable-swh; urgency=medium

  * v0.0.58
  * Pagination on /api/1/origin/visits/ endpoint

 -- Antoine R. Dumont (@ardumont) <antoine.romain.dumont@gmail.com>  Thu, 19 Jan 2017 14:48:57 +0100

swh-web (0.0.57-1~swh1) unstable-swh; urgency=medium

  * v0.0.57
  * Improve documentation information on api endpoints

 -- Antoine R. Dumont (@ardumont) <antoine.romain.dumont@gmail.com>  Thu, 19 Jan 2017 13:32:56 +0100

swh-web (0.0.56-1~swh1) unstable-swh; urgency=medium

  * v0.0.56
  * Add abilities to display multiple examples on each doc endpoint.

 -- Antoine R. Dumont (@ardumont) <antoine.romain.dumont@gmail.com>  Wed, 18 Jan 2017 14:43:58 +0100

swh-web (0.0.55-1~swh1) unstable-swh; urgency=medium

  * v0.0.55
  * api /content/search/ to /content/known/
  * Adapt return values to empty list/dict instead of null
  * Remove empty values when mono-values are null
  * Fix broken entity endpoint
  * Update upcoming endpoints
  * apidoc: Remove hard-coded example and provide links to follow

 -- Antoine R. Dumont (@ardumont) <antoine.romain.dumont@gmail.com>  Wed, 18 Jan 2017 11:27:45 +0100

swh-web (0.0.54-1~swh1) unstable-swh; urgency=medium

  * v0.0.54
  * Improve documentation description and browsability
  * Fix css style

 -- Antoine R. Dumont (@ardumont) <antoine.romain.dumont@gmail.com>  Mon, 16 Jan 2017 17:18:21 +0100

swh-web (0.0.53-1~swh1) unstable-swh; urgency=medium

  * v0.0.53
  * apidoc: Update upcoming and hidden endpoints information
  * apidoc: Enrich route information with tags
  * apidoc: /api/1/revision/origin/log/: Add pagination explanation
  * apidoc: /api/1/revision/log/: Add pagination explanation
  * api: Fix filtering fields to work in depth

 -- Antoine R. Dumont (@ardumont) <antoine.romain.dumont@gmail.com>  Fri, 13 Jan 2017 17:33:01 +0100

swh-web (0.0.52-1~swh1) unstable-swh; urgency=medium

  * v0.0.52
  * Fix doc generation regarding arg and exception
  * Fix broken examples
  * Add missing documentation on not found origin visit

 -- Antoine R. Dumont (@ardumont) <antoine.romain.dumont@gmail.com>  Thu, 12 Jan 2017 17:38:59 +0100

swh-web (0.0.51-1~swh1) unstable-swh; urgency=medium

  * v0.0.51
  * Update configuration file from ini to yml

 -- Antoine R. Dumont (@ardumont) <antoine.romain.dumont@gmail.com>  Fri, 16 Dec 2016 13:27:08 +0100

swh-web (0.0.50-1~swh1) unstable-swh; urgency=medium

  * v0.0.50
  * Fix issue regarding data structure change in ctags' reading api
    endpoint

 -- Antoine R. Dumont (@ardumont) <antoine.romain.dumont@gmail.com>  Tue, 06 Dec 2016 16:08:01 +0100

swh-web (0.0.49-1~swh1) unstable-swh; urgency=medium

  * v0.0.49
  * Rendering improvements

 -- Antoine R. Dumont (@ardumont) <antoine.romain.dumont@gmail.com>  Thu, 01 Dec 2016 16:29:31 +0100

swh-web (0.0.48-1~swh1) unstable-swh; urgency=medium

  * v0.0.48
  * Fix api doc example to actual existing data
  * Improve search symbol view experience

 -- Antoine R. Dumont (@ardumont) <antoine.romain.dumont@gmail.com>  Thu, 01 Dec 2016 15:32:44 +0100

swh-web (0.0.47-1~swh1) unstable-swh; urgency=medium

  * v0.0.47
  * Improve search content ui (add datatable)
  * Improve search symbol ui (add datatable without pagination, with
  * multi-field search)
  * Split those views to improve readability

 -- Antoine R. Dumont (@ardumont) <antoine.romain.dumont@gmail.com>  Thu, 01 Dec 2016 11:57:16 +0100

swh-web (0.0.46-1~swh1) unstable-swh; urgency=medium

  * v0.0.46
  * Improve search output view on symbols

 -- Antoine R. Dumont (@ardumont) <antoine.romain.dumont@gmail.com>  Wed, 30 Nov 2016 17:45:40 +0100

swh-web (0.0.45-1~swh1) unstable-swh; urgency=medium

  * v0.0.45
  * Migrate search symbol api endpoint to strict equality search
  * Improve search symbol view result (based on that api) to navigate
  * through result
  * Permit to slice result per page with per page flag (limited to 100)
  * Unify behavior in renderer regarding pagination computation

 -- Antoine R. Dumont (@ardumont) <antoine.romain.dumont@gmail.com>  Wed, 30 Nov 2016 11:00:49 +0100

swh-web (0.0.44-1~swh1) unstable-swh; urgency=medium

  * v0.0.44
  * Rename appropriately /api/1/symbol to /api/1/content/symbol/
  * Improve documentation on /api/1/content/symbol/ api endpoint

 -- Antoine R. Dumont (@ardumont) <antoine.romain.dumont@gmail.com>  Tue, 29 Nov 2016 15:00:14 +0100

swh-web (0.0.43-1~swh1) unstable-swh; urgency=medium

  * v0.0.43
  * Improve edge case when looking for ctags symbols
  * Add a lookup ui to search through symbols

 -- Antoine R. Dumont (@ardumont) <antoine.romain.dumont@gmail.com>  Mon, 28 Nov 2016 16:42:33 +0100

swh-web (0.0.42-1~swh1) unstable-swh; urgency=medium

  * v0.0.42
  * List ctags line as link to content in /browse/content/ view

 -- Antoine R. Dumont (@ardumont) <antoine.romain.dumont@gmail.com>  Fri, 25 Nov 2016 16:21:12 +0100

swh-web (0.0.41-1~swh1) unstable-swh; urgency=medium

  * v0.0.41
  * Improve browse content view by:
  * adding new information (license, mimetype, language)
  * highlighting source code

 -- Antoine R. Dumont (@ardumont) <antoine.romain.dumont@gmail.com>  Fri, 25 Nov 2016 14:52:34 +0100

swh-web (0.0.40-1~swh1) unstable-swh; urgency=medium

  * v0.0.40
  * Add pagination to symbol search endpoint

 -- Antoine R. Dumont (@ardumont) <antoine.romain.dumont@gmail.com>  Thu, 24 Nov 2016 14:23:45 +0100

swh-web (0.0.39-1~swh1) unstable-swh; urgency=medium

  * v0.0.39
  * Open /api/1/symbol/<expression>/
  * Fix api breaking on /api/1/content/search/

 -- Antoine R. Dumont (@ardumont) <antoine.romain.dumont@gmail.com>  Thu, 24 Nov 2016 10:28:42 +0100

swh-web (0.0.38-1~swh1) unstable-swh; urgency=medium

  * v0.0.38
  * Minor refactoring
  * Remove one commit which breaks production

 -- Antoine R. Dumont (@ardumont) <antoine.romain.dumont@gmail.com>  Tue, 22 Nov 2016 16:26:03 +0100

swh-web (0.0.37-1~swh1) unstable-swh; urgency=medium

  * v0.0.37
  * api: Open new endpoints on license, language, filetype
  * api: Update content endpoint to add url on new endpoints

 -- Antoine R. Dumont (@ardumont) <antoine.romain.dumont@gmail.com>  Tue, 22 Nov 2016 15:04:07 +0100

swh-web (0.0.36-1~swh1) unstable-swh; urgency=medium

  * v0.0.36
  * Adapt to latest origin_visit format

 -- Antoine R. Dumont (@ardumont) <antoine.romain.dumont@gmail.com>  Thu, 08 Sep 2016 15:24:33 +0200

swh-web (0.0.35-1~swh1) unstable-swh; urgency=medium

  * v0.0.35
  * Open /api/1/provenance/<algo:content-hash>/ api endpoint
  * Open /api/1/origin/<id>/visits/(<visit-id>) api endpoint
  * View: Fix redirection url issue

 -- Antoine R. Dumont (@ardumont) <antoine.romain.dumont@gmail.com>  Mon, 05 Sep 2016 14:28:33 +0200

swh-web (0.0.34-1~swh1) unstable-swh; urgency=medium

  * v0.0.34
  * Improve global ui navigation
  * Fix apidoc rendering issue
  * Open /api/1/provenance/ about content provenant information

 -- Antoine R. Dumont (@ardumont) <antoine.romain.dumont@gmail.com>  Fri, 02 Sep 2016 11:42:04 +0200

swh-web (0.0.33-1~swh1) unstable-swh; urgency=medium

  * Release swh.web.ui v0.0.33
  * New declarative API documentation mechanisms

 -- Nicolas Dandrimont <nicolas@dandrimont.eu>  Wed, 24 Aug 2016 16:25:24 +0200

swh-web (0.0.32-1~swh1) unstable-swh; urgency=medium

  * v0.0.32
  * Activate tests during debian packaging
  * Fix issues on debian packaging
  * Fix useless jquery loading url
  * Improve date time parsing

 -- Antoine R. Dumont (@ardumont) <antoine.romain.dumont@gmail.com>  Wed, 20 Jul 2016 12:35:09 +0200

swh-web (0.0.31-1~swh1) unstable-swh; urgency=medium

  * v0.0.31
  * Unify jquery-flot library names with .min

 -- Antoine R. Dumont (@ardumont) <antoine.romain.dumont@gmail.com>  Mon, 18 Jul 2016 11:11:59 +0200

swh-web (0.0.30-1~swh1) unstable-swh; urgency=medium

  * v0.0.30
  * View: Open calendar ui view on origin
  * API: open /api/1/stat/visits/<int:origin>/

 -- Antoine R. Dumont (@ardumont) <antoine.romain.dumont@gmail.com>  Wed, 13 Jul 2016 18:42:40 +0200

swh-web (0.0.29-1~swh1) unstable-swh; urgency=medium

  * Release swh.web.ui v0.0.29
  * All around enhancements of the web ui
  * Package now tested when building

 -- Nicolas Dandrimont <nicolas@dandrimont.eu>  Tue, 14 Jun 2016 17:58:42 +0200

swh-web (0.0.28-1~swh1) unstable-swh; urgency=medium

  * v0.0.28
  * Fix packaging issues

 -- Antoine R. Dumont (@ardumont) <antoine.romain.dumont@gmail.com>  Mon, 09 May 2016 16:21:04 +0200

swh-web (0.0.27-1~swh1) unstable-swh; urgency=medium

  * v0.0.27
  * Fix packaging issue

 -- Antoine R. Dumont (@ardumont) <antoine.romain.dumont@gmail.com>  Tue, 03 May 2016 16:52:40 +0200

swh-web (0.0.24-1~swh1) unstable-swh; urgency=medium

  * Release swh.web.ui v0.0.24
  * New swh.storage API for timestamps

 -- Nicolas Dandrimont <nicolas@dandrimont.eu>  Fri, 05 Feb 2016 12:07:33 +0100

swh-web (0.0.23-1~swh1) unstable-swh; urgency=medium

  * v0.0.23
  * Bump dependency requirements to latest swh.storage
  * Returns person's identifier on api + Hide person's emails in views
    endpoint
  * Try to decode the content's raw data and fail gracefully
  * Unify /directory api to Display content's raw data when path
    resolves to a file
  * Expose unconditionally the link to download the content's raw data
  * Download link data redirects to the api ones

 -- Antoine R. Dumont (@ardumont) <antoine.romain.dumont@gmail.com>  Fri, 29 Jan 2016 17:50:31 +0100

swh-web (0.0.22-1~swh1) unstable-swh; urgency=medium

  * v0.0.22
  * Open
    /browse/revision/origin/<ORIG_ID>[/branch/<BRANCH>][/ts/<TIMESTAMP>]
    /history/<SHA1>/ view
  * Open
    /browse/revision/origin/<ORIG_ID>[/branch/<BRANCH>][/ts/<TIMESTAMP>]
    / view
  * Open
    /browse/revision/<SHA1_GIT_ROOT>/history/<SHA1_GIT>/directory/[<PATH
    >] view
  * Open
    /browse/revision/origin/<ORIG_ID>[/branch/<BRANCH>][/ts/<TIMESTAMP>]
    /history/<SHA1>/directory/[<PATH>] view
  * Open
    /browse/revision/origin/<ORIG_ID>[/branch/<BRANCH>][/ts/<TIMESTAMP>]
    /directory/[<PATH>] view
  * Open /browse/revision/<sha1_git_root>/directory/<path>/ view
  * Open /browse/revision/<sha1_git_root>/history/<sha1_git>/ view
  * Open /browse/revision/<sha1_git>/log/ view
  * Open /browse/entity/<uuid>/ view
  * Release can point to other objects than revision
  * Fix misbehavior when retrieving git log
  * Fix another edge case when listing a directory that does not exist
  * Fix edge case when listing is empty
  * Fix person_get call
  * Update documentation about possible error codes

 -- Antoine R. Dumont (@ardumont) <antoine.romain.dumont@gmail.com>  Tue, 26 Jan 2016 15:14:35 +0100

swh-web (0.0.21-1~swh1) unstable-swh; urgency=medium

  * v0.0.21
  * Deal nicely with communication downtime with storage
  * Update to latest swh.storage api

 -- Antoine R. Dumont (@ardumont) <antoine.romain.dumont@gmail.com>  Wed, 20 Jan 2016 16:31:34 +0100

swh-web (0.0.20-1~swh1) unstable-swh; urgency=medium

  * v0.0.20
  * Open /api/1/entity/<string:uuid>/

 -- Antoine R. Dumont (@ardumont) <antoine.romain.dumont@gmail.com>  Fri, 15 Jan 2016 16:40:56 +0100

swh-web (0.0.19-1~swh1) unstable-swh; urgency=medium

  * v0.0.19
  * Improve directory_get_by_path integration with storage
  * Refactor - Only lookup sha1_git_root if needed + factorize service
    behavior

 -- Antoine R. Dumont (@ardumont) <antoine.romain.dumont@gmail.com>  Fri, 15 Jan 2016 12:47:39 +0100

swh-web (0.0.18-1~swh1) unstable-swh; urgency=medium

  * v0.0.18
  * Open
    /api/1/revision/origin/<ORIG_ID>[/branch/<BRANCH>][/ts/<TIMESTAMP>]/
    history/<SHA1>/directory/[<PATH>]
  * origin/master Open
    /api/1/revision/origin/<ORIG_ID>[/branch/<BRANCH>][/ts/<TIMESTAMP>]/
    history/<SHA1>/
  * Open
    /api/1/revision/origin/<ORIG_ID>[/branch/<BRANCH>][/ts/<TIMESTAMP>]/
    directory/[<PATH>]
  * Open /api/1/revision/origin/<origin-id>/branch/<branch-
    name>/ts/<ts>/
  * /directory/ apis can now point to files too.
  * Bump dependency requirement on latest swh.storage
  * Deactivate api querying occurrences for now
  * Improve function documentation

 -- Antoine R. Dumont (@ardumont) <antoine.romain.dumont@gmail.com>  Wed, 13 Jan 2016 12:54:54 +0100

swh-web (0.0.17-1~swh1) unstable-swh; urgency=medium

  * v0.0.17
  * Open /api/1/revision/<string:sha1_git>/directory/'
  * Open
    /api/1/revision/<string:sha1_git_root>/history/<sha1_git>/directory/
    <path:dir_path>/
  * Enrich directory listing with url to next subdir
  * Improve testing coverage
  * Open 'limit' get query parameter to revision_log and
    revision_history api

 -- Antoine R. Dumont (@ardumont) <antoine.romain.dumont@gmail.com>  Fri, 08 Jan 2016 11:36:55 +0100

swh-web (0.0.16-1~swh1) unstable-swh; urgency=medium

  * v0.0.16
  * service.lookup_revision_log: Add a limit to the number of commits
  * Fix docstring rendering

 -- Antoine R. Dumont (@ardumont) <antoine.romain.dumont@gmail.com>  Wed, 06 Jan 2016 15:37:21 +0100

swh-web (0.0.15-1~swh1) unstable-swh; urgency=medium

  * v0.0.15
  * Improve browsable api rendering style
  * Fix typo in jquery.min.js link
  * Fix docstring typos
  * packaging:
  * add python3-flask-api as package dependency

 -- Antoine R. Dumont (@ardumont) <antoine.romain.dumont@gmail.com>  Wed, 06 Jan 2016 15:12:04 +0100

swh-web (0.0.14-1~swh1) unstable-swh; urgency=medium

  * v0.0.14
  * Open /revision/<sha1_git_root>/history/<sha1_git>/
  * Add links to api
  * Improve browsable api rendering -> when api links exists, actual
    html links will be displayed
  * Fix production bugs (regarding browsable api)

 -- Antoine R. Dumont (@ardumont) <antoine.romain.dumont@gmail.com>  Wed, 06 Jan 2016 11:42:18 +0100

swh-web (0.0.13-1~swh1) unstable-swh; urgency=medium

  * v0.0.13
  * Open /browse/person/ view
  * Open /browse/origin/ view
  * Open /browse/release/ view
  * Open /browse/revision/ view
  * Deactivate temporarily /browse/content/
  * Add default sha1
  * Automatic doc endpoint on base path

 -- Antoine R. Dumont (@ardumont) <antoine.romain.dumont@gmail.com>  Tue, 15 Dec 2015 17:01:27 +0100

swh-web (0.0.12-1~swh1) unstable-swh; urgency=medium

  * v0.0.12
  * Update /api/1/release/ with latest internal standard
  * Update /api/1/revision/ with latest internal standard
  * Add global filtering on 'fields' parameter
  * Update /api/1/content/<hash> with links to raw resource
  * Improve documentations
  * Open /api/1/revision/<SHA1_GIT>/log/
  * Open /browse/directory/<hash> to list directory content
  * Open /browse/content/<hash>/ to show the content
  * Open /browse/content/<hash>/raw to show the content
  * Open /api/1/person/<id>
  * Implementation detail
  * Add Flask API dependency
  * Split controller in api and views module
  * Unify internal apis' behavior

 -- Antoine R. Dumont (@ardumont) <antoine.romain.dumont@gmail.com>  Mon, 07 Dec 2015 16:44:43 +0100

swh-web (0.0.11-1~swh1) unstable-swh; urgency=medium

  * v0.0.11
  * Open /1/api/content/<algo:hash>/
  * Open /api/1/revision/<SHA1_GIT>
  * Open /api/1/release/<SHA1_GIT>
  * Open /api/1/uploadnsearch/ (POST)
  * Open /api/1/origin/
  * Unify 404 and 400 responses on api
  * Increase code coverage

 -- Antoine R. Dumont (@ardumont) <antoine.romain.dumont@gmail.com>  Thu, 19 Nov 2015 11:24:46 +0100

swh-web (0.0.10-1~swh1) unstable-swh; urgency=medium

  * v0.0.10
  * set document.domain to parent domain softwareheritage.org
  * improve HTML templates to be (more) valid
  * cosmetic change in Content-Type JSON header

 -- Stefano Zacchiroli <zack@upsilon.cc>  Mon, 02 Nov 2015 13:59:45 +0100

swh-web (0.0.9-1~swh1) unstable-swh; urgency=medium

  * v0.0.9
  * Remove query entry in api response
  * Deal with bad request properly with api calls
  * Improve coverage
  * Improve dev starting up app
  * Fix duplicated print statement in dev app startup

 -- Antoine R. Dumont (@ardumont) <antoine.romain.dumont@gmail.com>  Fri, 30 Oct 2015 17:24:15 +0100

swh-web (0.0.8-1~swh1) unstable-swh; urgency=medium

  * version 0.0.8

 -- Stefano Zacchiroli <zack@upsilon.cc>  Wed, 28 Oct 2015 20:59:40 +0100

swh-web (0.0.7-1~swh1) unstable-swh; urgency=medium

  * v0.0.7
  * Add @jsonp abilities to /api/1/stat/counters endpoint

 -- Antoine R. Dumont (@ardumont) <antoine.romain.dumont@gmail.com>  Mon, 19 Oct 2015 14:01:40 +0200

swh-web (0.0.4-1~swh1) unstable-swh; urgency=medium

  * Prepare swh.web.ui v0.0.4 deployment

 -- Nicolas Dandrimont <nicolas@dandrimont.eu>  Fri, 16 Oct 2015 15:38:44 +0200

swh-web (0.0.3-1~swh1) unstable-swh; urgency=medium

  * Prepare deployment of swh-web-ui v0.0.3

 -- Nicolas Dandrimont <nicolas@dandrimont.eu>  Wed, 14 Oct 2015 11:09:33 +0200

swh-web (0.0.2-1~swh1) unstable-swh; urgency=medium

  * Prepare swh.web.ui v0.0.2 deployment

 -- Nicolas Dandrimont <nicolas@dandrimont.eu>  Tue, 13 Oct 2015 16:25:46 +0200

swh-web (0.0.1-1~swh1) unstable-swh; urgency=medium

  * Initial release
  * v0.0.1
  * Hash lookup to check existence in swh's backend
  * Hash lookup to detail a content

 -- Antoine R. Dumont (@ardumont) <antoine.romain.dumont@gmail.com>  Thu, 01 Oct 2015 10:01:29 +0200<|MERGE_RESOLUTION|>--- conflicted
+++ resolved
@@ -1,10 +1,3 @@
-<<<<<<< HEAD
-swh-web (0.0.294-1~swh1~bpo10+1) buster-swh; urgency=medium
-
-  * Rebuild for buster-swh
-
- -- Software Heritage autobuilder (on jenkins-debian1) <jenkins@jenkins-debian1.internal.softwareheritage.org>  Fri, 09 Apr 2021 12:39:04 +0000
-=======
 swh-web (0.0.295-1~swh1) unstable-swh; urgency=medium
 
   * New upstream release 0.0.295     - (tagged by Vincent SELLIER
@@ -13,7 +6,6 @@
     historical values
 
  -- Software Heritage autobuilder (on jenkins-debian1) <jenkins@jenkins-debian1.internal.softwareheritage.org>  Tue, 13 Apr 2021 16:16:07 +0000
->>>>>>> 0f5b877a
 
 swh-web (0.0.294-1~swh1) unstable-swh; urgency=medium
 
