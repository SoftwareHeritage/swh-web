--- conflicted
+++ resolved
@@ -1,16 +1,8 @@
-<<<<<<< HEAD
-swh-web (0.0.138-1~swh1~bpo9+1) stretch-swh; urgency=medium
-
-  * Rebuild for stretch-backports.
-
- -- Antoine Lambert <antoine.lambert@inria.fr>  Wed, 13 Jun 2018 12:18:24 +0200
-=======
 swh-web (0.0.139-1~swh1) unstable-swh; urgency=medium
 
   * version 0.0.139
 
  -- Antoine Lambert <antoine.lambert@inria.fr>  Wed, 27 Jun 2018 16:47:17 +0200
->>>>>>> 553031d0
 
 swh-web (0.0.138-1~swh1) unstable-swh; urgency=medium
 
