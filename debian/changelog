<<<<<<< HEAD
swh-web (0.0.86-1~swh1~bpo9+1) stretch-swh; urgency=medium

  * Rebuild for stretch-backports.

 -- Antoine Lambert <antoine.lambert@inria.fr>  Fri, 08 Sep 2017 14:07:20 +0200
=======
swh-web (0.0.87-1~swh1) unstable-swh; urgency=medium

  * v0.0.87
  * throttling: permit the use to define cache server
  * throttling: improve configuration intent
  * configuration: Clarify config keys intent and improve config
  * management
  * docs: change content example to ls.c from GNU corutils
  * packaging: Fix dependency requirements

 -- Antoine R. Dumont (@ardumont) <antoine.romain.dumont@gmail.com>  Tue, 12 Sep 2017 14:11:10 +0200
>>>>>>> 7f012e59

swh-web (0.0.86-1~swh1) unstable-swh; urgency=medium

  * v0.0.86

 -- Antoine Lambert <antoine.lambert@inria.fr>  Fri, 08 Sep 2017 14:07:19 +0200

swh-web (0.0.85-1~swh1) unstable-swh; urgency=medium

  * v0.0.85

 -- Antoine Lambert <antoine.lambert@inria.fr>  Fri, 08 Sep 2017 10:55:50 +0200

swh-web (0.0.84-1~swh1) unstable-swh; urgency=medium

  * Release swh.web.ui v0.0.84
  * Prepare stretch packaging

 -- Nicolas Dandrimont <nicolas@dandrimont.eu>  Fri, 30 Jun 2017 18:18:55 +0200

swh-web (0.0.83-1~swh1) unstable-swh; urgency=medium

  * Release swh.web.ui v0.0.83
  * Allow exemption by network for rate limiting

 -- Nicolas Dandrimont <nicolas@dandrimont.eu>  Wed, 24 May 2017 18:01:53 +0200

swh-web (0.0.82-1~swh1) unstable-swh; urgency=medium

  * v0.0.83
  * Add new blake2s256 data column on content

 -- Antoine R. Dumont (@ardumont) <antoine.romain.dumont@gmail.com>  Tue, 04 Apr 2017 16:54:25 +0200

swh-web (0.0.81-1~swh1) unstable-swh; urgency=medium

  * v0.0.81
  * Migrate functions from swh.core.hashutil to swh.model.hashutil

 -- Antoine R. Dumont (@ardumont) <antoine.romain.dumont@gmail.com>  Wed, 15 Mar 2017 16:26:42 +0100

swh-web (0.0.80-1~swh1) unstable-swh; urgency=medium

  * v0.0.80
  * /api/1/content/raw/: Make no textual content request forbidden

 -- Antoine R. Dumont (@ardumont) <antoine.romain.dumont@gmail.com>  Wed, 15 Mar 2017 12:35:43 +0100

swh-web (0.0.79-1~swh1) unstable-swh; urgency=medium

  * v0.0.79
  * /api/1/content/raw/: Improve error msg when content not available
  * /api/1/content/raw/: Open endpoint documentation in api endpoints
  * index

 -- Antoine R. Dumont (@ardumont) <antoine.romain.dumont@gmail.com>  Wed, 15 Mar 2017 11:43:00 +0100

swh-web (0.0.78-1~swh1) unstable-swh; urgency=medium

  * v0.0.78
  * /api/1/content/raw/: Open endpoint to download only text-ish
  * contents (other contents are deemed unavailable)
  * /api/1/content/raw/: Permit the user to provide a 'filename'
  * parameter to name the downloaded contents as they see fit.

 -- Antoine R. Dumont (@ardumont) <antoine.romain.dumont@gmail.com>  Wed, 15 Mar 2017 10:48:21 +0100

swh-web (0.0.77-1~swh1) unstable-swh; urgency=medium

  * v0.0.77
  * API doc: add warning about API instability
  * API: Unify remaining dates as iso8601 string
  * /api/1/revision/: Merge 'parents' key into a dict list
  * /api/1/release/: Enrich output with author_url if author mentioned
  * packaging: split internal and external requirements in separate
    files

 -- Antoine R. Dumont (@ardumont) <antoine.romain.dumont@gmail.com>  Tue, 21 Feb 2017 11:37:19 +0100

swh-web (0.0.76-1~swh1) unstable-swh; urgency=medium

  * Release swh.web.ui v0.0.76
  * Refactor APIDoc to be more sensible
  * Share rate limits between all the api_ queries

 -- Nicolas Dandrimont <nicolas@dandrimont.eu>  Thu, 02 Feb 2017 17:32:57 +0100

swh-web (0.0.75-1~swh1) unstable-swh; urgency=medium

  * v0.0.75
  * Remove build dependency on libjs-cryptojs, libjs-jquery-flot*,
  * libjs-jquery-datatables
  * views/browse,api: move main apidoc views to views/api

 -- Antoine R. Dumont (@ardumont) <antoine.romain.dumont@gmail.com>  Thu, 02 Feb 2017 15:03:20 +0100

swh-web (0.0.74-1~swh1) unstable-swh; urgency=medium

  * Release swh.web.ui v0.0.74
  * Various interface cleanups for API documentation
  * Return Error types in API error return values

 -- Nicolas Dandrimont <nicolas@dandrimont.eu>  Thu, 02 Feb 2017 11:03:56 +0100

swh-web (0.0.73-1~swh1) unstable-swh; urgency=medium

  * Deploy swh.web.ui v0.0.73
  * Add a bazillion of style fixes.

 -- Nicolas Dandrimont <nicolas@dandrimont.eu>  Wed, 01 Feb 2017 22:44:10 +0100

swh-web (0.0.72-1~swh1) unstable-swh; urgency=medium

  * v0.0.72
  * apidoc rendering: Improvments
  * apidoc: add usual copyright/license/contact footer
  * apidoc: show status code if != 200
  * apidoc: hide /content/known/ from the doc
  * apidoc: document upcoming v. available in endpoint index
  * apidoc: vertically distantiate jquery search box and preceding text

 -- Antoine R. Dumont (@ardumont) <antoine.romain.dumont@gmail.com>  Wed, 01 Feb 2017 18:34:56 +0100

swh-web (0.0.71-1~swh1) unstable-swh; urgency=medium

  * v0.0.71
  * add static/robots.txt, disabling crawling of /api/
  * re-root content-specific endpoints under /api/1/content/
  * fix not converted empty bytes string
  * /revision/origin/: Make the timestamp default to the most recent
    visit
  * api: simplify HTML layout by dropping redundant nav and about page
  * apidoc: document correctly endpoints /content/known/,
  * /revision/{origin,origin/log}/ and /stat/counters/

 -- Antoine R. Dumont (@ardumont) <antoine.romain.dumont@gmail.com>  Wed, 01 Feb 2017 16:23:56 +0100

swh-web (0.0.70-1~swh1) unstable-swh; urgency=medium

  * v0.0.70
  * apidoc: Review documentation for
  * endpoints (person/release/revision/visit-related/upcoming methods)
  * apidoc: List only method docstring's first paragraph in endpoint
    index
  * apidoc: Render type annotation for optional parameter
  * apidoc: Improve rendering issues
  * api: Fix problem in origin visit by type and url lookup

 -- Antoine R. Dumont (@ardumont) <antoine.romain.dumont@gmail.com>  Wed, 01 Feb 2017 11:28:32 +0100

swh-web (0.0.69-1~swh1) unstable-swh; urgency=medium

  * v0.0.69
  * Improve documentation information and rendering

 -- Antoine R. Dumont (@ardumont) <antoine.romain.dumont@gmail.com>  Tue, 31 Jan 2017 14:31:19 +0100

swh-web (0.0.68-1~swh1) unstable-swh; urgency=medium

  * v0.0.68
  * Improve ui with last nitpicks
  * Remove endpoints not supposed to be displayed

 -- Antoine R. Dumont (@ardumont) <antoine.romain.dumont@gmail.com>  Wed, 25 Jan 2017 13:29:49 +0100

swh-web (0.0.67-1~swh1) unstable-swh; urgency=medium

  * v0.0.67
  * Improve rendering style - pass 4

 -- Antoine R. Dumont (@ardumont) <antoine.romain.dumont@gmail.com>  Tue, 24 Jan 2017 15:30:58 +0100

swh-web (0.0.66-1~swh1) unstable-swh; urgency=medium

  * v0.0.66
  * Improve rendering style - pass 4

 -- Antoine R. Dumont (@ardumont) <antoine.romain.dumont@gmail.com>  Tue, 24 Jan 2017 15:24:05 +0100

swh-web (0.0.65-1~swh1) unstable-swh; urgency=medium

  * v0.0.65
  * Unify rendering style with www.s.o - pass 3

 -- Antoine R. Dumont (@ardumont) <antoine.romain.dumont@gmail.com>  Mon, 23 Jan 2017 19:58:19 +0100

swh-web (0.0.64-1~swh1) unstable-swh; urgency=medium

  * v0.0.64
  * Unify rendering style with www.s.o - pass 2

 -- Antoine R. Dumont (@ardumont) <antoine.romain.dumont@gmail.com>  Mon, 23 Jan 2017 19:28:31 +0100

swh-web (0.0.63-1~swh1) unstable-swh; urgency=medium

  * v0.0.63
  * Unify rendering style with www.s.o - pass 1

 -- Antoine R. Dumont (@ardumont) <antoine.romain.dumont@gmail.com>  Mon, 23 Jan 2017 16:06:30 +0100

swh-web (0.0.62-1~swh1) unstable-swh; urgency=medium

  * Release swh-web-ui v0.0.62
  * Add flask-limiter to dependencies and wire it in

 -- Nicolas Dandrimont <nicolas@dandrimont.eu>  Fri, 20 Jan 2017 16:29:48 +0100

swh-web (0.0.61-1~swh1) unstable-swh; urgency=medium

  * v0.0.61
  * Fix revision's metadata field limitation

 -- Antoine R. Dumont (@ardumont) <antoine.romain.dumont@gmail.com>  Fri, 20 Jan 2017 15:26:37 +0100

swh-web (0.0.60-1~swh1) unstable-swh; urgency=medium

  * v0.0.60
  * Improve escaping data

 -- Antoine R. Dumont (@ardumont) <antoine.romain.dumont@gmail.com>  Fri, 20 Jan 2017 12:21:22 +0100

swh-web (0.0.59-1~swh1) unstable-swh; urgency=medium

  * v0.0.59
  * Unify pagination on /revision/log/ and /revision/origin/log/
    endpoints

 -- Antoine R. Dumont (@ardumont) <antoine.romain.dumont@gmail.com>  Thu, 19 Jan 2017 15:59:06 +0100

swh-web (0.0.58-1~swh1) unstable-swh; urgency=medium

  * v0.0.58
  * Pagination on /api/1/origin/visits/ endpoint

 -- Antoine R. Dumont (@ardumont) <antoine.romain.dumont@gmail.com>  Thu, 19 Jan 2017 14:48:57 +0100

swh-web (0.0.57-1~swh1) unstable-swh; urgency=medium

  * v0.0.57
  * Improve documentation information on api endpoints

 -- Antoine R. Dumont (@ardumont) <antoine.romain.dumont@gmail.com>  Thu, 19 Jan 2017 13:32:56 +0100

swh-web (0.0.56-1~swh1) unstable-swh; urgency=medium

  * v0.0.56
  * Add abilities to display multiple examples on each doc endpoint.

 -- Antoine R. Dumont (@ardumont) <antoine.romain.dumont@gmail.com>  Wed, 18 Jan 2017 14:43:58 +0100

swh-web (0.0.55-1~swh1) unstable-swh; urgency=medium

  * v0.0.55
  * api /content/search/ to /content/known/
  * Adapt return values to empty list/dict instead of null
  * Remove empty values when mono-values are null
  * Fix broken entity endpoint
  * Update upcoming endpoints
  * apidoc: Remove hard-coded example and provide links to follow

 -- Antoine R. Dumont (@ardumont) <antoine.romain.dumont@gmail.com>  Wed, 18 Jan 2017 11:27:45 +0100

swh-web (0.0.54-1~swh1) unstable-swh; urgency=medium

  * v0.0.54
  * Improve documentation description and browsability
  * Fix css style

 -- Antoine R. Dumont (@ardumont) <antoine.romain.dumont@gmail.com>  Mon, 16 Jan 2017 17:18:21 +0100

swh-web (0.0.53-1~swh1) unstable-swh; urgency=medium

  * v0.0.53
  * apidoc: Update upcoming and hidden endpoints information
  * apidoc: Enrich route information with tags
  * apidoc: /api/1/revision/origin/log/: Add pagination explanation
  * apidoc: /api/1/revision/log/: Add pagination explanation
  * api: Fix filtering fields to work in depth

 -- Antoine R. Dumont (@ardumont) <antoine.romain.dumont@gmail.com>  Fri, 13 Jan 2017 17:33:01 +0100

swh-web (0.0.52-1~swh1) unstable-swh; urgency=medium

  * v0.0.52
  * Fix doc generation regarding arg and exception
  * Fix broken examples
  * Add missing documentation on not found origin visit

 -- Antoine R. Dumont (@ardumont) <antoine.romain.dumont@gmail.com>  Thu, 12 Jan 2017 17:38:59 +0100

swh-web (0.0.51-1~swh1) unstable-swh; urgency=medium

  * v0.0.51
  * Update configuration file from ini to yml

 -- Antoine R. Dumont (@ardumont) <antoine.romain.dumont@gmail.com>  Fri, 16 Dec 2016 13:27:08 +0100

swh-web (0.0.50-1~swh1) unstable-swh; urgency=medium

  * v0.0.50
  * Fix issue regarding data structure change in ctags' reading api
    endpoint

 -- Antoine R. Dumont (@ardumont) <antoine.romain.dumont@gmail.com>  Tue, 06 Dec 2016 16:08:01 +0100

swh-web (0.0.49-1~swh1) unstable-swh; urgency=medium

  * v0.0.49
  * Rendering improvments

 -- Antoine R. Dumont (@ardumont) <antoine.romain.dumont@gmail.com>  Thu, 01 Dec 2016 16:29:31 +0100

swh-web (0.0.48-1~swh1) unstable-swh; urgency=medium

  * v0.0.48
  * Fix api doc example to actual existing data
  * Improve search symbol view experience

 -- Antoine R. Dumont (@ardumont) <antoine.romain.dumont@gmail.com>  Thu, 01 Dec 2016 15:32:44 +0100

swh-web (0.0.47-1~swh1) unstable-swh; urgency=medium

  * v0.0.47
  * Improve search content ui (add datatable)
  * Improve search symbol ui (add datatable without pagination, with
  * multi-field search)
  * Split those views to improve readability

 -- Antoine R. Dumont (@ardumont) <antoine.romain.dumont@gmail.com>  Thu, 01 Dec 2016 11:57:16 +0100

swh-web (0.0.46-1~swh1) unstable-swh; urgency=medium

  * v0.0.46
  * Improve search output view on symbols

 -- Antoine R. Dumont (@ardumont) <antoine.romain.dumont@gmail.com>  Wed, 30 Nov 2016 17:45:40 +0100

swh-web (0.0.45-1~swh1) unstable-swh; urgency=medium

  * v0.0.45
  * Migrate search symbol api endpoint to strict equality search
  * Improve search symbol view result (based on that api) to navigate
  * through result
  * Permit to slice result per page with per page flag (limited to 100)
  * Unify behavior in renderer regarding pagination computation

 -- Antoine R. Dumont (@ardumont) <antoine.romain.dumont@gmail.com>  Wed, 30 Nov 2016 11:00:49 +0100

swh-web (0.0.44-1~swh1) unstable-swh; urgency=medium

  * v0.0.44
  * Rename appropriately /api/1/symbol to /api/1/content/symbol/
  * Improve documentation on /api/1/content/symbol/ api endpoint

 -- Antoine R. Dumont (@ardumont) <antoine.romain.dumont@gmail.com>  Tue, 29 Nov 2016 15:00:14 +0100

swh-web (0.0.43-1~swh1) unstable-swh; urgency=medium

  * v0.0.43
  * Improve edge case when looking for ctags symbols
  * Add a lookup ui to search through symbols

 -- Antoine R. Dumont (@ardumont) <antoine.romain.dumont@gmail.com>  Mon, 28 Nov 2016 16:42:33 +0100

swh-web (0.0.42-1~swh1) unstable-swh; urgency=medium

  * v0.0.42
  * List ctags line as link to content in /browse/content/ view

 -- Antoine R. Dumont (@ardumont) <antoine.romain.dumont@gmail.com>  Fri, 25 Nov 2016 16:21:12 +0100

swh-web (0.0.41-1~swh1) unstable-swh; urgency=medium

  * v0.0.41
  * Improve browse content view by:
  * adding new information (license, mimetype, language)
  * highlighting source code

 -- Antoine R. Dumont (@ardumont) <antoine.romain.dumont@gmail.com>  Fri, 25 Nov 2016 14:52:34 +0100

swh-web (0.0.40-1~swh1) unstable-swh; urgency=medium

  * v0.0.40
  * Add pagination to symbol search endpoint

 -- Antoine R. Dumont (@ardumont) <antoine.romain.dumont@gmail.com>  Thu, 24 Nov 2016 14:23:45 +0100

swh-web (0.0.39-1~swh1) unstable-swh; urgency=medium

  * v0.0.39
  * Open /api/1/symbol/<expression>/
  * Fix api breaking on /api/1/content/search/

 -- Antoine R. Dumont (@ardumont) <antoine.romain.dumont@gmail.com>  Thu, 24 Nov 2016 10:28:42 +0100

swh-web (0.0.38-1~swh1) unstable-swh; urgency=medium

  * v0.0.38
  * Minor refactoring
  * Remove one commit which breaks production

 -- Antoine R. Dumont (@ardumont) <antoine.romain.dumont@gmail.com>  Tue, 22 Nov 2016 16:26:03 +0100

swh-web (0.0.37-1~swh1) unstable-swh; urgency=medium

  * v0.0.37
  * api: Open new endpoints on license, language, filetype
  * api: Update content endpoint to add url on new endpoints

 -- Antoine R. Dumont (@ardumont) <antoine.romain.dumont@gmail.com>  Tue, 22 Nov 2016 15:04:07 +0100

swh-web (0.0.36-1~swh1) unstable-swh; urgency=medium

  * v0.0.36
  * Adapt to latest origin_visit format

 -- Antoine R. Dumont (@ardumont) <antoine.romain.dumont@gmail.com>  Thu, 08 Sep 2016 15:24:33 +0200

swh-web (0.0.35-1~swh1) unstable-swh; urgency=medium

  * v0.0.35
  * Open /api/1/provenance/<algo:content-hash>/ api endpoint
  * Open /api/1/origin/<id>/visits/(<visit-id>) api endpoint
  * View: Fix redirection url issue

 -- Antoine R. Dumont (@ardumont) <antoine.romain.dumont@gmail.com>  Mon, 05 Sep 2016 14:28:33 +0200

swh-web (0.0.34-1~swh1) unstable-swh; urgency=medium

  * v0.0.34
  * Improve global ui navigation
  * Fix apidoc rendering issue
  * Open /api/1/provenance/ about content provenant information

 -- Antoine R. Dumont (@ardumont) <antoine.romain.dumont@gmail.com>  Fri, 02 Sep 2016 11:42:04 +0200

swh-web (0.0.33-1~swh1) unstable-swh; urgency=medium

  * Release swh.web.ui v0.0.33
  * New declarative API documentation mechanisms

 -- Nicolas Dandrimont <nicolas@dandrimont.eu>  Wed, 24 Aug 2016 16:25:24 +0200

swh-web (0.0.32-1~swh1) unstable-swh; urgency=medium

  * v0.0.32
  * Activate tests during debian packaging
  * Fix issues on debian packaging
  * Fix useless jquery loading url
  * Improve date time parsing

 -- Antoine R. Dumont (@ardumont) <antoine.romain.dumont@gmail.com>  Wed, 20 Jul 2016 12:35:09 +0200

swh-web (0.0.31-1~swh1) unstable-swh; urgency=medium

  * v0.0.31
  * Unify jquery-flot library names with .min

 -- Antoine R. Dumont (@ardumont) <antoine.romain.dumont@gmail.com>  Mon, 18 Jul 2016 11:11:59 +0200

swh-web (0.0.30-1~swh1) unstable-swh; urgency=medium

  * v0.0.30
  * View: Open calendar ui view on origin
  * API: open /api/1/stat/visits/<int:origin>/

 -- Antoine R. Dumont (@ardumont) <antoine.romain.dumont@gmail.com>  Wed, 13 Jul 2016 18:42:40 +0200

swh-web (0.0.29-1~swh1) unstable-swh; urgency=medium

  * Release swh.web.ui v0.0.29
  * All around enhancements of the web ui
  * Package now tested when building

 -- Nicolas Dandrimont <nicolas@dandrimont.eu>  Tue, 14 Jun 2016 17:58:42 +0200

swh-web (0.0.28-1~swh1) unstable-swh; urgency=medium

  * v0.0.28
  * Fix packaging issues

 -- Antoine R. Dumont (@ardumont) <antoine.romain.dumont@gmail.com>  Mon, 09 May 2016 16:21:04 +0200

swh-web (0.0.27-1~swh1) unstable-swh; urgency=medium

  * v0.0.27
  * Fix packaging issue

 -- Antoine R. Dumont (@ardumont) <antoine.romain.dumont@gmail.com>  Tue, 03 May 2016 16:52:40 +0200

swh-web (0.0.24-1~swh1) unstable-swh; urgency=medium

  * Release swh.web.ui v0.0.24
  * New swh.storage API for timestamps

 -- Nicolas Dandrimont <nicolas@dandrimont.eu>  Fri, 05 Feb 2016 12:07:33 +0100

swh-web (0.0.23-1~swh1) unstable-swh; urgency=medium

  * v0.0.23
  * Bump dependency requirements to latest swh.storage
  * Returns person's identifier on api + Hide person's emails in views
    endpoint
  * Try to decode the content's raw data and fail gracefully
  * Unify /directory api to Display content's raw data when path
    resolves to a file
  * Expose unconditionally the link to download the content's raw data
  * Download link data redirects to the api ones

 -- Antoine R. Dumont (@ardumont) <antoine.romain.dumont@gmail.com>  Fri, 29 Jan 2016 17:50:31 +0100

swh-web (0.0.22-1~swh1) unstable-swh; urgency=medium

  * v0.0.22
  * Open
    /browse/revision/origin/<ORIG_ID>[/branch/<BRANCH>][/ts/<TIMESTAMP>]
    /history/<SHA1>/ view
  * Open
    /browse/revision/origin/<ORIG_ID>[/branch/<BRANCH>][/ts/<TIMESTAMP>]
    / view
  * Open
    /browse/revision/<SHA1_GIT_ROOT>/history/<SHA1_GIT>/directory/[<PATH
    >] view
  * Open
    /browse/revision/origin/<ORIG_ID>[/branch/<BRANCH>][/ts/<TIMESTAMP>]
    /history/<SHA1>/directory/[<PATH>] view
  * Open
    /browse/revision/origin/<ORIG_ID>[/branch/<BRANCH>][/ts/<TIMESTAMP>]
    /directory/[<PATH>] view
  * Open /browse/revision/<sha1_git_root>/directory/<path>/ view
  * Open /browse/revision/<sha1_git_root>/history/<sha1_git>/ view
  * Open /browse/revision/<sha1_git>/log/ view
  * Open /browse/entity/<uuid>/ view
  * Release can point to other objects than revision
  * Fix misbehavior when retrieving git log
  * Fix another edge case when listing a directory that does not exist
  * Fix edge case when listing is empty
  * Fix person_get call
  * Update documentation about possible error codes

 -- Antoine R. Dumont (@ardumont) <antoine.romain.dumont@gmail.com>  Tue, 26 Jan 2016 15:14:35 +0100

swh-web (0.0.21-1~swh1) unstable-swh; urgency=medium

  * v0.0.21
  * Deal nicely with communication downtime with storage
  * Update to latest swh.storage api

 -- Antoine R. Dumont (@ardumont) <antoine.romain.dumont@gmail.com>  Wed, 20 Jan 2016 16:31:34 +0100

swh-web (0.0.20-1~swh1) unstable-swh; urgency=medium

  * v0.0.20
  * Open /api/1/entity/<string:uuid>/

 -- Antoine R. Dumont (@ardumont) <antoine.romain.dumont@gmail.com>  Fri, 15 Jan 2016 16:40:56 +0100

swh-web (0.0.19-1~swh1) unstable-swh; urgency=medium

  * v0.0.19
  * Improve directory_get_by_path integration with storage
  * Refactor - Only lookup sha1_git_root if needed + factorize service
    behavior

 -- Antoine R. Dumont (@ardumont) <antoine.romain.dumont@gmail.com>  Fri, 15 Jan 2016 12:47:39 +0100

swh-web (0.0.18-1~swh1) unstable-swh; urgency=medium

  * v0.0.18
  * Open
    /api/1/revision/origin/<ORIG_ID>[/branch/<BRANCH>][/ts/<TIMESTAMP>]/
    history/<SHA1>/directory/[<PATH>]
  * origin/master Open
    /api/1/revision/origin/<ORIG_ID>[/branch/<BRANCH>][/ts/<TIMESTAMP>]/
    history/<SHA1>/
  * Open
    /api/1/revision/origin/<ORIG_ID>[/branch/<BRANCH>][/ts/<TIMESTAMP>]/
    directory/[<PATH>]
  * Open /api/1/revision/origin/<origin-id>/branch/<branch-
    name>/ts/<ts>/
  * /directory/ apis can now point to files too.
  * Bump dependency requirement on latest swh.storage
  * Deactivate api querying occurrences for now
  * Improve function documentation

 -- Antoine R. Dumont (@ardumont) <antoine.romain.dumont@gmail.com>  Wed, 13 Jan 2016 12:54:54 +0100

swh-web (0.0.17-1~swh1) unstable-swh; urgency=medium

  * v0.0.17
  * Open /api/1/revision/<string:sha1_git>/directory/'
  * Open
    /api/1/revision/<string:sha1_git_root>/history/<sha1_git>/directory/
    <path:dir_path>/
  * Enrich directory listing with url to next subdir
  * Improve testing coverage
  * Open 'limit' get query parameter to revision_log and
    revision_history api

 -- Antoine R. Dumont (@ardumont) <antoine.romain.dumont@gmail.com>  Fri, 08 Jan 2016 11:36:55 +0100

swh-web (0.0.16-1~swh1) unstable-swh; urgency=medium

  * v0.0.16
  * service.lookup_revision_log: Add a limit to the number of commits
  * Fix docstring rendering

 -- Antoine R. Dumont (@ardumont) <antoine.romain.dumont@gmail.com>  Wed, 06 Jan 2016 15:37:21 +0100

swh-web (0.0.15-1~swh1) unstable-swh; urgency=medium

  * v0.0.15
  * Improve browsable api rendering style
  * Fix typo in jquery.min.js link
  * Fix docstring typos
  * packaging:
  * add python3-flask-api as package dependency

 -- Antoine R. Dumont (@ardumont) <antoine.romain.dumont@gmail.com>  Wed, 06 Jan 2016 15:12:04 +0100

swh-web (0.0.14-1~swh1) unstable-swh; urgency=medium

  * v0.0.14
  * Open /revision/<sha1_git_root>/history/<sha1_git>/
  * Add links to api
  * Improve browsable api rendering -> when api links exists, actual
    html links will be displayed
  * Fix production bugs (regarding browsable api)

 -- Antoine R. Dumont (@ardumont) <antoine.romain.dumont@gmail.com>  Wed, 06 Jan 2016 11:42:18 +0100

swh-web (0.0.13-1~swh1) unstable-swh; urgency=medium

  * v0.0.13
  * Open /browse/person/ view
  * Open /browse/origin/ view
  * Open /browse/release/ view
  * Open /browse/revision/ view
  * Deactivate temporarily /browse/content/
  * Add default sha1
  * Automatic doc endpoint on base path

 -- Antoine R. Dumont (@ardumont) <antoine.romain.dumont@gmail.com>  Tue, 15 Dec 2015 17:01:27 +0100

swh-web (0.0.12-1~swh1) unstable-swh; urgency=medium

  * v0.0.12
  * Update /api/1/release/ with latest internal standard
  * Update /api/1/revision/ with latest internal standard
  * Add global filtering on 'fields' parameter
  * Update /api/1/content/<hash> with links to raw resource
  * Improve documentations
  * Open /api/1/revision/<SHA1_GIT>/log/
  * Open /browse/directory/<hash> to list directory content
  * Open /browse/content/<hash>/ to show the content
  * Open /browse/content/<hash>/raw to show the content
  * Open /api/1/person/<id>
  * Implementation detail
  * Add Flask API dependency
  * Split controller in api and views module
  * Unify internal apis' behavior

 -- Antoine R. Dumont (@ardumont) <antoine.romain.dumont@gmail.com>  Mon, 07 Dec 2015 16:44:43 +0100

swh-web (0.0.11-1~swh1) unstable-swh; urgency=medium

  * v0.0.11
  * Open /1/api/content/<algo:hash>/
  * Open /api/1/revision/<SHA1_GIT>
  * Open /api/1/release/<SHA1_GIT>
  * Open /api/1/uploadnsearch/ (POST)
  * Open /api/1/origin/
  * Unify 404 and 400 responses on api
  * Increase code coverage

 -- Antoine R. Dumont (@ardumont) <antoine.romain.dumont@gmail.com>  Thu, 19 Nov 2015 11:24:46 +0100

swh-web (0.0.10-1~swh1) unstable-swh; urgency=medium

  * v0.0.10
  * set document.domain to parent domain softwareheritage.org
  * improve HTML templates to be (more) valid
  * cosmetic change in Content-Type JSON header

 -- Stefano Zacchiroli <zack@upsilon.cc>  Mon, 02 Nov 2015 13:59:45 +0100

swh-web (0.0.9-1~swh1) unstable-swh; urgency=medium

  * v0.0.9
  * Remove query entry in api response
  * Deal with bad request properly with api calls
  * Improve coverage
  * Improve dev starting up app
  * Fix duplicated print statement in dev app startup

 -- Antoine R. Dumont (@ardumont) <antoine.romain.dumont@gmail.com>  Fri, 30 Oct 2015 17:24:15 +0100

swh-web (0.0.8-1~swh1) unstable-swh; urgency=medium

  * version 0.0.8

 -- Stefano Zacchiroli <zack@upsilon.cc>  Wed, 28 Oct 2015 20:59:40 +0100

swh-web (0.0.7-1~swh1) unstable-swh; urgency=medium

  * v0.0.7
  * Add @jsonp abilities to /api/1/stat/counters endpoint

 -- Antoine R. Dumont (@ardumont) <antoine.romain.dumont@gmail.com>  Mon, 19 Oct 2015 14:01:40 +0200

swh-web (0.0.4-1~swh1) unstable-swh; urgency=medium

  * Prepare swh.web.ui v0.0.4 deployment

 -- Nicolas Dandrimont <nicolas@dandrimont.eu>  Fri, 16 Oct 2015 15:38:44 +0200

swh-web (0.0.3-1~swh1) unstable-swh; urgency=medium

  * Prepare deployment of swh-web-ui v0.0.3

 -- Nicolas Dandrimont <nicolas@dandrimont.eu>  Wed, 14 Oct 2015 11:09:33 +0200

swh-web (0.0.2-1~swh1) unstable-swh; urgency=medium

  * Prepare swh.web.ui v0.0.2 deployment

 -- Nicolas Dandrimont <nicolas@dandrimont.eu>  Tue, 13 Oct 2015 16:25:46 +0200

swh-web (0.0.1-1~swh1) unstable-swh; urgency=medium

  * Initial release
  * v0.0.1
  * Hash lookup to check existence in swh's backend
  * Hash lookup to detail a content

 -- Antoine R. Dumont (@ardumont) <antoine.romain.dumont@gmail.com>  Thu, 01 Oct 2015 10:01:29 +0200<|MERGE_RESOLUTION|>--- conflicted
+++ resolved
@@ -1,10 +1,3 @@
-<<<<<<< HEAD
-swh-web (0.0.86-1~swh1~bpo9+1) stretch-swh; urgency=medium
-
-  * Rebuild for stretch-backports.
-
- -- Antoine Lambert <antoine.lambert@inria.fr>  Fri, 08 Sep 2017 14:07:20 +0200
-=======
 swh-web (0.0.87-1~swh1) unstable-swh; urgency=medium
 
   * v0.0.87
@@ -16,7 +9,6 @@
   * packaging: Fix dependency requirements
 
  -- Antoine R. Dumont (@ardumont) <antoine.romain.dumont@gmail.com>  Tue, 12 Sep 2017 14:11:10 +0200
->>>>>>> 7f012e59
 
 swh-web (0.0.86-1~swh1) unstable-swh; urgency=medium
 
