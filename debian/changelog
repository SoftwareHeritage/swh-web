--- conflicted
+++ resolved
@@ -1,17 +1,9 @@
-<<<<<<< HEAD
-swh-web (0.0.63-1~swh1~bpo9+1) stretch-swh; urgency=medium
-
-  * Rebuild for stretch-backports.
-
- -- Antoine R. Dumont (@ardumont) <antoine.romain.dumont@gmail.com>  Mon, 23 Jan 2017 16:06:30 +0100
-=======
 swh-web (0.0.64-1~swh1) unstable-swh; urgency=medium
 
   * v0.0.64
   * Unify rendering style with www.s.o - pass 2
 
  -- Antoine R. Dumont (@ardumont) <antoine.romain.dumont@gmail.com>  Mon, 23 Jan 2017 19:28:31 +0100
->>>>>>> ff5f2136
 
 swh-web (0.0.63-1~swh1) unstable-swh; urgency=medium
 
