--- conflicted
+++ resolved
@@ -1,10 +1,3 @@
-<<<<<<< HEAD
-swh-web (0.0.34-1~swh1~bpo9+1) stretch-swh; urgency=medium
-
-  * Rebuild for stretch-backports.
-
- -- Antoine R. Dumont (@ardumont) <antoine.romain.dumont@gmail.com>  Fri, 02 Sep 2016 11:42:04 +0200
-=======
 swh-web (0.0.35-1~swh1) unstable-swh; urgency=medium
 
   * v0.0.35
@@ -13,7 +6,6 @@
   * View: Fix redirection url issue
 
  -- Antoine R. Dumont (@ardumont) <antoine.romain.dumont@gmail.com>  Mon, 05 Sep 2016 14:28:33 +0200
->>>>>>> e5f762d5
 
 swh-web (0.0.34-1~swh1) unstable-swh; urgency=medium
 
