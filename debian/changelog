<<<<<<< HEAD
swh-web (0.0.8-1~swh1~bpo9+1) stretch-swh; urgency=medium

  * Rebuild for stretch-backports.

 -- Stefano Zacchiroli <zack@upsilon.cc>  Wed, 28 Oct 2015 20:59:41 +0100
=======
swh-web (0.0.9-1~swh1) unstable-swh; urgency=medium

  * v0.0.9
  * Remove query entry in api response
  * Deal with bad request properly with api calls
  * Improve coverage
  * Improve dev starting up app
  * Fix duplicated print statement in dev app startup

 -- Antoine R. Dumont (@ardumont) <antoine.romain.dumont@gmail.com>  Fri, 30 Oct 2015 17:24:15 +0100
>>>>>>> f108b620

swh-web (0.0.8-1~swh1) unstable-swh; urgency=medium

  * version 0.0.8

 -- Stefano Zacchiroli <zack@upsilon.cc>  Wed, 28 Oct 2015 20:59:40 +0100

swh-web (0.0.7-1~swh1) unstable-swh; urgency=medium

  * v0.0.7
  * Add @jsonp abilities to /api/1/stat/counters endpoint

 -- Antoine R. Dumont (@ardumont) <antoine.romain.dumont@gmail.com>  Mon, 19 Oct 2015 14:01:40 +0200

swh-web (0.0.4-1~swh1) unstable-swh; urgency=medium

  * Prepare swh.web.ui v0.0.4 deployment

 -- Nicolas Dandrimont <nicolas@dandrimont.eu>  Fri, 16 Oct 2015 15:38:44 +0200

swh-web (0.0.3-1~swh1) unstable-swh; urgency=medium

  * Prepare deployment of swh-web-ui v0.0.3

 -- Nicolas Dandrimont <nicolas@dandrimont.eu>  Wed, 14 Oct 2015 11:09:33 +0200

swh-web (0.0.2-1~swh1) unstable-swh; urgency=medium

  * Prepare swh.web.ui v0.0.2 deployment

 -- Nicolas Dandrimont <nicolas@dandrimont.eu>  Tue, 13 Oct 2015 16:25:46 +0200

swh-web (0.0.1-1~swh1) unstable-swh; urgency=medium

  * Initial release
  * v0.0.1
  * Hash lookup to check existence in swh's backend
  * Hash lookup to detail a content

 -- Antoine R. Dumont (@ardumont) <antoine.romain.dumont@gmail.com>  Thu, 01 Oct 2015 10:01:29 +0200<|MERGE_RESOLUTION|>--- conflicted
+++ resolved
@@ -1,10 +1,3 @@
-<<<<<<< HEAD
-swh-web (0.0.8-1~swh1~bpo9+1) stretch-swh; urgency=medium
-
-  * Rebuild for stretch-backports.
-
- -- Stefano Zacchiroli <zack@upsilon.cc>  Wed, 28 Oct 2015 20:59:41 +0100
-=======
 swh-web (0.0.9-1~swh1) unstable-swh; urgency=medium
 
   * v0.0.9
@@ -15,7 +8,6 @@
   * Fix duplicated print statement in dev app startup
 
  -- Antoine R. Dumont (@ardumont) <antoine.romain.dumont@gmail.com>  Fri, 30 Oct 2015 17:24:15 +0100
->>>>>>> f108b620
 
 swh-web (0.0.8-1~swh1) unstable-swh; urgency=medium
 
