--- conflicted
+++ resolved
@@ -1,17 +1,9 @@
-<<<<<<< HEAD
-swh-web (0.0.65-1~swh1~bpo9+1) stretch-swh; urgency=medium
-
-  * Rebuild for stretch-backports.
-
- -- Antoine R. Dumont (@ardumont) <antoine.romain.dumont@gmail.com>  Mon, 23 Jan 2017 19:58:19 +0100
-=======
 swh-web (0.0.66-1~swh1) unstable-swh; urgency=medium
 
   * v0.0.66
   * Improve rendering style - pass 4
 
  -- Antoine R. Dumont (@ardumont) <antoine.romain.dumont@gmail.com>  Tue, 24 Jan 2017 15:24:05 +0100
->>>>>>> 5c7c1885
 
 swh-web (0.0.65-1~swh1) unstable-swh; urgency=medium
 
