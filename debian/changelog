--- conflicted
+++ resolved
@@ -1,17 +1,9 @@
-<<<<<<< HEAD
-swh-web (0.0.24-1~swh1~bpo9+1) stretch-swh; urgency=medium
-
-  * Rebuild for stretch-backports.
-
- -- Nicolas Dandrimont <nicolas@dandrimont.eu>  Fri, 05 Feb 2016 12:07:33 +0100
-=======
 swh-web (0.0.27-1~swh1) unstable-swh; urgency=medium
 
   * v0.0.27
   * Fix packaging issue
 
  -- Antoine R. Dumont (@ardumont) <antoine.romain.dumont@gmail.com>  Tue, 03 May 2016 16:52:40 +0200
->>>>>>> 37ff9a79
 
 swh-web (0.0.24-1~swh1) unstable-swh; urgency=medium
 
