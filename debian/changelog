<<<<<<< HEAD
swh-web (0.0.119-1~swh1~bpo9+1) stretch-swh; urgency=medium

  * Rebuild for stretch-backports.

 -- Antoine Lambert <antoine.lambert@inria.fr>  Thu, 01 Mar 2018 18:11:40 +0100
=======
swh-web (0.0.120-1~swh1) unstable-swh; urgency=medium

  * version 0.0.120

 -- Antoine Lambert <antoine.lambert@inria.fr>  Wed, 07 Mar 2018 17:31:08 +0100
>>>>>>> 1ace9536

swh-web (0.0.119-1~swh1) unstable-swh; urgency=medium

  * version 0.0.119

 -- Antoine Lambert <antoine.lambert@inria.fr>  Thu, 01 Mar 2018 18:11:40 +0100

swh-web (0.0.118-1~swh1) unstable-swh; urgency=medium

  * version 0.0.118

 -- Antoine Lambert <antoine.lambert@inria.fr>  Thu, 22 Feb 2018 17:26:28 +0100

swh-web (0.0.117-1~swh1) unstable-swh; urgency=medium

  * version 0.0.117

 -- Antoine Lambert <antoine.lambert@inria.fr>  Wed, 21 Feb 2018 14:56:27 +0100

swh-web (0.0.116-1~swh1) unstable-swh; urgency=medium

  * version 0.0.116

 -- Antoine Lambert <antoine.lambert@inria.fr>  Mon, 19 Feb 2018 17:47:57 +0100

swh-web (0.0.115-1~swh1) unstable-swh; urgency=medium

  * version 0.0.115

 -- Antoine Lambert <antoine.lambert@inria.fr>  Mon, 19 Feb 2018 12:00:47 +0100

swh-web (0.0.114-1~swh1) unstable-swh; urgency=medium

  * version 0.0.114

 -- Antoine Lambert <antoine.lambert@inria.fr>  Fri, 16 Feb 2018 16:13:58 +0100

swh-web (0.0.113-1~swh1) unstable-swh; urgency=medium

  * version 0.0.113

 -- Antoine Lambert <antoine.lambert@inria.fr>  Thu, 15 Feb 2018 15:52:57 +0100

swh-web (0.0.112-1~swh1) unstable-swh; urgency=medium

  * version 0.0.112

 -- Antoine Lambert <antoine.lambert@inria.fr>  Thu, 08 Feb 2018 12:10:44 +0100

swh-web (0.0.111-1~swh1) unstable-swh; urgency=medium

  * Release swh.web v0.0.111
  * Support snapshot information in origin_visit

 -- Nicolas Dandrimont <nicolas@dandrimont.eu>  Tue, 06 Feb 2018 14:54:29 +0100

swh-web (0.0.110-1~swh1) unstable-swh; urgency=medium

  * version 0.0.110

 -- Antoine Lambert <antoine.lambert@inria.fr>  Fri, 02 Feb 2018 15:52:10 +0100

swh-web (0.0.109-1~swh1) unstable-swh; urgency=medium

  * version 0.0.109

 -- Antoine Lambert <antoine.lambert@inria.fr>  Thu, 01 Feb 2018 18:04:10 +0100

swh-web (0.0.108-1~swh1) unstable-swh; urgency=medium

  * version 0.0.108

 -- Antoine Lambert <antoine.lambert@inria.fr>  Tue, 23 Jan 2018 17:31:13 +0100

swh-web (0.0.107-1~swh1) unstable-swh; urgency=medium

  * version 0.0.107

 -- Antoine Lambert <antoine.lambert@inria.fr>  Tue, 23 Jan 2018 12:13:58 +0100

swh-web (0.0.106-1~swh1) unstable-swh; urgency=medium

  * version 0.0.106

 -- Antoine Lambert <antoine.lambert@inria.fr>  Thu, 18 Jan 2018 15:28:44 +0100

swh-web (0.0.105-1~swh1) unstable-swh; urgency=medium

  * version 0.0.105

 -- Antoine Lambert <antoine.lambert@inria.fr>  Tue, 09 Jan 2018 17:32:29 +0100

swh-web (0.0.104-1~swh1) unstable-swh; urgency=medium

  * version 0.0.104

 -- Antoine Lambert <antoine.lambert@inria.fr>  Tue, 09 Jan 2018 14:29:32 +0100

swh-web (0.0.103-1~swh1) unstable-swh; urgency=medium

  * version 0.0.103

 -- Antoine Lambert <antoine.lambert@inria.fr>  Thu, 04 Jan 2018 16:48:56 +0100

swh-web (0.0.102-1~swh1) unstable-swh; urgency=medium

  * version 0.0.102

 -- Antoine Lambert <antoine.lambert@inria.fr>  Thu, 14 Dec 2017 15:13:22 +0100

swh-web (0.0.101-1~swh1) unstable-swh; urgency=medium

  * version 0.0.101

 -- Antoine Pietri <antoine.pietri1@gmail.com>  Fri, 08 Dec 2017 16:38:05 +0100

swh-web (0.0.100-1~swh1) unstable-swh; urgency=medium

  * v0.0.100
  * swh.web.common.service: Read indexer data through the indexer
  * storage

 -- Antoine R. Dumont (@ardumont) <antoine.romain.dumont@gmail.com>  Thu, 07 Dec 2017 16:25:12 +0100

swh-web (0.0.99-1~swh1) unstable-swh; urgency=medium

  * version 0.0.99

 -- Antoine Lambert <antoine.lambert@inria.fr>  Wed, 06 Dec 2017 17:07:37 +0100

swh-web (0.0.98-1~swh1) unstable-swh; urgency=medium

  * version 0.0.98

 -- Antoine Lambert <antoine.lambert@inria.fr>  Wed, 06 Dec 2017 15:41:13 +0100

swh-web (0.0.97-1~swh1) unstable-swh; urgency=medium

  * version 0.0.97

 -- Antoine Lambert <antoine.lambert@inria.fr>  Fri, 24 Nov 2017 16:24:07 +0100

swh-web (0.0.96-1~swh1) unstable-swh; urgency=medium

  * version 0.0.96

 -- Antoine Lambert <antoine.lambert@inria.fr>  Fri, 24 Nov 2017 15:22:16 +0100

swh-web (0.0.95-1~swh1) unstable-swh; urgency=medium

  * version 0.0.95

 -- Antoine Lambert <antoine.lambert@inria.fr>  Thu, 09 Nov 2017 18:14:31 +0100

swh-web (0.0.94-1~swh1) unstable-swh; urgency=medium

  * version 0.0.94

 -- Antoine Lambert <antoine.lambert@inria.fr>  Mon, 06 Nov 2017 16:19:48 +0100

swh-web (0.0.93-1~swh1) unstable-swh; urgency=medium

  * version 0.0.93

 -- Antoine Lambert <antoine.lambert@inria.fr>  Fri, 27 Oct 2017 16:28:22 +0200

swh-web (0.0.92-1~swh1) unstable-swh; urgency=medium

  * version 0.0.92

 -- Antoine Lambert <antoine.lambert@inria.fr>  Fri, 27 Oct 2017 16:07:47 +0200

swh-web (0.0.91-1~swh1) unstable-swh; urgency=medium

  * v0.0.91

 -- Antoine Lambert <antoine.lambert@inria.fr>  Fri, 13 Oct 2017 20:40:07 +0200

swh-web (0.0.90-1~swh1) unstable-swh; urgency=medium

  * version 0.0.90

 -- Antoine Lambert <antoine.lambert@inria.fr>  Wed, 04 Oct 2017 13:53:28 +0200

swh-web (0.0.89-1~swh1) unstable-swh; urgency=medium

  * version 0.0.89

 -- Antoine Lambert <antoine.lambert@inria.fr>  Wed, 04 Oct 2017 10:42:11 +0200

swh-web (0.0.88-1~swh1) unstable-swh; urgency=medium

  * v0.0.88
  * Fix default webapp configuration file lookup
  * Fix templating errors
  * Fix wrong default configuration
  * Add missing endpoint information about error (origin visit endpoint)

 -- Antoine R. Dumont (@ardumont) <antoine.romain.dumont@gmail.com>  Wed, 13 Sep 2017 15:02:24 +0200

swh-web (0.0.87-1~swh1) unstable-swh; urgency=medium

  * v0.0.87
  * throttling: permit the use to define cache server
  * throttling: improve configuration intent
  * configuration: Clarify config keys intent and improve config
  * management
  * docs: change content example to ls.c from GNU corutils
  * packaging: Fix dependency requirements

 -- Antoine R. Dumont (@ardumont) <antoine.romain.dumont@gmail.com>  Tue, 12 Sep 2017 14:11:10 +0200

swh-web (0.0.86-1~swh1) unstable-swh; urgency=medium

  * v0.0.86

 -- Antoine Lambert <antoine.lambert@inria.fr>  Fri, 08 Sep 2017 14:07:19 +0200

swh-web (0.0.85-1~swh1) unstable-swh; urgency=medium

  * v0.0.85

 -- Antoine Lambert <antoine.lambert@inria.fr>  Fri, 08 Sep 2017 10:55:50 +0200

swh-web (0.0.84-1~swh1) unstable-swh; urgency=medium

  * Release swh.web.ui v0.0.84
  * Prepare stretch packaging

 -- Nicolas Dandrimont <nicolas@dandrimont.eu>  Fri, 30 Jun 2017 18:18:55 +0200

swh-web (0.0.83-1~swh1) unstable-swh; urgency=medium

  * Release swh.web.ui v0.0.83
  * Allow exemption by network for rate limiting

 -- Nicolas Dandrimont <nicolas@dandrimont.eu>  Wed, 24 May 2017 18:01:53 +0200

swh-web (0.0.82-1~swh1) unstable-swh; urgency=medium

  * v0.0.83
  * Add new blake2s256 data column on content

 -- Antoine R. Dumont (@ardumont) <antoine.romain.dumont@gmail.com>  Tue, 04 Apr 2017 16:54:25 +0200

swh-web (0.0.81-1~swh1) unstable-swh; urgency=medium

  * v0.0.81
  * Migrate functions from swh.core.hashutil to swh.model.hashutil

 -- Antoine R. Dumont (@ardumont) <antoine.romain.dumont@gmail.com>  Wed, 15 Mar 2017 16:26:42 +0100

swh-web (0.0.80-1~swh1) unstable-swh; urgency=medium

  * v0.0.80
  * /api/1/content/raw/: Make no textual content request forbidden

 -- Antoine R. Dumont (@ardumont) <antoine.romain.dumont@gmail.com>  Wed, 15 Mar 2017 12:35:43 +0100

swh-web (0.0.79-1~swh1) unstable-swh; urgency=medium

  * v0.0.79
  * /api/1/content/raw/: Improve error msg when content not available
  * /api/1/content/raw/: Open endpoint documentation in api endpoints
  * index

 -- Antoine R. Dumont (@ardumont) <antoine.romain.dumont@gmail.com>  Wed, 15 Mar 2017 11:43:00 +0100

swh-web (0.0.78-1~swh1) unstable-swh; urgency=medium

  * v0.0.78
  * /api/1/content/raw/: Open endpoint to download only text-ish
  * contents (other contents are deemed unavailable)
  * /api/1/content/raw/: Permit the user to provide a 'filename'
  * parameter to name the downloaded contents as they see fit.

 -- Antoine R. Dumont (@ardumont) <antoine.romain.dumont@gmail.com>  Wed, 15 Mar 2017 10:48:21 +0100

swh-web (0.0.77-1~swh1) unstable-swh; urgency=medium

  * v0.0.77
  * API doc: add warning about API instability
  * API: Unify remaining dates as iso8601 string
  * /api/1/revision/: Merge 'parents' key into a dict list
  * /api/1/release/: Enrich output with author_url if author mentioned
  * packaging: split internal and external requirements in separate
    files

 -- Antoine R. Dumont (@ardumont) <antoine.romain.dumont@gmail.com>  Tue, 21 Feb 2017 11:37:19 +0100

swh-web (0.0.76-1~swh1) unstable-swh; urgency=medium

  * Release swh.web.ui v0.0.76
  * Refactor APIDoc to be more sensible
  * Share rate limits between all the api_ queries

 -- Nicolas Dandrimont <nicolas@dandrimont.eu>  Thu, 02 Feb 2017 17:32:57 +0100

swh-web (0.0.75-1~swh1) unstable-swh; urgency=medium

  * v0.0.75
  * Remove build dependency on libjs-cryptojs, libjs-jquery-flot*,
  * libjs-jquery-datatables
  * views/browse,api: move main apidoc views to views/api

 -- Antoine R. Dumont (@ardumont) <antoine.romain.dumont@gmail.com>  Thu, 02 Feb 2017 15:03:20 +0100

swh-web (0.0.74-1~swh1) unstable-swh; urgency=medium

  * Release swh.web.ui v0.0.74
  * Various interface cleanups for API documentation
  * Return Error types in API error return values

 -- Nicolas Dandrimont <nicolas@dandrimont.eu>  Thu, 02 Feb 2017 11:03:56 +0100

swh-web (0.0.73-1~swh1) unstable-swh; urgency=medium

  * Deploy swh.web.ui v0.0.73
  * Add a bazillion of style fixes.

 -- Nicolas Dandrimont <nicolas@dandrimont.eu>  Wed, 01 Feb 2017 22:44:10 +0100

swh-web (0.0.72-1~swh1) unstable-swh; urgency=medium

  * v0.0.72
  * apidoc rendering: Improvments
  * apidoc: add usual copyright/license/contact footer
  * apidoc: show status code if != 200
  * apidoc: hide /content/known/ from the doc
  * apidoc: document upcoming v. available in endpoint index
  * apidoc: vertically distantiate jquery search box and preceding text

 -- Antoine R. Dumont (@ardumont) <antoine.romain.dumont@gmail.com>  Wed, 01 Feb 2017 18:34:56 +0100

swh-web (0.0.71-1~swh1) unstable-swh; urgency=medium

  * v0.0.71
  * add static/robots.txt, disabling crawling of /api/
  * re-root content-specific endpoints under /api/1/content/
  * fix not converted empty bytes string
  * /revision/origin/: Make the timestamp default to the most recent
    visit
  * api: simplify HTML layout by dropping redundant nav and about page
  * apidoc: document correctly endpoints /content/known/,
  * /revision/{origin,origin/log}/ and /stat/counters/

 -- Antoine R. Dumont (@ardumont) <antoine.romain.dumont@gmail.com>  Wed, 01 Feb 2017 16:23:56 +0100

swh-web (0.0.70-1~swh1) unstable-swh; urgency=medium

  * v0.0.70
  * apidoc: Review documentation for
  * endpoints (person/release/revision/visit-related/upcoming methods)
  * apidoc: List only method docstring's first paragraph in endpoint
    index
  * apidoc: Render type annotation for optional parameter
  * apidoc: Improve rendering issues
  * api: Fix problem in origin visit by type and url lookup

 -- Antoine R. Dumont (@ardumont) <antoine.romain.dumont@gmail.com>  Wed, 01 Feb 2017 11:28:32 +0100

swh-web (0.0.69-1~swh1) unstable-swh; urgency=medium

  * v0.0.69
  * Improve documentation information and rendering

 -- Antoine R. Dumont (@ardumont) <antoine.romain.dumont@gmail.com>  Tue, 31 Jan 2017 14:31:19 +0100

swh-web (0.0.68-1~swh1) unstable-swh; urgency=medium

  * v0.0.68
  * Improve ui with last nitpicks
  * Remove endpoints not supposed to be displayed

 -- Antoine R. Dumont (@ardumont) <antoine.romain.dumont@gmail.com>  Wed, 25 Jan 2017 13:29:49 +0100

swh-web (0.0.67-1~swh1) unstable-swh; urgency=medium

  * v0.0.67
  * Improve rendering style - pass 4

 -- Antoine R. Dumont (@ardumont) <antoine.romain.dumont@gmail.com>  Tue, 24 Jan 2017 15:30:58 +0100

swh-web (0.0.66-1~swh1) unstable-swh; urgency=medium

  * v0.0.66
  * Improve rendering style - pass 4

 -- Antoine R. Dumont (@ardumont) <antoine.romain.dumont@gmail.com>  Tue, 24 Jan 2017 15:24:05 +0100

swh-web (0.0.65-1~swh1) unstable-swh; urgency=medium

  * v0.0.65
  * Unify rendering style with www.s.o - pass 3

 -- Antoine R. Dumont (@ardumont) <antoine.romain.dumont@gmail.com>  Mon, 23 Jan 2017 19:58:19 +0100

swh-web (0.0.64-1~swh1) unstable-swh; urgency=medium

  * v0.0.64
  * Unify rendering style with www.s.o - pass 2

 -- Antoine R. Dumont (@ardumont) <antoine.romain.dumont@gmail.com>  Mon, 23 Jan 2017 19:28:31 +0100

swh-web (0.0.63-1~swh1) unstable-swh; urgency=medium

  * v0.0.63
  * Unify rendering style with www.s.o - pass 1

 -- Antoine R. Dumont (@ardumont) <antoine.romain.dumont@gmail.com>  Mon, 23 Jan 2017 16:06:30 +0100

swh-web (0.0.62-1~swh1) unstable-swh; urgency=medium

  * Release swh-web-ui v0.0.62
  * Add flask-limiter to dependencies and wire it in

 -- Nicolas Dandrimont <nicolas@dandrimont.eu>  Fri, 20 Jan 2017 16:29:48 +0100

swh-web (0.0.61-1~swh1) unstable-swh; urgency=medium

  * v0.0.61
  * Fix revision's metadata field limitation

 -- Antoine R. Dumont (@ardumont) <antoine.romain.dumont@gmail.com>  Fri, 20 Jan 2017 15:26:37 +0100

swh-web (0.0.60-1~swh1) unstable-swh; urgency=medium

  * v0.0.60
  * Improve escaping data

 -- Antoine R. Dumont (@ardumont) <antoine.romain.dumont@gmail.com>  Fri, 20 Jan 2017 12:21:22 +0100

swh-web (0.0.59-1~swh1) unstable-swh; urgency=medium

  * v0.0.59
  * Unify pagination on /revision/log/ and /revision/origin/log/
    endpoints

 -- Antoine R. Dumont (@ardumont) <antoine.romain.dumont@gmail.com>  Thu, 19 Jan 2017 15:59:06 +0100

swh-web (0.0.58-1~swh1) unstable-swh; urgency=medium

  * v0.0.58
  * Pagination on /api/1/origin/visits/ endpoint

 -- Antoine R. Dumont (@ardumont) <antoine.romain.dumont@gmail.com>  Thu, 19 Jan 2017 14:48:57 +0100

swh-web (0.0.57-1~swh1) unstable-swh; urgency=medium

  * v0.0.57
  * Improve documentation information on api endpoints

 -- Antoine R. Dumont (@ardumont) <antoine.romain.dumont@gmail.com>  Thu, 19 Jan 2017 13:32:56 +0100

swh-web (0.0.56-1~swh1) unstable-swh; urgency=medium

  * v0.0.56
  * Add abilities to display multiple examples on each doc endpoint.

 -- Antoine R. Dumont (@ardumont) <antoine.romain.dumont@gmail.com>  Wed, 18 Jan 2017 14:43:58 +0100

swh-web (0.0.55-1~swh1) unstable-swh; urgency=medium

  * v0.0.55
  * api /content/search/ to /content/known/
  * Adapt return values to empty list/dict instead of null
  * Remove empty values when mono-values are null
  * Fix broken entity endpoint
  * Update upcoming endpoints
  * apidoc: Remove hard-coded example and provide links to follow

 -- Antoine R. Dumont (@ardumont) <antoine.romain.dumont@gmail.com>  Wed, 18 Jan 2017 11:27:45 +0100

swh-web (0.0.54-1~swh1) unstable-swh; urgency=medium

  * v0.0.54
  * Improve documentation description and browsability
  * Fix css style

 -- Antoine R. Dumont (@ardumont) <antoine.romain.dumont@gmail.com>  Mon, 16 Jan 2017 17:18:21 +0100

swh-web (0.0.53-1~swh1) unstable-swh; urgency=medium

  * v0.0.53
  * apidoc: Update upcoming and hidden endpoints information
  * apidoc: Enrich route information with tags
  * apidoc: /api/1/revision/origin/log/: Add pagination explanation
  * apidoc: /api/1/revision/log/: Add pagination explanation
  * api: Fix filtering fields to work in depth

 -- Antoine R. Dumont (@ardumont) <antoine.romain.dumont@gmail.com>  Fri, 13 Jan 2017 17:33:01 +0100

swh-web (0.0.52-1~swh1) unstable-swh; urgency=medium

  * v0.0.52
  * Fix doc generation regarding arg and exception
  * Fix broken examples
  * Add missing documentation on not found origin visit

 -- Antoine R. Dumont (@ardumont) <antoine.romain.dumont@gmail.com>  Thu, 12 Jan 2017 17:38:59 +0100

swh-web (0.0.51-1~swh1) unstable-swh; urgency=medium

  * v0.0.51
  * Update configuration file from ini to yml

 -- Antoine R. Dumont (@ardumont) <antoine.romain.dumont@gmail.com>  Fri, 16 Dec 2016 13:27:08 +0100

swh-web (0.0.50-1~swh1) unstable-swh; urgency=medium

  * v0.0.50
  * Fix issue regarding data structure change in ctags' reading api
    endpoint

 -- Antoine R. Dumont (@ardumont) <antoine.romain.dumont@gmail.com>  Tue, 06 Dec 2016 16:08:01 +0100

swh-web (0.0.49-1~swh1) unstable-swh; urgency=medium

  * v0.0.49
  * Rendering improvments

 -- Antoine R. Dumont (@ardumont) <antoine.romain.dumont@gmail.com>  Thu, 01 Dec 2016 16:29:31 +0100

swh-web (0.0.48-1~swh1) unstable-swh; urgency=medium

  * v0.0.48
  * Fix api doc example to actual existing data
  * Improve search symbol view experience

 -- Antoine R. Dumont (@ardumont) <antoine.romain.dumont@gmail.com>  Thu, 01 Dec 2016 15:32:44 +0100

swh-web (0.0.47-1~swh1) unstable-swh; urgency=medium

  * v0.0.47
  * Improve search content ui (add datatable)
  * Improve search symbol ui (add datatable without pagination, with
  * multi-field search)
  * Split those views to improve readability

 -- Antoine R. Dumont (@ardumont) <antoine.romain.dumont@gmail.com>  Thu, 01 Dec 2016 11:57:16 +0100

swh-web (0.0.46-1~swh1) unstable-swh; urgency=medium

  * v0.0.46
  * Improve search output view on symbols

 -- Antoine R. Dumont (@ardumont) <antoine.romain.dumont@gmail.com>  Wed, 30 Nov 2016 17:45:40 +0100

swh-web (0.0.45-1~swh1) unstable-swh; urgency=medium

  * v0.0.45
  * Migrate search symbol api endpoint to strict equality search
  * Improve search symbol view result (based on that api) to navigate
  * through result
  * Permit to slice result per page with per page flag (limited to 100)
  * Unify behavior in renderer regarding pagination computation

 -- Antoine R. Dumont (@ardumont) <antoine.romain.dumont@gmail.com>  Wed, 30 Nov 2016 11:00:49 +0100

swh-web (0.0.44-1~swh1) unstable-swh; urgency=medium

  * v0.0.44
  * Rename appropriately /api/1/symbol to /api/1/content/symbol/
  * Improve documentation on /api/1/content/symbol/ api endpoint

 -- Antoine R. Dumont (@ardumont) <antoine.romain.dumont@gmail.com>  Tue, 29 Nov 2016 15:00:14 +0100

swh-web (0.0.43-1~swh1) unstable-swh; urgency=medium

  * v0.0.43
  * Improve edge case when looking for ctags symbols
  * Add a lookup ui to search through symbols

 -- Antoine R. Dumont (@ardumont) <antoine.romain.dumont@gmail.com>  Mon, 28 Nov 2016 16:42:33 +0100

swh-web (0.0.42-1~swh1) unstable-swh; urgency=medium

  * v0.0.42
  * List ctags line as link to content in /browse/content/ view

 -- Antoine R. Dumont (@ardumont) <antoine.romain.dumont@gmail.com>  Fri, 25 Nov 2016 16:21:12 +0100

swh-web (0.0.41-1~swh1) unstable-swh; urgency=medium

  * v0.0.41
  * Improve browse content view by:
  * adding new information (license, mimetype, language)
  * highlighting source code

 -- Antoine R. Dumont (@ardumont) <antoine.romain.dumont@gmail.com>  Fri, 25 Nov 2016 14:52:34 +0100

swh-web (0.0.40-1~swh1) unstable-swh; urgency=medium

  * v0.0.40
  * Add pagination to symbol search endpoint

 -- Antoine R. Dumont (@ardumont) <antoine.romain.dumont@gmail.com>  Thu, 24 Nov 2016 14:23:45 +0100

swh-web (0.0.39-1~swh1) unstable-swh; urgency=medium

  * v0.0.39
  * Open /api/1/symbol/<expression>/
  * Fix api breaking on /api/1/content/search/

 -- Antoine R. Dumont (@ardumont) <antoine.romain.dumont@gmail.com>  Thu, 24 Nov 2016 10:28:42 +0100

swh-web (0.0.38-1~swh1) unstable-swh; urgency=medium

  * v0.0.38
  * Minor refactoring
  * Remove one commit which breaks production

 -- Antoine R. Dumont (@ardumont) <antoine.romain.dumont@gmail.com>  Tue, 22 Nov 2016 16:26:03 +0100

swh-web (0.0.37-1~swh1) unstable-swh; urgency=medium

  * v0.0.37
  * api: Open new endpoints on license, language, filetype
  * api: Update content endpoint to add url on new endpoints

 -- Antoine R. Dumont (@ardumont) <antoine.romain.dumont@gmail.com>  Tue, 22 Nov 2016 15:04:07 +0100

swh-web (0.0.36-1~swh1) unstable-swh; urgency=medium

  * v0.0.36
  * Adapt to latest origin_visit format

 -- Antoine R. Dumont (@ardumont) <antoine.romain.dumont@gmail.com>  Thu, 08 Sep 2016 15:24:33 +0200

swh-web (0.0.35-1~swh1) unstable-swh; urgency=medium

  * v0.0.35
  * Open /api/1/provenance/<algo:content-hash>/ api endpoint
  * Open /api/1/origin/<id>/visits/(<visit-id>) api endpoint
  * View: Fix redirection url issue

 -- Antoine R. Dumont (@ardumont) <antoine.romain.dumont@gmail.com>  Mon, 05 Sep 2016 14:28:33 +0200

swh-web (0.0.34-1~swh1) unstable-swh; urgency=medium

  * v0.0.34
  * Improve global ui navigation
  * Fix apidoc rendering issue
  * Open /api/1/provenance/ about content provenant information

 -- Antoine R. Dumont (@ardumont) <antoine.romain.dumont@gmail.com>  Fri, 02 Sep 2016 11:42:04 +0200

swh-web (0.0.33-1~swh1) unstable-swh; urgency=medium

  * Release swh.web.ui v0.0.33
  * New declarative API documentation mechanisms

 -- Nicolas Dandrimont <nicolas@dandrimont.eu>  Wed, 24 Aug 2016 16:25:24 +0200

swh-web (0.0.32-1~swh1) unstable-swh; urgency=medium

  * v0.0.32
  * Activate tests during debian packaging
  * Fix issues on debian packaging
  * Fix useless jquery loading url
  * Improve date time parsing

 -- Antoine R. Dumont (@ardumont) <antoine.romain.dumont@gmail.com>  Wed, 20 Jul 2016 12:35:09 +0200

swh-web (0.0.31-1~swh1) unstable-swh; urgency=medium

  * v0.0.31
  * Unify jquery-flot library names with .min

 -- Antoine R. Dumont (@ardumont) <antoine.romain.dumont@gmail.com>  Mon, 18 Jul 2016 11:11:59 +0200

swh-web (0.0.30-1~swh1) unstable-swh; urgency=medium

  * v0.0.30
  * View: Open calendar ui view on origin
  * API: open /api/1/stat/visits/<int:origin>/

 -- Antoine R. Dumont (@ardumont) <antoine.romain.dumont@gmail.com>  Wed, 13 Jul 2016 18:42:40 +0200

swh-web (0.0.29-1~swh1) unstable-swh; urgency=medium

  * Release swh.web.ui v0.0.29
  * All around enhancements of the web ui
  * Package now tested when building

 -- Nicolas Dandrimont <nicolas@dandrimont.eu>  Tue, 14 Jun 2016 17:58:42 +0200

swh-web (0.0.28-1~swh1) unstable-swh; urgency=medium

  * v0.0.28
  * Fix packaging issues

 -- Antoine R. Dumont (@ardumont) <antoine.romain.dumont@gmail.com>  Mon, 09 May 2016 16:21:04 +0200

swh-web (0.0.27-1~swh1) unstable-swh; urgency=medium

  * v0.0.27
  * Fix packaging issue

 -- Antoine R. Dumont (@ardumont) <antoine.romain.dumont@gmail.com>  Tue, 03 May 2016 16:52:40 +0200

swh-web (0.0.24-1~swh1) unstable-swh; urgency=medium

  * Release swh.web.ui v0.0.24
  * New swh.storage API for timestamps

 -- Nicolas Dandrimont <nicolas@dandrimont.eu>  Fri, 05 Feb 2016 12:07:33 +0100

swh-web (0.0.23-1~swh1) unstable-swh; urgency=medium

  * v0.0.23
  * Bump dependency requirements to latest swh.storage
  * Returns person's identifier on api + Hide person's emails in views
    endpoint
  * Try to decode the content's raw data and fail gracefully
  * Unify /directory api to Display content's raw data when path
    resolves to a file
  * Expose unconditionally the link to download the content's raw data
  * Download link data redirects to the api ones

 -- Antoine R. Dumont (@ardumont) <antoine.romain.dumont@gmail.com>  Fri, 29 Jan 2016 17:50:31 +0100

swh-web (0.0.22-1~swh1) unstable-swh; urgency=medium

  * v0.0.22
  * Open
    /browse/revision/origin/<ORIG_ID>[/branch/<BRANCH>][/ts/<TIMESTAMP>]
    /history/<SHA1>/ view
  * Open
    /browse/revision/origin/<ORIG_ID>[/branch/<BRANCH>][/ts/<TIMESTAMP>]
    / view
  * Open
    /browse/revision/<SHA1_GIT_ROOT>/history/<SHA1_GIT>/directory/[<PATH
    >] view
  * Open
    /browse/revision/origin/<ORIG_ID>[/branch/<BRANCH>][/ts/<TIMESTAMP>]
    /history/<SHA1>/directory/[<PATH>] view
  * Open
    /browse/revision/origin/<ORIG_ID>[/branch/<BRANCH>][/ts/<TIMESTAMP>]
    /directory/[<PATH>] view
  * Open /browse/revision/<sha1_git_root>/directory/<path>/ view
  * Open /browse/revision/<sha1_git_root>/history/<sha1_git>/ view
  * Open /browse/revision/<sha1_git>/log/ view
  * Open /browse/entity/<uuid>/ view
  * Release can point to other objects than revision
  * Fix misbehavior when retrieving git log
  * Fix another edge case when listing a directory that does not exist
  * Fix edge case when listing is empty
  * Fix person_get call
  * Update documentation about possible error codes

 -- Antoine R. Dumont (@ardumont) <antoine.romain.dumont@gmail.com>  Tue, 26 Jan 2016 15:14:35 +0100

swh-web (0.0.21-1~swh1) unstable-swh; urgency=medium

  * v0.0.21
  * Deal nicely with communication downtime with storage
  * Update to latest swh.storage api

 -- Antoine R. Dumont (@ardumont) <antoine.romain.dumont@gmail.com>  Wed, 20 Jan 2016 16:31:34 +0100

swh-web (0.0.20-1~swh1) unstable-swh; urgency=medium

  * v0.0.20
  * Open /api/1/entity/<string:uuid>/

 -- Antoine R. Dumont (@ardumont) <antoine.romain.dumont@gmail.com>  Fri, 15 Jan 2016 16:40:56 +0100

swh-web (0.0.19-1~swh1) unstable-swh; urgency=medium

  * v0.0.19
  * Improve directory_get_by_path integration with storage
  * Refactor - Only lookup sha1_git_root if needed + factorize service
    behavior

 -- Antoine R. Dumont (@ardumont) <antoine.romain.dumont@gmail.com>  Fri, 15 Jan 2016 12:47:39 +0100

swh-web (0.0.18-1~swh1) unstable-swh; urgency=medium

  * v0.0.18
  * Open
    /api/1/revision/origin/<ORIG_ID>[/branch/<BRANCH>][/ts/<TIMESTAMP>]/
    history/<SHA1>/directory/[<PATH>]
  * origin/master Open
    /api/1/revision/origin/<ORIG_ID>[/branch/<BRANCH>][/ts/<TIMESTAMP>]/
    history/<SHA1>/
  * Open
    /api/1/revision/origin/<ORIG_ID>[/branch/<BRANCH>][/ts/<TIMESTAMP>]/
    directory/[<PATH>]
  * Open /api/1/revision/origin/<origin-id>/branch/<branch-
    name>/ts/<ts>/
  * /directory/ apis can now point to files too.
  * Bump dependency requirement on latest swh.storage
  * Deactivate api querying occurrences for now
  * Improve function documentation

 -- Antoine R. Dumont (@ardumont) <antoine.romain.dumont@gmail.com>  Wed, 13 Jan 2016 12:54:54 +0100

swh-web (0.0.17-1~swh1) unstable-swh; urgency=medium

  * v0.0.17
  * Open /api/1/revision/<string:sha1_git>/directory/'
  * Open
    /api/1/revision/<string:sha1_git_root>/history/<sha1_git>/directory/
    <path:dir_path>/
  * Enrich directory listing with url to next subdir
  * Improve testing coverage
  * Open 'limit' get query parameter to revision_log and
    revision_history api

 -- Antoine R. Dumont (@ardumont) <antoine.romain.dumont@gmail.com>  Fri, 08 Jan 2016 11:36:55 +0100

swh-web (0.0.16-1~swh1) unstable-swh; urgency=medium

  * v0.0.16
  * service.lookup_revision_log: Add a limit to the number of commits
  * Fix docstring rendering

 -- Antoine R. Dumont (@ardumont) <antoine.romain.dumont@gmail.com>  Wed, 06 Jan 2016 15:37:21 +0100

swh-web (0.0.15-1~swh1) unstable-swh; urgency=medium

  * v0.0.15
  * Improve browsable api rendering style
  * Fix typo in jquery.min.js link
  * Fix docstring typos
  * packaging:
  * add python3-flask-api as package dependency

 -- Antoine R. Dumont (@ardumont) <antoine.romain.dumont@gmail.com>  Wed, 06 Jan 2016 15:12:04 +0100

swh-web (0.0.14-1~swh1) unstable-swh; urgency=medium

  * v0.0.14
  * Open /revision/<sha1_git_root>/history/<sha1_git>/
  * Add links to api
  * Improve browsable api rendering -> when api links exists, actual
    html links will be displayed
  * Fix production bugs (regarding browsable api)

 -- Antoine R. Dumont (@ardumont) <antoine.romain.dumont@gmail.com>  Wed, 06 Jan 2016 11:42:18 +0100

swh-web (0.0.13-1~swh1) unstable-swh; urgency=medium

  * v0.0.13
  * Open /browse/person/ view
  * Open /browse/origin/ view
  * Open /browse/release/ view
  * Open /browse/revision/ view
  * Deactivate temporarily /browse/content/
  * Add default sha1
  * Automatic doc endpoint on base path

 -- Antoine R. Dumont (@ardumont) <antoine.romain.dumont@gmail.com>  Tue, 15 Dec 2015 17:01:27 +0100

swh-web (0.0.12-1~swh1) unstable-swh; urgency=medium

  * v0.0.12
  * Update /api/1/release/ with latest internal standard
  * Update /api/1/revision/ with latest internal standard
  * Add global filtering on 'fields' parameter
  * Update /api/1/content/<hash> with links to raw resource
  * Improve documentations
  * Open /api/1/revision/<SHA1_GIT>/log/
  * Open /browse/directory/<hash> to list directory content
  * Open /browse/content/<hash>/ to show the content
  * Open /browse/content/<hash>/raw to show the content
  * Open /api/1/person/<id>
  * Implementation detail
  * Add Flask API dependency
  * Split controller in api and views module
  * Unify internal apis' behavior

 -- Antoine R. Dumont (@ardumont) <antoine.romain.dumont@gmail.com>  Mon, 07 Dec 2015 16:44:43 +0100

swh-web (0.0.11-1~swh1) unstable-swh; urgency=medium

  * v0.0.11
  * Open /1/api/content/<algo:hash>/
  * Open /api/1/revision/<SHA1_GIT>
  * Open /api/1/release/<SHA1_GIT>
  * Open /api/1/uploadnsearch/ (POST)
  * Open /api/1/origin/
  * Unify 404 and 400 responses on api
  * Increase code coverage

 -- Antoine R. Dumont (@ardumont) <antoine.romain.dumont@gmail.com>  Thu, 19 Nov 2015 11:24:46 +0100

swh-web (0.0.10-1~swh1) unstable-swh; urgency=medium

  * v0.0.10
  * set document.domain to parent domain softwareheritage.org
  * improve HTML templates to be (more) valid
  * cosmetic change in Content-Type JSON header

 -- Stefano Zacchiroli <zack@upsilon.cc>  Mon, 02 Nov 2015 13:59:45 +0100

swh-web (0.0.9-1~swh1) unstable-swh; urgency=medium

  * v0.0.9
  * Remove query entry in api response
  * Deal with bad request properly with api calls
  * Improve coverage
  * Improve dev starting up app
  * Fix duplicated print statement in dev app startup

 -- Antoine R. Dumont (@ardumont) <antoine.romain.dumont@gmail.com>  Fri, 30 Oct 2015 17:24:15 +0100

swh-web (0.0.8-1~swh1) unstable-swh; urgency=medium

  * version 0.0.8

 -- Stefano Zacchiroli <zack@upsilon.cc>  Wed, 28 Oct 2015 20:59:40 +0100

swh-web (0.0.7-1~swh1) unstable-swh; urgency=medium

  * v0.0.7
  * Add @jsonp abilities to /api/1/stat/counters endpoint

 -- Antoine R. Dumont (@ardumont) <antoine.romain.dumont@gmail.com>  Mon, 19 Oct 2015 14:01:40 +0200

swh-web (0.0.4-1~swh1) unstable-swh; urgency=medium

  * Prepare swh.web.ui v0.0.4 deployment

 -- Nicolas Dandrimont <nicolas@dandrimont.eu>  Fri, 16 Oct 2015 15:38:44 +0200

swh-web (0.0.3-1~swh1) unstable-swh; urgency=medium

  * Prepare deployment of swh-web-ui v0.0.3

 -- Nicolas Dandrimont <nicolas@dandrimont.eu>  Wed, 14 Oct 2015 11:09:33 +0200

swh-web (0.0.2-1~swh1) unstable-swh; urgency=medium

  * Prepare swh.web.ui v0.0.2 deployment

 -- Nicolas Dandrimont <nicolas@dandrimont.eu>  Tue, 13 Oct 2015 16:25:46 +0200

swh-web (0.0.1-1~swh1) unstable-swh; urgency=medium

  * Initial release
  * v0.0.1
  * Hash lookup to check existence in swh's backend
  * Hash lookup to detail a content

 -- Antoine R. Dumont (@ardumont) <antoine.romain.dumont@gmail.com>  Thu, 01 Oct 2015 10:01:29 +0200<|MERGE_RESOLUTION|>--- conflicted
+++ resolved
@@ -1,16 +1,8 @@
-<<<<<<< HEAD
-swh-web (0.0.119-1~swh1~bpo9+1) stretch-swh; urgency=medium
-
-  * Rebuild for stretch-backports.
-
- -- Antoine Lambert <antoine.lambert@inria.fr>  Thu, 01 Mar 2018 18:11:40 +0100
-=======
 swh-web (0.0.120-1~swh1) unstable-swh; urgency=medium
 
   * version 0.0.120
 
  -- Antoine Lambert <antoine.lambert@inria.fr>  Wed, 07 Mar 2018 17:31:08 +0100
->>>>>>> 1ace9536
 
 swh-web (0.0.119-1~swh1) unstable-swh; urgency=medium
 
