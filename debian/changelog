<<<<<<< HEAD
swh-web (0.0.47-1~swh1~bpo9+1) stretch-swh; urgency=medium

  * Rebuild for stretch-backports.

 -- Antoine R. Dumont (@ardumont) <antoine.romain.dumont@gmail.com>  Thu, 01 Dec 2016 11:57:16 +0100
=======
swh-web (0.0.48-1~swh1) unstable-swh; urgency=medium

  * v0.0.48
  * Fix api doc example to actual existing data
  * Improve search symbol view experience

 -- Antoine R. Dumont (@ardumont) <antoine.romain.dumont@gmail.com>  Thu, 01 Dec 2016 15:32:44 +0100
>>>>>>> ae6d24fa

swh-web (0.0.47-1~swh1) unstable-swh; urgency=medium

  * v0.0.47
  * Improve search content ui (add datatable)
  * Improve search symbol ui (add datatable without pagination, with
  * multi-field search)
  * Split those views to improve readability

 -- Antoine R. Dumont (@ardumont) <antoine.romain.dumont@gmail.com>  Thu, 01 Dec 2016 11:57:16 +0100

swh-web (0.0.46-1~swh1) unstable-swh; urgency=medium

  * v0.0.46
  * Improve search output view on symbols

 -- Antoine R. Dumont (@ardumont) <antoine.romain.dumont@gmail.com>  Wed, 30 Nov 2016 17:45:40 +0100

swh-web (0.0.45-1~swh1) unstable-swh; urgency=medium

  * v0.0.45
  * Migrate search symbol api endpoint to strict equality search
  * Improve search symbol view result (based on that api) to navigate
  * through result
  * Permit to slice result per page with per page flag (limited to 100)
  * Unify behavior in renderer regarding pagination computation

 -- Antoine R. Dumont (@ardumont) <antoine.romain.dumont@gmail.com>  Wed, 30 Nov 2016 11:00:49 +0100

swh-web (0.0.44-1~swh1) unstable-swh; urgency=medium

  * v0.0.44
  * Rename appropriately /api/1/symbol to /api/1/content/symbol/
  * Improve documentation on /api/1/content/symbol/ api endpoint

 -- Antoine R. Dumont (@ardumont) <antoine.romain.dumont@gmail.com>  Tue, 29 Nov 2016 15:00:14 +0100

swh-web (0.0.43-1~swh1) unstable-swh; urgency=medium

  * v0.0.43
  * Improve edge case when looking for ctags symbols
  * Add a lookup ui to search through symbols

 -- Antoine R. Dumont (@ardumont) <antoine.romain.dumont@gmail.com>  Mon, 28 Nov 2016 16:42:33 +0100

swh-web (0.0.42-1~swh1) unstable-swh; urgency=medium

  * v0.0.42
  * List ctags line as link to content in /browse/content/ view

 -- Antoine R. Dumont (@ardumont) <antoine.romain.dumont@gmail.com>  Fri, 25 Nov 2016 16:21:12 +0100

swh-web (0.0.41-1~swh1) unstable-swh; urgency=medium

  * v0.0.41
  * Improve browse content view by:
  * adding new information (license, mimetype, language)
  * highlighting source code

 -- Antoine R. Dumont (@ardumont) <antoine.romain.dumont@gmail.com>  Fri, 25 Nov 2016 14:52:34 +0100

swh-web (0.0.40-1~swh1) unstable-swh; urgency=medium

  * v0.0.40
  * Add pagination to symbol search endpoint

 -- Antoine R. Dumont (@ardumont) <antoine.romain.dumont@gmail.com>  Thu, 24 Nov 2016 14:23:45 +0100

swh-web (0.0.39-1~swh1) unstable-swh; urgency=medium

  * v0.0.39
  * Open /api/1/symbol/<expression>/
  * Fix api breaking on /api/1/content/search/

 -- Antoine R. Dumont (@ardumont) <antoine.romain.dumont@gmail.com>  Thu, 24 Nov 2016 10:28:42 +0100

swh-web (0.0.38-1~swh1) unstable-swh; urgency=medium

  * v0.0.38
  * Minor refactoring
  * Remove one commit which breaks production

 -- Antoine R. Dumont (@ardumont) <antoine.romain.dumont@gmail.com>  Tue, 22 Nov 2016 16:26:03 +0100

swh-web (0.0.37-1~swh1) unstable-swh; urgency=medium

  * v0.0.37
  * api: Open new endpoints on license, language, filetype
  * api: Update content endpoint to add url on new endpoints

 -- Antoine R. Dumont (@ardumont) <antoine.romain.dumont@gmail.com>  Tue, 22 Nov 2016 15:04:07 +0100

swh-web (0.0.36-1~swh1) unstable-swh; urgency=medium

  * v0.0.36
  * Adapt to latest origin_visit format

 -- Antoine R. Dumont (@ardumont) <antoine.romain.dumont@gmail.com>  Thu, 08 Sep 2016 15:24:33 +0200

swh-web (0.0.35-1~swh1) unstable-swh; urgency=medium

  * v0.0.35
  * Open /api/1/provenance/<algo:content-hash>/ api endpoint
  * Open /api/1/origin/<id>/visits/(<visit-id>) api endpoint
  * View: Fix redirection url issue

 -- Antoine R. Dumont (@ardumont) <antoine.romain.dumont@gmail.com>  Mon, 05 Sep 2016 14:28:33 +0200

swh-web (0.0.34-1~swh1) unstable-swh; urgency=medium

  * v0.0.34
  * Improve global ui navigation
  * Fix apidoc rendering issue
  * Open /api/1/provenance/ about content provenant information

 -- Antoine R. Dumont (@ardumont) <antoine.romain.dumont@gmail.com>  Fri, 02 Sep 2016 11:42:04 +0200

swh-web (0.0.33-1~swh1) unstable-swh; urgency=medium

  * Release swh.web.ui v0.0.33
  * New declarative API documentation mechanisms

 -- Nicolas Dandrimont <nicolas@dandrimont.eu>  Wed, 24 Aug 2016 16:25:24 +0200

swh-web (0.0.32-1~swh1) unstable-swh; urgency=medium

  * v0.0.32
  * Activate tests during debian packaging
  * Fix issues on debian packaging
  * Fix useless jquery loading url
  * Improve date time parsing

 -- Antoine R. Dumont (@ardumont) <antoine.romain.dumont@gmail.com>  Wed, 20 Jul 2016 12:35:09 +0200

swh-web (0.0.31-1~swh1) unstable-swh; urgency=medium

  * v0.0.31
  * Unify jquery-flot library names with .min

 -- Antoine R. Dumont (@ardumont) <antoine.romain.dumont@gmail.com>  Mon, 18 Jul 2016 11:11:59 +0200

swh-web (0.0.30-1~swh1) unstable-swh; urgency=medium

  * v0.0.30
  * View: Open calendar ui view on origin
  * API: open /api/1/stat/visits/<int:origin>/

 -- Antoine R. Dumont (@ardumont) <antoine.romain.dumont@gmail.com>  Wed, 13 Jul 2016 18:42:40 +0200

swh-web (0.0.29-1~swh1) unstable-swh; urgency=medium

  * Release swh.web.ui v0.0.29
  * All around enhancements of the web ui
  * Package now tested when building

 -- Nicolas Dandrimont <nicolas@dandrimont.eu>  Tue, 14 Jun 2016 17:58:42 +0200

swh-web (0.0.28-1~swh1) unstable-swh; urgency=medium

  * v0.0.28
  * Fix packaging issues

 -- Antoine R. Dumont (@ardumont) <antoine.romain.dumont@gmail.com>  Mon, 09 May 2016 16:21:04 +0200

swh-web (0.0.27-1~swh1) unstable-swh; urgency=medium

  * v0.0.27
  * Fix packaging issue

 -- Antoine R. Dumont (@ardumont) <antoine.romain.dumont@gmail.com>  Tue, 03 May 2016 16:52:40 +0200

swh-web (0.0.24-1~swh1) unstable-swh; urgency=medium

  * Release swh.web.ui v0.0.24
  * New swh.storage API for timestamps

 -- Nicolas Dandrimont <nicolas@dandrimont.eu>  Fri, 05 Feb 2016 12:07:33 +0100

swh-web (0.0.23-1~swh1) unstable-swh; urgency=medium

  * v0.0.23
  * Bump dependency requirements to latest swh.storage
  * Returns person's identifier on api + Hide person's emails in views
    endpoint
  * Try to decode the content's raw data and fail gracefully
  * Unify /directory api to Display content's raw data when path
    resolves to a file
  * Expose unconditionally the link to download the content's raw data
  * Download link data redirects to the api ones

 -- Antoine R. Dumont (@ardumont) <antoine.romain.dumont@gmail.com>  Fri, 29 Jan 2016 17:50:31 +0100

swh-web (0.0.22-1~swh1) unstable-swh; urgency=medium

  * v0.0.22
  * Open
    /browse/revision/origin/<ORIG_ID>[/branch/<BRANCH>][/ts/<TIMESTAMP>]
    /history/<SHA1>/ view
  * Open
    /browse/revision/origin/<ORIG_ID>[/branch/<BRANCH>][/ts/<TIMESTAMP>]
    / view
  * Open
    /browse/revision/<SHA1_GIT_ROOT>/history/<SHA1_GIT>/directory/[<PATH
    >] view
  * Open
    /browse/revision/origin/<ORIG_ID>[/branch/<BRANCH>][/ts/<TIMESTAMP>]
    /history/<SHA1>/directory/[<PATH>] view
  * Open
    /browse/revision/origin/<ORIG_ID>[/branch/<BRANCH>][/ts/<TIMESTAMP>]
    /directory/[<PATH>] view
  * Open /browse/revision/<sha1_git_root>/directory/<path>/ view
  * Open /browse/revision/<sha1_git_root>/history/<sha1_git>/ view
  * Open /browse/revision/<sha1_git>/log/ view
  * Open /browse/entity/<uuid>/ view
  * Release can point to other objects than revision
  * Fix misbehavior when retrieving git log
  * Fix another edge case when listing a directory that does not exist
  * Fix edge case when listing is empty
  * Fix person_get call
  * Update documentation about possible error codes

 -- Antoine R. Dumont (@ardumont) <antoine.romain.dumont@gmail.com>  Tue, 26 Jan 2016 15:14:35 +0100

swh-web (0.0.21-1~swh1) unstable-swh; urgency=medium

  * v0.0.21
  * Deal nicely with communication downtime with storage
  * Update to latest swh.storage api

 -- Antoine R. Dumont (@ardumont) <antoine.romain.dumont@gmail.com>  Wed, 20 Jan 2016 16:31:34 +0100

swh-web (0.0.20-1~swh1) unstable-swh; urgency=medium

  * v0.0.20
  * Open /api/1/entity/<string:uuid>/

 -- Antoine R. Dumont (@ardumont) <antoine.romain.dumont@gmail.com>  Fri, 15 Jan 2016 16:40:56 +0100

swh-web (0.0.19-1~swh1) unstable-swh; urgency=medium

  * v0.0.19
  * Improve directory_get_by_path integration with storage
  * Refactor - Only lookup sha1_git_root if needed + factorize service
    behavior

 -- Antoine R. Dumont (@ardumont) <antoine.romain.dumont@gmail.com>  Fri, 15 Jan 2016 12:47:39 +0100

swh-web (0.0.18-1~swh1) unstable-swh; urgency=medium

  * v0.0.18
  * Open
    /api/1/revision/origin/<ORIG_ID>[/branch/<BRANCH>][/ts/<TIMESTAMP>]/
    history/<SHA1>/directory/[<PATH>]
  * origin/master Open
    /api/1/revision/origin/<ORIG_ID>[/branch/<BRANCH>][/ts/<TIMESTAMP>]/
    history/<SHA1>/
  * Open
    /api/1/revision/origin/<ORIG_ID>[/branch/<BRANCH>][/ts/<TIMESTAMP>]/
    directory/[<PATH>]
  * Open /api/1/revision/origin/<origin-id>/branch/<branch-
    name>/ts/<ts>/
  * /directory/ apis can now point to files too.
  * Bump dependency requirement on latest swh.storage
  * Deactivate api querying occurrences for now
  * Improve function documentation

 -- Antoine R. Dumont (@ardumont) <antoine.romain.dumont@gmail.com>  Wed, 13 Jan 2016 12:54:54 +0100

swh-web (0.0.17-1~swh1) unstable-swh; urgency=medium

  * v0.0.17
  * Open /api/1/revision/<string:sha1_git>/directory/'
  * Open
    /api/1/revision/<string:sha1_git_root>/history/<sha1_git>/directory/
    <path:dir_path>/
  * Enrich directory listing with url to next subdir
  * Improve testing coverage
  * Open 'limit' get query parameter to revision_log and
    revision_history api

 -- Antoine R. Dumont (@ardumont) <antoine.romain.dumont@gmail.com>  Fri, 08 Jan 2016 11:36:55 +0100

swh-web (0.0.16-1~swh1) unstable-swh; urgency=medium

  * v0.0.16
  * service.lookup_revision_log: Add a limit to the number of commits
  * Fix docstring rendering

 -- Antoine R. Dumont (@ardumont) <antoine.romain.dumont@gmail.com>  Wed, 06 Jan 2016 15:37:21 +0100

swh-web (0.0.15-1~swh1) unstable-swh; urgency=medium

  * v0.0.15
  * Improve browsable api rendering style
  * Fix typo in jquery.min.js link
  * Fix docstring typos
  * packaging:
  * add python3-flask-api as package dependency

 -- Antoine R. Dumont (@ardumont) <antoine.romain.dumont@gmail.com>  Wed, 06 Jan 2016 15:12:04 +0100

swh-web (0.0.14-1~swh1) unstable-swh; urgency=medium

  * v0.0.14
  * Open /revision/<sha1_git_root>/history/<sha1_git>/
  * Add links to api
  * Improve browsable api rendering -> when api links exists, actual
    html links will be displayed
  * Fix production bugs (regarding browsable api)

 -- Antoine R. Dumont (@ardumont) <antoine.romain.dumont@gmail.com>  Wed, 06 Jan 2016 11:42:18 +0100

swh-web (0.0.13-1~swh1) unstable-swh; urgency=medium

  * v0.0.13
  * Open /browse/person/ view
  * Open /browse/origin/ view
  * Open /browse/release/ view
  * Open /browse/revision/ view
  * Deactivate temporarily /browse/content/
  * Add default sha1
  * Automatic doc endpoint on base path

 -- Antoine R. Dumont (@ardumont) <antoine.romain.dumont@gmail.com>  Tue, 15 Dec 2015 17:01:27 +0100

swh-web (0.0.12-1~swh1) unstable-swh; urgency=medium

  * v0.0.12
  * Update /api/1/release/ with latest internal standard
  * Update /api/1/revision/ with latest internal standard
  * Add global filtering on 'fields' parameter
  * Update /api/1/content/<hash> with links to raw resource
  * Improve documentations
  * Open /api/1/revision/<SHA1_GIT>/log/
  * Open /browse/directory/<hash> to list directory content
  * Open /browse/content/<hash>/ to show the content
  * Open /browse/content/<hash>/raw to show the content
  * Open /api/1/person/<id>
  * Implementation detail
  * Add Flask API dependency
  * Split controller in api and views module
  * Unify internal apis' behavior

 -- Antoine R. Dumont (@ardumont) <antoine.romain.dumont@gmail.com>  Mon, 07 Dec 2015 16:44:43 +0100

swh-web (0.0.11-1~swh1) unstable-swh; urgency=medium

  * v0.0.11
  * Open /1/api/content/<algo:hash>/
  * Open /api/1/revision/<SHA1_GIT>
  * Open /api/1/release/<SHA1_GIT>
  * Open /api/1/uploadnsearch/ (POST)
  * Open /api/1/origin/
  * Unify 404 and 400 responses on api
  * Increase code coverage

 -- Antoine R. Dumont (@ardumont) <antoine.romain.dumont@gmail.com>  Thu, 19 Nov 2015 11:24:46 +0100

swh-web (0.0.10-1~swh1) unstable-swh; urgency=medium

  * v0.0.10
  * set document.domain to parent domain softwareheritage.org
  * improve HTML templates to be (more) valid
  * cosmetic change in Content-Type JSON header

 -- Stefano Zacchiroli <zack@upsilon.cc>  Mon, 02 Nov 2015 13:59:45 +0100

swh-web (0.0.9-1~swh1) unstable-swh; urgency=medium

  * v0.0.9
  * Remove query entry in api response
  * Deal with bad request properly with api calls
  * Improve coverage
  * Improve dev starting up app
  * Fix duplicated print statement in dev app startup

 -- Antoine R. Dumont (@ardumont) <antoine.romain.dumont@gmail.com>  Fri, 30 Oct 2015 17:24:15 +0100

swh-web (0.0.8-1~swh1) unstable-swh; urgency=medium

  * version 0.0.8

 -- Stefano Zacchiroli <zack@upsilon.cc>  Wed, 28 Oct 2015 20:59:40 +0100

swh-web (0.0.7-1~swh1) unstable-swh; urgency=medium

  * v0.0.7
  * Add @jsonp abilities to /api/1/stat/counters endpoint

 -- Antoine R. Dumont (@ardumont) <antoine.romain.dumont@gmail.com>  Mon, 19 Oct 2015 14:01:40 +0200

swh-web (0.0.4-1~swh1) unstable-swh; urgency=medium

  * Prepare swh.web.ui v0.0.4 deployment

 -- Nicolas Dandrimont <nicolas@dandrimont.eu>  Fri, 16 Oct 2015 15:38:44 +0200

swh-web (0.0.3-1~swh1) unstable-swh; urgency=medium

  * Prepare deployment of swh-web-ui v0.0.3

 -- Nicolas Dandrimont <nicolas@dandrimont.eu>  Wed, 14 Oct 2015 11:09:33 +0200

swh-web (0.0.2-1~swh1) unstable-swh; urgency=medium

  * Prepare swh.web.ui v0.0.2 deployment

 -- Nicolas Dandrimont <nicolas@dandrimont.eu>  Tue, 13 Oct 2015 16:25:46 +0200

swh-web (0.0.1-1~swh1) unstable-swh; urgency=medium

  * Initial release
  * v0.0.1
  * Hash lookup to check existence in swh's backend
  * Hash lookup to detail a content

 -- Antoine R. Dumont (@ardumont) <antoine.romain.dumont@gmail.com>  Thu, 01 Oct 2015 10:01:29 +0200<|MERGE_RESOLUTION|>--- conflicted
+++ resolved
@@ -1,10 +1,3 @@
-<<<<<<< HEAD
-swh-web (0.0.47-1~swh1~bpo9+1) stretch-swh; urgency=medium
-
-  * Rebuild for stretch-backports.
-
- -- Antoine R. Dumont (@ardumont) <antoine.romain.dumont@gmail.com>  Thu, 01 Dec 2016 11:57:16 +0100
-=======
 swh-web (0.0.48-1~swh1) unstable-swh; urgency=medium
 
   * v0.0.48
@@ -12,7 +5,6 @@
   * Improve search symbol view experience
 
  -- Antoine R. Dumont (@ardumont) <antoine.romain.dumont@gmail.com>  Thu, 01 Dec 2016 15:32:44 +0100
->>>>>>> ae6d24fa
 
 swh-web (0.0.47-1~swh1) unstable-swh; urgency=medium
 
