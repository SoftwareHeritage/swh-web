--- conflicted
+++ resolved
@@ -1,17 +1,9 @@
-<<<<<<< HEAD
-swh-web (0.0.30-1~swh1~bpo9+1) stretch-swh; urgency=medium
-
-  * Rebuild for stretch-backports.
-
- -- Antoine R. Dumont (@ardumont) <antoine.romain.dumont@gmail.com>  Wed, 13 Jul 2016 18:42:40 +0200
-=======
 swh-web (0.0.31-1~swh1) unstable-swh; urgency=medium
 
   * v0.0.31
   * Unify jquery-flot library names with .min
 
  -- Antoine R. Dumont (@ardumont) <antoine.romain.dumont@gmail.com>  Mon, 18 Jul 2016 11:11:59 +0200
->>>>>>> 86690e94
 
 swh-web (0.0.30-1~swh1) unstable-swh; urgency=medium
 
