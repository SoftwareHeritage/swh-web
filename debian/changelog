<<<<<<< HEAD
swh-web (0.2.32-1~swh1~bpo10+1) buster-swh; urgency=medium

  * Rebuild for buster-swh

 -- Software Heritage autobuilder (on jenkins-debian1) <jenkins@jenkins-debian1.internal.softwareheritage.org>  Thu, 29 Jun 2023 10:04:01 +0000
=======
swh-web (0.2.33-1~swh1) unstable-swh; urgency=medium

  * New upstream release 0.2.33     - (tagged by Antoine Lambert
    <anlambert@softwareheritage.org> on 2023-07-11 19:06:32 +0200)
  * Upstream changes:     - version 0.2.33

 -- Software Heritage autobuilder (on jenkins-debian1) <jenkins@jenkins-debian1.internal.softwareheritage.org>  Tue, 11 Jul 2023 17:22:23 +0000
>>>>>>> 26b60570

swh-web (0.2.32-1~swh1) unstable-swh; urgency=medium

  * New upstream release 0.2.32     - (tagged by Antoine Lambert
    <anlambert@softwareheritage.org> on 2023-06-29 11:40:08 +0200)
  * Upstream changes:     - version 0.2.32

 -- Software Heritage autobuilder (on jenkins-debian1) <jenkins@jenkins-debian1.internal.softwareheritage.org>  Thu, 29 Jun 2023 09:57:10 +0000

swh-web (0.2.31-1~swh1) unstable-swh; urgency=medium

  * New upstream release 0.2.31     - (tagged by Antoine Lambert
    <anlambert@softwareheritage.org> on 2023-06-28 11:04:14 +0200)
  * Upstream changes:     - version 0.2.31

 -- Software Heritage autobuilder (on jenkins-debian1) <jenkins@jenkins-debian1.internal.softwareheritage.org>  Wed, 28 Jun 2023 09:24:33 +0000

swh-web (0.2.30-1~swh1) unstable-swh; urgency=medium

  * New upstream release 0.2.30     - (tagged by Antoine Lambert
    <anlambert@softwareheritage.org> on 2023-06-23 16:46:22 +0200)
  * Upstream changes:     - version 0.2.30

 -- Software Heritage autobuilder (on jenkins-debian1) <jenkins@jenkins-debian1.internal.softwareheritage.org>  Fri, 23 Jun 2023 15:07:17 +0000

swh-web (0.2.29-1~swh1) unstable-swh; urgency=medium

  * New upstream release 0.2.29     - (tagged by Antoine Lambert
    <anlambert@softwareheritage.org> on 2023-06-23 10:55:45 +0200)
  * Upstream changes:     - version 0.2.29

 -- Software Heritage autobuilder (on jenkins-debian1) <jenkins@jenkins-debian1.internal.softwareheritage.org>  Fri, 23 Jun 2023 10:14:54 +0000

swh-web (0.2.28-1~swh1) unstable-swh; urgency=medium

  * New upstream release 0.2.28     - (tagged by Antoine Lambert
    <anlambert@softwareheritage.org> on 2023-06-13 15:42:11 +0200)
  * Upstream changes:     - version 0.2.28

 -- Software Heritage autobuilder (on jenkins-debian1) <jenkins@jenkins-debian1.internal.softwareheritage.org>  Tue, 13 Jun 2023 14:00:41 +0000

swh-web (0.2.27-1~swh1) unstable-swh; urgency=medium

  * New upstream release 0.2.27     - (tagged by Antoine Lambert
    <anlambert@softwareheritage.org> on 2023-05-29 14:13:53 +0200)
  * Upstream changes:     - version 0.2.27

 -- Software Heritage autobuilder (on jenkins-debian1) <jenkins@jenkins-debian1.internal.softwareheritage.org>  Mon, 29 May 2023 12:39:16 +0000

swh-web (0.2.26-1~swh1) unstable-swh; urgency=medium

  * New upstream release 0.2.26     - (tagged by Antoine Lambert
    <anlambert@softwareheritage.org> on 2023-05-10 16:12:00 +0200)
  * Upstream changes:     - version 0.2.26

 -- Software Heritage autobuilder (on jenkins-debian1) <jenkins@jenkins-debian1.internal.softwareheritage.org>  Wed, 10 May 2023 14:27:55 +0000

swh-web (0.2.25-1~swh1) unstable-swh; urgency=medium

  * New upstream release 0.2.25     - (tagged by Antoine Lambert
    <anlambert@softwareheritage.org> on 2023-05-03 11:39:24 +0200)
  * Upstream changes:     - version 0.2.25

 -- Software Heritage autobuilder (on jenkins-debian1) <jenkins@jenkins-debian1.internal.softwareheritage.org>  Wed, 03 May 2023 09:55:16 +0000

swh-web (0.2.24-1~swh1) unstable-swh; urgency=medium

  * New upstream release 0.2.24     - (tagged by Antoine Lambert
    <anlambert@softwareheritage.org> on 2023-04-13 12:01:17 +0200)
  * Upstream changes:     - version 0.2.24

 -- Software Heritage autobuilder (on jenkins-debian1) <jenkins@jenkins-debian1.internal.softwareheritage.org>  Thu, 13 Apr 2023 10:22:00 +0000

swh-web (0.2.23-1~swh1) unstable-swh; urgency=medium

  * New upstream release 0.2.23     - (tagged by Antoine Lambert
    <anlambert@softwareheritage.org> on 2023-04-13 11:00:56 +0200)
  * Upstream changes:     - version 0.2.23

 -- Software Heritage autobuilder (on jenkins-debian1) <jenkins@jenkins-debian1.internal.softwareheritage.org>  Thu, 13 Apr 2023 09:23:20 +0000

swh-web (0.2.22-1~swh1) unstable-swh; urgency=medium

  * New upstream release 0.2.22     - (tagged by Antoine Lambert
    <anlambert@softwareheritage.org> on 2023-03-30 16:13:50 +0200)
  * Upstream changes:     - version 0.2.22

 -- Software Heritage autobuilder (on jenkins-debian1) <jenkins@jenkins-debian1.internal.softwareheritage.org>  Thu, 30 Mar 2023 15:15:33 +0000

swh-web (0.2.21-1~swh1) unstable-swh; urgency=medium

  * New upstream release 0.2.21     - (tagged by Antoine Lambert
    <anlambert@softwareheritage.org> on 2023-03-24 15:50:32 +0100)
  * Upstream changes:     - version 0.2.20

 -- Software Heritage autobuilder (on jenkins-debian1) <jenkins@jenkins-debian1.internal.softwareheritage.org>  Fri, 24 Mar 2023 15:06:47 +0000

swh-web (0.2.20-1~swh1) unstable-swh; urgency=medium

  * New upstream release 0.2.20     - (tagged by Antoine Lambert
    <anlambert@softwareheritage.org> on 2023-03-08 11:19:47 +0100)
  * Upstream changes:     - version 0.2.20

 -- Software Heritage autobuilder (on jenkins-debian1) <jenkins@jenkins-debian1.internal.softwareheritage.org>  Wed, 08 Mar 2023 10:42:10 +0000

swh-web (0.2.19-1~swh1) unstable-swh; urgency=medium

  * New upstream release 0.2.19     - (tagged by Antoine Lambert
    <anlambert@softwareheritage.org> on 2023-03-01 18:08:01 +0100)
  * Upstream changes:     - version 0.2.19

 -- Software Heritage autobuilder (on jenkins-debian1) <jenkins@jenkins-debian1.internal.softwareheritage.org>  Wed, 01 Mar 2023 17:34:00 +0000

swh-web (0.2.17-1~swh1) unstable-swh; urgency=medium

  * New upstream release 0.2.17     - (tagged by Antoine Lambert
    <anlambert@softwareheritage.org> on 2023-02-21 10:54:26 +0100)
  * Upstream changes:     - version 0.2.17

 -- Software Heritage autobuilder (on jenkins-debian1) <jenkins@jenkins-debian1.internal.softwareheritage.org>  Tue, 21 Feb 2023 10:22:30 +0000

swh-web (0.2.16-1~swh1) unstable-swh; urgency=medium

  * New upstream release 0.2.16     - (tagged by Antoine Lambert
    <anlambert@softwareheritage.org> on 2023-01-27 12:41:30 +0100)
  * Upstream changes:     - banners: Fix tests after application
    deactivation

 -- Software Heritage autobuilder (on jenkins-debian1) <jenkins@jenkins-debian1.internal.softwareheritage.org>  Fri, 27 Jan 2023 11:56:04 +0000

swh-web (0.2.15-1~swh1) unstable-swh; urgency=medium

  * New upstream release 0.2.15     - (tagged by Antoine Lambert
    <anlambert@softwareheritage.org> on 2023-01-20 15:44:27 +0100)
  * Upstream changes:     - version 0.2.15

 -- Software Heritage autobuilder (on jenkins-debian1) <jenkins@jenkins-debian1.internal.softwareheritage.org>  Fri, 20 Jan 2023 14:59:28 +0000

swh-web (0.2.14-1~swh1) unstable-swh; urgency=medium

  * New upstream release 0.2.14     - (tagged by Antoine Lambert
    <anlambert@softwareheritage.org> on 2023-01-19 11:30:52 +0100)
  * Upstream changes:     - version 0.2.14

 -- Software Heritage autobuilder (on jenkins-debian1) <jenkins@jenkins-debian1.internal.softwareheritage.org>  Thu, 19 Jan 2023 10:45:48 +0000

swh-web (0.2.13-1~swh1) unstable-swh; urgency=medium

  * New upstream release 0.2.13     - (tagged by Antoine Lambert
    <anlambert@softwareheritage.org> on 2023-01-16 14:37:40 +0100)
  * Upstream changes:     - version 0.2.13

 -- Software Heritage autobuilder (on jenkins-debian1) <jenkins@jenkins-debian1.internal.softwareheritage.org>  Mon, 16 Jan 2023 13:50:02 +0000

swh-web (0.2.12-1~swh1) unstable-swh; urgency=medium

  * New upstream release 0.2.12     - (tagged by Antoine Lambert
    <anlambert@softwareheritage.org> on 2023-01-13 14:24:28 +0100)
  * Upstream changes:     - version 0.2.12

 -- Software Heritage autobuilder (on jenkins-debian1) <jenkins@jenkins-debian1.internal.softwareheritage.org>  Fri, 13 Jan 2023 13:37:23 +0000

swh-web (0.2.11-1~swh1) unstable-swh; urgency=medium

  * New upstream release 0.2.11     - (tagged by Antoine Lambert
    <anlambert@softwareheritage.org> on 2022-12-15 15:43:49 +0100)
  * Upstream changes:     - version 0.2.11

 -- Software Heritage autobuilder (on jenkins-debian1) <jenkins@jenkins-debian1.internal.softwareheritage.org>  Thu, 15 Dec 2022 15:24:31 +0000

swh-web (0.2.10-1~swh1) unstable-swh; urgency=medium

  * New upstream release 0.2.10     - (tagged by Antoine Lambert
    <anlambert@softwareheritage.org> on 2022-12-09 16:46:13 +0100)
  * Upstream changes:     - version 0.2.10

 -- Software Heritage autobuilder (on jenkins-debian1) <jenkins@jenkins-debian1.internal.softwareheritage.org>  Fri, 09 Dec 2022 15:59:45 +0000

swh-web (0.2.9-1~swh1) unstable-swh; urgency=medium

  * New upstream release 0.2.9     - (tagged by Antoine Lambert
    <anlambert@softwareheritage.org> on 2022-11-30 16:22:10 +0100)
  * Upstream changes:     - version 0.2.9

 -- Software Heritage autobuilder (on jenkins-debian1) <jenkins@jenkins-debian1.internal.softwareheritage.org>  Wed, 30 Nov 2022 15:57:40 +0000

swh-web (0.2.8-1~swh1) unstable-swh; urgency=medium

  * New upstream release 0.2.8     - (tagged by Antoine Lambert
    <anlambert@softwareheritage.org> on 2022-11-25 16:23:36 +0100)
  * Upstream changes:     - version 0.2.8

 -- Software Heritage autobuilder (on jenkins-debian1) <jenkins@jenkins-debian1.internal.softwareheritage.org>  Fri, 25 Nov 2022 15:55:46 +0000

swh-web (0.2.7-1~swh1) unstable-swh; urgency=medium

  * New upstream release 0.2.7     - (tagged by Antoine Lambert
    <anlambert@softwareheritage.org> on 2022-11-22 10:59:45 +0100)
  * Upstream changes:     - version 0.2.7

 -- Software Heritage autobuilder (on jenkins-debian1) <jenkins@jenkins-debian1.internal.softwareheritage.org>  Tue, 22 Nov 2022 10:53:15 +0000

swh-web (0.2.6-1~swh1) unstable-swh; urgency=medium

  * New upstream release 0.2.6     - (tagged by Antoine Lambert
    <anlambert@softwareheritage.org> on 2022-11-16 17:13:00 +0100)
  * Upstream changes:     - version 0.2.6

 -- Software Heritage autobuilder (on jenkins-debian1) <jenkins@jenkins-debian1.internal.softwareheritage.org>  Wed, 16 Nov 2022 16:39:18 +0000

swh-web (0.2.4-1~swh1) unstable-swh; urgency=medium

  * New upstream release 0.2.4     - (tagged by Valentin Lorentz
    <vlorentz@softwareheritage.org> on 2022-11-15 11:51:58 +0100)
  * Upstream changes:     - v0.2.4     - * Fix crash when browsing non-
    ASCII file contents     - * Include swh-search results not in swh-
    indexer-storage's intrinsic     - metadata table     - * Avoid
    unncessary call to swh-indexer-storage when searching origin     -
    URLs using swh-search

 -- Software Heritage autobuilder (on jenkins-debian1) <jenkins@jenkins-debian1.internal.softwareheritage.org>  Tue, 15 Nov 2022 11:08:08 +0000

swh-web (0.2.3-1~swh1) unstable-swh; urgency=medium

  * New upstream release 0.2.3     - (tagged by Antoine Lambert
    <anlambert@softwareheritage.org> on 2022-11-09 17:24:26 +0100)
  * Upstream changes:     - version 0.2.3

 -- Software Heritage autobuilder (on jenkins-debian1) <jenkins@jenkins-debian1.internal.softwareheritage.org>  Wed, 09 Nov 2022 17:09:04 +0000

swh-web (0.2.2-1~swh1) unstable-swh; urgency=medium

  * New upstream release 0.2.2     - (tagged by Antoine Lambert
    <anlambert@softwareheritage.org> on 2022-11-08 15:57:51 +0100)
  * Upstream changes:     - version 0.2.2

 -- Software Heritage autobuilder (on jenkins-debian1) <jenkins@jenkins-debian1.internal.softwareheritage.org>  Tue, 08 Nov 2022 15:11:55 +0000

swh-web (0.2.0-1~swh1) unstable-swh; urgency=medium

  * New upstream release 0.2.0     - (tagged by Antoine Lambert
    <anlambert@softwareheritage.org> on 2022-11-07 13:30:34 +0100)
  * Upstream changes:     - version 0.2.0

 -- Software Heritage autobuilder (on jenkins-debian1) <jenkins@jenkins-debian1.internal.softwareheritage.org>  Mon, 07 Nov 2022 12:47:38 +0000

swh-web (0.1.8-1~swh1) unstable-swh; urgency=medium

  * New upstream release 0.1.8     - (tagged by Antoine Lambert
    <anlambert@softwareheritage.org> on 2022-10-26 19:15:48 +0200)
  * Upstream changes:     - version 0.1.8

 -- Software Heritage autobuilder (on jenkins-debian1) <jenkins@jenkins-debian1.internal.softwareheritage.org>  Wed, 26 Oct 2022 17:31:50 +0000

swh-web (0.1.6-1~swh1) unstable-swh; urgency=medium

  * New upstream release 0.1.6     - (tagged by Antoine Lambert
    <anlambert@softwareheritage.org> on 2022-10-12 15:05:02 +0200)
  * Upstream changes:     - version 0.1.6

 -- Software Heritage autobuilder (on jenkins-debian1) <jenkins@jenkins-debian1.internal.softwareheritage.org>  Wed, 12 Oct 2022 13:27:34 +0000

swh-web (0.1.5-1~swh1) unstable-swh; urgency=medium

  * New upstream release 0.1.5     - (tagged by Antoine Lambert
    <anlambert@softwareheritage.org> on 2022-09-28 15:40:16 +0200)
  * Upstream changes:     - version 0.1.5

 -- Software Heritage autobuilder (on jenkins-debian1) <jenkins@jenkins-debian1.internal.softwareheritage.org>  Wed, 28 Sep 2022 14:11:00 +0000

swh-web (0.1.4-1~swh1) unstable-swh; urgency=medium

  * New upstream release 0.1.4     - (tagged by Valentin Lorentz
    <vlorentz@softwareheritage.org> on 2022-09-21 10:53:46 +0200)
  * Upstream changes:     - v0.1.4     - * Fix validateForgeUrl

 -- Software Heritage autobuilder (on jenkins-debian1) <jenkins@jenkins-debian1.internal.softwareheritage.org>  Wed, 21 Sep 2022 09:09:21 +0000

swh-web (0.1.3-1~swh1) unstable-swh; urgency=medium

  * New upstream release 0.1.3     - (tagged by Antoine Lambert
    <anlambert@softwareheritage.org> on 2022-09-15 16:59:29 +0200)
  * Upstream changes:     - version 0.1.3

 -- Software Heritage autobuilder (on jenkins-debian1) <jenkins@jenkins-debian1.internal.softwareheritage.org>  Thu, 15 Sep 2022 15:13:32 +0000

swh-web (0.1.2-1~swh1) unstable-swh; urgency=medium

  * New upstream release 0.1.2     - (tagged by Antoine Lambert
    <anlambert@softwareheritage.org> on 2022-09-15 12:16:13 +0200)
  * Upstream changes:     - version 0.1.2

 -- Software Heritage autobuilder (on jenkins-debian1) <jenkins@jenkins-debian1.internal.softwareheritage.org>  Thu, 15 Sep 2022 10:29:09 +0000

swh-web (0.1.1-1~swh1) unstable-swh; urgency=medium

  * New upstream release 0.1.1     - (tagged by Antoine Lambert
    <anlambert@softwareheritage.org> on 2022-09-13 16:36:43 +0200)
  * Upstream changes:     - version 0.1.1

 -- Software Heritage autobuilder (on jenkins-debian1) <jenkins@jenkins-debian1.internal.softwareheritage.org>  Tue, 13 Sep 2022 14:58:14 +0000

swh-web (0.1.0-1~swh1) unstable-swh; urgency=medium

  * New upstream release 0.1.0     - (tagged by Antoine Lambert
    <anlambert@softwareheritage.org> on 2022-09-13 15:08:13 +0200)
  * Upstream changes:     - version 0.1.0

 -- Software Heritage autobuilder (on jenkins-debian1) <jenkins@jenkins-debian1.internal.softwareheritage.org>  Tue, 13 Sep 2022 13:48:42 +0000

swh-web (0.0.399-1~swh1) unstable-swh; urgency=medium

  * New upstream release 0.0.399     - (tagged by Antoine Lambert
    <anlambert@softwareheritage.org> on 2022-08-18 11:54:48 +0200)
  * Upstream changes:     - version 0.0.399

 -- Software Heritage autobuilder (on jenkins-debian1) <jenkins@jenkins-debian1.internal.softwareheritage.org>  Thu, 18 Aug 2022 10:14:09 +0000

swh-web (0.0.398-1~swh1) unstable-swh; urgency=medium

  * New upstream release 0.0.398     - (tagged by Antoine Lambert
    <anlambert@softwareheritage.org> on 2022-08-11 14:09:30 +0200)
  * Upstream changes:     - version 0.0.398

 -- Software Heritage autobuilder (on jenkins-debian1) <jenkins@jenkins-debian1.internal.softwareheritage.org>  Thu, 11 Aug 2022 12:29:34 +0000

swh-web (0.0.397-1~swh1) unstable-swh; urgency=medium

  * New upstream release 0.0.397     - (tagged by Antoine Lambert
    <anlambert@softwareheritage.org> on 2022-07-21 14:59:40 +0200)
  * Upstream changes:     - version 0.0.397

 -- Software Heritage autobuilder (on jenkins-debian1) <jenkins@jenkins-debian1.internal.softwareheritage.org>  Thu, 21 Jul 2022 13:24:42 +0000

swh-web (0.0.396-1~swh1) unstable-swh; urgency=medium

  * New upstream release 0.0.396     - (tagged by Antoine Lambert
    <anlambert@softwareheritage.org> on 2022-07-11 15:51:00 +0200)
  * Upstream changes:     - version 0.0.396

 -- Software Heritage autobuilder (on jenkins-debian1) <jenkins@jenkins-debian1.internal.softwareheritage.org>  Mon, 11 Jul 2022 16:55:10 +0000

swh-web (0.0.395-1~swh1) unstable-swh; urgency=medium

  * New upstream release 0.0.395     - (tagged by Antoine Lambert
    <anlambert@softwareheritage.org> on 2022-06-20 16:50:07 +0200)
  * Upstream changes:     - version 0.0.395

 -- Software Heritage autobuilder (on jenkins-debian1) <jenkins@jenkins-debian1.internal.softwareheritage.org>  Mon, 20 Jun 2022 15:15:50 +0000

swh-web (0.0.394-1~swh1) unstable-swh; urgency=medium

  * New upstream release 0.0.394     - (tagged by Antoine Lambert
    <anlambert@softwareheritage.org> on 2022-06-13 11:41:38 +0200)
  * Upstream changes:     - version 0.0.394

 -- Software Heritage autobuilder (on jenkins-debian1) <jenkins@jenkins-debian1.internal.softwareheritage.org>  Mon, 13 Jun 2022 11:47:03 +0000

swh-web (0.0.393-1~swh1) unstable-swh; urgency=medium

  * New upstream release 0.0.393     - (tagged by Benoit Chauvet
    <contact@benoitchauvet.com> on 2022-06-03 06:15:29 +0200)
  * Upstream changes:     - v0.0.393     - tests: Fix flaky ones since
    hypothesis 6.46.11 release

 -- Software Heritage autobuilder (on jenkins-debian1) <jenkins@jenkins-debian1.internal.softwareheritage.org>  Fri, 03 Jun 2022 04:43:41 +0000

swh-web (0.0.390-1~swh1) unstable-swh; urgency=medium

  * New upstream release 0.0.390     - (tagged by Antoine Lambert
    <anlambert@softwareheritage.org> on 2022-05-18 11:12:25 +0200)
  * Upstream changes:     - version 0.0.390

 -- Software Heritage autobuilder (on jenkins-debian1) <jenkins@jenkins-debian1.internal.softwareheritage.org>  Wed, 18 May 2022 09:44:58 +0000

swh-web (0.0.389-1~swh1) unstable-swh; urgency=medium

  * New upstream release 0.0.389     - (tagged by Antoine Lambert
    <anlambert@softwareheritage.org> on 2022-05-17 11:36:15 +0200)
  * Upstream changes:     - version 0.0.389

 -- Software Heritage autobuilder (on jenkins-debian1) <jenkins@jenkins-debian1.internal.softwareheritage.org>  Tue, 17 May 2022 10:10:55 +0000

swh-web (0.0.388-1~swh1) unstable-swh; urgency=medium

  * New upstream release 0.0.388     - (tagged by Antoine Lambert
    <anlambert@softwareheritage.org> on 2022-05-13 12:00:44 +0200)
  * Upstream changes:     - version 0.0.388

 -- Software Heritage autobuilder (on jenkins-debian1) <jenkins@jenkins-debian1.internal.softwareheritage.org>  Fri, 13 May 2022 10:27:08 +0000

swh-web (0.0.387-1~swh1) unstable-swh; urgency=medium

  * New upstream release 0.0.387     - (tagged by Antoine Lambert
    <anlambert@softwareheritage.org> on 2022-05-11 14:56:26 +0200)
  * Upstream changes:     - version 0.0.387

 -- Software Heritage autobuilder (on jenkins-debian1) <jenkins@jenkins-debian1.internal.softwareheritage.org>  Wed, 11 May 2022 13:21:55 +0000

swh-web (0.0.386-1~swh1) unstable-swh; urgency=medium

  * New upstream release 0.0.386     - (tagged by Antoine Lambert
    <anlambert@softwareheritage.org> on 2022-05-10 12:05:00 +0200)
  * Upstream changes:     - version 0.0.386

 -- Software Heritage autobuilder (on jenkins-debian1) <jenkins@jenkins-debian1.internal.softwareheritage.org>  Tue, 10 May 2022 10:32:15 +0000

swh-web (0.0.385-1~swh1) unstable-swh; urgency=medium

  * New upstream release 0.0.385     - (tagged by Antoine Lambert
    <anlambert@softwareheritage.org> on 2022-05-05 20:07:09 +0200)
  * Upstream changes:     - version 0.0.385

 -- Software Heritage autobuilder (on jenkins-debian1) <jenkins@jenkins-debian1.internal.softwareheritage.org>  Thu, 05 May 2022 18:33:36 +0000

swh-web (0.0.384-1~swh1) unstable-swh; urgency=medium

  * New upstream release 0.0.384     - (tagged by Antoine Lambert
    <anlambert@softwareheritage.org> on 2022-05-05 12:02:24 +0200)
  * Upstream changes:     - version 0.0.384

 -- Software Heritage autobuilder (on jenkins-debian1) <jenkins@jenkins-debian1.internal.softwareheritage.org>  Thu, 05 May 2022 10:28:43 +0000

swh-web (0.0.383-1~swh1) unstable-swh; urgency=medium

  * New upstream release 0.0.383     - (tagged by Antoine Lambert
    <anlambert@softwareheritage.org> on 2022-04-25 17:12:56 +0200)
  * Upstream changes:     - version 0.0.383

 -- Software Heritage autobuilder (on jenkins-debian1) <jenkins@jenkins-debian1.internal.softwareheritage.org>  Mon, 25 Apr 2022 15:56:23 +0000

swh-web (0.0.382-1~swh1) unstable-swh; urgency=medium

  * New upstream release 0.0.382     - (tagged by Antoine Lambert
    <anlambert@softwareheritage.org> on 2022-04-12 17:50:13 +0200)
  * Upstream changes:     - version 0.0.382

 -- Software Heritage autobuilder (on jenkins-debian1) <jenkins@jenkins-debian1.internal.softwareheritage.org>  Tue, 12 Apr 2022 16:25:09 +0000

swh-web (0.0.381-1~swh1) unstable-swh; urgency=medium

  * New upstream release 0.0.381     - (tagged by Antoine Lambert
    <anlambert@softwareheritage.org> on 2022-04-08 13:46:06 +0200)
  * Upstream changes:     - version 0.0.381

 -- Software Heritage autobuilder (on jenkins-debian1) <jenkins@jenkins-debian1.internal.softwareheritage.org>  Fri, 08 Apr 2022 12:13:41 +0000

swh-web (0.0.380-1~swh1) unstable-swh; urgency=medium

  * New upstream release 0.0.380     - (tagged by Valentin Lorentz
    <vlorentz@softwareheritage.org> on 2022-04-07 15:29:35 +0200)
  * Upstream changes:     - v0.0.380     - * requirements-test: Remove
    pytest pinning to < 7     - * inbound_email: add support for signed
    email addresses     - * inbound_email: add function to extract the
    plaintext from a mail     - * Rename metadata_raw to raw_metadata in
    get_deposit_raw_metadata

 -- Software Heritage autobuilder (on jenkins-debian1) <jenkins@jenkins-debian1.internal.softwareheritage.org>  Thu, 07 Apr 2022 13:55:02 +0000

swh-web (0.0.379-1~swh1) unstable-swh; urgency=medium

  * New upstream release 0.0.379     - (tagged by Antoine R. Dumont
    (@ardumont) <ardumont@softwareheritage.org> on 2022-04-06 17:08:51
    +0200)
  * Upstream changes:     - v0.0.379     - Revert "requirements-test:
    Temporarily pin django-stubs to < 1.10.0"     - package.json:
    Upgrade dependencies     - settings/production: Use webpack loader
    cache when not in debug mode     - inbound_email: split recipient
    matching logic out     - Restrict pytest-postgresql to < 4.0.0     -
    origin-search: Show original error message to users     - Add a
    button to the deposit admin UI to show deposit metadata     -
    add_forge_now: Add hyperlinks to forge URLs in Browse Requests tab
    - moderation: Fix deposit uri computation for 'code' deposits     -
    Ensure that tests run with the C.UTF-8 locale     - Move
    add_forge_now migration tests with other add_forge_now tests

 -- Software Heritage autobuilder (on jenkins-debian1) <jenkins@jenkins-debian1.internal.softwareheritage.org>  Wed, 06 Apr 2022 15:31:50 +0000

swh-web (0.0.378-1~swh1) unstable-swh; urgency=medium

  * New upstream release 0.0.378     - (tagged by Antoine R. Dumont
    (@ardumont) <ardumont@softwareheritage.org> on 2022-04-01 10:26:43
    +0200)
  * Upstream changes:     - v0.0.378     - Add-forge-now: Fix app label
    - Add Forge Now: Shorten template names     - Save Forge Now: Fix
    XSS in request list     - Save Code Now Admin: Use different views
    for each tab     - Add Forge Now: Use different views for each tab
    - Save Code Now: Use different views for each tab     -
    assets/webapp.css: Disable common ligatures of Alegreya font     -
    requirements-test: Remove workarounds to fix pytest execution     -
    requirements-test: Temporarily pin django-stubs to < 1.10.0     -
    package.json: Remove use of nodemon file watchers     - Filter user
    add-forge-now requests when authenticated     - Maintain tab
    selection on refresh     - Improve language in add-forge-now help
    text     - save-code-now: Extract the checkbox filtering into a js
    template     - Fix add-forge request list api docstring     - add-
    forge-now: Fix login link depending on the oidc context     -
    common/origin_visits: Improve get_origin_visit performance     - add-
    forge-now: Refactor help content into a tab     - Simplify date
    field display format in datatable views     - package.json: Upgrade
    dependencies     - admin: Add mailmaps administration Web UI     -
    Show forge request status in a human readable form     - add-forge-
    now: Fix create request checkbox input name     - cypress: Fix flaky
    test     - Style improvements for forge request dashboard     -
    admin/origin_save: Do not modify unauthorized URLs list when
    rejecting     - Do not report BadInputExc to Sentry     - Style to
    add asterisk to mandatory fields in HTML forms     - Store submitter
    consent to use their name when discussing with forge     - pytest:
    Exclude build directory for tests discovery     - Allow no comment
    when submitting a new add forge creation request     - Consistently
    check add-forge-now permission to access or update info     -
    add_forge_now: Rename django app and add missing app_label

 -- Software Heritage autobuilder (on jenkins-debian1) <jenkins@jenkins-debian1.internal.softwareheritage.org>  Fri, 01 Apr 2022 10:57:36 +0000

swh-web (0.0.377-1~swh1) unstable-swh; urgency=medium

  * New upstream release 0.0.377     - (tagged by Antoine Lambert
    <anlambert@softwareheritage.org> on 2022-03-18 17:07:11 +0100)
  * Upstream changes:     - version 0.0.377

 -- Software Heritage autobuilder (on jenkins-debian1) <jenkins@jenkins-debian1.internal.softwareheritage.org>  Fri, 18 Mar 2022 16:31:27 +0000

swh-web (0.0.376-1~swh1) unstable-swh; urgency=medium

  * New upstream release 0.0.376     - (tagged by Valentin Lorentz
    <vlorentz@softwareheritage.org> on 2022-03-09 16:01:58 +0100)
  * Upstream changes:     - v0.0.376     - * search QL: Raise 400
    instead of 500 on syntax error     - * package.json: Upgrade
    dependencies     - * Disable unsafe directives when rendering
    READMEs

 -- Software Heritage autobuilder (on jenkins-debian1) <jenkins@jenkins-debian1.internal.softwareheritage.org>  Wed, 09 Mar 2022 15:24:35 +0000

swh-web (0.0.375-1~swh1) unstable-swh; urgency=medium

  * New upstream release 0.0.375     - (tagged by Antoine R. Dumont
    (@ardumont) <ardumont@softwareheritage.org> on 2022-03-07 16:48:14
    +0100)
  * Upstream changes:     - v0.0.375     - deposit moderation view:
    Improve deposit types visualization

 -- Software Heritage autobuilder (on jenkins-debian1) <jenkins@jenkins-debian1.internal.softwareheritage.org>  Mon, 07 Mar 2022 16:15:01 +0000

swh-web (0.0.374-1~swh1) unstable-swh; urgency=medium

  * New upstream release 0.0.374     - (tagged by Antoine Lambert
    <anlambert@softwareheritage.org> on 2022-02-24 16:53:41 +0100)
  * Upstream changes:     - version 0.0.374

 -- Software Heritage autobuilder (on jenkins-debian1) <jenkins@jenkins-debian1.internal.softwareheritage.org>  Thu, 24 Feb 2022 16:16:48 +0000

swh-web (0.0.373-1~swh1) unstable-swh; urgency=medium

  * New upstream release 0.0.373     - (tagged by Antoine Lambert
    <anlambert@softwareheritage.org> on 2022-02-23 16:21:49 +0100)
  * Upstream changes:     - version 0.0.373

 -- Software Heritage autobuilder (on jenkins-debian1) <jenkins@jenkins-debian1.internal.softwareheritage.org>  Wed, 23 Feb 2022 15:42:46 +0000

swh-web (0.0.372-1~swh1) unstable-swh; urgency=medium

  * New upstream release 0.0.372     - (tagged by Antoine Lambert
    <anlambert@softwareheritage.org> on 2022-02-23 13:46:47 +0100)
  * Upstream changes:     - version 0.0.372

 -- Software Heritage autobuilder (on jenkins-debian1) <jenkins@jenkins-debian1.internal.softwareheritage.org>  Wed, 23 Feb 2022 14:00:01 +0000

swh-web (0.0.371-1~swh1) unstable-swh; urgency=medium

  * New upstream release 0.0.371     - (tagged by Antoine Lambert
    <anlambert@softwareheritage.org> on 2022-02-21 11:20:34 +0100)
  * Upstream changes:     - version 0.0.371

 -- Software Heritage autobuilder (on jenkins-debian1) <jenkins@jenkins-debian1.internal.softwareheritage.org>  Mon, 21 Feb 2022 10:40:13 +0000

swh-web (0.0.370-1~swh1) unstable-swh; urgency=medium

  * New upstream release 0.0.370     - (tagged by Antoine Lambert
    <anlambert@softwareheritage.org> on 2022-02-15 17:54:17 +0100)
  * Upstream changes:     - version 0.0.370

 -- Software Heritage autobuilder (on jenkins-debian1) <jenkins@jenkins-debian1.internal.softwareheritage.org>  Tue, 15 Feb 2022 17:13:16 +0000

swh-web (0.0.369-1~swh1) unstable-swh; urgency=medium

  * New upstream release 0.0.369     - (tagged by Antoine Lambert
    <anlambert@softwareheritage.org> on 2022-02-11 14:35:58 +0100)
  * Upstream changes:     - version 0.0.369

 -- Software Heritage autobuilder (on jenkins-debian1) <jenkins@jenkins-debian1.internal.softwareheritage.org>  Fri, 11 Feb 2022 13:57:11 +0000

swh-web (0.0.368-1~swh1) unstable-swh; urgency=medium

  * New upstream release 0.0.368     - (tagged by Antoine Lambert
    <anlambert@softwareheritage.org> on 2022-02-11 11:38:04 +0100)
  * Upstream changes:     - version 0.0.368

 -- Software Heritage autobuilder (on jenkins-debian1) <jenkins@jenkins-debian1.internal.softwareheritage.org>  Fri, 11 Feb 2022 11:26:56 +0000

swh-web (0.0.367-1~swh1) unstable-swh; urgency=medium

  * New upstream release 0.0.367     - (tagged by Valentin Lorentz
    <vlorentz@softwareheritage.org> on 2022-02-10 14:36:43 +0100)
  * Upstream changes:     - v0.0.367     - * mailmap: make the update
    view only update a single object     - * templates/origin-visits:
    Prefer to show all visits by default     - * package.json: Upgrade
    dependencies     - * mailmaps: Add an endpoint to fetch the list
    - * mailmaps: Return a proper error in case of duplicate from_email
    - * mailmaps: Make error handling more robust when 'from_email' is
    missing/empty.     - * mailmaps: Add table UserMailmapEvent     - *
    Add a permission to get the option to use the search QL

 -- Software Heritage autobuilder (on jenkins-debian1) <jenkins@jenkins-debian1.internal.softwareheritage.org>  Thu, 10 Feb 2022 13:58:08 +0000

swh-web (0.0.356-1~swh1) unstable-swh; urgency=medium

  * New upstream release 0.0.356     - (tagged by Nicolas Dandrimont
    <nicolas@dandrimont.eu> on 2022-02-04 21:23:45 +0100)
  * Upstream changes:     - Release swh.web 0.0.356     - Introduce a
    new mailmap feature     - Pin pytest to <7.0.0     - Use kwargs for
    revision_log

 -- Software Heritage autobuilder (on jenkins-debian1) <jenkins@jenkins-debian1.internal.softwareheritage.org>  Fri, 04 Feb 2022 20:46:57 +0000

swh-web (0.0.355-1~swh1) unstable-swh; urgency=medium

  * New upstream release 0.0.355     - (tagged by Antoine Lambert
    <anlambert@softwareheritage.org> on 2022-02-02 11:30:12 +0100)
  * Upstream changes:     - version 0.0.355

 -- Software Heritage autobuilder (on jenkins-debian1) <jenkins@jenkins-debian1.internal.softwareheritage.org>  Wed, 02 Feb 2022 10:51:50 +0000

swh-web (0.0.353-1~swh1) unstable-swh; urgency=medium

  * New upstream release 0.0.353     - (tagged by Antoine Lambert
    <anlambert@softwareheritage.org> on 2022-01-28 15:37:41 +0100)
  * Upstream changes:     - version 0.0.353

 -- Software Heritage autobuilder (on jenkins-debian1) <jenkins@jenkins-debian1.internal.softwareheritage.org>  Fri, 28 Jan 2022 15:31:12 +0000

swh-web (0.0.352-1~swh1) unstable-swh; urgency=medium

  * New upstream release 0.0.352     - (tagged by Antoine Lambert
    <anlambert@softwareheritage.org> on 2022-01-13 15:37:53 +0100)
  * Upstream changes:     - version 0.0.352

 -- Software Heritage autobuilder (on jenkins-debian1) <jenkins@jenkins-debian1.internal.softwareheritage.org>  Thu, 13 Jan 2022 14:59:47 +0000

swh-web (0.0.351-1~swh1) unstable-swh; urgency=medium

  * New upstream release 0.0.351     - (tagged by Antoine Lambert
    <anlambert@softwareheritage.org> on 2022-01-12 17:22:06 +0100)
  * Upstream changes:     - version 0.0.351

 -- Software Heritage autobuilder (on jenkins-debian1) <jenkins@jenkins-debian1.internal.softwareheritage.org>  Wed, 12 Jan 2022 16:43:19 +0000

swh-web (0.0.350-1~swh1) unstable-swh; urgency=medium

  * New upstream release 0.0.350     - (tagged by Antoine Lambert
    <anlambert@softwareheritage.org> on 2022-01-04 11:37:52 +0100)
  * Upstream changes:     - version 0.0.350

 -- Software Heritage autobuilder (on jenkins-debian1) <jenkins@jenkins-debian1.internal.softwareheritage.org>  Tue, 04 Jan 2022 10:57:23 +0000

swh-web (0.0.348-1~swh1) unstable-swh; urgency=medium

  * New upstream release 0.0.348     - (tagged by Antoine R. Dumont
    (@ardumont) <ardumont@softwareheritage.org> on 2021-12-16 17:01:49
    +0100)
  * Upstream changes:     - v0.0.348     - Adapt coverage tooltip for
    debian based distributions

 -- Software Heritage autobuilder (on jenkins-debian1) <jenkins@jenkins-debian1.internal.softwareheritage.org>  Thu, 16 Dec 2021 16:21:39 +0000

swh-web (0.0.347-1~swh1) unstable-swh; urgency=medium

  * New upstream release 0.0.347     - (tagged by Antoine Lambert
    <anlambert@softwareheritage.org> on 2021-12-14 20:05:59 +0100)
  * Upstream changes:     - version 0.0.347

 -- Software Heritage autobuilder (on jenkins-debian1) <jenkins@jenkins-debian1.internal.softwareheritage.org>  Tue, 14 Dec 2021 19:29:25 +0000

swh-web (0.0.346-1~swh1) unstable-swh; urgency=medium

  * New upstream release 0.0.346     - (tagged by Antoine Lambert
    <anlambert@softwareheritage.org> on 2021-12-13 14:19:18 +0100)
  * Upstream changes:     - version 0.0.346

 -- Software Heritage autobuilder (on jenkins-debian1) <jenkins@jenkins-debian1.internal.softwareheritage.org>  Mon, 13 Dec 2021 13:41:34 +0000

swh-web (0.0.345-1~swh1) unstable-swh; urgency=medium

  * New upstream release 0.0.345     - (tagged by Antoine Lambert
    <anlambert@softwareheritage.org> on 2021-12-07 15:49:26 +0100)
  * Upstream changes:     - version 0.0.345

 -- Software Heritage autobuilder (on jenkins-debian1) <jenkins@jenkins-debian1.internal.softwareheritage.org>  Tue, 07 Dec 2021 15:15:16 +0000

swh-web (0.0.343-1~swh1) unstable-swh; urgency=medium

  * New upstream release 0.0.343     - (tagged by Antoine Lambert
    <anlambert@softwareheritage.org> on 2021-12-01 12:06:22 +0100)
  * Upstream changes:     - version 0.0.343

 -- Software Heritage autobuilder (on jenkins-debian1) <jenkins@jenkins-debian1.internal.softwareheritage.org>  Wed, 01 Dec 2021 11:30:08 +0000

swh-web (0.0.342-1~swh1) unstable-swh; urgency=medium

  * New upstream release 0.0.342     - (tagged by Antoine Lambert
    <anlambert@softwareheritage.org> on 2021-11-29 19:17:45 +0100)
  * Upstream changes:     - version 0.0.342

 -- Software Heritage autobuilder (on jenkins-debian1) <jenkins@jenkins-debian1.internal.softwareheritage.org>  Mon, 29 Nov 2021 18:42:36 +0000

swh-web (0.0.341-1~swh1) unstable-swh; urgency=medium

  * New upstream release 0.0.341     - (tagged by Antoine Lambert
    <anlambert@softwareheritage.org> on 2021-11-29 16:01:01 +0100)
  * Upstream changes:     - version 0.0.341

 -- Software Heritage autobuilder (on jenkins-debian1) <jenkins@jenkins-debian1.internal.softwareheritage.org>  Mon, 29 Nov 2021 16:07:14 +0000

swh-web (0.0.340-1~swh1) unstable-swh; urgency=medium

  * New upstream release 0.0.340     - (tagged by Antoine Lambert
    <anlambert@softwareheritage.org> on 2021-11-24 15:34:44 +0100)
  * Upstream changes:     - version 0.0.340

 -- Software Heritage autobuilder (on jenkins-debian1) <jenkins@jenkins-debian1.internal.softwareheritage.org>  Wed, 24 Nov 2021 14:57:32 +0000

swh-web (0.0.339-1~swh1) unstable-swh; urgency=medium

  * New upstream release 0.0.339     - (tagged by Antoine Lambert
    <anlambert@softwareheritage.org> on 2021-11-17 10:59:40 +0100)
  * Upstream changes:     - version 0.0.339

 -- Software Heritage autobuilder (on jenkins-debian1) <jenkins@jenkins-debian1.internal.softwareheritage.org>  Wed, 17 Nov 2021 10:18:16 +0000

swh-web (0.0.338-1~swh1) unstable-swh; urgency=medium

  * New upstream release 0.0.338     - (tagged by Antoine Lambert
    <anlambert@softwareheritage.org> on 2021-10-26 16:16:27 +0200)
  * Upstream changes:     - version 0.0.338

 -- Software Heritage autobuilder (on jenkins-debian1) <jenkins@jenkins-debian1.internal.softwareheritage.org>  Tue, 26 Oct 2021 15:08:17 +0000

swh-web (0.0.336-1~swh1) unstable-swh; urgency=medium

  * New upstream release 0.0.336     - (tagged by Antoine R. Dumont
    (@ardumont) <ardumont@softwareheritage.org> on 2021-10-25 12:07:58
    +0200)
  * Upstream changes:     - v0.0.336     - coverage: Display cran
    origins coverage properly     - Deprecate /origin/log route     -
    templates/revision-info: Display author fullname when name is None

 -- Software Heritage autobuilder (on jenkins-debian1) <jenkins@jenkins-debian1.internal.softwareheritage.org>  Mon, 25 Oct 2021 10:27:27 +0000

swh-web (0.0.335-1~swh1) unstable-swh; urgency=medium

  * New upstream release 0.0.335     - (tagged by Antoine R. Dumont
    (@ardumont) <ardumont@softwareheritage.org> on 2021-10-21 14:30:23
    +0200)
  * Upstream changes:     - v0.0.335     - admin/deposit: Allow users
    with permission to list their deposits

 -- Software Heritage autobuilder (on jenkins-debian1) <jenkins@jenkins-debian1.internal.softwareheritage.org>  Thu, 21 Oct 2021 12:49:33 +0000

swh-web (0.0.334-1~swh1) unstable-swh; urgency=medium

  * New upstream release 0.0.334     - (tagged by Antoine Lambert
    <anlambert@softwareheritage.org> on 2021-10-20 11:29:35 +0200)
  * Upstream changes:     - version 0.0.334

 -- Software Heritage autobuilder (on jenkins-debian1) <jenkins@jenkins-debian1.internal.softwareheritage.org>  Wed, 20 Oct 2021 09:53:09 +0000

swh-web (0.0.333-1~swh1) unstable-swh; urgency=medium

  * New upstream release 0.0.333     - (tagged by Antoine Lambert
    <anlambert@softwareheritage.org> on 2021-10-19 16:11:52 +0200)
  * Upstream changes:     - version 0.0.333

 -- Software Heritage autobuilder (on jenkins-debian1) <jenkins@jenkins-debian1.internal.softwareheritage.org>  Tue, 19 Oct 2021 14:34:25 +0000

swh-web (0.0.332-1~swh1) unstable-swh; urgency=medium

  * New upstream release 0.0.332     - (tagged by Antoine Lambert
    <anlambert@softwareheritage.org> on 2021-10-07 11:37:35 +0200)
  * Upstream changes:     - version 0.0.332

 -- Software Heritage autobuilder (on jenkins-debian1) <jenkins@jenkins-debian1.internal.softwareheritage.org>  Thu, 07 Oct 2021 09:58:07 +0000

swh-web (0.0.331-1~swh1) unstable-swh; urgency=medium

  * New upstream release 0.0.331     - (tagged by Antoine Lambert
    <anlambert@softwareheritage.org> on 2021-09-29 18:35:03 +0200)
  * Upstream changes:     - version 0.0.331

 -- Software Heritage autobuilder (on jenkins-debian1) <jenkins@jenkins-debian1.internal.softwareheritage.org>  Wed, 29 Sep 2021 16:53:50 +0000

swh-web (0.0.330-1~swh1) unstable-swh; urgency=medium

  * New upstream release 0.0.330     - (tagged by David Douard
    <david.douard@sdfa3.org> on 2021-09-24 15:34:14 +0200)
  * Upstream changes:     - v0.0.330

 -- Software Heritage autobuilder (on jenkins-debian1) <jenkins@jenkins-debian1.internal.softwareheritage.org>  Fri, 24 Sep 2021 14:12:50 +0000

swh-web (0.0.329-1~swh1) unstable-swh; urgency=medium

  * New upstream release 0.0.329     - (tagged by Antoine Lambert
    <anlambert@softwareheritage.org> on 2021-09-21 11:07:24 +0200)
  * Upstream changes:     - version 0.0.329

 -- Software Heritage autobuilder (on jenkins-debian1) <jenkins@jenkins-debian1.internal.softwareheritage.org>  Tue, 21 Sep 2021 09:29:36 +0000

swh-web (0.0.328-1~swh1) unstable-swh; urgency=medium

  * New upstream release 0.0.328     - (tagged by Antoine Lambert
    <anlambert@softwareheritage.org> on 2021-09-20 17:08:14 +0200)
  * Upstream changes:     - version 0.0.328

 -- Software Heritage autobuilder (on jenkins-debian1) <jenkins@jenkins-debian1.internal.softwareheritage.org>  Mon, 20 Sep 2021 15:27:58 +0000

swh-web (0.0.327-1~swh1) unstable-swh; urgency=medium

  * New upstream release 0.0.327     - (tagged by Valentin Lorentz
    <vlorentz@softwareheritage.org> on 2021-09-15 14:03:21 +0200)
  * Upstream changes:     - v0.0.327     - * vault: Only show the first
    status line

 -- Software Heritage autobuilder (on jenkins-debian1) <jenkins@jenkins-debian1.internal.softwareheritage.org>  Wed, 15 Sep 2021 12:23:10 +0000

swh-web (0.0.326-1~swh1) unstable-swh; urgency=medium

  * New upstream release 0.0.326     - (tagged by Valentin Lorentz
    <vlorentz@softwareheritage.org> on 2021-09-10 14:43:11 +0200)
  * Upstream changes:     - v0.0.326     - * Stop logging some
    exceptions to Sentry

 -- Software Heritage autobuilder (on jenkins-debian1) <jenkins@jenkins-debian1.internal.softwareheritage.org>  Fri, 10 Sep 2021 13:04:19 +0000

swh-web (0.0.325-1~swh1) unstable-swh; urgency=medium

  * New upstream release 0.0.325     - (tagged by Antoine Lambert
    <anlambert@softwareheritage.org> on 2021-09-09 16:15:34 +0200)
  * Upstream changes:     - version 0.0.325

 -- Software Heritage autobuilder (on jenkins-debian1) <jenkins@jenkins-debian1.internal.softwareheritage.org>  Thu, 09 Sep 2021 14:35:03 +0000

swh-web (0.0.324-1~swh1) unstable-swh; urgency=medium

  * New upstream release 0.0.324     - (tagged by Valentin Lorentz
    <vlorentz@softwareheritage.org> on 2021-09-09 14:50:32 +0200)
  * Upstream changes:     - v0.0.324     - * Fix crash in vault API

 -- Software Heritage autobuilder (on jenkins-debian1) <jenkins@jenkins-debian1.internal.softwareheritage.org>  Thu, 09 Sep 2021 13:11:30 +0000

swh-web (0.0.323-1~swh1) unstable-swh; urgency=medium

  * New upstream release 0.0.323     - (tagged by Valentin Lorentz
    <vlorentz@softwareheritage.org> on 2021-09-09 13:14:58 +0200)
  * Upstream changes:     - v0.0.323     - * browse/snapshot_context:
    Ensure pull request branches can be browsed     - * Add
    'swh.vault.git_bare.ui' use role, to display the 'git bare' button
    on the UI     - * Add link to extrinsic metadata API from the browse
    view     - * misc: Add iframe view for contents and directories     -
    * directory-display: Show human-readable file sizes (KB, MB, ...).
    - * api/vault: Re-add obj_type and obj_id to legacy API endpoints

 -- Software Heritage autobuilder (on jenkins-debian1) <jenkins@jenkins-debian1.internal.softwareheritage.org>  Thu, 09 Sep 2021 11:33:07 +0000

swh-web (0.0.322-1~swh1) unstable-swh; urgency=medium

  * New upstream release 0.0.322     - (tagged by Vincent SELLIER
    <vincent.sellier@softwareheritage.org> on 2021-09-07 15:07:45 +0200)
  * Upstream changes:     - version v0.0.322

 -- Software Heritage autobuilder (on jenkins-debian1) <jenkins@jenkins-debian1.internal.softwareheritage.org>  Tue, 07 Sep 2021 13:29:51 +0000

swh-web (0.0.321-1~swh1) unstable-swh; urgency=medium

  * New upstream release 0.0.321     - (tagged by Antoine Lambert
    <anlambert@softwareheritage.org> on 2021-09-03 13:50:25 +0200)
  * Upstream changes:     - version 0.0.321

 -- Software Heritage autobuilder (on jenkins-debian1) <jenkins@jenkins-debian1.internal.softwareheritage.org>  Fri, 03 Sep 2021 12:17:16 +0000

swh-web (0.0.320-1~swh1) unstable-swh; urgency=medium

  * New upstream release 0.0.320     - (tagged by Valentin Lorentz
    <vlorentz@softwareheritage.org> on 2021-08-26 14:09:47 +0200)
  * Upstream changes:     - v0.0.320     - * vault API: Rename bundle
    types and use SWHIDs to identify objects

 -- Software Heritage autobuilder (on jenkins-debian1) <jenkins@jenkins-debian1.internal.softwareheritage.org>  Thu, 26 Aug 2021 12:26:46 +0000

swh-web (0.0.319-1~swh1) unstable-swh; urgency=medium

  * New upstream release 0.0.319     - (tagged by Antoine Lambert
    <anlambert@softwareheritage.org> on 2021-08-24 11:00:15 +0200)
  * Upstream changes:     - version 0.0.319

 -- Software Heritage autobuilder (on jenkins-debian1) <jenkins@jenkins-debian1.internal.softwareheritage.org>  Tue, 24 Aug 2021 09:30:41 +0000

swh-web (0.0.318-1~swh1) unstable-swh; urgency=medium

  * New upstream release 0.0.318     - (tagged by Antoine Lambert
    <anlambert@softwareheritage.org> on 2021-08-23 17:29:16 +0200)
  * Upstream changes:     - version 0.0.318

 -- Software Heritage autobuilder (on jenkins-debian1) <jenkins@jenkins-debian1.internal.softwareheritage.org>  Mon, 23 Aug 2021 15:47:22 +0000

swh-web (0.0.317-1~swh1) unstable-swh; urgency=medium

  * New upstream release 0.0.317     - (tagged by Antoine Lambert
    <anlambert@softwareheritage.org> on 2021-07-19 14:13:38 +0200)
  * Upstream changes:     - version 0.0.317

 -- Software Heritage autobuilder (on jenkins-debian1) <jenkins@jenkins-debian1.internal.softwareheritage.org>  Mon, 19 Jul 2021 13:43:28 +0000

swh-web (0.0.316-1~swh1) unstable-swh; urgency=medium

  * New upstream release 0.0.316     - (tagged by Antoine Lambert
    <anlambert@softwareheritage.org> on 2021-07-09 17:59:36 +0200)
  * Upstream changes:     - version 0.0.316

 -- Software Heritage autobuilder (on jenkins-debian1) <jenkins@jenkins-debian1.internal.softwareheritage.org>  Fri, 09 Jul 2021 16:55:16 +0000

swh-web (0.0.315-1~swh1) unstable-swh; urgency=medium

  * New upstream release 0.0.315     - (tagged by Antoine Lambert
    <anlambert@softwareheritage.org> on 2021-06-29 14:55:07 +0200)
  * Upstream changes:     - version 0.0.315

 -- Software Heritage autobuilder (on jenkins-debian1) <jenkins@jenkins-debian1.internal.softwareheritage.org>  Tue, 29 Jun 2021 13:32:00 +0000

swh-web (0.0.314-1~swh1) unstable-swh; urgency=medium

  * New upstream release 0.0.314     - (tagged by Antoine R. Dumont
    (@ardumont) <ardumont@softwareheritage.org> on 2021-06-28 11:47:06
    +0200)
  * Upstream changes:     - v0.0.314     - Add an endpoint to list and
    access raw extrinsic metadata.     - assets/save: Ensure to use
    canonical github repo URL as origin URL     - Simplify save code now
    request status updates using visit statuses

 -- Software Heritage autobuilder (on jenkins-debian1) <jenkins@jenkins-debian1.internal.softwareheritage.org>  Mon, 28 Jun 2021 10:04:26 +0000

swh-web (0.0.313-1~swh1.1) unstable-swh; urgency=medium

  * Bump new release

 -- Antoine R. Dumont (@ardumont) <ardumont@softwareheritage.org>  Tue, 15 Jun 2021 18:09:20 +0200

swh-web (0.0.313-1~swh1) unstable-swh; urgency=medium

  * New upstream release 0.0.313     - (tagged by Antoine R. Dumont
    (@ardumont) <ardumont@softwareheritage.org> on 2021-06-15 17:33:32
    +0200)
  * Upstream changes:     - v0.0.313     - Schedule save code now as
    recurring origins to ingest when successful

 -- Software Heritage autobuilder (on jenkins-debian1) <jenkins@jenkins-debian1.internal.softwareheritage.org>  Tue, 15 Jun 2021 15:59:11 +0000

swh-web (0.0.312-1~swh1) unstable-swh; urgency=medium

  * New upstream release 0.0.312     - (tagged by Antoine Lambert
    <anlambert@softwareheritage.org> on 2021-06-15 14:44:33 +0200)
  * Upstream changes:     - version 0.0.312

 -- Software Heritage autobuilder (on jenkins-debian1) <jenkins@jenkins-debian1.internal.softwareheritage.org>  Tue, 15 Jun 2021 13:26:35 +0000

swh-web (0.0.311-1~swh1) unstable-swh; urgency=medium

  * New upstream release 0.0.311     - (tagged by Antoine Lambert
    <antoine.lambert@inria.fr> on 2021-06-11 17:22:30 +0200)
  * Upstream changes:     - version 0.0.311

 -- Software Heritage autobuilder (on jenkins-debian1) <jenkins@jenkins-debian1.internal.softwareheritage.org>  Fri, 11 Jun 2021 15:43:04 +0000

swh-web (0.0.310-1~swh1) unstable-swh; urgency=medium

  * New upstream release 0.0.310     - (tagged by Vincent SELLIER
    <vincent.sellier@softwareheritage.org> on 2021-06-02 14:20:33 +0200)
  * Upstream changes:     - v0.0.310     - fix running sor update

 -- Software Heritage autobuilder (on jenkins-debian1) <jenkins@jenkins-debian1.internal.softwareheritage.org>  Wed, 02 Jun 2021 12:43:41 +0000

swh-web (0.0.309-1~swh1) unstable-swh; urgency=medium

  * New upstream release 0.0.309     - (tagged by Antoine R. Dumont
    (@ardumont) <ardumont@softwareheritage.org> on 2021-05-27 15:03:12
    +0200)
  * Upstream changes:     - v0.0.309     - common/origin_save: Update
    missing information when available     - Makefile.local: Ensure to
    kill child processes at devserver target exit     - cypress: Use
    webpack-dev-server to serve static assets     - Makefile.local: Wrap
    long lines     - cypress.json: Activate test retries in run mode

 -- Software Heritage autobuilder (on jenkins-debian1) <jenkins@jenkins-debian1.internal.softwareheritage.org>  Thu, 27 May 2021 13:21:25 +0000

swh-web (0.0.308-2~swh1) unstable-swh; urgency=medium

  * Rebuild after fixing tests execution

 -- Antoine Lambert <antoine.lambert@inria.fr>  Thu, 20 May 2021 14:22:11 +0200

swh-web (0.0.308-1~swh1) unstable-swh; urgency=medium

  * New upstream release 0.0.308     - (tagged by Antoine Lambert
    <antoine.lambert@inria.fr> on 2021-05-20 11:22:24 +0200)
  * Upstream changes:     - version 0.0.308

 -- Software Heritage autobuilder (on jenkins-debian1) <jenkins@jenkins-debian1.internal.softwareheritage.org>  Thu, 20 May 2021 10:46:36 +0000

swh-web (0.0.307-1~swh1) unstable-swh; urgency=medium

  * New upstream release 0.0.307     - (tagged by Antoine Lambert
    <antoine.lambert@inria.fr> on 2021-05-07 14:15:59 +0200)
  * Upstream changes:     - version 0.0.307

 -- Software Heritage autobuilder (on jenkins-debian1) <jenkins@jenkins-debian1.internal.softwareheritage.org>  Fri, 07 May 2021 12:44:27 +0000

swh-web (0.0.306-1~swh1) unstable-swh; urgency=medium

  * New upstream release 0.0.306     - (tagged by Antoine Lambert
    <antoine.lambert@inria.fr> on 2021-05-03 16:03:17 +0200)
  * Upstream changes:     - version 0.0.306

 -- Software Heritage autobuilder (on jenkins-debian1) <jenkins@jenkins-debian1.internal.softwareheritage.org>  Mon, 03 May 2021 14:25:10 +0000

swh-web (0.0.305-1~swh1) unstable-swh; urgency=medium

  * New upstream release 0.0.305     - (tagged by Antoine Lambert
    <antoine.lambert@inria.fr> on 2021-04-30 17:59:10 +0200)
  * Upstream changes:     - version 0.0.305

 -- Software Heritage autobuilder (on jenkins-debian1) <jenkins@jenkins-debian1.internal.softwareheritage.org>  Fri, 30 Apr 2021 16:34:26 +0000

swh-web (0.0.304-1~swh1) unstable-swh; urgency=medium

  * New upstream release 0.0.304     - (tagged by Antoine Lambert
    <antoine.lambert@inria.fr> on 2021-04-30 17:23:53 +0200)
  * Upstream changes:     - version 0.0.304

 -- Software Heritage autobuilder (on jenkins-debian1) <jenkins@jenkins-debian1.internal.softwareheritage.org>  Fri, 30 Apr 2021 15:45:42 +0000

swh-web (0.0.303-1~swh1) unstable-swh; urgency=medium

  * New upstream release 0.0.303     - (tagged by Antoine Lambert
    <antoine.lambert@inria.fr> on 2021-04-29 11:03:58 +0200)
  * Upstream changes:     - version 0.0.303

 -- Software Heritage autobuilder (on jenkins-debian1) <jenkins@jenkins-debian1.internal.softwareheritage.org>  Thu, 29 Apr 2021 09:35:13 +0000

swh-web (0.0.302-1~swh1) unstable-swh; urgency=medium

  * New upstream release 0.0.302     - (tagged by Antoine R. Dumont
    (@ardumont) <ardumont@softwareheritage.org> on 2021-04-27 11:29:03
    +0200)
  * Upstream changes:     - v0.0.302     - Save code now: Improve save
    request task information title     - Separate save code now status
    refresh routine from the listing ui     - common/identifiers: Fix
    content SWHID with anchor revision browse URL

 -- Software Heritage autobuilder (on jenkins-debian1) <jenkins@jenkins-debian1.internal.softwareheritage.org>  Tue, 27 Apr 2021 09:50:38 +0000

swh-web (0.0.301-1~swh1) unstable-swh; urgency=medium

  * New upstream release 0.0.301     - (tagged by Vincent SELLIER
    <vincent.sellier@softwareheritage.org> on 2021-04-23 12:31:50 +0200)
  * Upstream changes:     - v0.0.301     - reactivate the author counter
    on the homepage

 -- Software Heritage autobuilder (on jenkins-debian1) <jenkins@jenkins-debian1.internal.softwareheritage.org>  Fri, 23 Apr 2021 10:47:55 +0000

swh-web (0.0.300-1~swh1) unstable-swh; urgency=medium

  * New upstream release 0.0.300     - (tagged by Antoine Lambert
    <antoine.lambert@inria.fr> on 2021-04-22 15:39:52 +0200)
  * Upstream changes:     - version 0.0.300

 -- Software Heritage autobuilder (on jenkins-debian1) <jenkins@jenkins-debian1.internal.softwareheritage.org>  Thu, 22 Apr 2021 14:04:53 +0000

swh-web (0.0.299-1~swh2) unstable-swh; urgency=medium

  * Bump new release

 -- Antoine R. Dumont (@ardumont) <ardumont@softwareheritage.org>  Thu, 22 Apr 2021 09:43:59 +0200

swh-web (0.0.299-1~swh1) unstable-swh; urgency=medium

  * New upstream release 0.0.299     - (tagged by Antoine R. Dumont
    (@ardumont) <ardumont@softwareheritage.org> on 2021-04-22 09:12:22
    +0200)
  * Upstream changes:     - v0.0.299     - Drop redundant `Task` prefix
    in row title in save code now detail view     - Display visit status
    information in the save request information detail view     - docs:
    Remove doc_config module and its use     - tests: Turn some global
    js variables into functions     - tests: Add docstring and some test
    scenarios to the save code now code

 -- Software Heritage autobuilder (on jenkins-debian1) <jenkins@jenkins-debian1.internal.softwareheritage.org>  Thu, 22 Apr 2021 07:24:54 +0000

swh-web (0.0.298-1~swh1) unstable-swh; urgency=medium

  * New upstream release 0.0.298     - (tagged by Antoine Lambert
    <antoine.lambert@inria.fr> on 2021-04-19 19:04:47 +0200)
  * Upstream changes:     - version 0.0.298

 -- Software Heritage autobuilder (on jenkins-debian1) <jenkins@jenkins-debian1.internal.softwareheritage.org>  Mon, 19 Apr 2021 17:27:27 +0000

swh-web (0.0.297-1~swh1) unstable-swh; urgency=medium

  * New upstream release 0.0.297     - (tagged by Antoine Lambert
    <antoine.lambert@inria.fr> on 2021-04-19 14:15:25 +0200)
  * Upstream changes:     - version 0.0.297

 -- Software Heritage autobuilder (on jenkins-debian1) <jenkins@jenkins-debian1.internal.softwareheritage.org>  Mon, 19 Apr 2021 12:26:34 +0000

swh-web (0.0.296-1~swh2) unstable-swh; urgency=medium

  * Add missing swh-counters dependency

 -- Vincent SELLIER <vincent.sellier@softwareheritage.org>  Wed, 14 Apr 2021 17:14:34 +0200

swh-web (0.0.296-1~swh1) unstable-swh; urgency=medium

  * New upstream release 0.0.296     - (tagged by Vincent SELLIER
    <vincent.sellier@softwareheritage.org> on 2021-04-14 16:29:01 +0200)
  * Upstream changes:     - v0.0.296     - fix documentation syntax     -
    make the source of the object's counts configurable

 -- Software Heritage autobuilder (on jenkins-debian1) <jenkins@jenkins-debian1.internal.softwareheritage.org>  Wed, 14 Apr 2021 14:41:28 +0000

swh-web (0.0.295-1~swh1) unstable-swh; urgency=medium

  * New upstream release 0.0.295     - (tagged by Vincent SELLIER
    <vincent.sellier@softwareheritage.org> on 2021-04-13 18:04:13 +0200)
  * Upstream changes:     - v0.0.295     - counters: Remove hardcoded
    historical values

 -- Software Heritage autobuilder (on jenkins-debian1) <jenkins@jenkins-debian1.internal.softwareheritage.org>  Tue, 13 Apr 2021 16:16:07 +0000

swh-web (0.0.294-1~swh1) unstable-swh; urgency=medium

  * New upstream release 0.0.294     - (tagged by Antoine R. Dumont
    (@ardumont) <ardumont@softwareheritage.org> on 2021-04-09 14:25:58
    +0200)
  * Upstream changes:     - v0.0.294     - Add metric to monitor "save
    code now" efficiency     - tests/conftest: Keep mypy happy
    regardless hypothesis version

 -- Software Heritage autobuilder (on jenkins-debian1) <jenkins@jenkins-debian1.internal.softwareheritage.org>  Fri, 09 Apr 2021 12:36:38 +0000

swh-web (0.0.293-1~swh1) unstable-swh; urgency=medium

  * New upstream release 0.0.293     - (tagged by Antoine Lambert
    <antoine.lambert@inria.fr> on 2021-04-08 17:14:32 +0200)
  * Upstream changes:     - version 0.0.293

 -- Software Heritage autobuilder (on jenkins-debian1) <jenkins@jenkins-debian1.internal.softwareheritage.org>  Thu, 08 Apr 2021 15:41:29 +0000

swh-web (0.0.292-1~swh1) unstable-swh; urgency=medium

  * New upstream release 0.0.292     - (tagged by Antoine Lambert
    <antoine.lambert@inria.fr> on 2021-04-02 12:28:06 +0200)
  * Upstream changes:     - version 0.0.292

 -- Software Heritage autobuilder (on jenkins-debian1) <jenkins@jenkins-debian1.internal.softwareheritage.org>  Fri, 02 Apr 2021 10:45:27 +0000

swh-web (0.0.291-1~swh1) unstable-swh; urgency=medium

  * New upstream release 0.0.291     - (tagged by Antoine Lambert
    <antoine.lambert@inria.fr> on 2021-04-02 11:31:28 +0200)
  * Upstream changes:     - version 0.0.291

 -- Software Heritage autobuilder (on jenkins-debian1) <jenkins@jenkins-debian1.internal.softwareheritage.org>  Fri, 02 Apr 2021 09:42:23 +0000

swh-web (0.0.290-1~swh1) unstable-swh; urgency=medium

  * New upstream release 0.0.290     - (tagged by Antoine R. Dumont
    (@ardumont) <ardumont@softwareheritage.org> on 2021-04-01 17:42:29
    +0200)
  * Upstream changes:     - v0.0.290     - migrate-to-pg swh-web:
    Migrate from sqlite to postgresql     - auth: Use generic Django
    authentication backends from swh-auth

 -- Software Heritage autobuilder (on jenkins-debian1) <jenkins@jenkins-debian1.internal.softwareheritage.org>  Thu, 01 Apr 2021 15:59:48 +0000

swh-web (0.0.289-1~swh1) unstable-swh; urgency=medium

  * New upstream release 0.0.289     - (tagged by Antoine Lambert
    <antoine.lambert@inria.fr> on 2021-03-30 11:19:02 +0200)
  * Upstream changes:     - version 0.0.289

 -- Software Heritage autobuilder (on jenkins-debian1) <jenkins@jenkins-debian1.internal.softwareheritage.org>  Tue, 30 Mar 2021 09:45:12 +0000

swh-web (0.0.288-1~swh1) unstable-swh; urgency=medium

  * New upstream release 0.0.288     - (tagged by Antoine Lambert
    <antoine.lambert@inria.fr> on 2021-03-18 19:04:53 +0100)
  * Upstream changes:     - version 0.0.288

 -- Software Heritage autobuilder (on jenkins-debian1) <jenkins@jenkins-debian1.internal.softwareheritage.org>  Thu, 18 Mar 2021 18:22:07 +0000

swh-web (0.0.287-1~swh1) unstable-swh; urgency=medium

  * New upstream release 0.0.287     - (tagged by Antoine Lambert
    <antoine.lambert@inria.fr> on 2021-03-17 18:12:18 +0100)
  * Upstream changes:     - version 0.0.287

 -- Software Heritage autobuilder (on jenkins-debian1) <jenkins@jenkins-debian1.internal.softwareheritage.org>  Wed, 17 Mar 2021 17:31:10 +0000

swh-web (0.0.286-1~swh1) unstable-swh; urgency=medium

  * New upstream release 0.0.286     - (tagged by Antoine Lambert
    <antoine.lambert@inria.fr> on 2021-03-17 11:19:39 +0100)
  * Upstream changes:     - version 0.0.286

 -- Software Heritage autobuilder (on jenkins-debian1) <jenkins@jenkins-debian1.internal.softwareheritage.org>  Wed, 17 Mar 2021 10:39:49 +0000

swh-web (0.0.285-1~swh1) unstable-swh; urgency=medium

  * New upstream release 0.0.285     - (tagged by Antoine Lambert
    <antoine.lambert@inria.fr> on 2021-03-16 17:35:24 +0100)
  * Upstream changes:     - version 0.0.285

 -- Software Heritage autobuilder (on jenkins-debian1) <jenkins@jenkins-debian1.internal.softwareheritage.org>  Tue, 16 Mar 2021 17:01:04 +0000

swh-web (0.0.284-1~swh1) unstable-swh; urgency=medium

  * New upstream release 0.0.284     - (tagged by Antoine Lambert
    <antoine.lambert@inria.fr> on 2021-03-03 13:45:53 +0100)
  * Upstream changes:     - version 0.0.284

 -- Software Heritage autobuilder (on jenkins-debian1) <jenkins@jenkins-debian1.internal.softwareheritage.org>  Wed, 03 Mar 2021 13:04:38 +0000

swh-web (0.0.283-1~swh1) unstable-swh; urgency=medium

  * New upstream release 0.0.283     - (tagged by Antoine Lambert
    <antoine.lambert@inria.fr> on 2021-02-17 16:56:12 +0100)
  * Upstream changes:     - version 0.0.283

 -- Software Heritage autobuilder (on jenkins-debian1) <jenkins@jenkins-debian1.internal.softwareheritage.org>  Wed, 17 Feb 2021 16:12:40 +0000

swh-web (0.0.282-1~swh1) unstable-swh; urgency=medium

  * New upstream release 0.0.282     - (tagged by Antoine Lambert
    <antoine.lambert@inria.fr> on 2021-02-17 12:12:22 +0100)
  * Upstream changes:     - version 0.0.282

 -- Software Heritage autobuilder (on jenkins-debian1) <jenkins@jenkins-debian1.internal.softwareheritage.org>  Wed, 17 Feb 2021 11:37:02 +0000

swh-web (0.0.281-1~swh1) unstable-swh; urgency=medium

  * New upstream release 0.0.281     - (tagged by Antoine Lambert
    <antoine.lambert@inria.fr> on 2021-02-05 17:18:46 +0100)
  * Upstream changes:     - version 0.0.281

 -- Software Heritage autobuilder (on jenkins-debian1) <jenkins@jenkins-debian1.internal.softwareheritage.org>  Fri, 05 Feb 2021 16:36:15 +0000

swh-web (0.0.280-1~swh1) unstable-swh; urgency=medium

  * New upstream release 0.0.280     - (tagged by Antoine R. Dumont
    (@ardumont) <ardumont@softwareheritage.org> on 2021-02-03 15:31:09
    +0100)
  * Upstream changes:     - v0.0.280     - Adapt
    origin_get_latest_visit_status according to latest api change     -
    tests/data: Ensure git data are properly loaded into the test
    archive     - tests/resources: Fix mypy 0.800 errors

 -- Software Heritage autobuilder (on jenkins-debian1) <jenkins@jenkins-debian1.internal.softwareheritage.org>  Wed, 03 Feb 2021 14:45:55 +0000

swh-web (0.0.279-1~swh1) unstable-swh; urgency=medium

  * New upstream release 0.0.279     - (tagged by Antoine Lambert
    <antoine.lambert@inria.fr> on 2021-01-21 16:04:31 +0100)
  * Upstream changes:     - version 0.0.279

 -- Software Heritage autobuilder (on jenkins-debian1) <jenkins@jenkins-debian1.internal.softwareheritage.org>  Thu, 21 Jan 2021 15:40:28 +0000

swh-web (0.0.278-1~swh1) unstable-swh; urgency=medium

  * New upstream release 0.0.278     - (tagged by Antoine Lambert
    <antoine.lambert@inria.fr> on 2021-01-08 15:31:33 +0100)
  * Upstream changes:     - version 0.0.278

 -- Software Heritage autobuilder (on jenkins-debian1) <jenkins@jenkins-debian1.internal.softwareheritage.org>  Fri, 08 Jan 2021 14:42:05 +0000

swh-web (0.0.277-1~swh1) unstable-swh; urgency=medium

  * New upstream release 0.0.277     - (tagged by Antoine Lambert
    <antoine.lambert@inria.fr> on 2021-01-07 11:41:11 +0100)
  * Upstream changes:     - version 0.0.277

 -- Software Heritage autobuilder (on jenkins-debian1) <jenkins@jenkins-debian1.internal.softwareheritage.org>  Thu, 07 Jan 2021 11:04:29 +0000

swh-web (0.0.276-1~swh1) unstable-swh; urgency=medium

  * New upstream release 0.0.276     - (tagged by Antoine Lambert
    <antoine.lambert@inria.fr> on 2020-12-14 16:25:46 +0100)
  * Upstream changes:     - version 0.0.276

 -- Software Heritage autobuilder (on jenkins-debian1) <jenkins@jenkins-debian1.internal.softwareheritage.org>  Mon, 14 Dec 2020 15:43:02 +0000

swh-web (0.0.275-1~swh1) unstable-swh; urgency=medium

  * New upstream release 0.0.275     - (tagged by Antoine Lambert
    <antoine.lambert@inria.fr> on 2020-12-09 13:30:31 +0100)
  * Upstream changes:     - version 0.0.275

 -- Software Heritage autobuilder (on jenkins-debian1) <jenkins@jenkins-debian1.internal.softwareheritage.org>  Wed, 09 Dec 2020 12:48:53 +0000

swh-web (0.0.274-1~swh1) unstable-swh; urgency=medium

  * New upstream release 0.0.274     - (tagged by Antoine Lambert
    <antoine.lambert@inria.fr> on 2020-12-08 17:09:17 +0100)
  * Upstream changes:     - version 0.0.274

 -- Software Heritage autobuilder (on jenkins-debian1) <jenkins@jenkins-debian1.internal.softwareheritage.org>  Tue, 08 Dec 2020 16:35:24 +0000

swh-web (0.0.273-1~swh1) unstable-swh; urgency=medium

  * New upstream release 0.0.273     - (tagged by Antoine Lambert
    <antoine.lambert@inria.fr> on 2020-11-25 16:23:58 +0100)
  * Upstream changes:     - version 0.0.273

 -- Software Heritage autobuilder (on jenkins-debian1) <jenkins@jenkins-debian1.internal.softwareheritage.org>  Wed, 25 Nov 2020 15:42:43 +0000

swh-web (0.0.272-1~swh1) unstable-swh; urgency=medium

  * New upstream release 0.0.272     - (tagged by Antoine Lambert
    <antoine.lambert@inria.fr> on 2020-11-24 12:21:37 +0100)
  * Upstream changes:     - version 0.0.272

 -- Software Heritage autobuilder (on jenkins-debian1) <jenkins@jenkins-debian1.internal.softwareheritage.org>  Tue, 24 Nov 2020 11:51:14 +0000

swh-web (0.0.271-1~swh1) unstable-swh; urgency=medium

  * New upstream release 0.0.271     - (tagged by Antoine R. Dumont
    (@ardumont) <ardumont@softwareheritage.org> on 2020-11-19 16:09:49
    +0100)
  * Upstream changes:     - v0.0.271     - vault-ui: Log caught error
    when listing     - vault: Fix vault response schema     - assets:
    Migrate compilation to webpack 5.x     - package.json: Upgrade
    dependencies

 -- Software Heritage autobuilder (on jenkins-debian1) <jenkins@jenkins-debian1.internal.softwareheritage.org>  Thu, 19 Nov 2020 15:30:51 +0000

swh-web (0.0.270-1~swh1) unstable-swh; urgency=medium

  * New upstream release 0.0.270     - (tagged by Antoine Lambert
    <antoine.lambert@inria.fr> on 2020-11-16 16:31:43 +0100)
  * Upstream changes:     - version 0.0.270

 -- Software Heritage autobuilder (on jenkins-debian1) <jenkins@jenkins-debian1.internal.softwareheritage.org>  Mon, 16 Nov 2020 15:51:54 +0000

swh-web (0.0.269-1~swh1) unstable-swh; urgency=medium

  * New upstream release 0.0.269     - (tagged by Antoine Lambert
    <antoine.lambert@inria.fr> on 2020-11-12 15:31:37 +0100)
  * Upstream changes:     - version 0.0.269

 -- Software Heritage autobuilder (on jenkins-debian1) <jenkins@jenkins-debian1.internal.softwareheritage.org>  Thu, 12 Nov 2020 15:03:49 +0000

swh-web (0.0.268-1~swh1) unstable-swh; urgency=medium

  * New upstream release 0.0.268     - (tagged by Antoine Lambert
    <antoine.lambert@inria.fr> on 2020-11-09 12:19:05 +0100)
  * Upstream changes:     - version 0.0.268

 -- Software Heritage autobuilder (on jenkins-debian1) <jenkins@jenkins-debian1.internal.softwareheritage.org>  Mon, 09 Nov 2020 11:37:25 +0000

swh-web (0.0.267-1~swh1) unstable-swh; urgency=medium

  * New upstream release 0.0.267     - (tagged by Antoine Lambert
    <antoine.lambert@inria.fr> on 2020-11-06 17:13:03 +0100)
  * Upstream changes:     - version 0.0.267

 -- Software Heritage autobuilder (on jenkins-debian1) <jenkins@jenkins-debian1.internal.softwareheritage.org>  Fri, 06 Nov 2020 16:31:03 +0000

swh-web (0.0.266-1~swh1) unstable-swh; urgency=medium

  * New upstream release 0.0.266     - (tagged by Antoine Lambert
    <antoine.lambert@inria.fr> on 2020-11-06 12:48:47 +0100)
  * Upstream changes:     - version 0.0.266

 -- Software Heritage autobuilder (on jenkins-debian1) <jenkins@jenkins-debian1.internal.softwareheritage.org>  Fri, 06 Nov 2020 12:07:02 +0000

swh-web (0.0.265-1~swh1) unstable-swh; urgency=medium

  * New upstream release 0.0.265     - (tagged by Antoine Lambert
    <antoine.lambert@inria.fr> on 2020-10-30 16:22:10 +0100)
  * Upstream changes:     - version 0.0.265

 -- Software Heritage autobuilder (on jenkins-debian1) <jenkins@jenkins-debian1.internal.softwareheritage.org>  Fri, 30 Oct 2020 15:48:13 +0000

swh-web (0.0.264-1~swh1) unstable-swh; urgency=medium

  * New upstream release 0.0.264     - (tagged by Antoine R. Dumont
    (@ardumont) <ardumont@softwareheritage.org> on 2020-10-19 12:03:15
    +0200)
  * Upstream changes:     - v0.0.264     - web.config: Adapt indexer
    configuration structure     - web.config: Adapt scheduler
    configuration structure     - swh.web.tests: Adapt
    get_indexer_storage to latest version     - Use swh.model.model
    helpers to compute object identifiers     - common/archive: Fix
    empty content handling in lookup_content_raw     - apidoc: Fix bad
    URL replacement missed due to an invalid test     - common/typing:
    Fix error with mypy 0.790     - browse/directory: Fix invalid query
    parameter value for content links     - templates/directory-display:
    Remove permissions display for directories     - templates: Update
    save code now icon and new snapshot button

 -- Software Heritage autobuilder (on jenkins-debian1) <jenkins@jenkins-debian1.internal.softwareheritage.org>  Mon, 19 Oct 2020 12:06:32 +0000

swh-web (0.0.263-1~swh1) unstable-swh; urgency=medium

  * New upstream release 0.0.263     - (tagged by Antoine Lambert
    <antoine.lambert@inria.fr> on 2020-10-08 16:40:40 +0200)
  * Upstream changes:     - version 0.0.263

 -- Software Heritage autobuilder (on jenkins-debian1) <jenkins@jenkins-debian1.internal.softwareheritage.org>  Thu, 08 Oct 2020 15:11:38 +0000

swh-web (0.0.262-2~swh1) unstable-swh; urgency=medium

  * Make the postinst a little bit more robust

 -- Nicolas Dandrimont <olasd@debian.org>  Fri, 25 Sep 2020 19:53:02 +0200

swh-web (0.0.262-1~swh1) unstable-swh; urgency=medium

  * New upstream release 0.0.262     - (tagged by Antoine Lambert
    <antoine.lambert@inria.fr> on 2020-09-25 17:02:27 +0200)
  * Upstream changes:     - version 0.0.262

 -- Software Heritage autobuilder (on jenkins-debian1) <jenkins@jenkins-debian1.internal.softwareheritage.org>  Fri, 25 Sep 2020 15:20:11 +0000

swh-web (0.0.261-1~swh1) unstable-swh; urgency=medium

  * New upstream release 0.0.261     - (tagged by Antoine Lambert
    <antoine.lambert@inria.fr> on 2020-09-25 15:55:40 +0200)
  * Upstream changes:     - version 0.0.261

 -- Software Heritage autobuilder (on jenkins-debian1) <jenkins@jenkins-debian1.internal.softwareheritage.org>  Fri, 25 Sep 2020 14:06:26 +0000

swh-web (0.0.260-1~swh1) unstable-swh; urgency=medium

  * New upstream release 0.0.260     - (tagged by Antoine Lambert
    <antoine.lambert@inria.fr> on 2020-09-23 16:05:51 +0200)
  * Upstream changes:     - version 0.0.260

 -- Software Heritage autobuilder (on jenkins-debian1) <jenkins@jenkins-debian1.internal.softwareheritage.org>  Wed, 23 Sep 2020 14:31:59 +0000

swh-web (0.0.259-1~swh1) unstable-swh; urgency=medium

  * New upstream release 0.0.259     - (tagged by Antoine Lambert
    <antoine.lambert@inria.fr> on 2020-09-16 17:48:00 +0200)
  * Upstream changes:     - version 0.0.259

 -- Software Heritage autobuilder (on jenkins-debian1) <jenkins@jenkins-debian1.internal.softwareheritage.org>  Wed, 16 Sep 2020 16:05:10 +0000

swh-web (0.0.258-1~swh1) unstable-swh; urgency=medium

  * New upstream release 0.0.258     - (tagged by Antoine Lambert
    <antoine.lambert@inria.fr> on 2020-09-16 13:14:02 +0200)
  * Upstream changes:     - version 0.0.258

 -- Software Heritage autobuilder (on jenkins-debian1) <jenkins@jenkins-debian1.internal.softwareheritage.org>  Wed, 16 Sep 2020 11:39:10 +0000

swh-web (0.0.257-1~swh1) unstable-swh; urgency=medium

  * New upstream release 0.0.257     - (tagged by Antoine R. Dumont
    (@ardumont) <ardumont@softwareheritage.org> on 2020-09-15 12:15:49
    +0200)
  * Upstream changes:     - v0.0.257     - common/highlightjs: Fix issue
    with Pygments 2.7

 -- Software Heritage autobuilder (on jenkins-debian1) <jenkins@jenkins-debian1.internal.softwareheritage.org>  Tue, 15 Sep 2020 10:27:21 +0000

swh-web (0.0.255-1~swh1) unstable-swh; urgency=medium

  * New upstream release 0.0.255     - (tagged by Antoine R. Dumont
    (@ardumont) <ardumont@softwareheritage.org> on 2020-09-04 16:02:25
    +0200)
  * Upstream changes:     - v0.0.255     - Adapt storage.revision_get
    calls according to latest api change     - package.json: Upgrade
    dependencies     - cypress/origin-save: Improve tests implementation
    - assets/origin-save: Fix handling of null visit dates in requests
    list     - Adapt to latest storage release_get api change

 -- Software Heritage autobuilder (on jenkins-debian1) <jenkins@jenkins-debian1.internal.softwareheritage.org>  Fri, 04 Sep 2020 14:18:01 +0000

swh-web (0.0.254-1~swh1) unstable-swh; urgency=medium

  * New upstream release 0.0.254     - (tagged by Antoine Lambert
    <antoine.lambert@inria.fr> on 2020-08-28 15:35:49 +0200)
  * Upstream changes:     - version 0.0.254

 -- Software Heritage autobuilder (on jenkins-debian1) <jenkins@jenkins-debian1.internal.softwareheritage.org>  Fri, 28 Aug 2020 14:01:09 +0000

swh-web (0.0.253-1~swh1) unstable-swh; urgency=medium

  * New upstream release 0.0.253     - (tagged by Antoine Lambert
    <antoine.lambert@inria.fr> on 2020-08-27 18:51:20 +0200)
  * Upstream changes:     - version 0.0.253

 -- Software Heritage autobuilder (on jenkins-debian1) <jenkins@jenkins-debian1.internal.softwareheritage.org>  Thu, 27 Aug 2020 17:16:29 +0000

swh-web (0.0.252-1~swh1) unstable-swh; urgency=medium

  * New upstream release 0.0.252     - (tagged by Antoine Lambert
    <antoine.lambert@inria.fr> on 2020-08-24 14:07:27 +0200)
  * Upstream changes:     - version 0.0.252

 -- Software Heritage autobuilder (on jenkins-debian1) <jenkins@jenkins-debian1.internal.softwareheritage.org>  Mon, 24 Aug 2020 12:24:41 +0000

swh-web (0.0.251-1~swh1) unstable-swh; urgency=medium

  * New upstream release 0.0.251     - (tagged by Antoine Lambert
    <antoine.lambert@inria.fr> on 2020-08-24 11:15:57 +0200)
  * Upstream changes:     - version 0.0.251

 -- Software Heritage autobuilder (on jenkins-debian1) <jenkins@jenkins-debian1.internal.softwareheritage.org>  Mon, 24 Aug 2020 09:32:42 +0000

swh-web (0.0.250-1~swh1) unstable-swh; urgency=medium

  * New upstream release 0.0.250     - (tagged by Antoine Lambert
    <antoine.lambert@inria.fr> on 2020-08-21 12:06:06 +0200)
  * Upstream changes:     - version 0.0.250

 -- Software Heritage autobuilder (on jenkins-debian1) <jenkins@jenkins-debian1.internal.softwareheritage.org>  Fri, 21 Aug 2020 10:24:25 +0000

swh-web (0.0.249-1~swh1) unstable-swh; urgency=medium

  * New upstream release 0.0.249     - (tagged by Antoine Lambert
    <antoine.lambert@inria.fr> on 2020-08-18 12:12:39 +0200)
  * Upstream changes:     - version 0.0.249

 -- Software Heritage autobuilder (on jenkins-debian1) <jenkins@jenkins-debian1.internal.softwareheritage.org>  Tue, 18 Aug 2020 10:30:08 +0000

swh-web (0.0.248-1~swh1) unstable-swh; urgency=medium

  * New upstream release 0.0.248     - (tagged by Antoine R. Dumont
    (@ardumont) <ardumont@softwareheritage.org> on 2020-08-05 10:01:23
    +0200)
  * Upstream changes:     - v0.0.248     - package.json: Upgrade
    dependencies     - templates: Fix browsed object metadata
    availability from javascript     - service: Adapt according to the
    latest storage.content_find changes     - Adapt swh-search
    configuration (runtime + tests)     - origin: Migrate use to
    storage.origin_list instead of origin_get_range

 -- Software Heritage autobuilder (on jenkins-debian1) <jenkins@jenkins-debian1.internal.softwareheritage.org>  Wed, 05 Aug 2020 08:49:00 +0000

swh-web (0.0.246-1~swh2) unstable-swh; urgency=medium

  * Update missing dependency + bump

 -- Antoine R. Dumont <ardumont@softwareheritage.org>  Tue, 28 Jul 2020 06:57:28 +0000

swh-web (0.0.246-1~swh1) unstable-swh; urgency=medium

  * New upstream release 0.0.246     - (tagged by Antoine R. Dumont
    (@ardumont) <ardumont@softwareheritage.org> on 2020-07-28 08:11:28
    +0200)
  * Upstream changes:     - v0.0.246     - Update
    swh.storage.origin_visit_get_by calls to latest api change     -
    Update swh.storage.origin_get calls to latest api change     -
    setup.py: Migrate from vcversioner to setuptools-scm     -
    package.json: Upgrade dependencies     - tests: Fix flaky test     -
    assets/save: Try to set origin type when clicking on "Save again"
    - api/identifiers: Adapt to swh-model >= 0.5.0     - pytest.ini:
    Prevent swh-storage pytest plugin loading     - Rename all
    references of swh PIDs to SWHIDs for consistency

 -- Software Heritage autobuilder (on jenkins-debian1) <jenkins@jenkins-debian1.internal.softwareheritage.org>  Tue, 28 Jul 2020 06:28:05 +0000

swh-web (0.0.245-1~swh1) unstable-swh; urgency=medium

  * New upstream release 0.0.245     - (tagged by Antoine Lambert
    <antoine.lambert@inria.fr> on 2020-07-02 15:51:46 +0200)
  * Upstream changes:     - version 0.0.245

 -- Software Heritage autobuilder (on jenkins-debian1) <jenkins@jenkins-debian1.internal.softwareheritage.org>  Thu, 02 Jul 2020 14:28:23 +0000

swh-web (0.0.244-1~swh1) unstable-swh; urgency=medium

  * New upstream release 0.0.244     - (tagged by Antoine Lambert
    <antoine.lambert@inria.fr> on 2020-06-29 15:00:40 +0200)
  * Upstream changes:     - version 0.0.244

 -- Software Heritage autobuilder (on jenkins-debian1) <jenkins@jenkins-debian1.internal.softwareheritage.org>  Mon, 29 Jun 2020 13:22:24 +0000

swh-web (0.0.242-1~swh1) unstable-swh; urgency=medium

  * New upstream release 0.0.242     - (tagged by Antoine Lambert
    <antoine.lambert@inria.fr> on 2020-06-23 14:24:01 +0200)
  * Upstream changes:     - version 0.0.242

 -- Software Heritage autobuilder (on jenkins-debian1) <jenkins@jenkins-debian1.internal.softwareheritage.org>  Tue, 23 Jun 2020 12:55:08 +0000

swh-web (0.0.241-1~swh1) unstable-swh; urgency=medium

  * New upstream release 0.0.241     - (tagged by Antoine R. Dumont
    (@ardumont) <ardumont@softwareheritage.org> on 2020-06-19 18:08:44
    +0200)
  * Upstream changes:     - v0.0.241     - misc/coverage: Add IPOL and
    NixOS logos     - service: Use latest origin visit status from an
    origin     - Migrate to swh.storage.algos.snapshot_get_latest     -
    templates/browse: Improve navigation for origin/snapshot related
    views

 -- Software Heritage autobuilder (on jenkins-debian1) <jenkins@jenkins-debian1.internal.softwareheritage.org>  Fri, 19 Jun 2020 16:22:34 +0000

swh-web (0.0.240-1~swh1) unstable-swh; urgency=medium

  * New upstream release 0.0.240     - (tagged by Antoine Lambert
    <antoine.lambert@inria.fr> on 2020-06-18 14:13:12 +0200)
  * Upstream changes:     - version 0.0.240

 -- Software Heritage autobuilder (on jenkins-debian1) <jenkins@jenkins-debian1.internal.softwareheritage.org>  Thu, 18 Jun 2020 13:13:08 +0000

swh-web (0.0.239-1~swh1) unstable-swh; urgency=medium

  * New upstream release 0.0.239     - (tagged by Antoine Lambert
    <antoine.lambert@inria.fr> on 2020-06-17 10:52:06 +0200)
  * Upstream changes:     - version 0.0.239

 -- Software Heritage autobuilder (on jenkins-debian1) <jenkins@jenkins-debian1.internal.softwareheritage.org>  Wed, 17 Jun 2020 09:16:33 +0000

swh-web (0.0.238-1~swh1) unstable-swh; urgency=medium

  * New upstream release 0.0.238     - (tagged by Antoine Lambert
    <antoine.lambert@inria.fr> on 2020-06-12 14:17:47 +0200)
  * Upstream changes:     - version 0.0.238

 -- Software Heritage autobuilder (on jenkins-debian1) <jenkins@jenkins-debian1.internal.softwareheritage.org>  Fri, 12 Jun 2020 13:14:45 +0000

swh-web (0.0.237-1~swh1) unstable-swh; urgency=medium

  * New upstream release 0.0.237     - (tagged by Antoine Lambert
    <antoine.lambert@inria.fr> on 2020-06-05 17:42:35 +0200)
  * Upstream changes:     - version 0.0.237

 -- Software Heritage autobuilder (on jenkins-debian1) <jenkins@jenkins-debian1.internal.softwareheritage.org>  Fri, 05 Jun 2020 16:24:05 +0000

swh-web (0.0.236-1~swh1) unstable-swh; urgency=medium

  * New upstream release 0.0.236     - (tagged by Antoine Lambert
    <antoine.lambert@inria.fr> on 2020-06-05 14:38:37 +0200)
  * Upstream changes:     - version 0.0.236

 -- Software Heritage autobuilder (on jenkins-debian1) <jenkins@jenkins-debian1.internal.softwareheritage.org>  Fri, 05 Jun 2020 13:05:41 +0000

swh-web (0.0.235-1~swh1) unstable-swh; urgency=medium

  * New upstream release 0.0.235     - (tagged by Antoine R. Dumont
    (@ardumont) <ardumont@softwareheritage.org> on 2020-05-27 14:58:13
    +0200)
  * Upstream changes:     - v0.0.235     - admin-deposit: Fix edge case
    on empty exclude pattern

 -- Software Heritage autobuilder (on jenkins-debian1) <jenkins@jenkins-debian1.internal.softwareheritage.org>  Wed, 27 May 2020 13:10:37 +0000

swh-web (0.0.234-1~swh1) unstable-swh; urgency=medium

  * New upstream release 0.0.234     - (tagged by Antoine R. Dumont
    (@ardumont) <ardumont@softwareheritage.org> on 2020-05-26 15:39:22
    +0200)
  * Upstream changes:     - v0.0.234     - deposit-admin: Filtering out
    deposits matching an excluding pattern     - deposit-admin-spec:
    Improve default tests on admin page     - deposit-admin.spec: Add
    coverage to the deposit admin page     - admin/deposit: Fix
    discrepancy     - admin/deposit: Fix column identifiers

 -- Software Heritage autobuilder (on jenkins-debian1) <jenkins@jenkins-debian1.internal.softwareheritage.org>  Tue, 26 May 2020 13:58:52 +0000

swh-web (0.0.233-1~swh1) unstable-swh; urgency=medium

  * New upstream release 0.0.233     - (tagged by Antoine R. Dumont
    (@ardumont) <ardumont@softwareheritage.org> on 2020-05-20 11:32:57
    +0200)
  * Upstream changes:     - v0.0.233     - admin/deposit: Drop unused
    columns and rename "directory with context"     - Drop
    swh_anchor_id* references from Deposit model

 -- Software Heritage autobuilder (on jenkins-debian1) <jenkins@jenkins-debian1.internal.softwareheritage.org>  Wed, 20 May 2020 09:51:40 +0000

swh-web (0.0.232-1~swh1) unstable-swh; urgency=medium

  * New upstream release 0.0.232     - (tagged by Antoine R. Dumont
    (@ardumont) <ardumont@softwareheritage.org> on 2020-05-19 09:57:29
    +0200)
  * Upstream changes:     - v0.0.232     - admin/deposit: Extract origin
    from swh_anchor_id according to latest change     - Fix pep8
    violations

 -- Software Heritage autobuilder (on jenkins-debian1) <jenkins@jenkins-debian1.internal.softwareheritage.org>  Tue, 19 May 2020 08:08:47 +0000

swh-web (0.0.231-1~swh1) unstable-swh; urgency=medium

  * New upstream release 0.0.231     - (tagged by Antoine Lambert
    <antoine.lambert@inria.fr> on 2020-05-07 18:07:33 +0200)
  * Upstream changes:     - version 0.0.231

 -- Software Heritage autobuilder (on jenkins-debian1) <jenkins@jenkins-debian1.internal.softwareheritage.org>  Thu, 07 May 2020 16:29:01 +0000

swh-web (0.0.230-1~swh1) unstable-swh; urgency=medium

  * New upstream release 0.0.230     - (tagged by Antoine Lambert
    <antoine.lambert@inria.fr> on 2020-05-05 19:19:24 +0200)
  * Upstream changes:     - version 0.0.230

 -- Software Heritage autobuilder (on jenkins-debian1) <jenkins@jenkins-debian1.internal.softwareheritage.org>  Tue, 05 May 2020 17:55:59 +0000

swh-web (0.0.229-1~swh1) unstable-swh; urgency=medium

  * New upstream release 0.0.229     - (tagged by Antoine Lambert
    <antoine.lambert@inria.fr> on 2020-04-22 12:54:34 +0200)
  * Upstream changes:     - version 0.0.229

 -- Software Heritage autobuilder (on jenkins-debian1) <jenkins@jenkins-debian1.internal.softwareheritage.org>  Wed, 22 Apr 2020 11:23:17 +0000

swh-web (0.0.228-1~swh1) unstable-swh; urgency=medium

  * New upstream release 0.0.228     - (tagged by Antoine Lambert
    <antoine.lambert@inria.fr> on 2020-04-21 13:59:34 +0200)
  * Upstream changes:     - version 0.0.228

 -- Software Heritage autobuilder (on jenkins-debian1) <jenkins@jenkins-debian1.internal.softwareheritage.org>  Tue, 21 Apr 2020 12:19:31 +0000

swh-web (0.0.227-1~swh1) unstable-swh; urgency=medium

  * New upstream release 0.0.227     - (tagged by Antoine Lambert
    <antoine.lambert@inria.fr> on 2020-04-07 12:34:35 +0200)
  * Upstream changes:     - version 0.0.227

 -- Software Heritage autobuilder (on jenkins-debian1) <jenkins@jenkins-debian1.internal.softwareheritage.org>  Tue, 07 Apr 2020 14:41:45 +0000

swh-web (0.0.226-1~swh1) unstable-swh; urgency=medium

  * New upstream release 0.0.226     - (tagged by Antoine Lambert
    <antoine.lambert@inria.fr> on 2020-02-18 16:46:42 +0100)
  * Upstream changes:     - version 0.0.226

 -- Software Heritage autobuilder (on jenkins-debian1) <jenkins@jenkins-debian1.internal.softwareheritage.org>  Tue, 18 Feb 2020 16:38:01 +0000

swh-web (0.0.225-1~swh1) unstable-swh; urgency=medium

  * New upstream release 0.0.225     - (tagged by Antoine Lambert
    <antoine.lambert@inria.fr> on 2020-02-10 11:39:19 +0100)
  * Upstream changes:     - version 0.0.225

 -- Software Heritage autobuilder (on jenkins-debian1) <jenkins@jenkins-debian1.internal.softwareheritage.org>  Mon, 10 Feb 2020 11:35:35 +0000

swh-web (0.0.224-1~swh1) unstable-swh; urgency=medium

  * New upstream release 0.0.224     - (tagged by Antoine Lambert
    <antoine.lambert@inria.fr> on 2020-01-16 13:42:20 +0100)
  * Upstream changes:     - version 0.0.224

 -- Software Heritage autobuilder (on jenkins-debian1) <jenkins@jenkins-debian1.internal.softwareheritage.org>  Thu, 16 Jan 2020 13:09:29 +0000

swh-web (0.0.223-1~swh1) unstable-swh; urgency=medium

  * New upstream release 0.0.223     - (tagged by Antoine Lambert
    <antoine.lambert@inria.fr> on 2019-12-13 15:01:06 +0100)
  * Upstream changes:     - version 0.0.223

 -- Software Heritage autobuilder (on jenkins-debian1) <jenkins@jenkins-debian1.internal.softwareheritage.org>  Fri, 13 Dec 2019 14:24:54 +0000

swh-web (0.0.221-1~swh1) unstable-swh; urgency=medium

  * New upstream release 0.0.221     - (tagged by Antoine Lambert
    <antoine.lambert@inria.fr> on 2019-12-04 13:30:38 +0100)
  * Upstream changes:     - version 0.0.221

 -- Software Heritage autobuilder (on jenkins-debian1) <jenkins@jenkins-debian1.internal.softwareheritage.org>  Wed, 04 Dec 2019 12:53:41 +0000

swh-web (0.0.220-1~swh1) unstable-swh; urgency=medium

  * New upstream release 0.0.220     - (tagged by Valentin Lorentz
    <vlorentz@softwareheritage.org> on 2019-11-08 18:00:47 +0100)
  * Upstream changes:     - v0.0.220     - * typing: minimal changes to
    make a no-op mypy run pass     - * Makefile.local: port to new swh-
    environment typecheck naming     - * sphinx: Fix doc generation and
    warnings     - * Add support for swh-indexer v0.0.157.

 -- Software Heritage autobuilder (on jenkins-debian1) <jenkins@jenkins-debian1.internal.softwareheritage.org>  Fri, 08 Nov 2019 17:21:30 +0000

swh-web (0.0.219-1~swh1) unstable-swh; urgency=medium

  * New upstream release 0.0.219     - (tagged by Antoine Lambert
    <antoine.lambert@inria.fr> on 2019-11-06 10:49:54 +0100)
  * Upstream changes:     - version 0.0.219

 -- Software Heritage autobuilder (on jenkins-debian1) <jenkins@jenkins-debian1.internal.softwareheritage.org>  Wed, 06 Nov 2019 10:10:30 +0000

swh-web (0.0.218-1~swh1) unstable-swh; urgency=medium

  * New upstream release 0.0.218     - (tagged by Antoine Lambert
    <antoine.lambert@inria.fr> on 2019-11-04 13:43:02 +0100)
  * Upstream changes:     - version 0.0.218

 -- Software Heritage autobuilder (on jenkins-debian1) <jenkins@jenkins-debian1.internal.softwareheritage.org>  Mon, 04 Nov 2019 13:11:48 +0000

swh-web (0.0.216-1~swh1) unstable-swh; urgency=medium

  * New upstream release 0.0.216     - (tagged by Nicolas Dandrimont
    <nicolas@dandrimont.eu> on 2019-10-14 19:56:40 +0200)
  * Upstream changes:     - Release swh.web v0.0.216

 -- Software Heritage autobuilder (on jenkins-debian1) <jenkins@jenkins-debian1.internal.softwareheritage.org>  Mon, 14 Oct 2019 18:14:01 +0000

swh-web (0.0.215-1~swh1) unstable-swh; urgency=medium

  * New upstream release 0.0.215     - (tagged by Antoine Lambert
    <antoine.lambert@inria.fr> on 2019-10-09 14:38:48 +0200)
  * Upstream changes:     - version 0.0.215

 -- Software Heritage autobuilder (on jenkins-debian1) <jenkins@jenkins-debian1.internal.softwareheritage.org>  Wed, 09 Oct 2019 13:20:53 +0000

swh-web (0.0.214-1~swh1) unstable-swh; urgency=medium

  * New upstream release 0.0.214     - (tagged by Antoine Lambert
    <antoine.lambert@inria.fr> on 2019-09-27 16:31:59 +0200)
  * Upstream changes:     - version 0.0.214

 -- Software Heritage autobuilder (on jenkins-debian1) <jenkins@jenkins-debian1.internal.softwareheritage.org>  Fri, 27 Sep 2019 16:17:33 +0000

swh-web (0.0.213-1~swh1) unstable-swh; urgency=medium

  * New upstream release 0.0.213     - (tagged by Antoine Lambert
    <antoine.lambert@inria.fr> on 2019-09-25 16:17:06 +0200)
  * Upstream changes:     - version 0.0.213

 -- Software Heritage autobuilder (on jenkins-debian1) <jenkins@jenkins-debian1.internal.softwareheritage.org>  Wed, 25 Sep 2019 15:13:06 +0000

swh-web (0.0.212-1~swh1) unstable-swh; urgency=medium

  * New upstream release 0.0.212     - (tagged by Antoine Lambert
    <antoine.lambert@inria.fr> on 2019-09-17 17:41:43 +0200)
  * Upstream changes:     - version 0.0.212

 -- Software Heritage autobuilder (on jenkins-debian1) <jenkins@jenkins-debian1.internal.softwareheritage.org>  Tue, 17 Sep 2019 16:07:58 +0000

swh-web (0.0.211-1~swh1) unstable-swh; urgency=medium

  * New upstream release 0.0.211     - (tagged by Antoine Lambert
    <antoine.lambert@inria.fr> on 2019-09-17 17:04:19 +0200)
  * Upstream changes:     - version 0.0.211

 -- Software Heritage autobuilder (on jenkins-debian1) <jenkins@jenkins-debian1.internal.softwareheritage.org>  Tue, 17 Sep 2019 15:34:22 +0000

swh-web (0.0.210-1~swh1) unstable-swh; urgency=medium

  * New upstream release 0.0.210     - (tagged by Antoine Lambert
    <antoine.lambert@inria.fr> on 2019-09-06 14:26:33 +0200)
  * Upstream changes:     - version 0.0.210

 -- Software Heritage autobuilder (on jenkins-debian1) <jenkins@jenkins-debian1.internal.softwareheritage.org>  Fri, 06 Sep 2019 13:14:46 +0000

swh-web (0.0.209-1~swh1) unstable-swh; urgency=medium

  * New upstream release 0.0.209     - (tagged by Valentin Lorentz
    <vlorentz@softwareheritage.org> on 2019-08-26 18:14:16 +0200)
  * Upstream changes:     - v0.0.209     - * fix in generated
    documentation     - * test fixes / new tests     - * remove
    references to `person['id']` and person_get API/browse     - * fix
    crash on metadata search results whose `origin_url` is missing

 -- Software Heritage autobuilder (on jenkins-debian1) <jenkins@jenkins-debian1.internal.softwareheritage.org>  Mon, 26 Aug 2019 16:39:53 +0000

swh-web (0.0.208-1~swh1) unstable-swh; urgency=medium

  * New upstream release 0.0.208     - (tagged by Valentin Lorentz
    <vlorentz@softwareheritage.org> on 2019-08-20 13:52:25 +0200)
  * Upstream changes:     - v0.0.208     - * Remove "person_get"
    endpoints     - * Add cypress tests

 -- Software Heritage autobuilder (on jenkins-debian1) <jenkins@jenkins-debian1.internal.softwareheritage.org>  Tue, 20 Aug 2019 12:30:54 +0000

swh-web (0.0.207-1~swh1) unstable-swh; urgency=medium

  * New upstream release 0.0.207     - (tagged by Antoine Lambert
    <antoine.lambert@inria.fr> on 2019-08-09 14:43:05 +0200)
  * Upstream changes:     - version 0.0.207

 -- Software Heritage autobuilder (on jenkins-debian1) <jenkins@jenkins-debian1.internal.softwareheritage.org>  Fri, 09 Aug 2019 13:08:31 +0000

swh-web (0.0.206-1~swh1) unstable-swh; urgency=medium

  * New upstream release 0.0.206     - (tagged by Antoine Lambert
    <antoine.lambert@inria.fr> on 2019-07-31 17:37:41 +0200)
  * Upstream changes:     - version 0.0.206

 -- Software Heritage autobuilder (on jenkins-debian1) <jenkins@jenkins-debian1.internal.softwareheritage.org>  Wed, 31 Jul 2019 15:54:55 +0000

swh-web (0.0.205-1~swh1) unstable-swh; urgency=medium

  * New upstream release 0.0.205     - (tagged by Antoine Lambert
    <antoine.lambert@inria.fr> on 2019-07-31 16:13:39 +0200)
  * Upstream changes:     - version 0.0.205

 -- Software Heritage autobuilder (on jenkins-debian1) <jenkins@jenkins-debian1.internal.softwareheritage.org>  Wed, 31 Jul 2019 14:47:24 +0000

swh-web (0.0.204-1~swh1) unstable-swh; urgency=medium

  * New upstream release 0.0.204     - (tagged by Antoine Lambert
    <antoine.lambert@inria.fr> on 2019-07-30 15:54:26 +0200)
  * Upstream changes:     - version 0.0.204

 -- Software Heritage autobuilder (on jenkins-debian1) <jenkins@jenkins-debian1.internal.softwareheritage.org>  Tue, 30 Jul 2019 14:21:24 +0000

swh-web (0.0.203-1~swh1) unstable-swh; urgency=medium

  * New upstream release 0.0.203     - (tagged by Antoine Lambert
    <antoine.lambert@inria.fr> on 2019-06-24 17:11:04 +0200)
  * Upstream changes:     - version 0.0.203

 -- Software Heritage autobuilder (on jenkins-debian1) <jenkins@jenkins-debian1.internal.softwareheritage.org>  Mon, 24 Jun 2019 15:57:25 +0000

swh-web (0.0.202-1~swh1) unstable-swh; urgency=medium

  * New upstream release 0.0.202     - (tagged by Antoine Lambert
    <antoine.lambert@inria.fr> on 2019-06-18 16:22:03 +0200)
  * Upstream changes:     - version 0.0.202

 -- Software Heritage autobuilder (on jenkins-debian1) <jenkins@jenkins-debian1.internal.softwareheritage.org>  Tue, 18 Jun 2019 15:02:25 +0000

swh-web (0.0.201-1~swh1) unstable-swh; urgency=medium

  * New upstream release 0.0.201     - (tagged by Antoine Lambert
    <antoine.lambert@inria.fr> on 2019-06-06 16:01:50 +0200)
  * Upstream changes:     - version 0.0.201

 -- Software Heritage autobuilder (on jenkins-debian1) <jenkins@jenkins-debian1.internal.softwareheritage.org>  Thu, 06 Jun 2019 14:39:51 +0000

swh-web (0.0.200-1~swh1) unstable-swh; urgency=medium

  * New upstream release 0.0.200     - (tagged by Antoine Lambert
    <antoine.lambert@inria.fr> on 2019-05-29 15:22:18 +0200)
  * Upstream changes:     - version 0.0.200

 -- Software Heritage autobuilder (on jenkins-debian1) <jenkins@jenkins-debian1.internal.softwareheritage.org>  Wed, 29 May 2019 13:52:48 +0000

swh-web (0.0.199-1~swh1) unstable-swh; urgency=medium

  * New upstream release 0.0.199     - (tagged by Antoine Lambert
    <antoine.lambert@inria.fr> on 2019-05-21 15:57:10 +0200)
  * Upstream changes:     - version 0.0.199

 -- Software Heritage autobuilder (on jenkins-debian1) <jenkins@jenkins-debian1.internal.softwareheritage.org>  Tue, 21 May 2019 14:17:57 +0000

swh-web (0.0.198-1~swh1) unstable-swh; urgency=medium

  * New upstream release 0.0.198     - (tagged by Antoine Lambert
    <antoine.lambert@inria.fr> on 2019-05-20 10:55:57 +0200)
  * Upstream changes:     - version 0.0.198

 -- Software Heritage autobuilder (on jenkins-debian1) <jenkins@jenkins-debian1.internal.softwareheritage.org>  Mon, 20 May 2019 09:17:32 +0000

swh-web (0.0.196-1~swh1) unstable-swh; urgency=medium

  * New upstream release 0.0.196     - (tagged by Antoine Lambert
    <antoine.lambert@inria.fr> on 2019-05-16 14:58:49 +0200)
  * Upstream changes:     - version 0.0.196

 -- Software Heritage autobuilder (on jenkins-debian1) <jenkins@jenkins-debian1.internal.softwareheritage.org>  Thu, 16 May 2019 13:16:14 +0000

swh-web (0.0.195-1~swh1) unstable-swh; urgency=medium

  * New upstream release 0.0.195     - (tagged by Antoine Lambert
    <antoine.lambert@inria.fr> on 2019-05-15 17:42:02 +0200)
  * Upstream changes:     - version 0.0.195

 -- Software Heritage autobuilder (on jenkins-debian1) <jenkins@jenkins-debian1.internal.softwareheritage.org>  Wed, 15 May 2019 16:19:28 +0000

swh-web (0.0.194-1~swh1) unstable-swh; urgency=medium

  * New upstream release 0.0.194     - (tagged by Antoine Lambert
    <antoine.lambert@inria.fr> on 2019-05-07 10:51:28 +0200)
  * Upstream changes:     - version 0.0.194

 -- Software Heritage autobuilder (on jenkins-debian1) <jenkins@jenkins-debian1.internal.softwareheritage.org>  Tue, 07 May 2019 09:01:19 +0000

swh-web (0.0.193-1~swh1) unstable-swh; urgency=medium

  * New upstream release 0.0.193     - (tagged by Antoine Lambert
    <antoine.lambert@inria.fr> on 2019-05-02 16:59:26 +0200)
  * Upstream changes:     - version 0.0.193

 -- Software Heritage autobuilder (on jenkins-debian1) <jenkins@jenkins-debian1.internal.softwareheritage.org>  Thu, 02 May 2019 15:12:33 +0000

swh-web (0.0.192-1~swh1) unstable-swh; urgency=medium

  * New upstream release 0.0.192     - (tagged by Antoine Lambert
    <antoine.lambert@inria.fr> on 2019-05-02 14:14:32 +0200)
  * Upstream changes:     - version 0.0.192

 -- Software Heritage autobuilder (on jenkins-debian1) <jenkins@jenkins-debian1.internal.softwareheritage.org>  Thu, 02 May 2019 12:33:10 +0000

swh-web (0.0.191-1~swh1) unstable-swh; urgency=medium

  * New upstream release 0.0.191     - (tagged by Antoine Lambert
    <antoine.lambert@inria.fr> on 2019-05-02 11:35:19 +0200)
  * Upstream changes:     - version 0.0.191

 -- Software Heritage autobuilder (on jenkins-debian1) <jenkins@jenkins-debian1.internal.softwareheritage.org>  Thu, 02 May 2019 09:57:15 +0000

swh-web (0.0.190-1~swh1) unstable-swh; urgency=medium

  * New upstream release 0.0.190     - (tagged by Antoine Lambert
    <antoine.lambert@inria.fr> on 2019-04-10 16:59:12 +0200)
  * Upstream changes:     - version 0.0.190

 -- Software Heritage autobuilder (on jenkins-debian1) <jenkins@jenkins-debian1.internal.softwareheritage.org>  Wed, 10 Apr 2019 15:14:12 +0000

swh-web (0.0.189-1~swh1) unstable-swh; urgency=medium

  * New upstream release 0.0.189     - (tagged by Antoine Lambert
    <antoine.lambert@inria.fr> on 2019-04-01 14:32:45 +0200)
  * Upstream changes:     - version 0.0.189

 -- Software Heritage autobuilder (on jenkins-debian1) <jenkins@jenkins-debian1.internal.softwareheritage.org>  Mon, 01 Apr 2019 12:51:57 +0000

swh-web (0.0.188-1~swh1) unstable-swh; urgency=medium

  * New upstream release 0.0.188     - (tagged by Antoine Lambert
    <antoine.lambert@inria.fr> on 2019-03-29 11:39:52 +0100)
  * Upstream changes:     - version 0.0.188

 -- Software Heritage autobuilder (on jenkins-debian1) <jenkins@jenkins-debian1.internal.softwareheritage.org>  Fri, 29 Mar 2019 11:00:27 +0000

swh-web (0.0.187-1~swh1) unstable-swh; urgency=medium

  * New upstream release 0.0.187     - (tagged by Valentin Lorentz
    <vlorentz@softwareheritage.org> on 2019-03-14 15:22:01 +0100)
  * Upstream changes:     - Apply rename of 'origin_id' in the indexer
    API.

 -- Software Heritage autobuilder (on jenkins-debian1) <jenkins@jenkins-debian1.internal.softwareheritage.org>  Thu, 14 Mar 2019 14:41:39 +0000

swh-web (0.0.186-1~swh1) unstable-swh; urgency=medium

  * New upstream release 0.0.186     - (tagged by Antoine Lambert
    <antoine.lambert@inria.fr> on 2019-03-05 16:36:03 +0100)
  * Upstream changes:     - version 0.0.186

 -- Software Heritage autobuilder (on jenkins-debian1) <jenkins@jenkins-debian1.internal.softwareheritage.org>  Tue, 05 Mar 2019 15:57:31 +0000

swh-web (0.0.185-1~swh1) unstable-swh; urgency=medium

  * New upstream release 0.0.185     - (tagged by Antoine Lambert
    <antoine.lambert@inria.fr> on 2019-03-05 14:30:09 +0100)
  * Upstream changes:     - version 0.0.185

 -- Software Heritage autobuilder (on jenkins-debian1) <jenkins@jenkins-debian1.internal.softwareheritage.org>  Tue, 05 Mar 2019 13:52:13 +0000

swh-web (0.0.184-1~swh1) unstable-swh; urgency=medium

  * New upstream release 0.0.184     - (tagged by Antoine Lambert
    <antoine.lambert@inria.fr> on 2019-03-04 14:49:46 +0100)
  * Upstream changes:     - version 0.0.184

 -- Software Heritage autobuilder (on jenkins-debian1) <jenkins@jenkins-debian1.internal.softwareheritage.org>  Mon, 04 Mar 2019 14:09:10 +0000

swh-web (0.0.182-1~swh1) unstable-swh; urgency=medium

  * New upstream release 0.0.182     - (tagged by Antoine Lambert
    <antoine.lambert@inria.fr> on 2019-02-28 18:08:47 +0100)
  * Upstream changes:     - version 0.0.182

 -- Software Heritage autobuilder (on jenkins-debian1) <jenkins@jenkins-debian1.internal.softwareheritage.org>  Thu, 28 Feb 2019 17:33:27 +0000

swh-web (0.0.181-1~swh1) unstable-swh; urgency=medium

  * New upstream release 0.0.181     - (tagged by Antoine Lambert
    <antoine.lambert@inria.fr> on 2019-02-13 14:58:04 +0100)
  * Upstream changes:     - version 0.0.181

 -- Software Heritage autobuilder (on jenkins-debian1) <jenkins@jenkins-debian1.internal.softwareheritage.org>  Wed, 13 Feb 2019 14:18:36 +0000

swh-web (0.0.180-1~swh1) unstable-swh; urgency=medium

  * New upstream release 0.0.180     - (tagged by Antoine Lambert
    <antoine.lambert@inria.fr> on 2019-02-13 13:52:14 +0100)
  * Upstream changes:     - version 0.0.180

 -- Software Heritage autobuilder (on jenkins-debian1) <jenkins@jenkins-debian1.internal.softwareheritage.org>  Wed, 13 Feb 2019 13:13:16 +0000

swh-web (0.0.179-1~swh1) unstable-swh; urgency=medium

  * New upstream release 0.0.179     - (tagged by Antoine Lambert
    <antoine.lambert@inria.fr> on 2019-02-08 14:20:28 +0100)
  * Upstream changes:     - version 0.0.179

 -- Software Heritage autobuilder (on jenkins-debian1) <jenkins@jenkins-debian1.internal.softwareheritage.org>  Fri, 08 Feb 2019 13:42:04 +0000

swh-web (0.0.178-1~swh1) unstable-swh; urgency=medium

  * New upstream release 0.0.178     - (tagged by Antoine Lambert
    <antoine.lambert@inria.fr> on 2019-02-04 15:21:40 +0100)
  * Upstream changes:     - version 0.0.178

 -- Software Heritage autobuilder (on jenkins-debian1) <jenkins@jenkins-debian1.internal.softwareheritage.org>  Mon, 04 Feb 2019 14:59:44 +0000

swh-web (0.0.177-1~swh1) unstable-swh; urgency=medium

  * New upstream release 0.0.177     - (tagged by Antoine Lambert
    <antoine.lambert@inria.fr> on 2019-01-30 13:46:15 +0100)
  * Upstream changes:     - version 0.0.177

 -- Software Heritage autobuilder (on jenkins-debian1) <jenkins@jenkins-debian1.internal.softwareheritage.org>  Wed, 30 Jan 2019 12:59:31 +0000

swh-web (0.0.175-1~swh1) unstable-swh; urgency=medium

  * New upstream release 0.0.175     - (tagged by Antoine Lambert
    <antoine.lambert@inria.fr> on 2019-01-25 14:31:33 +0100)
  * Upstream changes:     - version 0.0.175

 -- Software Heritage autobuilder (on jenkins-debian1) <jenkins@jenkins-debian1.internal.softwareheritage.org>  Fri, 25 Jan 2019 13:50:54 +0000

swh-web (0.0.174-1~swh1) unstable-swh; urgency=medium

  * New upstream release 0.0.174     - (tagged by Antoine Lambert
    <antoine.lambert@inria.fr> on 2019-01-24 17:43:52 +0100)
  * Upstream changes:     - version 0.0.174

 -- Software Heritage autobuilder (on jenkins-debian1) <jenkins@jenkins-debian1.internal.softwareheritage.org>  Thu, 24 Jan 2019 17:43:48 +0000

swh-web (0.0.173-1~swh1) unstable-swh; urgency=medium

  * New upstream release 0.0.173     - (tagged by Antoine Lambert
    <antoine.lambert@inria.fr> on 2019-01-10 17:18:58 +0100)
  * Upstream changes:     - version 0.0.173

 -- Software Heritage autobuilder (on jenkins-debian1) <jenkins@jenkins-debian1.internal.softwareheritage.org>  Thu, 10 Jan 2019 17:02:08 +0000

swh-web (0.0.170-1~swh1) unstable-swh; urgency=medium

  * version 0.0.170

 -- Antoine Lambert <antoine.lambert@inria.fr>  Wed, 28 Nov 2018 16:26:02 +0100

swh-web (0.0.169-1~swh1) unstable-swh; urgency=medium

  * version 0.0.169

 -- Antoine Lambert <antoine.lambert@inria.fr>  Thu, 15 Nov 2018 17:52:14 +0100

swh-web (0.0.168-1~swh1) unstable-swh; urgency=medium

  * version 0.0.168

 -- Antoine Lambert <antoine.lambert@inria.fr>  Thu, 15 Nov 2018 15:24:28 +0100

swh-web (0.0.167-1~swh1) unstable-swh; urgency=medium

  * version 0.0.167

 -- Antoine Lambert <antoine.lambert@inria.fr>  Mon, 12 Nov 2018 17:47:52 +0100

swh-web (0.0.166-1~swh1) unstable-swh; urgency=medium

  * version 0.0.166

 -- Antoine Lambert <antoine.lambert@inria.fr>  Tue, 06 Nov 2018 13:31:08 +0100

swh-web (0.0.165-1~swh1) unstable-swh; urgency=medium

  * version 0.0.165

 -- Antoine Lambert <antoine.lambert@inria.fr>  Wed, 31 Oct 2018 17:46:32 +0100

swh-web (0.0.164-1~swh1) unstable-swh; urgency=medium

  * version 0.0.164

 -- Antoine Lambert <antoine.lambert@inria.fr>  Wed, 31 Oct 2018 17:38:39 +0100

swh-web (0.0.163-1~swh1) unstable-swh; urgency=medium

  * version 0.0.163

 -- Antoine Lambert <antoine.lambert@inria.fr>  Wed, 31 Oct 2018 17:17:05 +0100

swh-web (0.0.162-1~swh1) unstable-swh; urgency=medium

  * version 0.0.162

 -- Antoine Lambert <antoine.lambert@inria.fr>  Thu, 18 Oct 2018 17:57:52 +0200

swh-web (0.0.161-1~swh1) unstable-swh; urgency=medium

  * version 0.0.161

 -- Antoine Lambert <antoine.lambert@inria.fr>  Wed, 17 Oct 2018 15:30:50 +0200

swh-web (0.0.160-1~swh1) unstable-swh; urgency=medium

  * version 0.0.160

 -- Antoine Lambert <antoine.lambert@inria.fr>  Fri, 12 Oct 2018 15:28:05 +0200

swh-web (0.0.159-1~swh1) unstable-swh; urgency=medium

  * version 0.0.159

 -- Antoine Lambert <antoine.lambert@inria.fr>  Fri, 12 Oct 2018 10:18:46 +0200

swh-web (0.0.158-1~swh1) unstable-swh; urgency=medium

  * version 0.0.158

 -- Antoine Lambert <antoine.lambert@inria.fr>  Thu, 11 Oct 2018 17:49:17 +0200

swh-web (0.0.157-1~swh1) unstable-swh; urgency=medium

  * version 0.0.157

 -- Antoine Lambert <antoine.lambert@inria.fr>  Thu, 27 Sep 2018 17:21:28 +0200

swh-web (0.0.156-1~swh1) unstable-swh; urgency=medium

  * version 0.0.156

 -- Antoine Lambert <antoine.lambert@inria.fr>  Thu, 20 Sep 2018 14:40:37 +0200

swh-web (0.0.155-1~swh1) unstable-swh; urgency=medium

  * version 0.0.155

 -- Antoine Lambert <antoine.lambert@inria.fr>  Tue, 18 Sep 2018 10:44:38 +0200

swh-web (0.0.154-1~swh1) unstable-swh; urgency=medium

  * version 0.0.154

 -- Antoine Lambert <antoine.lambert@inria.fr>  Fri, 14 Sep 2018 16:37:48 +0200

swh-web (0.0.153-1~swh1) unstable-swh; urgency=medium

  * version 0.0.153

 -- Antoine Lambert <antoine.lambert@inria.fr>  Wed, 12 Sep 2018 16:44:06 +0200

swh-web (0.0.152-1~swh1) unstable-swh; urgency=medium

  * version 0.0.152

 -- Antoine Lambert <antoine.lambert@inria.fr>  Wed, 12 Sep 2018 16:04:47 +0200

swh-web (0.0.151-1~swh1) unstable-swh; urgency=medium

  * version 0.0.151

 -- Antoine Lambert <antoine.lambert@inria.fr>  Tue, 04 Sep 2018 17:28:46 +0200

swh-web (0.0.150-1~swh1) unstable-swh; urgency=medium

  * version 0.0.150

 -- Antoine Lambert <antoine.lambert@inria.fr>  Tue, 04 Sep 2018 15:15:05 +0200

swh-web (0.0.149-1~swh1) unstable-swh; urgency=medium

  * version 0.0.149

 -- Antoine Lambert <antoine.lambert@inria.fr>  Thu, 30 Aug 2018 16:23:05 +0200

swh-web (0.0.148-1~swh1) unstable-swh; urgency=medium

  * version 0.0.148

 -- Antoine Lambert <antoine.lambert@inria.fr>  Thu, 30 Aug 2018 11:27:42 +0200

swh-web (0.0.147-1~swh1) unstable-swh; urgency=medium

  * version 0.0.147

 -- Antoine Lambert <antoine.lambert@inria.fr>  Fri, 03 Aug 2018 14:41:04 +0200

swh-web (0.0.146-1~swh1) unstable-swh; urgency=medium

  * version 0.0.146

 -- Antoine Lambert <antoine.lambert@inria.fr>  Fri, 27 Jul 2018 16:37:33 +0200

swh-web (0.0.145-1~swh1) unstable-swh; urgency=medium

  * version 0.0.145

 -- Antoine Lambert <antoine.lambert@inria.fr>  Fri, 27 Jul 2018 16:10:36 +0200

swh-web (0.0.144-1~swh1) unstable-swh; urgency=medium

  * version 0.0.144

 -- Antoine Lambert <antoine.lambert@inria.fr>  Fri, 20 Jul 2018 16:26:52 +0200

swh-web (0.0.143-1~swh1) unstable-swh; urgency=medium

  * version 0.0.143

 -- Antoine Lambert <antoine.lambert@inria.fr>  Fri, 20 Jul 2018 16:19:56 +0200

swh-web (0.0.142-1~swh1) unstable-swh; urgency=medium

  * version 0.0.142

 -- Antoine Lambert <antoine.lambert@inria.fr>  Fri, 20 Jul 2018 15:51:20 +0200

swh-web (0.0.141-1~swh1) unstable-swh; urgency=medium

  * version 0.0.141

 -- Antoine Lambert <antoine.lambert@inria.fr>  Fri, 06 Jul 2018 14:11:39 +0200

swh-web (0.0.140-1~swh1) unstable-swh; urgency=medium

  * version 0.0.140

 -- Antoine Lambert <antoine.lambert@inria.fr>  Fri, 29 Jun 2018 16:42:06 +0200

swh-web (0.0.139-1~swh1) unstable-swh; urgency=medium

  * version 0.0.139

 -- Antoine Lambert <antoine.lambert@inria.fr>  Wed, 27 Jun 2018 16:47:17 +0200

swh-web (0.0.138-1~swh1) unstable-swh; urgency=medium

  * version 0.0.138

 -- Antoine Lambert <antoine.lambert@inria.fr>  Wed, 13 Jun 2018 12:18:23 +0200

swh-web (0.0.137-1~swh1) unstable-swh; urgency=medium

  * version 0.0.137

 -- Antoine Lambert <antoine.lambert@inria.fr>  Wed, 13 Jun 2018 11:52:05 +0200

swh-web (0.0.136-1~swh1) unstable-swh; urgency=medium

  * version 0.0.136

 -- Antoine Lambert <antoine.lambert@inria.fr>  Tue, 05 Jun 2018 18:59:20 +0200

swh-web (0.0.135-1~swh1) unstable-swh; urgency=medium

  * version 0.0.135

 -- Antoine Lambert <antoine.lambert@inria.fr>  Fri, 01 Jun 2018 17:47:58 +0200

swh-web (0.0.134-1~swh1) unstable-swh; urgency=medium

  * version 0.0.134

 -- Antoine Lambert <antoine.lambert@inria.fr>  Thu, 31 May 2018 17:56:04 +0200

swh-web (0.0.133-1~swh1) unstable-swh; urgency=medium

  * version 0.0.133

 -- Antoine Lambert <antoine.lambert@inria.fr>  Tue, 29 May 2018 18:13:59 +0200

swh-web (0.0.132-1~swh1) unstable-swh; urgency=medium

  * version 0.0.132

 -- Antoine Lambert <antoine.lambert@inria.fr>  Tue, 29 May 2018 14:25:16 +0200

swh-web (0.0.131-1~swh1) unstable-swh; urgency=medium

  * version 0.0.131

 -- Antoine Lambert <antoine.lambert@inria.fr>  Fri, 25 May 2018 17:31:58 +0200

swh-web (0.0.130-1~swh1) unstable-swh; urgency=medium

  * version 0.0.130

 -- Antoine Lambert <antoine.lambert@inria.fr>  Fri, 25 May 2018 11:59:17 +0200

swh-web (0.0.129-1~swh1) unstable-swh; urgency=medium

  * version 0.0.129

 -- Antoine Lambert <antoine.lambert@inria.fr>  Thu, 24 May 2018 18:28:48 +0200

swh-web (0.0.128-1~swh1) unstable-swh; urgency=medium

  * version 0.0.128

 -- Antoine Lambert <antoine.lambert@inria.fr>  Wed, 16 May 2018 13:52:33 +0200

swh-web (0.0.127-1~swh1) unstable-swh; urgency=medium

  * version 0.0.127

 -- Antoine Lambert <antoine.lambert@inria.fr>  Fri, 04 May 2018 19:14:58 +0200

swh-web (0.0.126-1~swh1) unstable-swh; urgency=medium

  * version 0.0.126

 -- Antoine Lambert <antoine.lambert@inria.fr>  Fri, 04 May 2018 15:29:49 +0200

swh-web (0.0.125-1~swh1) unstable-swh; urgency=medium

  * version 0.0.125

 -- Antoine Lambert <antoine.lambert@inria.fr>  Fri, 20 Apr 2018 15:45:05 +0200

swh-web (0.0.124-1~swh1) unstable-swh; urgency=medium

  * version 0.0.124

 -- Antoine Lambert <antoine.lambert@inria.fr>  Fri, 20 Apr 2018 14:46:00 +0200

swh-web (0.0.123-1~swh1) unstable-swh; urgency=medium

  * version 0.0.123

 -- Antoine Lambert <antoine.lambert@inria.fr>  Mon, 26 Mar 2018 11:34:32 +0200

swh-web (0.0.122-1~swh1) unstable-swh; urgency=medium

  * version 0.0.122

 -- Antoine Lambert <antoine.lambert@inria.fr>  Wed, 14 Mar 2018 17:23:15 +0100

swh-web (0.0.121-1~swh1) unstable-swh; urgency=medium

  * version 0.0.121

 -- Antoine Lambert <antoine.lambert@inria.fr>  Wed, 07 Mar 2018 18:02:29 +0100

swh-web (0.0.120-1~swh1) unstable-swh; urgency=medium

  * version 0.0.120

 -- Antoine Lambert <antoine.lambert@inria.fr>  Wed, 07 Mar 2018 17:31:08 +0100

swh-web (0.0.119-1~swh1) unstable-swh; urgency=medium

  * version 0.0.119

 -- Antoine Lambert <antoine.lambert@inria.fr>  Thu, 01 Mar 2018 18:11:40 +0100

swh-web (0.0.118-1~swh1) unstable-swh; urgency=medium

  * version 0.0.118

 -- Antoine Lambert <antoine.lambert@inria.fr>  Thu, 22 Feb 2018 17:26:28 +0100

swh-web (0.0.117-1~swh1) unstable-swh; urgency=medium

  * version 0.0.117

 -- Antoine Lambert <antoine.lambert@inria.fr>  Wed, 21 Feb 2018 14:56:27 +0100

swh-web (0.0.116-1~swh1) unstable-swh; urgency=medium

  * version 0.0.116

 -- Antoine Lambert <antoine.lambert@inria.fr>  Mon, 19 Feb 2018 17:47:57 +0100

swh-web (0.0.115-1~swh1) unstable-swh; urgency=medium

  * version 0.0.115

 -- Antoine Lambert <antoine.lambert@inria.fr>  Mon, 19 Feb 2018 12:00:47 +0100

swh-web (0.0.114-1~swh1) unstable-swh; urgency=medium

  * version 0.0.114

 -- Antoine Lambert <antoine.lambert@inria.fr>  Fri, 16 Feb 2018 16:13:58 +0100

swh-web (0.0.113-1~swh1) unstable-swh; urgency=medium

  * version 0.0.113

 -- Antoine Lambert <antoine.lambert@inria.fr>  Thu, 15 Feb 2018 15:52:57 +0100

swh-web (0.0.112-1~swh1) unstable-swh; urgency=medium

  * version 0.0.112

 -- Antoine Lambert <antoine.lambert@inria.fr>  Thu, 08 Feb 2018 12:10:44 +0100

swh-web (0.0.111-1~swh1) unstable-swh; urgency=medium

  * Release swh.web v0.0.111
  * Support snapshot information in origin_visit

 -- Nicolas Dandrimont <nicolas@dandrimont.eu>  Tue, 06 Feb 2018 14:54:29 +0100

swh-web (0.0.110-1~swh1) unstable-swh; urgency=medium

  * version 0.0.110

 -- Antoine Lambert <antoine.lambert@inria.fr>  Fri, 02 Feb 2018 15:52:10 +0100

swh-web (0.0.109-1~swh1) unstable-swh; urgency=medium

  * version 0.0.109

 -- Antoine Lambert <antoine.lambert@inria.fr>  Thu, 01 Feb 2018 18:04:10 +0100

swh-web (0.0.108-1~swh1) unstable-swh; urgency=medium

  * version 0.0.108

 -- Antoine Lambert <antoine.lambert@inria.fr>  Tue, 23 Jan 2018 17:31:13 +0100

swh-web (0.0.107-1~swh1) unstable-swh; urgency=medium

  * version 0.0.107

 -- Antoine Lambert <antoine.lambert@inria.fr>  Tue, 23 Jan 2018 12:13:58 +0100

swh-web (0.0.106-1~swh1) unstable-swh; urgency=medium

  * version 0.0.106

 -- Antoine Lambert <antoine.lambert@inria.fr>  Thu, 18 Jan 2018 15:28:44 +0100

swh-web (0.0.105-1~swh1) unstable-swh; urgency=medium

  * version 0.0.105

 -- Antoine Lambert <antoine.lambert@inria.fr>  Tue, 09 Jan 2018 17:32:29 +0100

swh-web (0.0.104-1~swh1) unstable-swh; urgency=medium

  * version 0.0.104

 -- Antoine Lambert <antoine.lambert@inria.fr>  Tue, 09 Jan 2018 14:29:32 +0100

swh-web (0.0.103-1~swh1) unstable-swh; urgency=medium

  * version 0.0.103

 -- Antoine Lambert <antoine.lambert@inria.fr>  Thu, 04 Jan 2018 16:48:56 +0100

swh-web (0.0.102-1~swh1) unstable-swh; urgency=medium

  * version 0.0.102

 -- Antoine Lambert <antoine.lambert@inria.fr>  Thu, 14 Dec 2017 15:13:22 +0100

swh-web (0.0.101-1~swh1) unstable-swh; urgency=medium

  * version 0.0.101

 -- Antoine Pietri <antoine.pietri1@gmail.com>  Fri, 08 Dec 2017 16:38:05 +0100

swh-web (0.0.100-1~swh1) unstable-swh; urgency=medium

  * v0.0.100
  * swh.web.common.service: Read indexer data through the indexer
  * storage

 -- Antoine R. Dumont (@ardumont) <antoine.romain.dumont@gmail.com>  Thu, 07 Dec 2017 16:25:12 +0100

swh-web (0.0.99-1~swh1) unstable-swh; urgency=medium

  * version 0.0.99

 -- Antoine Lambert <antoine.lambert@inria.fr>  Wed, 06 Dec 2017 17:07:37 +0100

swh-web (0.0.98-1~swh1) unstable-swh; urgency=medium

  * version 0.0.98

 -- Antoine Lambert <antoine.lambert@inria.fr>  Wed, 06 Dec 2017 15:41:13 +0100

swh-web (0.0.97-1~swh1) unstable-swh; urgency=medium

  * version 0.0.97

 -- Antoine Lambert <antoine.lambert@inria.fr>  Fri, 24 Nov 2017 16:24:07 +0100

swh-web (0.0.96-1~swh1) unstable-swh; urgency=medium

  * version 0.0.96

 -- Antoine Lambert <antoine.lambert@inria.fr>  Fri, 24 Nov 2017 15:22:16 +0100

swh-web (0.0.95-1~swh1) unstable-swh; urgency=medium

  * version 0.0.95

 -- Antoine Lambert <antoine.lambert@inria.fr>  Thu, 09 Nov 2017 18:14:31 +0100

swh-web (0.0.94-1~swh1) unstable-swh; urgency=medium

  * version 0.0.94

 -- Antoine Lambert <antoine.lambert@inria.fr>  Mon, 06 Nov 2017 16:19:48 +0100

swh-web (0.0.93-1~swh1) unstable-swh; urgency=medium

  * version 0.0.93

 -- Antoine Lambert <antoine.lambert@inria.fr>  Fri, 27 Oct 2017 16:28:22 +0200

swh-web (0.0.92-1~swh1) unstable-swh; urgency=medium

  * version 0.0.92

 -- Antoine Lambert <antoine.lambert@inria.fr>  Fri, 27 Oct 2017 16:07:47 +0200

swh-web (0.0.91-1~swh1) unstable-swh; urgency=medium

  * v0.0.91

 -- Antoine Lambert <antoine.lambert@inria.fr>  Fri, 13 Oct 2017 20:40:07 +0200

swh-web (0.0.90-1~swh1) unstable-swh; urgency=medium

  * version 0.0.90

 -- Antoine Lambert <antoine.lambert@inria.fr>  Wed, 04 Oct 2017 13:53:28 +0200

swh-web (0.0.89-1~swh1) unstable-swh; urgency=medium

  * version 0.0.89

 -- Antoine Lambert <antoine.lambert@inria.fr>  Wed, 04 Oct 2017 10:42:11 +0200

swh-web (0.0.88-1~swh1) unstable-swh; urgency=medium

  * v0.0.88
  * Fix default webapp configuration file lookup
  * Fix templating errors
  * Fix wrong default configuration
  * Add missing endpoint information about error (origin visit endpoint)

 -- Antoine R. Dumont (@ardumont) <antoine.romain.dumont@gmail.com>  Wed, 13 Sep 2017 15:02:24 +0200

swh-web (0.0.87-1~swh1) unstable-swh; urgency=medium

  * v0.0.87
  * throttling: permit the use to define cache server
  * throttling: improve configuration intent
  * configuration: Clarify config keys intent and improve config
  * management
  * docs: change content example to ls.c from GNU corutils
  * packaging: Fix dependency requirements

 -- Antoine R. Dumont (@ardumont) <antoine.romain.dumont@gmail.com>  Tue, 12 Sep 2017 14:11:10 +0200

swh-web (0.0.86-1~swh1) unstable-swh; urgency=medium

  * v0.0.86

 -- Antoine Lambert <antoine.lambert@inria.fr>  Fri, 08 Sep 2017 14:07:19 +0200

swh-web (0.0.85-1~swh1) unstable-swh; urgency=medium

  * v0.0.85

 -- Antoine Lambert <antoine.lambert@inria.fr>  Fri, 08 Sep 2017 10:55:50 +0200

swh-web (0.0.84-1~swh1) unstable-swh; urgency=medium

  * Release swh.web.ui v0.0.84
  * Prepare stretch packaging

 -- Nicolas Dandrimont <nicolas@dandrimont.eu>  Fri, 30 Jun 2017 18:18:55 +0200

swh-web (0.0.83-1~swh1) unstable-swh; urgency=medium

  * Release swh.web.ui v0.0.83
  * Allow exemption by network for rate limiting

 -- Nicolas Dandrimont <nicolas@dandrimont.eu>  Wed, 24 May 2017 18:01:53 +0200

swh-web (0.0.82-1~swh1) unstable-swh; urgency=medium

  * v0.0.83
  * Add new blake2s256 data column on content

 -- Antoine R. Dumont (@ardumont) <antoine.romain.dumont@gmail.com>  Tue, 04 Apr 2017 16:54:25 +0200

swh-web (0.0.81-1~swh1) unstable-swh; urgency=medium

  * v0.0.81
  * Migrate functions from swh.core.hashutil to swh.model.hashutil

 -- Antoine R. Dumont (@ardumont) <antoine.romain.dumont@gmail.com>  Wed, 15 Mar 2017 16:26:42 +0100

swh-web (0.0.80-1~swh1) unstable-swh; urgency=medium

  * v0.0.80
  * /api/1/content/raw/: Make no textual content request forbidden

 -- Antoine R. Dumont (@ardumont) <antoine.romain.dumont@gmail.com>  Wed, 15 Mar 2017 12:35:43 +0100

swh-web (0.0.79-1~swh1) unstable-swh; urgency=medium

  * v0.0.79
  * /api/1/content/raw/: Improve error msg when content not available
  * /api/1/content/raw/: Open endpoint documentation in api endpoints
  * index

 -- Antoine R. Dumont (@ardumont) <antoine.romain.dumont@gmail.com>  Wed, 15 Mar 2017 11:43:00 +0100

swh-web (0.0.78-1~swh1) unstable-swh; urgency=medium

  * v0.0.78
  * /api/1/content/raw/: Open endpoint to download only text-ish
  * contents (other contents are deemed unavailable)
  * /api/1/content/raw/: Permit the user to provide a 'filename'
  * parameter to name the downloaded contents as they see fit.

 -- Antoine R. Dumont (@ardumont) <antoine.romain.dumont@gmail.com>  Wed, 15 Mar 2017 10:48:21 +0100

swh-web (0.0.77-1~swh1) unstable-swh; urgency=medium

  * v0.0.77
  * API doc: add warning about API instability
  * API: Unify remaining dates as iso8601 string
  * /api/1/revision/: Merge 'parents' key into a dict list
  * /api/1/release/: Enrich output with author_url if author mentioned
  * packaging: split internal and external requirements in separate
    files

 -- Antoine R. Dumont (@ardumont) <antoine.romain.dumont@gmail.com>  Tue, 21 Feb 2017 11:37:19 +0100

swh-web (0.0.76-1~swh1) unstable-swh; urgency=medium

  * Release swh.web.ui v0.0.76
  * Refactor APIDoc to be more sensible
  * Share rate limits between all the api_ queries

 -- Nicolas Dandrimont <nicolas@dandrimont.eu>  Thu, 02 Feb 2017 17:32:57 +0100

swh-web (0.0.75-1~swh1) unstable-swh; urgency=medium

  * v0.0.75
  * Remove build dependency on libjs-cryptojs, libjs-jquery-flot*,
  * libjs-jquery-datatables
  * views/browse,api: move main apidoc views to views/api

 -- Antoine R. Dumont (@ardumont) <antoine.romain.dumont@gmail.com>  Thu, 02 Feb 2017 15:03:20 +0100

swh-web (0.0.74-1~swh1) unstable-swh; urgency=medium

  * Release swh.web.ui v0.0.74
  * Various interface cleanups for API documentation
  * Return Error types in API error return values

 -- Nicolas Dandrimont <nicolas@dandrimont.eu>  Thu, 02 Feb 2017 11:03:56 +0100

swh-web (0.0.73-1~swh1) unstable-swh; urgency=medium

  * Deploy swh.web.ui v0.0.73
  * Add a bazillion of style fixes.

 -- Nicolas Dandrimont <nicolas@dandrimont.eu>  Wed, 01 Feb 2017 22:44:10 +0100

swh-web (0.0.72-1~swh1) unstable-swh; urgency=medium

  * v0.0.72
  * apidoc rendering: Improvements
  * apidoc: add usual copyright/license/contact footer
  * apidoc: show status code if != 200
  * apidoc: hide /content/known/ from the doc
  * apidoc: document upcoming v. available in endpoint index
  * apidoc: vertically distantiate jquery search box and preceding text

 -- Antoine R. Dumont (@ardumont) <antoine.romain.dumont@gmail.com>  Wed, 01 Feb 2017 18:34:56 +0100

swh-web (0.0.71-1~swh1) unstable-swh; urgency=medium

  * v0.0.71
  * add static/robots.txt, disabling crawling of /api/
  * re-root content-specific endpoints under /api/1/content/
  * fix not converted empty bytes string
  * /revision/origin/: Make the timestamp default to the most recent
    visit
  * api: simplify HTML layout by dropping redundant nav and about page
  * apidoc: document correctly endpoints /content/known/,
  * /revision/{origin,origin/log}/ and /stat/counters/

 -- Antoine R. Dumont (@ardumont) <antoine.romain.dumont@gmail.com>  Wed, 01 Feb 2017 16:23:56 +0100

swh-web (0.0.70-1~swh1) unstable-swh; urgency=medium

  * v0.0.70
  * apidoc: Review documentation for
  * endpoints (person/release/revision/visit-related/upcoming methods)
  * apidoc: List only method docstring's first paragraph in endpoint
    index
  * apidoc: Render type annotation for optional parameter
  * apidoc: Improve rendering issues
  * api: Fix problem in origin visit by type and url lookup

 -- Antoine R. Dumont (@ardumont) <antoine.romain.dumont@gmail.com>  Wed, 01 Feb 2017 11:28:32 +0100

swh-web (0.0.69-1~swh1) unstable-swh; urgency=medium

  * v0.0.69
  * Improve documentation information and rendering

 -- Antoine R. Dumont (@ardumont) <antoine.romain.dumont@gmail.com>  Tue, 31 Jan 2017 14:31:19 +0100

swh-web (0.0.68-1~swh1) unstable-swh; urgency=medium

  * v0.0.68
  * Improve ui with last nitpicks
  * Remove endpoints not supposed to be displayed

 -- Antoine R. Dumont (@ardumont) <antoine.romain.dumont@gmail.com>  Wed, 25 Jan 2017 13:29:49 +0100

swh-web (0.0.67-1~swh1) unstable-swh; urgency=medium

  * v0.0.67
  * Improve rendering style - pass 4

 -- Antoine R. Dumont (@ardumont) <antoine.romain.dumont@gmail.com>  Tue, 24 Jan 2017 15:30:58 +0100

swh-web (0.0.66-1~swh1) unstable-swh; urgency=medium

  * v0.0.66
  * Improve rendering style - pass 4

 -- Antoine R. Dumont (@ardumont) <antoine.romain.dumont@gmail.com>  Tue, 24 Jan 2017 15:24:05 +0100

swh-web (0.0.65-1~swh1) unstable-swh; urgency=medium

  * v0.0.65
  * Unify rendering style with www.s.o - pass 3

 -- Antoine R. Dumont (@ardumont) <antoine.romain.dumont@gmail.com>  Mon, 23 Jan 2017 19:58:19 +0100

swh-web (0.0.64-1~swh1) unstable-swh; urgency=medium

  * v0.0.64
  * Unify rendering style with www.s.o - pass 2

 -- Antoine R. Dumont (@ardumont) <antoine.romain.dumont@gmail.com>  Mon, 23 Jan 2017 19:28:31 +0100

swh-web (0.0.63-1~swh1) unstable-swh; urgency=medium

  * v0.0.63
  * Unify rendering style with www.s.o - pass 1

 -- Antoine R. Dumont (@ardumont) <antoine.romain.dumont@gmail.com>  Mon, 23 Jan 2017 16:06:30 +0100

swh-web (0.0.62-1~swh1) unstable-swh; urgency=medium

  * Release swh-web-ui v0.0.62
  * Add flask-limiter to dependencies and wire it in

 -- Nicolas Dandrimont <nicolas@dandrimont.eu>  Fri, 20 Jan 2017 16:29:48 +0100

swh-web (0.0.61-1~swh1) unstable-swh; urgency=medium

  * v0.0.61
  * Fix revision's metadata field limitation

 -- Antoine R. Dumont (@ardumont) <antoine.romain.dumont@gmail.com>  Fri, 20 Jan 2017 15:26:37 +0100

swh-web (0.0.60-1~swh1) unstable-swh; urgency=medium

  * v0.0.60
  * Improve escaping data

 -- Antoine R. Dumont (@ardumont) <antoine.romain.dumont@gmail.com>  Fri, 20 Jan 2017 12:21:22 +0100

swh-web (0.0.59-1~swh1) unstable-swh; urgency=medium

  * v0.0.59
  * Unify pagination on /revision/log/ and /revision/origin/log/
    endpoints

 -- Antoine R. Dumont (@ardumont) <antoine.romain.dumont@gmail.com>  Thu, 19 Jan 2017 15:59:06 +0100

swh-web (0.0.58-1~swh1) unstable-swh; urgency=medium

  * v0.0.58
  * Pagination on /api/1/origin/visits/ endpoint

 -- Antoine R. Dumont (@ardumont) <antoine.romain.dumont@gmail.com>  Thu, 19 Jan 2017 14:48:57 +0100

swh-web (0.0.57-1~swh1) unstable-swh; urgency=medium

  * v0.0.57
  * Improve documentation information on api endpoints

 -- Antoine R. Dumont (@ardumont) <antoine.romain.dumont@gmail.com>  Thu, 19 Jan 2017 13:32:56 +0100

swh-web (0.0.56-1~swh1) unstable-swh; urgency=medium

  * v0.0.56
  * Add abilities to display multiple examples on each doc endpoint.

 -- Antoine R. Dumont (@ardumont) <antoine.romain.dumont@gmail.com>  Wed, 18 Jan 2017 14:43:58 +0100

swh-web (0.0.55-1~swh1) unstable-swh; urgency=medium

  * v0.0.55
  * api /content/search/ to /content/known/
  * Adapt return values to empty list/dict instead of null
  * Remove empty values when mono-values are null
  * Fix broken entity endpoint
  * Update upcoming endpoints
  * apidoc: Remove hard-coded example and provide links to follow

 -- Antoine R. Dumont (@ardumont) <antoine.romain.dumont@gmail.com>  Wed, 18 Jan 2017 11:27:45 +0100

swh-web (0.0.54-1~swh1) unstable-swh; urgency=medium

  * v0.0.54
  * Improve documentation description and browsability
  * Fix css style

 -- Antoine R. Dumont (@ardumont) <antoine.romain.dumont@gmail.com>  Mon, 16 Jan 2017 17:18:21 +0100

swh-web (0.0.53-1~swh1) unstable-swh; urgency=medium

  * v0.0.53
  * apidoc: Update upcoming and hidden endpoints information
  * apidoc: Enrich route information with tags
  * apidoc: /api/1/revision/origin/log/: Add pagination explanation
  * apidoc: /api/1/revision/log/: Add pagination explanation
  * api: Fix filtering fields to work in depth

 -- Antoine R. Dumont (@ardumont) <antoine.romain.dumont@gmail.com>  Fri, 13 Jan 2017 17:33:01 +0100

swh-web (0.0.52-1~swh1) unstable-swh; urgency=medium

  * v0.0.52
  * Fix doc generation regarding arg and exception
  * Fix broken examples
  * Add missing documentation on not found origin visit

 -- Antoine R. Dumont (@ardumont) <antoine.romain.dumont@gmail.com>  Thu, 12 Jan 2017 17:38:59 +0100

swh-web (0.0.51-1~swh1) unstable-swh; urgency=medium

  * v0.0.51
  * Update configuration file from ini to yml

 -- Antoine R. Dumont (@ardumont) <antoine.romain.dumont@gmail.com>  Fri, 16 Dec 2016 13:27:08 +0100

swh-web (0.0.50-1~swh1) unstable-swh; urgency=medium

  * v0.0.50
  * Fix issue regarding data structure change in ctags' reading api
    endpoint

 -- Antoine R. Dumont (@ardumont) <antoine.romain.dumont@gmail.com>  Tue, 06 Dec 2016 16:08:01 +0100

swh-web (0.0.49-1~swh1) unstable-swh; urgency=medium

  * v0.0.49
  * Rendering improvements

 -- Antoine R. Dumont (@ardumont) <antoine.romain.dumont@gmail.com>  Thu, 01 Dec 2016 16:29:31 +0100

swh-web (0.0.48-1~swh1) unstable-swh; urgency=medium

  * v0.0.48
  * Fix api doc example to actual existing data
  * Improve search symbol view experience

 -- Antoine R. Dumont (@ardumont) <antoine.romain.dumont@gmail.com>  Thu, 01 Dec 2016 15:32:44 +0100

swh-web (0.0.47-1~swh1) unstable-swh; urgency=medium

  * v0.0.47
  * Improve search content ui (add datatable)
  * Improve search symbol ui (add datatable without pagination, with
  * multi-field search)
  * Split those views to improve readability

 -- Antoine R. Dumont (@ardumont) <antoine.romain.dumont@gmail.com>  Thu, 01 Dec 2016 11:57:16 +0100

swh-web (0.0.46-1~swh1) unstable-swh; urgency=medium

  * v0.0.46
  * Improve search output view on symbols

 -- Antoine R. Dumont (@ardumont) <antoine.romain.dumont@gmail.com>  Wed, 30 Nov 2016 17:45:40 +0100

swh-web (0.0.45-1~swh1) unstable-swh; urgency=medium

  * v0.0.45
  * Migrate search symbol api endpoint to strict equality search
  * Improve search symbol view result (based on that api) to navigate
  * through result
  * Permit to slice result per page with per page flag (limited to 100)
  * Unify behavior in renderer regarding pagination computation

 -- Antoine R. Dumont (@ardumont) <antoine.romain.dumont@gmail.com>  Wed, 30 Nov 2016 11:00:49 +0100

swh-web (0.0.44-1~swh1) unstable-swh; urgency=medium

  * v0.0.44
  * Rename appropriately /api/1/symbol to /api/1/content/symbol/
  * Improve documentation on /api/1/content/symbol/ api endpoint

 -- Antoine R. Dumont (@ardumont) <antoine.romain.dumont@gmail.com>  Tue, 29 Nov 2016 15:00:14 +0100

swh-web (0.0.43-1~swh1) unstable-swh; urgency=medium

  * v0.0.43
  * Improve edge case when looking for ctags symbols
  * Add a lookup ui to search through symbols

 -- Antoine R. Dumont (@ardumont) <antoine.romain.dumont@gmail.com>  Mon, 28 Nov 2016 16:42:33 +0100

swh-web (0.0.42-1~swh1) unstable-swh; urgency=medium

  * v0.0.42
  * List ctags line as link to content in /browse/content/ view

 -- Antoine R. Dumont (@ardumont) <antoine.romain.dumont@gmail.com>  Fri, 25 Nov 2016 16:21:12 +0100

swh-web (0.0.41-1~swh1) unstable-swh; urgency=medium

  * v0.0.41
  * Improve browse content view by:
  * adding new information (license, mimetype, language)
  * highlighting source code

 -- Antoine R. Dumont (@ardumont) <antoine.romain.dumont@gmail.com>  Fri, 25 Nov 2016 14:52:34 +0100

swh-web (0.0.40-1~swh1) unstable-swh; urgency=medium

  * v0.0.40
  * Add pagination to symbol search endpoint

 -- Antoine R. Dumont (@ardumont) <antoine.romain.dumont@gmail.com>  Thu, 24 Nov 2016 14:23:45 +0100

swh-web (0.0.39-1~swh1) unstable-swh; urgency=medium

  * v0.0.39
  * Open /api/1/symbol/<expression>/
  * Fix api breaking on /api/1/content/search/

 -- Antoine R. Dumont (@ardumont) <antoine.romain.dumont@gmail.com>  Thu, 24 Nov 2016 10:28:42 +0100

swh-web (0.0.38-1~swh1) unstable-swh; urgency=medium

  * v0.0.38
  * Minor refactoring
  * Remove one commit which breaks production

 -- Antoine R. Dumont (@ardumont) <antoine.romain.dumont@gmail.com>  Tue, 22 Nov 2016 16:26:03 +0100

swh-web (0.0.37-1~swh1) unstable-swh; urgency=medium

  * v0.0.37
  * api: Open new endpoints on license, language, filetype
  * api: Update content endpoint to add url on new endpoints

 -- Antoine R. Dumont (@ardumont) <antoine.romain.dumont@gmail.com>  Tue, 22 Nov 2016 15:04:07 +0100

swh-web (0.0.36-1~swh1) unstable-swh; urgency=medium

  * v0.0.36
  * Adapt to latest origin_visit format

 -- Antoine R. Dumont (@ardumont) <antoine.romain.dumont@gmail.com>  Thu, 08 Sep 2016 15:24:33 +0200

swh-web (0.0.35-1~swh1) unstable-swh; urgency=medium

  * v0.0.35
  * Open /api/1/provenance/<algo:content-hash>/ api endpoint
  * Open /api/1/origin/<id>/visits/(<visit-id>) api endpoint
  * View: Fix redirection url issue

 -- Antoine R. Dumont (@ardumont) <antoine.romain.dumont@gmail.com>  Mon, 05 Sep 2016 14:28:33 +0200

swh-web (0.0.34-1~swh1) unstable-swh; urgency=medium

  * v0.0.34
  * Improve global ui navigation
  * Fix apidoc rendering issue
  * Open /api/1/provenance/ about content provenant information

 -- Antoine R. Dumont (@ardumont) <antoine.romain.dumont@gmail.com>  Fri, 02 Sep 2016 11:42:04 +0200

swh-web (0.0.33-1~swh1) unstable-swh; urgency=medium

  * Release swh.web.ui v0.0.33
  * New declarative API documentation mechanisms

 -- Nicolas Dandrimont <nicolas@dandrimont.eu>  Wed, 24 Aug 2016 16:25:24 +0200

swh-web (0.0.32-1~swh1) unstable-swh; urgency=medium

  * v0.0.32
  * Activate tests during debian packaging
  * Fix issues on debian packaging
  * Fix useless jquery loading url
  * Improve date time parsing

 -- Antoine R. Dumont (@ardumont) <antoine.romain.dumont@gmail.com>  Wed, 20 Jul 2016 12:35:09 +0200

swh-web (0.0.31-1~swh1) unstable-swh; urgency=medium

  * v0.0.31
  * Unify jquery-flot library names with .min

 -- Antoine R. Dumont (@ardumont) <antoine.romain.dumont@gmail.com>  Mon, 18 Jul 2016 11:11:59 +0200

swh-web (0.0.30-1~swh1) unstable-swh; urgency=medium

  * v0.0.30
  * View: Open calendar ui view on origin
  * API: open /api/1/stat/visits/<int:origin>/

 -- Antoine R. Dumont (@ardumont) <antoine.romain.dumont@gmail.com>  Wed, 13 Jul 2016 18:42:40 +0200

swh-web (0.0.29-1~swh1) unstable-swh; urgency=medium

  * Release swh.web.ui v0.0.29
  * All around enhancements of the web ui
  * Package now tested when building

 -- Nicolas Dandrimont <nicolas@dandrimont.eu>  Tue, 14 Jun 2016 17:58:42 +0200

swh-web (0.0.28-1~swh1) unstable-swh; urgency=medium

  * v0.0.28
  * Fix packaging issues

 -- Antoine R. Dumont (@ardumont) <antoine.romain.dumont@gmail.com>  Mon, 09 May 2016 16:21:04 +0200

swh-web (0.0.27-1~swh1) unstable-swh; urgency=medium

  * v0.0.27
  * Fix packaging issue

 -- Antoine R. Dumont (@ardumont) <antoine.romain.dumont@gmail.com>  Tue, 03 May 2016 16:52:40 +0200

swh-web (0.0.24-1~swh1) unstable-swh; urgency=medium

  * Release swh.web.ui v0.0.24
  * New swh.storage API for timestamps

 -- Nicolas Dandrimont <nicolas@dandrimont.eu>  Fri, 05 Feb 2016 12:07:33 +0100

swh-web (0.0.23-1~swh1) unstable-swh; urgency=medium

  * v0.0.23
  * Bump dependency requirements to latest swh.storage
  * Returns person's identifier on api + Hide person's emails in views
    endpoint
  * Try to decode the content's raw data and fail gracefully
  * Unify /directory api to Display content's raw data when path
    resolves to a file
  * Expose unconditionally the link to download the content's raw data
  * Download link data redirects to the api ones

 -- Antoine R. Dumont (@ardumont) <antoine.romain.dumont@gmail.com>  Fri, 29 Jan 2016 17:50:31 +0100

swh-web (0.0.22-1~swh1) unstable-swh; urgency=medium

  * v0.0.22
  * Open
    /browse/revision/origin/<ORIG_ID>[/branch/<BRANCH>][/ts/<TIMESTAMP>]
    /history/<SHA1>/ view
  * Open
    /browse/revision/origin/<ORIG_ID>[/branch/<BRANCH>][/ts/<TIMESTAMP>]
    / view
  * Open
    /browse/revision/<SHA1_GIT_ROOT>/history/<SHA1_GIT>/directory/[<PATH
    >] view
  * Open
    /browse/revision/origin/<ORIG_ID>[/branch/<BRANCH>][/ts/<TIMESTAMP>]
    /history/<SHA1>/directory/[<PATH>] view
  * Open
    /browse/revision/origin/<ORIG_ID>[/branch/<BRANCH>][/ts/<TIMESTAMP>]
    /directory/[<PATH>] view
  * Open /browse/revision/<sha1_git_root>/directory/<path>/ view
  * Open /browse/revision/<sha1_git_root>/history/<sha1_git>/ view
  * Open /browse/revision/<sha1_git>/log/ view
  * Open /browse/entity/<uuid>/ view
  * Release can point to other objects than revision
  * Fix misbehavior when retrieving git log
  * Fix another edge case when listing a directory that does not exist
  * Fix edge case when listing is empty
  * Fix person_get call
  * Update documentation about possible error codes

 -- Antoine R. Dumont (@ardumont) <antoine.romain.dumont@gmail.com>  Tue, 26 Jan 2016 15:14:35 +0100

swh-web (0.0.21-1~swh1) unstable-swh; urgency=medium

  * v0.0.21
  * Deal nicely with communication downtime with storage
  * Update to latest swh.storage api

 -- Antoine R. Dumont (@ardumont) <antoine.romain.dumont@gmail.com>  Wed, 20 Jan 2016 16:31:34 +0100

swh-web (0.0.20-1~swh1) unstable-swh; urgency=medium

  * v0.0.20
  * Open /api/1/entity/<string:uuid>/

 -- Antoine R. Dumont (@ardumont) <antoine.romain.dumont@gmail.com>  Fri, 15 Jan 2016 16:40:56 +0100

swh-web (0.0.19-1~swh1) unstable-swh; urgency=medium

  * v0.0.19
  * Improve directory_get_by_path integration with storage
  * Refactor - Only lookup sha1_git_root if needed + factorize service
    behavior

 -- Antoine R. Dumont (@ardumont) <antoine.romain.dumont@gmail.com>  Fri, 15 Jan 2016 12:47:39 +0100

swh-web (0.0.18-1~swh1) unstable-swh; urgency=medium

  * v0.0.18
  * Open
    /api/1/revision/origin/<ORIG_ID>[/branch/<BRANCH>][/ts/<TIMESTAMP>]/
    history/<SHA1>/directory/[<PATH>]
  * origin/master Open
    /api/1/revision/origin/<ORIG_ID>[/branch/<BRANCH>][/ts/<TIMESTAMP>]/
    history/<SHA1>/
  * Open
    /api/1/revision/origin/<ORIG_ID>[/branch/<BRANCH>][/ts/<TIMESTAMP>]/
    directory/[<PATH>]
  * Open /api/1/revision/origin/<origin-id>/branch/<branch-
    name>/ts/<ts>/
  * /directory/ apis can now point to files too.
  * Bump dependency requirement on latest swh.storage
  * Deactivate api querying occurrences for now
  * Improve function documentation

 -- Antoine R. Dumont (@ardumont) <antoine.romain.dumont@gmail.com>  Wed, 13 Jan 2016 12:54:54 +0100

swh-web (0.0.17-1~swh1) unstable-swh; urgency=medium

  * v0.0.17
  * Open /api/1/revision/<string:sha1_git>/directory/'
  * Open
    /api/1/revision/<string:sha1_git_root>/history/<sha1_git>/directory/
    <path:dir_path>/
  * Enrich directory listing with url to next subdir
  * Improve testing coverage
  * Open 'limit' get query parameter to revision_log and
    revision_history api

 -- Antoine R. Dumont (@ardumont) <antoine.romain.dumont@gmail.com>  Fri, 08 Jan 2016 11:36:55 +0100

swh-web (0.0.16-1~swh1) unstable-swh; urgency=medium

  * v0.0.16
  * service.lookup_revision_log: Add a limit to the number of commits
  * Fix docstring rendering

 -- Antoine R. Dumont (@ardumont) <antoine.romain.dumont@gmail.com>  Wed, 06 Jan 2016 15:37:21 +0100

swh-web (0.0.15-1~swh1) unstable-swh; urgency=medium

  * v0.0.15
  * Improve browsable api rendering style
  * Fix typo in jquery.min.js link
  * Fix docstring typos
  * packaging:
  * add python3-flask-api as package dependency

 -- Antoine R. Dumont (@ardumont) <antoine.romain.dumont@gmail.com>  Wed, 06 Jan 2016 15:12:04 +0100

swh-web (0.0.14-1~swh1) unstable-swh; urgency=medium

  * v0.0.14
  * Open /revision/<sha1_git_root>/history/<sha1_git>/
  * Add links to api
  * Improve browsable api rendering -> when api links exists, actual
    html links will be displayed
  * Fix production bugs (regarding browsable api)

 -- Antoine R. Dumont (@ardumont) <antoine.romain.dumont@gmail.com>  Wed, 06 Jan 2016 11:42:18 +0100

swh-web (0.0.13-1~swh1) unstable-swh; urgency=medium

  * v0.0.13
  * Open /browse/person/ view
  * Open /browse/origin/ view
  * Open /browse/release/ view
  * Open /browse/revision/ view
  * Deactivate temporarily /browse/content/
  * Add default sha1
  * Automatic doc endpoint on base path

 -- Antoine R. Dumont (@ardumont) <antoine.romain.dumont@gmail.com>  Tue, 15 Dec 2015 17:01:27 +0100

swh-web (0.0.12-1~swh1) unstable-swh; urgency=medium

  * v0.0.12
  * Update /api/1/release/ with latest internal standard
  * Update /api/1/revision/ with latest internal standard
  * Add global filtering on 'fields' parameter
  * Update /api/1/content/<hash> with links to raw resource
  * Improve documentations
  * Open /api/1/revision/<SHA1_GIT>/log/
  * Open /browse/directory/<hash> to list directory content
  * Open /browse/content/<hash>/ to show the content
  * Open /browse/content/<hash>/raw to show the content
  * Open /api/1/person/<id>
  * Implementation detail
  * Add Flask API dependency
  * Split controller in api and views module
  * Unify internal apis' behavior

 -- Antoine R. Dumont (@ardumont) <antoine.romain.dumont@gmail.com>  Mon, 07 Dec 2015 16:44:43 +0100

swh-web (0.0.11-1~swh1) unstable-swh; urgency=medium

  * v0.0.11
  * Open /1/api/content/<algo:hash>/
  * Open /api/1/revision/<SHA1_GIT>
  * Open /api/1/release/<SHA1_GIT>
  * Open /api/1/uploadnsearch/ (POST)
  * Open /api/1/origin/
  * Unify 404 and 400 responses on api
  * Increase code coverage

 -- Antoine R. Dumont (@ardumont) <antoine.romain.dumont@gmail.com>  Thu, 19 Nov 2015 11:24:46 +0100

swh-web (0.0.10-1~swh1) unstable-swh; urgency=medium

  * v0.0.10
  * set document.domain to parent domain softwareheritage.org
  * improve HTML templates to be (more) valid
  * cosmetic change in Content-Type JSON header

 -- Stefano Zacchiroli <zack@upsilon.cc>  Mon, 02 Nov 2015 13:59:45 +0100

swh-web (0.0.9-1~swh1) unstable-swh; urgency=medium

  * v0.0.9
  * Remove query entry in api response
  * Deal with bad request properly with api calls
  * Improve coverage
  * Improve dev starting up app
  * Fix duplicated print statement in dev app startup

 -- Antoine R. Dumont (@ardumont) <antoine.romain.dumont@gmail.com>  Fri, 30 Oct 2015 17:24:15 +0100

swh-web (0.0.8-1~swh1) unstable-swh; urgency=medium

  * version 0.0.8

 -- Stefano Zacchiroli <zack@upsilon.cc>  Wed, 28 Oct 2015 20:59:40 +0100

swh-web (0.0.7-1~swh1) unstable-swh; urgency=medium

  * v0.0.7
  * Add @jsonp abilities to /api/1/stat/counters endpoint

 -- Antoine R. Dumont (@ardumont) <antoine.romain.dumont@gmail.com>  Mon, 19 Oct 2015 14:01:40 +0200

swh-web (0.0.4-1~swh1) unstable-swh; urgency=medium

  * Prepare swh.web.ui v0.0.4 deployment

 -- Nicolas Dandrimont <nicolas@dandrimont.eu>  Fri, 16 Oct 2015 15:38:44 +0200

swh-web (0.0.3-1~swh1) unstable-swh; urgency=medium

  * Prepare deployment of swh-web-ui v0.0.3

 -- Nicolas Dandrimont <nicolas@dandrimont.eu>  Wed, 14 Oct 2015 11:09:33 +0200

swh-web (0.0.2-1~swh1) unstable-swh; urgency=medium

  * Prepare swh.web.ui v0.0.2 deployment

 -- Nicolas Dandrimont <nicolas@dandrimont.eu>  Tue, 13 Oct 2015 16:25:46 +0200

swh-web (0.0.1-1~swh1) unstable-swh; urgency=medium

  * Initial release
  * v0.0.1
  * Hash lookup to check existence in swh's backend
  * Hash lookup to detail a content

 -- Antoine R. Dumont (@ardumont) <antoine.romain.dumont@gmail.com>  Thu, 01 Oct 2015 10:01:29 +0200<|MERGE_RESOLUTION|>--- conflicted
+++ resolved
@@ -1,10 +1,3 @@
-<<<<<<< HEAD
-swh-web (0.2.32-1~swh1~bpo10+1) buster-swh; urgency=medium
-
-  * Rebuild for buster-swh
-
- -- Software Heritage autobuilder (on jenkins-debian1) <jenkins@jenkins-debian1.internal.softwareheritage.org>  Thu, 29 Jun 2023 10:04:01 +0000
-=======
 swh-web (0.2.33-1~swh1) unstable-swh; urgency=medium
 
   * New upstream release 0.2.33     - (tagged by Antoine Lambert
@@ -12,7 +5,6 @@
   * Upstream changes:     - version 0.2.33
 
  -- Software Heritage autobuilder (on jenkins-debian1) <jenkins@jenkins-debian1.internal.softwareheritage.org>  Tue, 11 Jul 2023 17:22:23 +0000
->>>>>>> 26b60570
 
 swh-web (0.2.32-1~swh1) unstable-swh; urgency=medium
 
