<<<<<<< HEAD
swh-web (0.0.4-1~swh1~bpo9+1) stretch-swh; urgency=medium

  * Rebuild for stretch-backports.

 -- Nicolas Dandrimont <nicolas@dandrimont.eu>  Fri, 16 Oct 2015 15:38:44 +0200
=======
swh-web (0.0.7-1~swh1) unstable-swh; urgency=medium

  * v0.0.7
  * Add @jsonp abilities to /api/1/stat/counters endpoint

 -- Antoine R. Dumont (@ardumont) <antoine.romain.dumont@gmail.com>  Mon, 19 Oct 2015 14:01:40 +0200
>>>>>>> 1ac5ce21

swh-web (0.0.4-1~swh1) unstable-swh; urgency=medium

  * Prepare swh.web.ui v0.0.4 deployment

 -- Nicolas Dandrimont <nicolas@dandrimont.eu>  Fri, 16 Oct 2015 15:38:44 +0200

swh-web (0.0.3-1~swh1) unstable-swh; urgency=medium

  * Prepare deployment of swh-web-ui v0.0.3

 -- Nicolas Dandrimont <nicolas@dandrimont.eu>  Wed, 14 Oct 2015 11:09:33 +0200

swh-web (0.0.2-1~swh1) unstable-swh; urgency=medium

  * Prepare swh.web.ui v0.0.2 deployment

 -- Nicolas Dandrimont <nicolas@dandrimont.eu>  Tue, 13 Oct 2015 16:25:46 +0200

swh-web (0.0.1-1~swh1) unstable-swh; urgency=medium

  * Initial release
  * v0.0.1
  * Hash lookup to check existence in swh's backend
  * Hash lookup to detail a content

 -- Antoine R. Dumont (@ardumont) <antoine.romain.dumont@gmail.com>  Thu, 01 Oct 2015 10:01:29 +0200<|MERGE_RESOLUTION|>--- conflicted
+++ resolved
@@ -1,17 +1,9 @@
-<<<<<<< HEAD
-swh-web (0.0.4-1~swh1~bpo9+1) stretch-swh; urgency=medium
-
-  * Rebuild for stretch-backports.
-
- -- Nicolas Dandrimont <nicolas@dandrimont.eu>  Fri, 16 Oct 2015 15:38:44 +0200
-=======
 swh-web (0.0.7-1~swh1) unstable-swh; urgency=medium
 
   * v0.0.7
   * Add @jsonp abilities to /api/1/stat/counters endpoint
 
  -- Antoine R. Dumont (@ardumont) <antoine.romain.dumont@gmail.com>  Mon, 19 Oct 2015 14:01:40 +0200
->>>>>>> 1ac5ce21
 
 swh-web (0.0.4-1~swh1) unstable-swh; urgency=medium
 
