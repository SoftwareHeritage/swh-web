--- conflicted
+++ resolved
@@ -1,16 +1,8 @@
-<<<<<<< HEAD
-swh-web (0.0.111-1~swh1~bpo9+1) stretch-swh; urgency=medium
-
-  * Rebuild for stretch-backports.
-
- -- Nicolas Dandrimont <nicolas@dandrimont.eu>  Tue, 06 Feb 2018 14:54:28 +0100
-=======
 swh-web (0.0.112-1~swh1) unstable-swh; urgency=medium
 
   * version 0.0.112
 
  -- Antoine Lambert <antoine.lambert@inria.fr>  Thu, 08 Feb 2018 12:10:44 +0100
->>>>>>> 49c2b683
 
 swh-web (0.0.111-1~swh1) unstable-swh; urgency=medium
 
