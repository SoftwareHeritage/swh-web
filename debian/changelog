<<<<<<< HEAD
swh-web (0.0.136-1~swh1~bpo9+1) stretch-swh; urgency=medium

  * Rebuild for stretch-backports.

 -- Antoine Lambert <antoine.lambert@inria.fr>  Tue, 05 Jun 2018 18:59:19 +0200
=======
swh-web (0.0.137-1~swh1) unstable-swh; urgency=medium

  * version 0.0.137

 -- Antoine Lambert <antoine.lambert@inria.fr>  Wed, 13 Jun 2018 11:52:05 +0200
>>>>>>> 1fe77c56

swh-web (0.0.136-1~swh1) unstable-swh; urgency=medium

  * version 0.0.136

 -- Antoine Lambert <antoine.lambert@inria.fr>  Tue, 05 Jun 2018 18:59:20 +0200

swh-web (0.0.135-1~swh1) unstable-swh; urgency=medium

  * version 0.0.135

 -- Antoine Lambert <antoine.lambert@inria.fr>  Fri, 01 Jun 2018 17:47:58 +0200

swh-web (0.0.134-1~swh1) unstable-swh; urgency=medium

  * version 0.0.134

 -- Antoine Lambert <antoine.lambert@inria.fr>  Thu, 31 May 2018 17:56:04 +0200

swh-web (0.0.133-1~swh1) unstable-swh; urgency=medium

  * version 0.0.133

 -- Antoine Lambert <antoine.lambert@inria.fr>  Tue, 29 May 2018 18:13:59 +0200

swh-web (0.0.132-1~swh1) unstable-swh; urgency=medium

  * version 0.0.132

 -- Antoine Lambert <antoine.lambert@inria.fr>  Tue, 29 May 2018 14:25:16 +0200

swh-web (0.0.131-1~swh1) unstable-swh; urgency=medium

  * version 0.0.131

 -- Antoine Lambert <antoine.lambert@inria.fr>  Fri, 25 May 2018 17:31:58 +0200

swh-web (0.0.130-1~swh1) unstable-swh; urgency=medium

  * version 0.0.130

 -- Antoine Lambert <antoine.lambert@inria.fr>  Fri, 25 May 2018 11:59:17 +0200

swh-web (0.0.129-1~swh1) unstable-swh; urgency=medium

  * version 0.0.129

 -- Antoine Lambert <antoine.lambert@inria.fr>  Thu, 24 May 2018 18:28:48 +0200

swh-web (0.0.128-1~swh1) unstable-swh; urgency=medium

  * version 0.0.128

 -- Antoine Lambert <antoine.lambert@inria.fr>  Wed, 16 May 2018 13:52:33 +0200

swh-web (0.0.127-1~swh1) unstable-swh; urgency=medium

  * version 0.0.127

 -- Antoine Lambert <antoine.lambert@inria.fr>  Fri, 04 May 2018 19:14:58 +0200

swh-web (0.0.126-1~swh1) unstable-swh; urgency=medium

  * version 0.0.126

 -- Antoine Lambert <antoine.lambert@inria.fr>  Fri, 04 May 2018 15:29:49 +0200

swh-web (0.0.125-1~swh1) unstable-swh; urgency=medium

  * version 0.0.125

 -- Antoine Lambert <antoine.lambert@inria.fr>  Fri, 20 Apr 2018 15:45:05 +0200

swh-web (0.0.124-1~swh1) unstable-swh; urgency=medium

  * version 0.0.124

 -- Antoine Lambert <antoine.lambert@inria.fr>  Fri, 20 Apr 2018 14:46:00 +0200

swh-web (0.0.123-1~swh1) unstable-swh; urgency=medium

  * version 0.0.123

 -- Antoine Lambert <antoine.lambert@inria.fr>  Mon, 26 Mar 2018 11:34:32 +0200

swh-web (0.0.122-1~swh1) unstable-swh; urgency=medium

  * version 0.0.122

 -- Antoine Lambert <antoine.lambert@inria.fr>  Wed, 14 Mar 2018 17:23:15 +0100

swh-web (0.0.121-1~swh1) unstable-swh; urgency=medium

  * version 0.0.121

 -- Antoine Lambert <antoine.lambert@inria.fr>  Wed, 07 Mar 2018 18:02:29 +0100

swh-web (0.0.120-1~swh1) unstable-swh; urgency=medium

  * version 0.0.120

 -- Antoine Lambert <antoine.lambert@inria.fr>  Wed, 07 Mar 2018 17:31:08 +0100

swh-web (0.0.119-1~swh1) unstable-swh; urgency=medium

  * version 0.0.119

 -- Antoine Lambert <antoine.lambert@inria.fr>  Thu, 01 Mar 2018 18:11:40 +0100

swh-web (0.0.118-1~swh1) unstable-swh; urgency=medium

  * version 0.0.118

 -- Antoine Lambert <antoine.lambert@inria.fr>  Thu, 22 Feb 2018 17:26:28 +0100

swh-web (0.0.117-1~swh1) unstable-swh; urgency=medium

  * version 0.0.117

 -- Antoine Lambert <antoine.lambert@inria.fr>  Wed, 21 Feb 2018 14:56:27 +0100

swh-web (0.0.116-1~swh1) unstable-swh; urgency=medium

  * version 0.0.116

 -- Antoine Lambert <antoine.lambert@inria.fr>  Mon, 19 Feb 2018 17:47:57 +0100

swh-web (0.0.115-1~swh1) unstable-swh; urgency=medium

  * version 0.0.115

 -- Antoine Lambert <antoine.lambert@inria.fr>  Mon, 19 Feb 2018 12:00:47 +0100

swh-web (0.0.114-1~swh1) unstable-swh; urgency=medium

  * version 0.0.114

 -- Antoine Lambert <antoine.lambert@inria.fr>  Fri, 16 Feb 2018 16:13:58 +0100

swh-web (0.0.113-1~swh1) unstable-swh; urgency=medium

  * version 0.0.113

 -- Antoine Lambert <antoine.lambert@inria.fr>  Thu, 15 Feb 2018 15:52:57 +0100

swh-web (0.0.112-1~swh1) unstable-swh; urgency=medium

  * version 0.0.112

 -- Antoine Lambert <antoine.lambert@inria.fr>  Thu, 08 Feb 2018 12:10:44 +0100

swh-web (0.0.111-1~swh1) unstable-swh; urgency=medium

  * Release swh.web v0.0.111
  * Support snapshot information in origin_visit

 -- Nicolas Dandrimont <nicolas@dandrimont.eu>  Tue, 06 Feb 2018 14:54:29 +0100

swh-web (0.0.110-1~swh1) unstable-swh; urgency=medium

  * version 0.0.110

 -- Antoine Lambert <antoine.lambert@inria.fr>  Fri, 02 Feb 2018 15:52:10 +0100

swh-web (0.0.109-1~swh1) unstable-swh; urgency=medium

  * version 0.0.109

 -- Antoine Lambert <antoine.lambert@inria.fr>  Thu, 01 Feb 2018 18:04:10 +0100

swh-web (0.0.108-1~swh1) unstable-swh; urgency=medium

  * version 0.0.108

 -- Antoine Lambert <antoine.lambert@inria.fr>  Tue, 23 Jan 2018 17:31:13 +0100

swh-web (0.0.107-1~swh1) unstable-swh; urgency=medium

  * version 0.0.107

 -- Antoine Lambert <antoine.lambert@inria.fr>  Tue, 23 Jan 2018 12:13:58 +0100

swh-web (0.0.106-1~swh1) unstable-swh; urgency=medium

  * version 0.0.106

 -- Antoine Lambert <antoine.lambert@inria.fr>  Thu, 18 Jan 2018 15:28:44 +0100

swh-web (0.0.105-1~swh1) unstable-swh; urgency=medium

  * version 0.0.105

 -- Antoine Lambert <antoine.lambert@inria.fr>  Tue, 09 Jan 2018 17:32:29 +0100

swh-web (0.0.104-1~swh1) unstable-swh; urgency=medium

  * version 0.0.104

 -- Antoine Lambert <antoine.lambert@inria.fr>  Tue, 09 Jan 2018 14:29:32 +0100

swh-web (0.0.103-1~swh1) unstable-swh; urgency=medium

  * version 0.0.103

 -- Antoine Lambert <antoine.lambert@inria.fr>  Thu, 04 Jan 2018 16:48:56 +0100

swh-web (0.0.102-1~swh1) unstable-swh; urgency=medium

  * version 0.0.102

 -- Antoine Lambert <antoine.lambert@inria.fr>  Thu, 14 Dec 2017 15:13:22 +0100

swh-web (0.0.101-1~swh1) unstable-swh; urgency=medium

  * version 0.0.101

 -- Antoine Pietri <antoine.pietri1@gmail.com>  Fri, 08 Dec 2017 16:38:05 +0100

swh-web (0.0.100-1~swh1) unstable-swh; urgency=medium

  * v0.0.100
  * swh.web.common.service: Read indexer data through the indexer
  * storage

 -- Antoine R. Dumont (@ardumont) <antoine.romain.dumont@gmail.com>  Thu, 07 Dec 2017 16:25:12 +0100

swh-web (0.0.99-1~swh1) unstable-swh; urgency=medium

  * version 0.0.99

 -- Antoine Lambert <antoine.lambert@inria.fr>  Wed, 06 Dec 2017 17:07:37 +0100

swh-web (0.0.98-1~swh1) unstable-swh; urgency=medium

  * version 0.0.98

 -- Antoine Lambert <antoine.lambert@inria.fr>  Wed, 06 Dec 2017 15:41:13 +0100

swh-web (0.0.97-1~swh1) unstable-swh; urgency=medium

  * version 0.0.97

 -- Antoine Lambert <antoine.lambert@inria.fr>  Fri, 24 Nov 2017 16:24:07 +0100

swh-web (0.0.96-1~swh1) unstable-swh; urgency=medium

  * version 0.0.96

 -- Antoine Lambert <antoine.lambert@inria.fr>  Fri, 24 Nov 2017 15:22:16 +0100

swh-web (0.0.95-1~swh1) unstable-swh; urgency=medium

  * version 0.0.95

 -- Antoine Lambert <antoine.lambert@inria.fr>  Thu, 09 Nov 2017 18:14:31 +0100

swh-web (0.0.94-1~swh1) unstable-swh; urgency=medium

  * version 0.0.94

 -- Antoine Lambert <antoine.lambert@inria.fr>  Mon, 06 Nov 2017 16:19:48 +0100

swh-web (0.0.93-1~swh1) unstable-swh; urgency=medium

  * version 0.0.93

 -- Antoine Lambert <antoine.lambert@inria.fr>  Fri, 27 Oct 2017 16:28:22 +0200

swh-web (0.0.92-1~swh1) unstable-swh; urgency=medium

  * version 0.0.92

 -- Antoine Lambert <antoine.lambert@inria.fr>  Fri, 27 Oct 2017 16:07:47 +0200

swh-web (0.0.91-1~swh1) unstable-swh; urgency=medium

  * v0.0.91

 -- Antoine Lambert <antoine.lambert@inria.fr>  Fri, 13 Oct 2017 20:40:07 +0200

swh-web (0.0.90-1~swh1) unstable-swh; urgency=medium

  * version 0.0.90

 -- Antoine Lambert <antoine.lambert@inria.fr>  Wed, 04 Oct 2017 13:53:28 +0200

swh-web (0.0.89-1~swh1) unstable-swh; urgency=medium

  * version 0.0.89

 -- Antoine Lambert <antoine.lambert@inria.fr>  Wed, 04 Oct 2017 10:42:11 +0200

swh-web (0.0.88-1~swh1) unstable-swh; urgency=medium

  * v0.0.88
  * Fix default webapp configuration file lookup
  * Fix templating errors
  * Fix wrong default configuration
  * Add missing endpoint information about error (origin visit endpoint)

 -- Antoine R. Dumont (@ardumont) <antoine.romain.dumont@gmail.com>  Wed, 13 Sep 2017 15:02:24 +0200

swh-web (0.0.87-1~swh1) unstable-swh; urgency=medium

  * v0.0.87
  * throttling: permit the use to define cache server
  * throttling: improve configuration intent
  * configuration: Clarify config keys intent and improve config
  * management
  * docs: change content example to ls.c from GNU corutils
  * packaging: Fix dependency requirements

 -- Antoine R. Dumont (@ardumont) <antoine.romain.dumont@gmail.com>  Tue, 12 Sep 2017 14:11:10 +0200

swh-web (0.0.86-1~swh1) unstable-swh; urgency=medium

  * v0.0.86

 -- Antoine Lambert <antoine.lambert@inria.fr>  Fri, 08 Sep 2017 14:07:19 +0200

swh-web (0.0.85-1~swh1) unstable-swh; urgency=medium

  * v0.0.85

 -- Antoine Lambert <antoine.lambert@inria.fr>  Fri, 08 Sep 2017 10:55:50 +0200

swh-web (0.0.84-1~swh1) unstable-swh; urgency=medium

  * Release swh.web.ui v0.0.84
  * Prepare stretch packaging

 -- Nicolas Dandrimont <nicolas@dandrimont.eu>  Fri, 30 Jun 2017 18:18:55 +0200

swh-web (0.0.83-1~swh1) unstable-swh; urgency=medium

  * Release swh.web.ui v0.0.83
  * Allow exemption by network for rate limiting

 -- Nicolas Dandrimont <nicolas@dandrimont.eu>  Wed, 24 May 2017 18:01:53 +0200

swh-web (0.0.82-1~swh1) unstable-swh; urgency=medium

  * v0.0.83
  * Add new blake2s256 data column on content

 -- Antoine R. Dumont (@ardumont) <antoine.romain.dumont@gmail.com>  Tue, 04 Apr 2017 16:54:25 +0200

swh-web (0.0.81-1~swh1) unstable-swh; urgency=medium

  * v0.0.81
  * Migrate functions from swh.core.hashutil to swh.model.hashutil

 -- Antoine R. Dumont (@ardumont) <antoine.romain.dumont@gmail.com>  Wed, 15 Mar 2017 16:26:42 +0100

swh-web (0.0.80-1~swh1) unstable-swh; urgency=medium

  * v0.0.80
  * /api/1/content/raw/: Make no textual content request forbidden

 -- Antoine R. Dumont (@ardumont) <antoine.romain.dumont@gmail.com>  Wed, 15 Mar 2017 12:35:43 +0100

swh-web (0.0.79-1~swh1) unstable-swh; urgency=medium

  * v0.0.79
  * /api/1/content/raw/: Improve error msg when content not available
  * /api/1/content/raw/: Open endpoint documentation in api endpoints
  * index

 -- Antoine R. Dumont (@ardumont) <antoine.romain.dumont@gmail.com>  Wed, 15 Mar 2017 11:43:00 +0100

swh-web (0.0.78-1~swh1) unstable-swh; urgency=medium

  * v0.0.78
  * /api/1/content/raw/: Open endpoint to download only text-ish
  * contents (other contents are deemed unavailable)
  * /api/1/content/raw/: Permit the user to provide a 'filename'
  * parameter to name the downloaded contents as they see fit.

 -- Antoine R. Dumont (@ardumont) <antoine.romain.dumont@gmail.com>  Wed, 15 Mar 2017 10:48:21 +0100

swh-web (0.0.77-1~swh1) unstable-swh; urgency=medium

  * v0.0.77
  * API doc: add warning about API instability
  * API: Unify remaining dates as iso8601 string
  * /api/1/revision/: Merge 'parents' key into a dict list
  * /api/1/release/: Enrich output with author_url if author mentioned
  * packaging: split internal and external requirements in separate
    files

 -- Antoine R. Dumont (@ardumont) <antoine.romain.dumont@gmail.com>  Tue, 21 Feb 2017 11:37:19 +0100

swh-web (0.0.76-1~swh1) unstable-swh; urgency=medium

  * Release swh.web.ui v0.0.76
  * Refactor APIDoc to be more sensible
  * Share rate limits between all the api_ queries

 -- Nicolas Dandrimont <nicolas@dandrimont.eu>  Thu, 02 Feb 2017 17:32:57 +0100

swh-web (0.0.75-1~swh1) unstable-swh; urgency=medium

  * v0.0.75
  * Remove build dependency on libjs-cryptojs, libjs-jquery-flot*,
  * libjs-jquery-datatables
  * views/browse,api: move main apidoc views to views/api

 -- Antoine R. Dumont (@ardumont) <antoine.romain.dumont@gmail.com>  Thu, 02 Feb 2017 15:03:20 +0100

swh-web (0.0.74-1~swh1) unstable-swh; urgency=medium

  * Release swh.web.ui v0.0.74
  * Various interface cleanups for API documentation
  * Return Error types in API error return values

 -- Nicolas Dandrimont <nicolas@dandrimont.eu>  Thu, 02 Feb 2017 11:03:56 +0100

swh-web (0.0.73-1~swh1) unstable-swh; urgency=medium

  * Deploy swh.web.ui v0.0.73
  * Add a bazillion of style fixes.

 -- Nicolas Dandrimont <nicolas@dandrimont.eu>  Wed, 01 Feb 2017 22:44:10 +0100

swh-web (0.0.72-1~swh1) unstable-swh; urgency=medium

  * v0.0.72
  * apidoc rendering: Improvments
  * apidoc: add usual copyright/license/contact footer
  * apidoc: show status code if != 200
  * apidoc: hide /content/known/ from the doc
  * apidoc: document upcoming v. available in endpoint index
  * apidoc: vertically distantiate jquery search box and preceding text

 -- Antoine R. Dumont (@ardumont) <antoine.romain.dumont@gmail.com>  Wed, 01 Feb 2017 18:34:56 +0100

swh-web (0.0.71-1~swh1) unstable-swh; urgency=medium

  * v0.0.71
  * add static/robots.txt, disabling crawling of /api/
  * re-root content-specific endpoints under /api/1/content/
  * fix not converted empty bytes string
  * /revision/origin/: Make the timestamp default to the most recent
    visit
  * api: simplify HTML layout by dropping redundant nav and about page
  * apidoc: document correctly endpoints /content/known/,
  * /revision/{origin,origin/log}/ and /stat/counters/

 -- Antoine R. Dumont (@ardumont) <antoine.romain.dumont@gmail.com>  Wed, 01 Feb 2017 16:23:56 +0100

swh-web (0.0.70-1~swh1) unstable-swh; urgency=medium

  * v0.0.70
  * apidoc: Review documentation for
  * endpoints (person/release/revision/visit-related/upcoming methods)
  * apidoc: List only method docstring's first paragraph in endpoint
    index
  * apidoc: Render type annotation for optional parameter
  * apidoc: Improve rendering issues
  * api: Fix problem in origin visit by type and url lookup

 -- Antoine R. Dumont (@ardumont) <antoine.romain.dumont@gmail.com>  Wed, 01 Feb 2017 11:28:32 +0100

swh-web (0.0.69-1~swh1) unstable-swh; urgency=medium

  * v0.0.69
  * Improve documentation information and rendering

 -- Antoine R. Dumont (@ardumont) <antoine.romain.dumont@gmail.com>  Tue, 31 Jan 2017 14:31:19 +0100

swh-web (0.0.68-1~swh1) unstable-swh; urgency=medium

  * v0.0.68
  * Improve ui with last nitpicks
  * Remove endpoints not supposed to be displayed

 -- Antoine R. Dumont (@ardumont) <antoine.romain.dumont@gmail.com>  Wed, 25 Jan 2017 13:29:49 +0100

swh-web (0.0.67-1~swh1) unstable-swh; urgency=medium

  * v0.0.67
  * Improve rendering style - pass 4

 -- Antoine R. Dumont (@ardumont) <antoine.romain.dumont@gmail.com>  Tue, 24 Jan 2017 15:30:58 +0100

swh-web (0.0.66-1~swh1) unstable-swh; urgency=medium

  * v0.0.66
  * Improve rendering style - pass 4

 -- Antoine R. Dumont (@ardumont) <antoine.romain.dumont@gmail.com>  Tue, 24 Jan 2017 15:24:05 +0100

swh-web (0.0.65-1~swh1) unstable-swh; urgency=medium

  * v0.0.65
  * Unify rendering style with www.s.o - pass 3

 -- Antoine R. Dumont (@ardumont) <antoine.romain.dumont@gmail.com>  Mon, 23 Jan 2017 19:58:19 +0100

swh-web (0.0.64-1~swh1) unstable-swh; urgency=medium

  * v0.0.64
  * Unify rendering style with www.s.o - pass 2

 -- Antoine R. Dumont (@ardumont) <antoine.romain.dumont@gmail.com>  Mon, 23 Jan 2017 19:28:31 +0100

swh-web (0.0.63-1~swh1) unstable-swh; urgency=medium

  * v0.0.63
  * Unify rendering style with www.s.o - pass 1

 -- Antoine R. Dumont (@ardumont) <antoine.romain.dumont@gmail.com>  Mon, 23 Jan 2017 16:06:30 +0100

swh-web (0.0.62-1~swh1) unstable-swh; urgency=medium

  * Release swh-web-ui v0.0.62
  * Add flask-limiter to dependencies and wire it in

 -- Nicolas Dandrimont <nicolas@dandrimont.eu>  Fri, 20 Jan 2017 16:29:48 +0100

swh-web (0.0.61-1~swh1) unstable-swh; urgency=medium

  * v0.0.61
  * Fix revision's metadata field limitation

 -- Antoine R. Dumont (@ardumont) <antoine.romain.dumont@gmail.com>  Fri, 20 Jan 2017 15:26:37 +0100

swh-web (0.0.60-1~swh1) unstable-swh; urgency=medium

  * v0.0.60
  * Improve escaping data

 -- Antoine R. Dumont (@ardumont) <antoine.romain.dumont@gmail.com>  Fri, 20 Jan 2017 12:21:22 +0100

swh-web (0.0.59-1~swh1) unstable-swh; urgency=medium

  * v0.0.59
  * Unify pagination on /revision/log/ and /revision/origin/log/
    endpoints

 -- Antoine R. Dumont (@ardumont) <antoine.romain.dumont@gmail.com>  Thu, 19 Jan 2017 15:59:06 +0100

swh-web (0.0.58-1~swh1) unstable-swh; urgency=medium

  * v0.0.58
  * Pagination on /api/1/origin/visits/ endpoint

 -- Antoine R. Dumont (@ardumont) <antoine.romain.dumont@gmail.com>  Thu, 19 Jan 2017 14:48:57 +0100

swh-web (0.0.57-1~swh1) unstable-swh; urgency=medium

  * v0.0.57
  * Improve documentation information on api endpoints

 -- Antoine R. Dumont (@ardumont) <antoine.romain.dumont@gmail.com>  Thu, 19 Jan 2017 13:32:56 +0100

swh-web (0.0.56-1~swh1) unstable-swh; urgency=medium

  * v0.0.56
  * Add abilities to display multiple examples on each doc endpoint.

 -- Antoine R. Dumont (@ardumont) <antoine.romain.dumont@gmail.com>  Wed, 18 Jan 2017 14:43:58 +0100

swh-web (0.0.55-1~swh1) unstable-swh; urgency=medium

  * v0.0.55
  * api /content/search/ to /content/known/
  * Adapt return values to empty list/dict instead of null
  * Remove empty values when mono-values are null
  * Fix broken entity endpoint
  * Update upcoming endpoints
  * apidoc: Remove hard-coded example and provide links to follow

 -- Antoine R. Dumont (@ardumont) <antoine.romain.dumont@gmail.com>  Wed, 18 Jan 2017 11:27:45 +0100

swh-web (0.0.54-1~swh1) unstable-swh; urgency=medium

  * v0.0.54
  * Improve documentation description and browsability
  * Fix css style

 -- Antoine R. Dumont (@ardumont) <antoine.romain.dumont@gmail.com>  Mon, 16 Jan 2017 17:18:21 +0100

swh-web (0.0.53-1~swh1) unstable-swh; urgency=medium

  * v0.0.53
  * apidoc: Update upcoming and hidden endpoints information
  * apidoc: Enrich route information with tags
  * apidoc: /api/1/revision/origin/log/: Add pagination explanation
  * apidoc: /api/1/revision/log/: Add pagination explanation
  * api: Fix filtering fields to work in depth

 -- Antoine R. Dumont (@ardumont) <antoine.romain.dumont@gmail.com>  Fri, 13 Jan 2017 17:33:01 +0100

swh-web (0.0.52-1~swh1) unstable-swh; urgency=medium

  * v0.0.52
  * Fix doc generation regarding arg and exception
  * Fix broken examples
  * Add missing documentation on not found origin visit

 -- Antoine R. Dumont (@ardumont) <antoine.romain.dumont@gmail.com>  Thu, 12 Jan 2017 17:38:59 +0100

swh-web (0.0.51-1~swh1) unstable-swh; urgency=medium

  * v0.0.51
  * Update configuration file from ini to yml

 -- Antoine R. Dumont (@ardumont) <antoine.romain.dumont@gmail.com>  Fri, 16 Dec 2016 13:27:08 +0100

swh-web (0.0.50-1~swh1) unstable-swh; urgency=medium

  * v0.0.50
  * Fix issue regarding data structure change in ctags' reading api
    endpoint

 -- Antoine R. Dumont (@ardumont) <antoine.romain.dumont@gmail.com>  Tue, 06 Dec 2016 16:08:01 +0100

swh-web (0.0.49-1~swh1) unstable-swh; urgency=medium

  * v0.0.49
  * Rendering improvments

 -- Antoine R. Dumont (@ardumont) <antoine.romain.dumont@gmail.com>  Thu, 01 Dec 2016 16:29:31 +0100

swh-web (0.0.48-1~swh1) unstable-swh; urgency=medium

  * v0.0.48
  * Fix api doc example to actual existing data
  * Improve search symbol view experience

 -- Antoine R. Dumont (@ardumont) <antoine.romain.dumont@gmail.com>  Thu, 01 Dec 2016 15:32:44 +0100

swh-web (0.0.47-1~swh1) unstable-swh; urgency=medium

  * v0.0.47
  * Improve search content ui (add datatable)
  * Improve search symbol ui (add datatable without pagination, with
  * multi-field search)
  * Split those views to improve readability

 -- Antoine R. Dumont (@ardumont) <antoine.romain.dumont@gmail.com>  Thu, 01 Dec 2016 11:57:16 +0100

swh-web (0.0.46-1~swh1) unstable-swh; urgency=medium

  * v0.0.46
  * Improve search output view on symbols

 -- Antoine R. Dumont (@ardumont) <antoine.romain.dumont@gmail.com>  Wed, 30 Nov 2016 17:45:40 +0100

swh-web (0.0.45-1~swh1) unstable-swh; urgency=medium

  * v0.0.45
  * Migrate search symbol api endpoint to strict equality search
  * Improve search symbol view result (based on that api) to navigate
  * through result
  * Permit to slice result per page with per page flag (limited to 100)
  * Unify behavior in renderer regarding pagination computation

 -- Antoine R. Dumont (@ardumont) <antoine.romain.dumont@gmail.com>  Wed, 30 Nov 2016 11:00:49 +0100

swh-web (0.0.44-1~swh1) unstable-swh; urgency=medium

  * v0.0.44
  * Rename appropriately /api/1/symbol to /api/1/content/symbol/
  * Improve documentation on /api/1/content/symbol/ api endpoint

 -- Antoine R. Dumont (@ardumont) <antoine.romain.dumont@gmail.com>  Tue, 29 Nov 2016 15:00:14 +0100

swh-web (0.0.43-1~swh1) unstable-swh; urgency=medium

  * v0.0.43
  * Improve edge case when looking for ctags symbols
  * Add a lookup ui to search through symbols

 -- Antoine R. Dumont (@ardumont) <antoine.romain.dumont@gmail.com>  Mon, 28 Nov 2016 16:42:33 +0100

swh-web (0.0.42-1~swh1) unstable-swh; urgency=medium

  * v0.0.42
  * List ctags line as link to content in /browse/content/ view

 -- Antoine R. Dumont (@ardumont) <antoine.romain.dumont@gmail.com>  Fri, 25 Nov 2016 16:21:12 +0100

swh-web (0.0.41-1~swh1) unstable-swh; urgency=medium

  * v0.0.41
  * Improve browse content view by:
  * adding new information (license, mimetype, language)
  * highlighting source code

 -- Antoine R. Dumont (@ardumont) <antoine.romain.dumont@gmail.com>  Fri, 25 Nov 2016 14:52:34 +0100

swh-web (0.0.40-1~swh1) unstable-swh; urgency=medium

  * v0.0.40
  * Add pagination to symbol search endpoint

 -- Antoine R. Dumont (@ardumont) <antoine.romain.dumont@gmail.com>  Thu, 24 Nov 2016 14:23:45 +0100

swh-web (0.0.39-1~swh1) unstable-swh; urgency=medium

  * v0.0.39
  * Open /api/1/symbol/<expression>/
  * Fix api breaking on /api/1/content/search/

 -- Antoine R. Dumont (@ardumont) <antoine.romain.dumont@gmail.com>  Thu, 24 Nov 2016 10:28:42 +0100

swh-web (0.0.38-1~swh1) unstable-swh; urgency=medium

  * v0.0.38
  * Minor refactoring
  * Remove one commit which breaks production

 -- Antoine R. Dumont (@ardumont) <antoine.romain.dumont@gmail.com>  Tue, 22 Nov 2016 16:26:03 +0100

swh-web (0.0.37-1~swh1) unstable-swh; urgency=medium

  * v0.0.37
  * api: Open new endpoints on license, language, filetype
  * api: Update content endpoint to add url on new endpoints

 -- Antoine R. Dumont (@ardumont) <antoine.romain.dumont@gmail.com>  Tue, 22 Nov 2016 15:04:07 +0100

swh-web (0.0.36-1~swh1) unstable-swh; urgency=medium

  * v0.0.36
  * Adapt to latest origin_visit format

 -- Antoine R. Dumont (@ardumont) <antoine.romain.dumont@gmail.com>  Thu, 08 Sep 2016 15:24:33 +0200

swh-web (0.0.35-1~swh1) unstable-swh; urgency=medium

  * v0.0.35
  * Open /api/1/provenance/<algo:content-hash>/ api endpoint
  * Open /api/1/origin/<id>/visits/(<visit-id>) api endpoint
  * View: Fix redirection url issue

 -- Antoine R. Dumont (@ardumont) <antoine.romain.dumont@gmail.com>  Mon, 05 Sep 2016 14:28:33 +0200

swh-web (0.0.34-1~swh1) unstable-swh; urgency=medium

  * v0.0.34
  * Improve global ui navigation
  * Fix apidoc rendering issue
  * Open /api/1/provenance/ about content provenant information

 -- Antoine R. Dumont (@ardumont) <antoine.romain.dumont@gmail.com>  Fri, 02 Sep 2016 11:42:04 +0200

swh-web (0.0.33-1~swh1) unstable-swh; urgency=medium

  * Release swh.web.ui v0.0.33
  * New declarative API documentation mechanisms

 -- Nicolas Dandrimont <nicolas@dandrimont.eu>  Wed, 24 Aug 2016 16:25:24 +0200

swh-web (0.0.32-1~swh1) unstable-swh; urgency=medium

  * v0.0.32
  * Activate tests during debian packaging
  * Fix issues on debian packaging
  * Fix useless jquery loading url
  * Improve date time parsing

 -- Antoine R. Dumont (@ardumont) <antoine.romain.dumont@gmail.com>  Wed, 20 Jul 2016 12:35:09 +0200

swh-web (0.0.31-1~swh1) unstable-swh; urgency=medium

  * v0.0.31
  * Unify jquery-flot library names with .min

 -- Antoine R. Dumont (@ardumont) <antoine.romain.dumont@gmail.com>  Mon, 18 Jul 2016 11:11:59 +0200

swh-web (0.0.30-1~swh1) unstable-swh; urgency=medium

  * v0.0.30
  * View: Open calendar ui view on origin
  * API: open /api/1/stat/visits/<int:origin>/

 -- Antoine R. Dumont (@ardumont) <antoine.romain.dumont@gmail.com>  Wed, 13 Jul 2016 18:42:40 +0200

swh-web (0.0.29-1~swh1) unstable-swh; urgency=medium

  * Release swh.web.ui v0.0.29
  * All around enhancements of the web ui
  * Package now tested when building

 -- Nicolas Dandrimont <nicolas@dandrimont.eu>  Tue, 14 Jun 2016 17:58:42 +0200

swh-web (0.0.28-1~swh1) unstable-swh; urgency=medium

  * v0.0.28
  * Fix packaging issues

 -- Antoine R. Dumont (@ardumont) <antoine.romain.dumont@gmail.com>  Mon, 09 May 2016 16:21:04 +0200

swh-web (0.0.27-1~swh1) unstable-swh; urgency=medium

  * v0.0.27
  * Fix packaging issue

 -- Antoine R. Dumont (@ardumont) <antoine.romain.dumont@gmail.com>  Tue, 03 May 2016 16:52:40 +0200

swh-web (0.0.24-1~swh1) unstable-swh; urgency=medium

  * Release swh.web.ui v0.0.24
  * New swh.storage API for timestamps

 -- Nicolas Dandrimont <nicolas@dandrimont.eu>  Fri, 05 Feb 2016 12:07:33 +0100

swh-web (0.0.23-1~swh1) unstable-swh; urgency=medium

  * v0.0.23
  * Bump dependency requirements to latest swh.storage
  * Returns person's identifier on api + Hide person's emails in views
    endpoint
  * Try to decode the content's raw data and fail gracefully
  * Unify /directory api to Display content's raw data when path
    resolves to a file
  * Expose unconditionally the link to download the content's raw data
  * Download link data redirects to the api ones

 -- Antoine R. Dumont (@ardumont) <antoine.romain.dumont@gmail.com>  Fri, 29 Jan 2016 17:50:31 +0100

swh-web (0.0.22-1~swh1) unstable-swh; urgency=medium

  * v0.0.22
  * Open
    /browse/revision/origin/<ORIG_ID>[/branch/<BRANCH>][/ts/<TIMESTAMP>]
    /history/<SHA1>/ view
  * Open
    /browse/revision/origin/<ORIG_ID>[/branch/<BRANCH>][/ts/<TIMESTAMP>]
    / view
  * Open
    /browse/revision/<SHA1_GIT_ROOT>/history/<SHA1_GIT>/directory/[<PATH
    >] view
  * Open
    /browse/revision/origin/<ORIG_ID>[/branch/<BRANCH>][/ts/<TIMESTAMP>]
    /history/<SHA1>/directory/[<PATH>] view
  * Open
    /browse/revision/origin/<ORIG_ID>[/branch/<BRANCH>][/ts/<TIMESTAMP>]
    /directory/[<PATH>] view
  * Open /browse/revision/<sha1_git_root>/directory/<path>/ view
  * Open /browse/revision/<sha1_git_root>/history/<sha1_git>/ view
  * Open /browse/revision/<sha1_git>/log/ view
  * Open /browse/entity/<uuid>/ view
  * Release can point to other objects than revision
  * Fix misbehavior when retrieving git log
  * Fix another edge case when listing a directory that does not exist
  * Fix edge case when listing is empty
  * Fix person_get call
  * Update documentation about possible error codes

 -- Antoine R. Dumont (@ardumont) <antoine.romain.dumont@gmail.com>  Tue, 26 Jan 2016 15:14:35 +0100

swh-web (0.0.21-1~swh1) unstable-swh; urgency=medium

  * v0.0.21
  * Deal nicely with communication downtime with storage
  * Update to latest swh.storage api

 -- Antoine R. Dumont (@ardumont) <antoine.romain.dumont@gmail.com>  Wed, 20 Jan 2016 16:31:34 +0100

swh-web (0.0.20-1~swh1) unstable-swh; urgency=medium

  * v0.0.20
  * Open /api/1/entity/<string:uuid>/

 -- Antoine R. Dumont (@ardumont) <antoine.romain.dumont@gmail.com>  Fri, 15 Jan 2016 16:40:56 +0100

swh-web (0.0.19-1~swh1) unstable-swh; urgency=medium

  * v0.0.19
  * Improve directory_get_by_path integration with storage
  * Refactor - Only lookup sha1_git_root if needed + factorize service
    behavior

 -- Antoine R. Dumont (@ardumont) <antoine.romain.dumont@gmail.com>  Fri, 15 Jan 2016 12:47:39 +0100

swh-web (0.0.18-1~swh1) unstable-swh; urgency=medium

  * v0.0.18
  * Open
    /api/1/revision/origin/<ORIG_ID>[/branch/<BRANCH>][/ts/<TIMESTAMP>]/
    history/<SHA1>/directory/[<PATH>]
  * origin/master Open
    /api/1/revision/origin/<ORIG_ID>[/branch/<BRANCH>][/ts/<TIMESTAMP>]/
    history/<SHA1>/
  * Open
    /api/1/revision/origin/<ORIG_ID>[/branch/<BRANCH>][/ts/<TIMESTAMP>]/
    directory/[<PATH>]
  * Open /api/1/revision/origin/<origin-id>/branch/<branch-
    name>/ts/<ts>/
  * /directory/ apis can now point to files too.
  * Bump dependency requirement on latest swh.storage
  * Deactivate api querying occurrences for now
  * Improve function documentation

 -- Antoine R. Dumont (@ardumont) <antoine.romain.dumont@gmail.com>  Wed, 13 Jan 2016 12:54:54 +0100

swh-web (0.0.17-1~swh1) unstable-swh; urgency=medium

  * v0.0.17
  * Open /api/1/revision/<string:sha1_git>/directory/'
  * Open
    /api/1/revision/<string:sha1_git_root>/history/<sha1_git>/directory/
    <path:dir_path>/
  * Enrich directory listing with url to next subdir
  * Improve testing coverage
  * Open 'limit' get query parameter to revision_log and
    revision_history api

 -- Antoine R. Dumont (@ardumont) <antoine.romain.dumont@gmail.com>  Fri, 08 Jan 2016 11:36:55 +0100

swh-web (0.0.16-1~swh1) unstable-swh; urgency=medium

  * v0.0.16
  * service.lookup_revision_log: Add a limit to the number of commits
  * Fix docstring rendering

 -- Antoine R. Dumont (@ardumont) <antoine.romain.dumont@gmail.com>  Wed, 06 Jan 2016 15:37:21 +0100

swh-web (0.0.15-1~swh1) unstable-swh; urgency=medium

  * v0.0.15
  * Improve browsable api rendering style
  * Fix typo in jquery.min.js link
  * Fix docstring typos
  * packaging:
  * add python3-flask-api as package dependency

 -- Antoine R. Dumont (@ardumont) <antoine.romain.dumont@gmail.com>  Wed, 06 Jan 2016 15:12:04 +0100

swh-web (0.0.14-1~swh1) unstable-swh; urgency=medium

  * v0.0.14
  * Open /revision/<sha1_git_root>/history/<sha1_git>/
  * Add links to api
  * Improve browsable api rendering -> when api links exists, actual
    html links will be displayed
  * Fix production bugs (regarding browsable api)

 -- Antoine R. Dumont (@ardumont) <antoine.romain.dumont@gmail.com>  Wed, 06 Jan 2016 11:42:18 +0100

swh-web (0.0.13-1~swh1) unstable-swh; urgency=medium

  * v0.0.13
  * Open /browse/person/ view
  * Open /browse/origin/ view
  * Open /browse/release/ view
  * Open /browse/revision/ view
  * Deactivate temporarily /browse/content/
  * Add default sha1
  * Automatic doc endpoint on base path

 -- Antoine R. Dumont (@ardumont) <antoine.romain.dumont@gmail.com>  Tue, 15 Dec 2015 17:01:27 +0100

swh-web (0.0.12-1~swh1) unstable-swh; urgency=medium

  * v0.0.12
  * Update /api/1/release/ with latest internal standard
  * Update /api/1/revision/ with latest internal standard
  * Add global filtering on 'fields' parameter
  * Update /api/1/content/<hash> with links to raw resource
  * Improve documentations
  * Open /api/1/revision/<SHA1_GIT>/log/
  * Open /browse/directory/<hash> to list directory content
  * Open /browse/content/<hash>/ to show the content
  * Open /browse/content/<hash>/raw to show the content
  * Open /api/1/person/<id>
  * Implementation detail
  * Add Flask API dependency
  * Split controller in api and views module
  * Unify internal apis' behavior

 -- Antoine R. Dumont (@ardumont) <antoine.romain.dumont@gmail.com>  Mon, 07 Dec 2015 16:44:43 +0100

swh-web (0.0.11-1~swh1) unstable-swh; urgency=medium

  * v0.0.11
  * Open /1/api/content/<algo:hash>/
  * Open /api/1/revision/<SHA1_GIT>
  * Open /api/1/release/<SHA1_GIT>
  * Open /api/1/uploadnsearch/ (POST)
  * Open /api/1/origin/
  * Unify 404 and 400 responses on api
  * Increase code coverage

 -- Antoine R. Dumont (@ardumont) <antoine.romain.dumont@gmail.com>  Thu, 19 Nov 2015 11:24:46 +0100

swh-web (0.0.10-1~swh1) unstable-swh; urgency=medium

  * v0.0.10
  * set document.domain to parent domain softwareheritage.org
  * improve HTML templates to be (more) valid
  * cosmetic change in Content-Type JSON header

 -- Stefano Zacchiroli <zack@upsilon.cc>  Mon, 02 Nov 2015 13:59:45 +0100

swh-web (0.0.9-1~swh1) unstable-swh; urgency=medium

  * v0.0.9
  * Remove query entry in api response
  * Deal with bad request properly with api calls
  * Improve coverage
  * Improve dev starting up app
  * Fix duplicated print statement in dev app startup

 -- Antoine R. Dumont (@ardumont) <antoine.romain.dumont@gmail.com>  Fri, 30 Oct 2015 17:24:15 +0100

swh-web (0.0.8-1~swh1) unstable-swh; urgency=medium

  * version 0.0.8

 -- Stefano Zacchiroli <zack@upsilon.cc>  Wed, 28 Oct 2015 20:59:40 +0100

swh-web (0.0.7-1~swh1) unstable-swh; urgency=medium

  * v0.0.7
  * Add @jsonp abilities to /api/1/stat/counters endpoint

 -- Antoine R. Dumont (@ardumont) <antoine.romain.dumont@gmail.com>  Mon, 19 Oct 2015 14:01:40 +0200

swh-web (0.0.4-1~swh1) unstable-swh; urgency=medium

  * Prepare swh.web.ui v0.0.4 deployment

 -- Nicolas Dandrimont <nicolas@dandrimont.eu>  Fri, 16 Oct 2015 15:38:44 +0200

swh-web (0.0.3-1~swh1) unstable-swh; urgency=medium

  * Prepare deployment of swh-web-ui v0.0.3

 -- Nicolas Dandrimont <nicolas@dandrimont.eu>  Wed, 14 Oct 2015 11:09:33 +0200

swh-web (0.0.2-1~swh1) unstable-swh; urgency=medium

  * Prepare swh.web.ui v0.0.2 deployment

 -- Nicolas Dandrimont <nicolas@dandrimont.eu>  Tue, 13 Oct 2015 16:25:46 +0200

swh-web (0.0.1-1~swh1) unstable-swh; urgency=medium

  * Initial release
  * v0.0.1
  * Hash lookup to check existence in swh's backend
  * Hash lookup to detail a content

 -- Antoine R. Dumont (@ardumont) <antoine.romain.dumont@gmail.com>  Thu, 01 Oct 2015 10:01:29 +0200<|MERGE_RESOLUTION|>--- conflicted
+++ resolved
@@ -1,16 +1,8 @@
-<<<<<<< HEAD
-swh-web (0.0.136-1~swh1~bpo9+1) stretch-swh; urgency=medium
-
-  * Rebuild for stretch-backports.
-
- -- Antoine Lambert <antoine.lambert@inria.fr>  Tue, 05 Jun 2018 18:59:19 +0200
-=======
 swh-web (0.0.137-1~swh1) unstable-swh; urgency=medium
 
   * version 0.0.137
 
  -- Antoine Lambert <antoine.lambert@inria.fr>  Wed, 13 Jun 2018 11:52:05 +0200
->>>>>>> 1fe77c56
 
 swh-web (0.0.136-1~swh1) unstable-swh; urgency=medium
 
