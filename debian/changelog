<<<<<<< HEAD
swh-web (0.0.312-1~swh1~bpo10+1) buster-swh; urgency=medium

  * Rebuild for buster-swh

 -- Software Heritage autobuilder (on jenkins-debian1) <jenkins@jenkins-debian1.internal.softwareheritage.org>  Tue, 15 Jun 2021 13:30:20 +0000
=======
swh-web (0.0.313-1~swh1.1) unstable-swh; urgency=medium

  * Bump new release

 -- Antoine R. Dumont (@ardumont) <ardumont@softwareheritage.org>  Tue, 15 Jun 2021 18:09:20 +0200

swh-web (0.0.313-1~swh1) unstable-swh; urgency=medium

  * New upstream release 0.0.313     - (tagged by Antoine R. Dumont
    (@ardumont) <ardumont@softwareheritage.org> on 2021-06-15 17:33:32
    +0200)
  * Upstream changes:     - v0.0.313     - Schedule save code now as
    recurring origins to ingest when successful

 -- Software Heritage autobuilder (on jenkins-debian1) <jenkins@jenkins-debian1.internal.softwareheritage.org>  Tue, 15 Jun 2021 15:59:11 +0000
>>>>>>> 871bec66

swh-web (0.0.312-1~swh1) unstable-swh; urgency=medium

  * New upstream release 0.0.312     - (tagged by Antoine Lambert
    <anlambert@softwareheritage.org> on 2021-06-15 14:44:33 +0200)
  * Upstream changes:     - version 0.0.312

 -- Software Heritage autobuilder (on jenkins-debian1) <jenkins@jenkins-debian1.internal.softwareheritage.org>  Tue, 15 Jun 2021 13:26:35 +0000

swh-web (0.0.311-1~swh1) unstable-swh; urgency=medium

  * New upstream release 0.0.311     - (tagged by Antoine Lambert
    <antoine.lambert@inria.fr> on 2021-06-11 17:22:30 +0200)
  * Upstream changes:     - version 0.0.311

 -- Software Heritage autobuilder (on jenkins-debian1) <jenkins@jenkins-debian1.internal.softwareheritage.org>  Fri, 11 Jun 2021 15:43:04 +0000

swh-web (0.0.310-1~swh1) unstable-swh; urgency=medium

  * New upstream release 0.0.310     - (tagged by Vincent SELLIER
    <vincent.sellier@softwareheritage.org> on 2021-06-02 14:20:33 +0200)
  * Upstream changes:     - v0.0.310     - fix running sor update

 -- Software Heritage autobuilder (on jenkins-debian1) <jenkins@jenkins-debian1.internal.softwareheritage.org>  Wed, 02 Jun 2021 12:43:41 +0000

swh-web (0.0.309-1~swh1) unstable-swh; urgency=medium

  * New upstream release 0.0.309     - (tagged by Antoine R. Dumont
    (@ardumont) <ardumont@softwareheritage.org> on 2021-05-27 15:03:12
    +0200)
  * Upstream changes:     - v0.0.309     - common/origin_save: Update
    missing information when available     - Makefile.local: Ensure to
    kill child processes at devserver target exit     - cypress: Use
    webpack-dev-server to serve static assets     - Makefile.local: Wrap
    long lines     - cypress.json: Activate test retries in run mode

 -- Software Heritage autobuilder (on jenkins-debian1) <jenkins@jenkins-debian1.internal.softwareheritage.org>  Thu, 27 May 2021 13:21:25 +0000

swh-web (0.0.308-2~swh1) unstable-swh; urgency=medium

  * Rebuild after fixing tests execution

 -- Antoine Lambert <antoine.lambert@inria.fr>  Thu, 20 May 2021 14:22:11 +0200

swh-web (0.0.308-1~swh1) unstable-swh; urgency=medium

  * New upstream release 0.0.308     - (tagged by Antoine Lambert
    <antoine.lambert@inria.fr> on 2021-05-20 11:22:24 +0200)
  * Upstream changes:     - version 0.0.308

 -- Software Heritage autobuilder (on jenkins-debian1) <jenkins@jenkins-debian1.internal.softwareheritage.org>  Thu, 20 May 2021 10:46:36 +0000

swh-web (0.0.307-1~swh1) unstable-swh; urgency=medium

  * New upstream release 0.0.307     - (tagged by Antoine Lambert
    <antoine.lambert@inria.fr> on 2021-05-07 14:15:59 +0200)
  * Upstream changes:     - version 0.0.307

 -- Software Heritage autobuilder (on jenkins-debian1) <jenkins@jenkins-debian1.internal.softwareheritage.org>  Fri, 07 May 2021 12:44:27 +0000

swh-web (0.0.306-1~swh1) unstable-swh; urgency=medium

  * New upstream release 0.0.306     - (tagged by Antoine Lambert
    <antoine.lambert@inria.fr> on 2021-05-03 16:03:17 +0200)
  * Upstream changes:     - version 0.0.306

 -- Software Heritage autobuilder (on jenkins-debian1) <jenkins@jenkins-debian1.internal.softwareheritage.org>  Mon, 03 May 2021 14:25:10 +0000

swh-web (0.0.305-1~swh1) unstable-swh; urgency=medium

  * New upstream release 0.0.305     - (tagged by Antoine Lambert
    <antoine.lambert@inria.fr> on 2021-04-30 17:59:10 +0200)
  * Upstream changes:     - version 0.0.305

 -- Software Heritage autobuilder (on jenkins-debian1) <jenkins@jenkins-debian1.internal.softwareheritage.org>  Fri, 30 Apr 2021 16:34:26 +0000

swh-web (0.0.304-1~swh1) unstable-swh; urgency=medium

  * New upstream release 0.0.304     - (tagged by Antoine Lambert
    <antoine.lambert@inria.fr> on 2021-04-30 17:23:53 +0200)
  * Upstream changes:     - version 0.0.304

 -- Software Heritage autobuilder (on jenkins-debian1) <jenkins@jenkins-debian1.internal.softwareheritage.org>  Fri, 30 Apr 2021 15:45:42 +0000

swh-web (0.0.303-1~swh1) unstable-swh; urgency=medium

  * New upstream release 0.0.303     - (tagged by Antoine Lambert
    <antoine.lambert@inria.fr> on 2021-04-29 11:03:58 +0200)
  * Upstream changes:     - version 0.0.303

 -- Software Heritage autobuilder (on jenkins-debian1) <jenkins@jenkins-debian1.internal.softwareheritage.org>  Thu, 29 Apr 2021 09:35:13 +0000

swh-web (0.0.302-1~swh1) unstable-swh; urgency=medium

  * New upstream release 0.0.302     - (tagged by Antoine R. Dumont
    (@ardumont) <ardumont@softwareheritage.org> on 2021-04-27 11:29:03
    +0200)
  * Upstream changes:     - v0.0.302     - Save code now: Improve save
    request task information title     - Separate save code now status
    refresh routine from the listing ui     - common/identifiers: Fix
    content SWHID with anchor revision browse URL

 -- Software Heritage autobuilder (on jenkins-debian1) <jenkins@jenkins-debian1.internal.softwareheritage.org>  Tue, 27 Apr 2021 09:50:38 +0000

swh-web (0.0.301-1~swh1) unstable-swh; urgency=medium

  * New upstream release 0.0.301     - (tagged by Vincent SELLIER
    <vincent.sellier@softwareheritage.org> on 2021-04-23 12:31:50 +0200)
  * Upstream changes:     - v0.0.301     - reactivate the author counter
    on the homepage

 -- Software Heritage autobuilder (on jenkins-debian1) <jenkins@jenkins-debian1.internal.softwareheritage.org>  Fri, 23 Apr 2021 10:47:55 +0000

swh-web (0.0.300-1~swh1) unstable-swh; urgency=medium

  * New upstream release 0.0.300     - (tagged by Antoine Lambert
    <antoine.lambert@inria.fr> on 2021-04-22 15:39:52 +0200)
  * Upstream changes:     - version 0.0.300

 -- Software Heritage autobuilder (on jenkins-debian1) <jenkins@jenkins-debian1.internal.softwareheritage.org>  Thu, 22 Apr 2021 14:04:53 +0000

swh-web (0.0.299-1~swh2) unstable-swh; urgency=medium

  * Bump new release

 -- Antoine R. Dumont (@ardumont) <ardumont@softwareheritage.org>  Thu, 22 Apr 2021 09:43:59 +0200

swh-web (0.0.299-1~swh1) unstable-swh; urgency=medium

  * New upstream release 0.0.299     - (tagged by Antoine R. Dumont
    (@ardumont) <ardumont@softwareheritage.org> on 2021-04-22 09:12:22
    +0200)
  * Upstream changes:     - v0.0.299     - Drop redundant `Task` prefix
    in row title in save code now detail view     - Display visit status
    information in the save request information detail view     - docs:
    Remove doc_config module and its use     - tests: Turn some global
    js variables into functions     - tests: Add docstring and some test
    scenarios to the save code now code

 -- Software Heritage autobuilder (on jenkins-debian1) <jenkins@jenkins-debian1.internal.softwareheritage.org>  Thu, 22 Apr 2021 07:24:54 +0000

swh-web (0.0.298-1~swh1) unstable-swh; urgency=medium

  * New upstream release 0.0.298     - (tagged by Antoine Lambert
    <antoine.lambert@inria.fr> on 2021-04-19 19:04:47 +0200)
  * Upstream changes:     - version 0.0.298

 -- Software Heritage autobuilder (on jenkins-debian1) <jenkins@jenkins-debian1.internal.softwareheritage.org>  Mon, 19 Apr 2021 17:27:27 +0000

swh-web (0.0.297-1~swh1) unstable-swh; urgency=medium

  * New upstream release 0.0.297     - (tagged by Antoine Lambert
    <antoine.lambert@inria.fr> on 2021-04-19 14:15:25 +0200)
  * Upstream changes:     - version 0.0.297

 -- Software Heritage autobuilder (on jenkins-debian1) <jenkins@jenkins-debian1.internal.softwareheritage.org>  Mon, 19 Apr 2021 12:26:34 +0000

swh-web (0.0.296-1~swh2) unstable-swh; urgency=medium

  * Add missing swh-counters dependency

 -- Vincent SELLIER <vincent.sellier@softwareheritage.org>  Wed, 14 Apr 2021 17:14:34 +0200

swh-web (0.0.296-1~swh1) unstable-swh; urgency=medium

  * New upstream release 0.0.296     - (tagged by Vincent SELLIER
    <vincent.sellier@softwareheritage.org> on 2021-04-14 16:29:01 +0200)
  * Upstream changes:     - v0.0.296     - fix documentation syntax     -
    make the source of the object's counts configurable

 -- Software Heritage autobuilder (on jenkins-debian1) <jenkins@jenkins-debian1.internal.softwareheritage.org>  Wed, 14 Apr 2021 14:41:28 +0000

swh-web (0.0.295-1~swh1) unstable-swh; urgency=medium

  * New upstream release 0.0.295     - (tagged by Vincent SELLIER
    <vincent.sellier@softwareheritage.org> on 2021-04-13 18:04:13 +0200)
  * Upstream changes:     - v0.0.295     - counters: Remove hardcoded
    historical values

 -- Software Heritage autobuilder (on jenkins-debian1) <jenkins@jenkins-debian1.internal.softwareheritage.org>  Tue, 13 Apr 2021 16:16:07 +0000

swh-web (0.0.294-1~swh1) unstable-swh; urgency=medium

  * New upstream release 0.0.294     - (tagged by Antoine R. Dumont
    (@ardumont) <ardumont@softwareheritage.org> on 2021-04-09 14:25:58
    +0200)
  * Upstream changes:     - v0.0.294     - Add metric to monitor "save
    code now" efficiency     - tests/conftest: Keep mypy happy
    regardless hypothesis version

 -- Software Heritage autobuilder (on jenkins-debian1) <jenkins@jenkins-debian1.internal.softwareheritage.org>  Fri, 09 Apr 2021 12:36:38 +0000

swh-web (0.0.293-1~swh1) unstable-swh; urgency=medium

  * New upstream release 0.0.293     - (tagged by Antoine Lambert
    <antoine.lambert@inria.fr> on 2021-04-08 17:14:32 +0200)
  * Upstream changes:     - version 0.0.293

 -- Software Heritage autobuilder (on jenkins-debian1) <jenkins@jenkins-debian1.internal.softwareheritage.org>  Thu, 08 Apr 2021 15:41:29 +0000

swh-web (0.0.292-1~swh1) unstable-swh; urgency=medium

  * New upstream release 0.0.292     - (tagged by Antoine Lambert
    <antoine.lambert@inria.fr> on 2021-04-02 12:28:06 +0200)
  * Upstream changes:     - version 0.0.292

 -- Software Heritage autobuilder (on jenkins-debian1) <jenkins@jenkins-debian1.internal.softwareheritage.org>  Fri, 02 Apr 2021 10:45:27 +0000

swh-web (0.0.291-1~swh1) unstable-swh; urgency=medium

  * New upstream release 0.0.291     - (tagged by Antoine Lambert
    <antoine.lambert@inria.fr> on 2021-04-02 11:31:28 +0200)
  * Upstream changes:     - version 0.0.291

 -- Software Heritage autobuilder (on jenkins-debian1) <jenkins@jenkins-debian1.internal.softwareheritage.org>  Fri, 02 Apr 2021 09:42:23 +0000

swh-web (0.0.290-1~swh1) unstable-swh; urgency=medium

  * New upstream release 0.0.290     - (tagged by Antoine R. Dumont
    (@ardumont) <ardumont@softwareheritage.org> on 2021-04-01 17:42:29
    +0200)
  * Upstream changes:     - v0.0.290     - migrate-to-pg swh-web:
    Migrate from sqlite to postgresql     - auth: Use generic Django
    authentication backends from swh-auth

 -- Software Heritage autobuilder (on jenkins-debian1) <jenkins@jenkins-debian1.internal.softwareheritage.org>  Thu, 01 Apr 2021 15:59:48 +0000

swh-web (0.0.289-1~swh1) unstable-swh; urgency=medium

  * New upstream release 0.0.289     - (tagged by Antoine Lambert
    <antoine.lambert@inria.fr> on 2021-03-30 11:19:02 +0200)
  * Upstream changes:     - version 0.0.289

 -- Software Heritage autobuilder (on jenkins-debian1) <jenkins@jenkins-debian1.internal.softwareheritage.org>  Tue, 30 Mar 2021 09:45:12 +0000

swh-web (0.0.288-1~swh1) unstable-swh; urgency=medium

  * New upstream release 0.0.288     - (tagged by Antoine Lambert
    <antoine.lambert@inria.fr> on 2021-03-18 19:04:53 +0100)
  * Upstream changes:     - version 0.0.288

 -- Software Heritage autobuilder (on jenkins-debian1) <jenkins@jenkins-debian1.internal.softwareheritage.org>  Thu, 18 Mar 2021 18:22:07 +0000

swh-web (0.0.287-1~swh1) unstable-swh; urgency=medium

  * New upstream release 0.0.287     - (tagged by Antoine Lambert
    <antoine.lambert@inria.fr> on 2021-03-17 18:12:18 +0100)
  * Upstream changes:     - version 0.0.287

 -- Software Heritage autobuilder (on jenkins-debian1) <jenkins@jenkins-debian1.internal.softwareheritage.org>  Wed, 17 Mar 2021 17:31:10 +0000

swh-web (0.0.286-1~swh1) unstable-swh; urgency=medium

  * New upstream release 0.0.286     - (tagged by Antoine Lambert
    <antoine.lambert@inria.fr> on 2021-03-17 11:19:39 +0100)
  * Upstream changes:     - version 0.0.286

 -- Software Heritage autobuilder (on jenkins-debian1) <jenkins@jenkins-debian1.internal.softwareheritage.org>  Wed, 17 Mar 2021 10:39:49 +0000

swh-web (0.0.285-1~swh1) unstable-swh; urgency=medium

  * New upstream release 0.0.285     - (tagged by Antoine Lambert
    <antoine.lambert@inria.fr> on 2021-03-16 17:35:24 +0100)
  * Upstream changes:     - version 0.0.285

 -- Software Heritage autobuilder (on jenkins-debian1) <jenkins@jenkins-debian1.internal.softwareheritage.org>  Tue, 16 Mar 2021 17:01:04 +0000

swh-web (0.0.284-1~swh1) unstable-swh; urgency=medium

  * New upstream release 0.0.284     - (tagged by Antoine Lambert
    <antoine.lambert@inria.fr> on 2021-03-03 13:45:53 +0100)
  * Upstream changes:     - version 0.0.284

 -- Software Heritage autobuilder (on jenkins-debian1) <jenkins@jenkins-debian1.internal.softwareheritage.org>  Wed, 03 Mar 2021 13:04:38 +0000

swh-web (0.0.283-1~swh1) unstable-swh; urgency=medium

  * New upstream release 0.0.283     - (tagged by Antoine Lambert
    <antoine.lambert@inria.fr> on 2021-02-17 16:56:12 +0100)
  * Upstream changes:     - version 0.0.283

 -- Software Heritage autobuilder (on jenkins-debian1) <jenkins@jenkins-debian1.internal.softwareheritage.org>  Wed, 17 Feb 2021 16:12:40 +0000

swh-web (0.0.282-1~swh1) unstable-swh; urgency=medium

  * New upstream release 0.0.282     - (tagged by Antoine Lambert
    <antoine.lambert@inria.fr> on 2021-02-17 12:12:22 +0100)
  * Upstream changes:     - version 0.0.282

 -- Software Heritage autobuilder (on jenkins-debian1) <jenkins@jenkins-debian1.internal.softwareheritage.org>  Wed, 17 Feb 2021 11:37:02 +0000

swh-web (0.0.281-1~swh1) unstable-swh; urgency=medium

  * New upstream release 0.0.281     - (tagged by Antoine Lambert
    <antoine.lambert@inria.fr> on 2021-02-05 17:18:46 +0100)
  * Upstream changes:     - version 0.0.281

 -- Software Heritage autobuilder (on jenkins-debian1) <jenkins@jenkins-debian1.internal.softwareheritage.org>  Fri, 05 Feb 2021 16:36:15 +0000

swh-web (0.0.280-1~swh1) unstable-swh; urgency=medium

  * New upstream release 0.0.280     - (tagged by Antoine R. Dumont
    (@ardumont) <ardumont@softwareheritage.org> on 2021-02-03 15:31:09
    +0100)
  * Upstream changes:     - v0.0.280     - Adapt
    origin_get_latest_visit_status according to latest api change     -
    tests/data: Ensure git data are properly loaded into the test
    archive     - tests/resources: Fix mypy 0.800 errors

 -- Software Heritage autobuilder (on jenkins-debian1) <jenkins@jenkins-debian1.internal.softwareheritage.org>  Wed, 03 Feb 2021 14:45:55 +0000

swh-web (0.0.279-1~swh1) unstable-swh; urgency=medium

  * New upstream release 0.0.279     - (tagged by Antoine Lambert
    <antoine.lambert@inria.fr> on 2021-01-21 16:04:31 +0100)
  * Upstream changes:     - version 0.0.279

 -- Software Heritage autobuilder (on jenkins-debian1) <jenkins@jenkins-debian1.internal.softwareheritage.org>  Thu, 21 Jan 2021 15:40:28 +0000

swh-web (0.0.278-1~swh1) unstable-swh; urgency=medium

  * New upstream release 0.0.278     - (tagged by Antoine Lambert
    <antoine.lambert@inria.fr> on 2021-01-08 15:31:33 +0100)
  * Upstream changes:     - version 0.0.278

 -- Software Heritage autobuilder (on jenkins-debian1) <jenkins@jenkins-debian1.internal.softwareheritage.org>  Fri, 08 Jan 2021 14:42:05 +0000

swh-web (0.0.277-1~swh1) unstable-swh; urgency=medium

  * New upstream release 0.0.277     - (tagged by Antoine Lambert
    <antoine.lambert@inria.fr> on 2021-01-07 11:41:11 +0100)
  * Upstream changes:     - version 0.0.277

 -- Software Heritage autobuilder (on jenkins-debian1) <jenkins@jenkins-debian1.internal.softwareheritage.org>  Thu, 07 Jan 2021 11:04:29 +0000

swh-web (0.0.276-1~swh1) unstable-swh; urgency=medium

  * New upstream release 0.0.276     - (tagged by Antoine Lambert
    <antoine.lambert@inria.fr> on 2020-12-14 16:25:46 +0100)
  * Upstream changes:     - version 0.0.276

 -- Software Heritage autobuilder (on jenkins-debian1) <jenkins@jenkins-debian1.internal.softwareheritage.org>  Mon, 14 Dec 2020 15:43:02 +0000

swh-web (0.0.275-1~swh1) unstable-swh; urgency=medium

  * New upstream release 0.0.275     - (tagged by Antoine Lambert
    <antoine.lambert@inria.fr> on 2020-12-09 13:30:31 +0100)
  * Upstream changes:     - version 0.0.275

 -- Software Heritage autobuilder (on jenkins-debian1) <jenkins@jenkins-debian1.internal.softwareheritage.org>  Wed, 09 Dec 2020 12:48:53 +0000

swh-web (0.0.274-1~swh1) unstable-swh; urgency=medium

  * New upstream release 0.0.274     - (tagged by Antoine Lambert
    <antoine.lambert@inria.fr> on 2020-12-08 17:09:17 +0100)
  * Upstream changes:     - version 0.0.274

 -- Software Heritage autobuilder (on jenkins-debian1) <jenkins@jenkins-debian1.internal.softwareheritage.org>  Tue, 08 Dec 2020 16:35:24 +0000

swh-web (0.0.273-1~swh1) unstable-swh; urgency=medium

  * New upstream release 0.0.273     - (tagged by Antoine Lambert
    <antoine.lambert@inria.fr> on 2020-11-25 16:23:58 +0100)
  * Upstream changes:     - version 0.0.273

 -- Software Heritage autobuilder (on jenkins-debian1) <jenkins@jenkins-debian1.internal.softwareheritage.org>  Wed, 25 Nov 2020 15:42:43 +0000

swh-web (0.0.272-1~swh1) unstable-swh; urgency=medium

  * New upstream release 0.0.272     - (tagged by Antoine Lambert
    <antoine.lambert@inria.fr> on 2020-11-24 12:21:37 +0100)
  * Upstream changes:     - version 0.0.272

 -- Software Heritage autobuilder (on jenkins-debian1) <jenkins@jenkins-debian1.internal.softwareheritage.org>  Tue, 24 Nov 2020 11:51:14 +0000

swh-web (0.0.271-1~swh1) unstable-swh; urgency=medium

  * New upstream release 0.0.271     - (tagged by Antoine R. Dumont
    (@ardumont) <ardumont@softwareheritage.org> on 2020-11-19 16:09:49
    +0100)
  * Upstream changes:     - v0.0.271     - vault-ui: Log caught error
    when listing     - vault: Fix vault response schema     - assets:
    Migrate compilation to webpack 5.x     - package.json: Upgrade
    dependencies

 -- Software Heritage autobuilder (on jenkins-debian1) <jenkins@jenkins-debian1.internal.softwareheritage.org>  Thu, 19 Nov 2020 15:30:51 +0000

swh-web (0.0.270-1~swh1) unstable-swh; urgency=medium

  * New upstream release 0.0.270     - (tagged by Antoine Lambert
    <antoine.lambert@inria.fr> on 2020-11-16 16:31:43 +0100)
  * Upstream changes:     - version 0.0.270

 -- Software Heritage autobuilder (on jenkins-debian1) <jenkins@jenkins-debian1.internal.softwareheritage.org>  Mon, 16 Nov 2020 15:51:54 +0000

swh-web (0.0.269-1~swh1) unstable-swh; urgency=medium

  * New upstream release 0.0.269     - (tagged by Antoine Lambert
    <antoine.lambert@inria.fr> on 2020-11-12 15:31:37 +0100)
  * Upstream changes:     - version 0.0.269

 -- Software Heritage autobuilder (on jenkins-debian1) <jenkins@jenkins-debian1.internal.softwareheritage.org>  Thu, 12 Nov 2020 15:03:49 +0000

swh-web (0.0.268-1~swh1) unstable-swh; urgency=medium

  * New upstream release 0.0.268     - (tagged by Antoine Lambert
    <antoine.lambert@inria.fr> on 2020-11-09 12:19:05 +0100)
  * Upstream changes:     - version 0.0.268

 -- Software Heritage autobuilder (on jenkins-debian1) <jenkins@jenkins-debian1.internal.softwareheritage.org>  Mon, 09 Nov 2020 11:37:25 +0000

swh-web (0.0.267-1~swh1) unstable-swh; urgency=medium

  * New upstream release 0.0.267     - (tagged by Antoine Lambert
    <antoine.lambert@inria.fr> on 2020-11-06 17:13:03 +0100)
  * Upstream changes:     - version 0.0.267

 -- Software Heritage autobuilder (on jenkins-debian1) <jenkins@jenkins-debian1.internal.softwareheritage.org>  Fri, 06 Nov 2020 16:31:03 +0000

swh-web (0.0.266-1~swh1) unstable-swh; urgency=medium

  * New upstream release 0.0.266     - (tagged by Antoine Lambert
    <antoine.lambert@inria.fr> on 2020-11-06 12:48:47 +0100)
  * Upstream changes:     - version 0.0.266

 -- Software Heritage autobuilder (on jenkins-debian1) <jenkins@jenkins-debian1.internal.softwareheritage.org>  Fri, 06 Nov 2020 12:07:02 +0000

swh-web (0.0.265-1~swh1) unstable-swh; urgency=medium

  * New upstream release 0.0.265     - (tagged by Antoine Lambert
    <antoine.lambert@inria.fr> on 2020-10-30 16:22:10 +0100)
  * Upstream changes:     - version 0.0.265

 -- Software Heritage autobuilder (on jenkins-debian1) <jenkins@jenkins-debian1.internal.softwareheritage.org>  Fri, 30 Oct 2020 15:48:13 +0000

swh-web (0.0.264-1~swh1) unstable-swh; urgency=medium

  * New upstream release 0.0.264     - (tagged by Antoine R. Dumont
    (@ardumont) <ardumont@softwareheritage.org> on 2020-10-19 12:03:15
    +0200)
  * Upstream changes:     - v0.0.264     - web.config: Adapt indexer
    configuration structure     - web.config: Adapt scheduler
    configuration structure     - swh.web.tests: Adapt
    get_indexer_storage to latest version     - Use swh.model.model
    helpers to compute object identifiers     - common/archive: Fix
    empty content handling in lookup_content_raw     - apidoc: Fix bad
    URL replacement missed due to an invalid test     - common/typing:
    Fix error with mypy 0.790     - browse/directory: Fix invalid query
    parameter value for content links     - templates/directory-display:
    Remove permissions display for directories     - templates: Update
    save code now icon and new snapshot button

 -- Software Heritage autobuilder (on jenkins-debian1) <jenkins@jenkins-debian1.internal.softwareheritage.org>  Mon, 19 Oct 2020 12:06:32 +0000

swh-web (0.0.263-1~swh1) unstable-swh; urgency=medium

  * New upstream release 0.0.263     - (tagged by Antoine Lambert
    <antoine.lambert@inria.fr> on 2020-10-08 16:40:40 +0200)
  * Upstream changes:     - version 0.0.263

 -- Software Heritage autobuilder (on jenkins-debian1) <jenkins@jenkins-debian1.internal.softwareheritage.org>  Thu, 08 Oct 2020 15:11:38 +0000

swh-web (0.0.262-2~swh1) unstable-swh; urgency=medium

  * Make the postinst a little bit more robust

 -- Nicolas Dandrimont <olasd@debian.org>  Fri, 25 Sep 2020 19:53:02 +0200

swh-web (0.0.262-1~swh1) unstable-swh; urgency=medium

  * New upstream release 0.0.262     - (tagged by Antoine Lambert
    <antoine.lambert@inria.fr> on 2020-09-25 17:02:27 +0200)
  * Upstream changes:     - version 0.0.262

 -- Software Heritage autobuilder (on jenkins-debian1) <jenkins@jenkins-debian1.internal.softwareheritage.org>  Fri, 25 Sep 2020 15:20:11 +0000

swh-web (0.0.261-1~swh1) unstable-swh; urgency=medium

  * New upstream release 0.0.261     - (tagged by Antoine Lambert
    <antoine.lambert@inria.fr> on 2020-09-25 15:55:40 +0200)
  * Upstream changes:     - version 0.0.261

 -- Software Heritage autobuilder (on jenkins-debian1) <jenkins@jenkins-debian1.internal.softwareheritage.org>  Fri, 25 Sep 2020 14:06:26 +0000

swh-web (0.0.260-1~swh1) unstable-swh; urgency=medium

  * New upstream release 0.0.260     - (tagged by Antoine Lambert
    <antoine.lambert@inria.fr> on 2020-09-23 16:05:51 +0200)
  * Upstream changes:     - version 0.0.260

 -- Software Heritage autobuilder (on jenkins-debian1) <jenkins@jenkins-debian1.internal.softwareheritage.org>  Wed, 23 Sep 2020 14:31:59 +0000

swh-web (0.0.259-1~swh1) unstable-swh; urgency=medium

  * New upstream release 0.0.259     - (tagged by Antoine Lambert
    <antoine.lambert@inria.fr> on 2020-09-16 17:48:00 +0200)
  * Upstream changes:     - version 0.0.259

 -- Software Heritage autobuilder (on jenkins-debian1) <jenkins@jenkins-debian1.internal.softwareheritage.org>  Wed, 16 Sep 2020 16:05:10 +0000

swh-web (0.0.258-1~swh1) unstable-swh; urgency=medium

  * New upstream release 0.0.258     - (tagged by Antoine Lambert
    <antoine.lambert@inria.fr> on 2020-09-16 13:14:02 +0200)
  * Upstream changes:     - version 0.0.258

 -- Software Heritage autobuilder (on jenkins-debian1) <jenkins@jenkins-debian1.internal.softwareheritage.org>  Wed, 16 Sep 2020 11:39:10 +0000

swh-web (0.0.257-1~swh1) unstable-swh; urgency=medium

  * New upstream release 0.0.257     - (tagged by Antoine R. Dumont
    (@ardumont) <ardumont@softwareheritage.org> on 2020-09-15 12:15:49
    +0200)
  * Upstream changes:     - v0.0.257     - common/highlightjs: Fix issue
    with Pygments 2.7

 -- Software Heritage autobuilder (on jenkins-debian1) <jenkins@jenkins-debian1.internal.softwareheritage.org>  Tue, 15 Sep 2020 10:27:21 +0000

swh-web (0.0.255-1~swh1) unstable-swh; urgency=medium

  * New upstream release 0.0.255     - (tagged by Antoine R. Dumont
    (@ardumont) <ardumont@softwareheritage.org> on 2020-09-04 16:02:25
    +0200)
  * Upstream changes:     - v0.0.255     - Adapt storage.revision_get
    calls according to latest api change     - package.json: Upgrade
    dependencies     - cypress/origin-save: Improve tests implementation
    - assets/origin-save: Fix handling of null visit dates in requests
    list     - Adapt to latest storage release_get api change

 -- Software Heritage autobuilder (on jenkins-debian1) <jenkins@jenkins-debian1.internal.softwareheritage.org>  Fri, 04 Sep 2020 14:18:01 +0000

swh-web (0.0.254-1~swh1) unstable-swh; urgency=medium

  * New upstream release 0.0.254     - (tagged by Antoine Lambert
    <antoine.lambert@inria.fr> on 2020-08-28 15:35:49 +0200)
  * Upstream changes:     - version 0.0.254

 -- Software Heritage autobuilder (on jenkins-debian1) <jenkins@jenkins-debian1.internal.softwareheritage.org>  Fri, 28 Aug 2020 14:01:09 +0000

swh-web (0.0.253-1~swh1) unstable-swh; urgency=medium

  * New upstream release 0.0.253     - (tagged by Antoine Lambert
    <antoine.lambert@inria.fr> on 2020-08-27 18:51:20 +0200)
  * Upstream changes:     - version 0.0.253

 -- Software Heritage autobuilder (on jenkins-debian1) <jenkins@jenkins-debian1.internal.softwareheritage.org>  Thu, 27 Aug 2020 17:16:29 +0000

swh-web (0.0.252-1~swh1) unstable-swh; urgency=medium

  * New upstream release 0.0.252     - (tagged by Antoine Lambert
    <antoine.lambert@inria.fr> on 2020-08-24 14:07:27 +0200)
  * Upstream changes:     - version 0.0.252

 -- Software Heritage autobuilder (on jenkins-debian1) <jenkins@jenkins-debian1.internal.softwareheritage.org>  Mon, 24 Aug 2020 12:24:41 +0000

swh-web (0.0.251-1~swh1) unstable-swh; urgency=medium

  * New upstream release 0.0.251     - (tagged by Antoine Lambert
    <antoine.lambert@inria.fr> on 2020-08-24 11:15:57 +0200)
  * Upstream changes:     - version 0.0.251

 -- Software Heritage autobuilder (on jenkins-debian1) <jenkins@jenkins-debian1.internal.softwareheritage.org>  Mon, 24 Aug 2020 09:32:42 +0000

swh-web (0.0.250-1~swh1) unstable-swh; urgency=medium

  * New upstream release 0.0.250     - (tagged by Antoine Lambert
    <antoine.lambert@inria.fr> on 2020-08-21 12:06:06 +0200)
  * Upstream changes:     - version 0.0.250

 -- Software Heritage autobuilder (on jenkins-debian1) <jenkins@jenkins-debian1.internal.softwareheritage.org>  Fri, 21 Aug 2020 10:24:25 +0000

swh-web (0.0.249-1~swh1) unstable-swh; urgency=medium

  * New upstream release 0.0.249     - (tagged by Antoine Lambert
    <antoine.lambert@inria.fr> on 2020-08-18 12:12:39 +0200)
  * Upstream changes:     - version 0.0.249

 -- Software Heritage autobuilder (on jenkins-debian1) <jenkins@jenkins-debian1.internal.softwareheritage.org>  Tue, 18 Aug 2020 10:30:08 +0000

swh-web (0.0.248-1~swh1) unstable-swh; urgency=medium

  * New upstream release 0.0.248     - (tagged by Antoine R. Dumont
    (@ardumont) <ardumont@softwareheritage.org> on 2020-08-05 10:01:23
    +0200)
  * Upstream changes:     - v0.0.248     - package.json: Upgrade
    dependencies     - templates: Fix browsed object metadata
    availability from javascript     - service: Adapt according to the
    latest storage.content_find changes     - Adapt swh-search
    configuration (runtime + tests)     - origin: Migrate use to
    storage.origin_list instead of origin_get_range

 -- Software Heritage autobuilder (on jenkins-debian1) <jenkins@jenkins-debian1.internal.softwareheritage.org>  Wed, 05 Aug 2020 08:49:00 +0000

swh-web (0.0.246-1~swh2) unstable-swh; urgency=medium

  * Update missing dependency + bump

 -- Antoine R. Dumont <ardumont@softwareheritage.org>  Tue, 28 Jul 2020 06:57:28 +0000

swh-web (0.0.246-1~swh1) unstable-swh; urgency=medium

  * New upstream release 0.0.246     - (tagged by Antoine R. Dumont
    (@ardumont) <ardumont@softwareheritage.org> on 2020-07-28 08:11:28
    +0200)
  * Upstream changes:     - v0.0.246     - Update
    swh.storage.origin_visit_get_by calls to latest api change     -
    Update swh.storage.origin_get calls to latest api change     -
    setup.py: Migrate from vcversioner to setuptools-scm     -
    package.json: Upgrade dependencies     - tests: Fix flaky test     -
    assets/save: Try to set origin type when clicking on "Save again"
    - api/identifiers: Adapt to swh-model >= 0.5.0     - pytest.ini:
    Prevent swh-storage pytest plugin loading     - Rename all
    references of swh PIDs to SWHIDs for consistency

 -- Software Heritage autobuilder (on jenkins-debian1) <jenkins@jenkins-debian1.internal.softwareheritage.org>  Tue, 28 Jul 2020 06:28:05 +0000

swh-web (0.0.245-1~swh1) unstable-swh; urgency=medium

  * New upstream release 0.0.245     - (tagged by Antoine Lambert
    <antoine.lambert@inria.fr> on 2020-07-02 15:51:46 +0200)
  * Upstream changes:     - version 0.0.245

 -- Software Heritage autobuilder (on jenkins-debian1) <jenkins@jenkins-debian1.internal.softwareheritage.org>  Thu, 02 Jul 2020 14:28:23 +0000

swh-web (0.0.244-1~swh1) unstable-swh; urgency=medium

  * New upstream release 0.0.244     - (tagged by Antoine Lambert
    <antoine.lambert@inria.fr> on 2020-06-29 15:00:40 +0200)
  * Upstream changes:     - version 0.0.244

 -- Software Heritage autobuilder (on jenkins-debian1) <jenkins@jenkins-debian1.internal.softwareheritage.org>  Mon, 29 Jun 2020 13:22:24 +0000

swh-web (0.0.242-1~swh1) unstable-swh; urgency=medium

  * New upstream release 0.0.242     - (tagged by Antoine Lambert
    <antoine.lambert@inria.fr> on 2020-06-23 14:24:01 +0200)
  * Upstream changes:     - version 0.0.242

 -- Software Heritage autobuilder (on jenkins-debian1) <jenkins@jenkins-debian1.internal.softwareheritage.org>  Tue, 23 Jun 2020 12:55:08 +0000

swh-web (0.0.241-1~swh1) unstable-swh; urgency=medium

  * New upstream release 0.0.241     - (tagged by Antoine R. Dumont
    (@ardumont) <ardumont@softwareheritage.org> on 2020-06-19 18:08:44
    +0200)
  * Upstream changes:     - v0.0.241     - misc/coverage: Add IPOL and
    NixOS logos     - service: Use latest origin visit status from an
    origin     - Migrate to swh.storage.algos.snapshot_get_latest     -
    templates/browse: Improve navigation for origin/snapshot related
    views

 -- Software Heritage autobuilder (on jenkins-debian1) <jenkins@jenkins-debian1.internal.softwareheritage.org>  Fri, 19 Jun 2020 16:22:34 +0000

swh-web (0.0.240-1~swh1) unstable-swh; urgency=medium

  * New upstream release 0.0.240     - (tagged by Antoine Lambert
    <antoine.lambert@inria.fr> on 2020-06-18 14:13:12 +0200)
  * Upstream changes:     - version 0.0.240

 -- Software Heritage autobuilder (on jenkins-debian1) <jenkins@jenkins-debian1.internal.softwareheritage.org>  Thu, 18 Jun 2020 13:13:08 +0000

swh-web (0.0.239-1~swh1) unstable-swh; urgency=medium

  * New upstream release 0.0.239     - (tagged by Antoine Lambert
    <antoine.lambert@inria.fr> on 2020-06-17 10:52:06 +0200)
  * Upstream changes:     - version 0.0.239

 -- Software Heritage autobuilder (on jenkins-debian1) <jenkins@jenkins-debian1.internal.softwareheritage.org>  Wed, 17 Jun 2020 09:16:33 +0000

swh-web (0.0.238-1~swh1) unstable-swh; urgency=medium

  * New upstream release 0.0.238     - (tagged by Antoine Lambert
    <antoine.lambert@inria.fr> on 2020-06-12 14:17:47 +0200)
  * Upstream changes:     - version 0.0.238

 -- Software Heritage autobuilder (on jenkins-debian1) <jenkins@jenkins-debian1.internal.softwareheritage.org>  Fri, 12 Jun 2020 13:14:45 +0000

swh-web (0.0.237-1~swh1) unstable-swh; urgency=medium

  * New upstream release 0.0.237     - (tagged by Antoine Lambert
    <antoine.lambert@inria.fr> on 2020-06-05 17:42:35 +0200)
  * Upstream changes:     - version 0.0.237

 -- Software Heritage autobuilder (on jenkins-debian1) <jenkins@jenkins-debian1.internal.softwareheritage.org>  Fri, 05 Jun 2020 16:24:05 +0000

swh-web (0.0.236-1~swh1) unstable-swh; urgency=medium

  * New upstream release 0.0.236     - (tagged by Antoine Lambert
    <antoine.lambert@inria.fr> on 2020-06-05 14:38:37 +0200)
  * Upstream changes:     - version 0.0.236

 -- Software Heritage autobuilder (on jenkins-debian1) <jenkins@jenkins-debian1.internal.softwareheritage.org>  Fri, 05 Jun 2020 13:05:41 +0000

swh-web (0.0.235-1~swh1) unstable-swh; urgency=medium

  * New upstream release 0.0.235     - (tagged by Antoine R. Dumont
    (@ardumont) <ardumont@softwareheritage.org> on 2020-05-27 14:58:13
    +0200)
  * Upstream changes:     - v0.0.235     - admin-deposit: Fix edge case
    on empty exclude pattern

 -- Software Heritage autobuilder (on jenkins-debian1) <jenkins@jenkins-debian1.internal.softwareheritage.org>  Wed, 27 May 2020 13:10:37 +0000

swh-web (0.0.234-1~swh1) unstable-swh; urgency=medium

  * New upstream release 0.0.234     - (tagged by Antoine R. Dumont
    (@ardumont) <ardumont@softwareheritage.org> on 2020-05-26 15:39:22
    +0200)
  * Upstream changes:     - v0.0.234     - deposit-admin: Filtering out
    deposits matching an excluding pattern     - deposit-admin-spec:
    Improve default tests on admin page     - deposit-admin.spec: Add
    coverage to the deposit admin page     - admin/deposit: Fix
    discrepancy     - admin/deposit: Fix column identifiers

 -- Software Heritage autobuilder (on jenkins-debian1) <jenkins@jenkins-debian1.internal.softwareheritage.org>  Tue, 26 May 2020 13:58:52 +0000

swh-web (0.0.233-1~swh1) unstable-swh; urgency=medium

  * New upstream release 0.0.233     - (tagged by Antoine R. Dumont
    (@ardumont) <ardumont@softwareheritage.org> on 2020-05-20 11:32:57
    +0200)
  * Upstream changes:     - v0.0.233     - admin/deposit: Drop unused
    columns and rename "directory with context"     - Drop
    swh_anchor_id* references from Deposit model

 -- Software Heritage autobuilder (on jenkins-debian1) <jenkins@jenkins-debian1.internal.softwareheritage.org>  Wed, 20 May 2020 09:51:40 +0000

swh-web (0.0.232-1~swh1) unstable-swh; urgency=medium

  * New upstream release 0.0.232     - (tagged by Antoine R. Dumont
    (@ardumont) <ardumont@softwareheritage.org> on 2020-05-19 09:57:29
    +0200)
  * Upstream changes:     - v0.0.232     - admin/deposit: Extract origin
    from swh_anchor_id according to latest change     - Fix pep8
    violations

 -- Software Heritage autobuilder (on jenkins-debian1) <jenkins@jenkins-debian1.internal.softwareheritage.org>  Tue, 19 May 2020 08:08:47 +0000

swh-web (0.0.231-1~swh1) unstable-swh; urgency=medium

  * New upstream release 0.0.231     - (tagged by Antoine Lambert
    <antoine.lambert@inria.fr> on 2020-05-07 18:07:33 +0200)
  * Upstream changes:     - version 0.0.231

 -- Software Heritage autobuilder (on jenkins-debian1) <jenkins@jenkins-debian1.internal.softwareheritage.org>  Thu, 07 May 2020 16:29:01 +0000

swh-web (0.0.230-1~swh1) unstable-swh; urgency=medium

  * New upstream release 0.0.230     - (tagged by Antoine Lambert
    <antoine.lambert@inria.fr> on 2020-05-05 19:19:24 +0200)
  * Upstream changes:     - version 0.0.230

 -- Software Heritage autobuilder (on jenkins-debian1) <jenkins@jenkins-debian1.internal.softwareheritage.org>  Tue, 05 May 2020 17:55:59 +0000

swh-web (0.0.229-1~swh1) unstable-swh; urgency=medium

  * New upstream release 0.0.229     - (tagged by Antoine Lambert
    <antoine.lambert@inria.fr> on 2020-04-22 12:54:34 +0200)
  * Upstream changes:     - version 0.0.229

 -- Software Heritage autobuilder (on jenkins-debian1) <jenkins@jenkins-debian1.internal.softwareheritage.org>  Wed, 22 Apr 2020 11:23:17 +0000

swh-web (0.0.228-1~swh1) unstable-swh; urgency=medium

  * New upstream release 0.0.228     - (tagged by Antoine Lambert
    <antoine.lambert@inria.fr> on 2020-04-21 13:59:34 +0200)
  * Upstream changes:     - version 0.0.228

 -- Software Heritage autobuilder (on jenkins-debian1) <jenkins@jenkins-debian1.internal.softwareheritage.org>  Tue, 21 Apr 2020 12:19:31 +0000

swh-web (0.0.227-1~swh1) unstable-swh; urgency=medium

  * New upstream release 0.0.227     - (tagged by Antoine Lambert
    <antoine.lambert@inria.fr> on 2020-04-07 12:34:35 +0200)
  * Upstream changes:     - version 0.0.227

 -- Software Heritage autobuilder (on jenkins-debian1) <jenkins@jenkins-debian1.internal.softwareheritage.org>  Tue, 07 Apr 2020 14:41:45 +0000

swh-web (0.0.226-1~swh1) unstable-swh; urgency=medium

  * New upstream release 0.0.226     - (tagged by Antoine Lambert
    <antoine.lambert@inria.fr> on 2020-02-18 16:46:42 +0100)
  * Upstream changes:     - version 0.0.226

 -- Software Heritage autobuilder (on jenkins-debian1) <jenkins@jenkins-debian1.internal.softwareheritage.org>  Tue, 18 Feb 2020 16:38:01 +0000

swh-web (0.0.225-1~swh1) unstable-swh; urgency=medium

  * New upstream release 0.0.225     - (tagged by Antoine Lambert
    <antoine.lambert@inria.fr> on 2020-02-10 11:39:19 +0100)
  * Upstream changes:     - version 0.0.225

 -- Software Heritage autobuilder (on jenkins-debian1) <jenkins@jenkins-debian1.internal.softwareheritage.org>  Mon, 10 Feb 2020 11:35:35 +0000

swh-web (0.0.224-1~swh1) unstable-swh; urgency=medium

  * New upstream release 0.0.224     - (tagged by Antoine Lambert
    <antoine.lambert@inria.fr> on 2020-01-16 13:42:20 +0100)
  * Upstream changes:     - version 0.0.224

 -- Software Heritage autobuilder (on jenkins-debian1) <jenkins@jenkins-debian1.internal.softwareheritage.org>  Thu, 16 Jan 2020 13:09:29 +0000

swh-web (0.0.223-1~swh1) unstable-swh; urgency=medium

  * New upstream release 0.0.223     - (tagged by Antoine Lambert
    <antoine.lambert@inria.fr> on 2019-12-13 15:01:06 +0100)
  * Upstream changes:     - version 0.0.223

 -- Software Heritage autobuilder (on jenkins-debian1) <jenkins@jenkins-debian1.internal.softwareheritage.org>  Fri, 13 Dec 2019 14:24:54 +0000

swh-web (0.0.221-1~swh1) unstable-swh; urgency=medium

  * New upstream release 0.0.221     - (tagged by Antoine Lambert
    <antoine.lambert@inria.fr> on 2019-12-04 13:30:38 +0100)
  * Upstream changes:     - version 0.0.221

 -- Software Heritage autobuilder (on jenkins-debian1) <jenkins@jenkins-debian1.internal.softwareheritage.org>  Wed, 04 Dec 2019 12:53:41 +0000

swh-web (0.0.220-1~swh1) unstable-swh; urgency=medium

  * New upstream release 0.0.220     - (tagged by Valentin Lorentz
    <vlorentz@softwareheritage.org> on 2019-11-08 18:00:47 +0100)
  * Upstream changes:     - v0.0.220     - * typing: minimal changes to
    make a no-op mypy run pass     - * Makefile.local: port to new swh-
    environment typecheck naming     - * sphinx: Fix doc generation and
    warnings     - * Add support for swh-indexer v0.0.157.

 -- Software Heritage autobuilder (on jenkins-debian1) <jenkins@jenkins-debian1.internal.softwareheritage.org>  Fri, 08 Nov 2019 17:21:30 +0000

swh-web (0.0.219-1~swh1) unstable-swh; urgency=medium

  * New upstream release 0.0.219     - (tagged by Antoine Lambert
    <antoine.lambert@inria.fr> on 2019-11-06 10:49:54 +0100)
  * Upstream changes:     - version 0.0.219

 -- Software Heritage autobuilder (on jenkins-debian1) <jenkins@jenkins-debian1.internal.softwareheritage.org>  Wed, 06 Nov 2019 10:10:30 +0000

swh-web (0.0.218-1~swh1) unstable-swh; urgency=medium

  * New upstream release 0.0.218     - (tagged by Antoine Lambert
    <antoine.lambert@inria.fr> on 2019-11-04 13:43:02 +0100)
  * Upstream changes:     - version 0.0.218

 -- Software Heritage autobuilder (on jenkins-debian1) <jenkins@jenkins-debian1.internal.softwareheritage.org>  Mon, 04 Nov 2019 13:11:48 +0000

swh-web (0.0.216-1~swh1) unstable-swh; urgency=medium

  * New upstream release 0.0.216     - (tagged by Nicolas Dandrimont
    <nicolas@dandrimont.eu> on 2019-10-14 19:56:40 +0200)
  * Upstream changes:     - Release swh.web v0.0.216

 -- Software Heritage autobuilder (on jenkins-debian1) <jenkins@jenkins-debian1.internal.softwareheritage.org>  Mon, 14 Oct 2019 18:14:01 +0000

swh-web (0.0.215-1~swh1) unstable-swh; urgency=medium

  * New upstream release 0.0.215     - (tagged by Antoine Lambert
    <antoine.lambert@inria.fr> on 2019-10-09 14:38:48 +0200)
  * Upstream changes:     - version 0.0.215

 -- Software Heritage autobuilder (on jenkins-debian1) <jenkins@jenkins-debian1.internal.softwareheritage.org>  Wed, 09 Oct 2019 13:20:53 +0000

swh-web (0.0.214-1~swh1) unstable-swh; urgency=medium

  * New upstream release 0.0.214     - (tagged by Antoine Lambert
    <antoine.lambert@inria.fr> on 2019-09-27 16:31:59 +0200)
  * Upstream changes:     - version 0.0.214

 -- Software Heritage autobuilder (on jenkins-debian1) <jenkins@jenkins-debian1.internal.softwareheritage.org>  Fri, 27 Sep 2019 16:17:33 +0000

swh-web (0.0.213-1~swh1) unstable-swh; urgency=medium

  * New upstream release 0.0.213     - (tagged by Antoine Lambert
    <antoine.lambert@inria.fr> on 2019-09-25 16:17:06 +0200)
  * Upstream changes:     - version 0.0.213

 -- Software Heritage autobuilder (on jenkins-debian1) <jenkins@jenkins-debian1.internal.softwareheritage.org>  Wed, 25 Sep 2019 15:13:06 +0000

swh-web (0.0.212-1~swh1) unstable-swh; urgency=medium

  * New upstream release 0.0.212     - (tagged by Antoine Lambert
    <antoine.lambert@inria.fr> on 2019-09-17 17:41:43 +0200)
  * Upstream changes:     - version 0.0.212

 -- Software Heritage autobuilder (on jenkins-debian1) <jenkins@jenkins-debian1.internal.softwareheritage.org>  Tue, 17 Sep 2019 16:07:58 +0000

swh-web (0.0.211-1~swh1) unstable-swh; urgency=medium

  * New upstream release 0.0.211     - (tagged by Antoine Lambert
    <antoine.lambert@inria.fr> on 2019-09-17 17:04:19 +0200)
  * Upstream changes:     - version 0.0.211

 -- Software Heritage autobuilder (on jenkins-debian1) <jenkins@jenkins-debian1.internal.softwareheritage.org>  Tue, 17 Sep 2019 15:34:22 +0000

swh-web (0.0.210-1~swh1) unstable-swh; urgency=medium

  * New upstream release 0.0.210     - (tagged by Antoine Lambert
    <antoine.lambert@inria.fr> on 2019-09-06 14:26:33 +0200)
  * Upstream changes:     - version 0.0.210

 -- Software Heritage autobuilder (on jenkins-debian1) <jenkins@jenkins-debian1.internal.softwareheritage.org>  Fri, 06 Sep 2019 13:14:46 +0000

swh-web (0.0.209-1~swh1) unstable-swh; urgency=medium

  * New upstream release 0.0.209     - (tagged by Valentin Lorentz
    <vlorentz@softwareheritage.org> on 2019-08-26 18:14:16 +0200)
  * Upstream changes:     - v0.0.209     - * fix in generated
    documentation     - * test fixes / new tests     - * remove
    references to `person['id']` and person_get API/browse     - * fix
    crash on metadata search results whose `origin_url` is missing

 -- Software Heritage autobuilder (on jenkins-debian1) <jenkins@jenkins-debian1.internal.softwareheritage.org>  Mon, 26 Aug 2019 16:39:53 +0000

swh-web (0.0.208-1~swh1) unstable-swh; urgency=medium

  * New upstream release 0.0.208     - (tagged by Valentin Lorentz
    <vlorentz@softwareheritage.org> on 2019-08-20 13:52:25 +0200)
  * Upstream changes:     - v0.0.208     - * Remove "person_get"
    endpoints     - * Add cypress tests

 -- Software Heritage autobuilder (on jenkins-debian1) <jenkins@jenkins-debian1.internal.softwareheritage.org>  Tue, 20 Aug 2019 12:30:54 +0000

swh-web (0.0.207-1~swh1) unstable-swh; urgency=medium

  * New upstream release 0.0.207     - (tagged by Antoine Lambert
    <antoine.lambert@inria.fr> on 2019-08-09 14:43:05 +0200)
  * Upstream changes:     - version 0.0.207

 -- Software Heritage autobuilder (on jenkins-debian1) <jenkins@jenkins-debian1.internal.softwareheritage.org>  Fri, 09 Aug 2019 13:08:31 +0000

swh-web (0.0.206-1~swh1) unstable-swh; urgency=medium

  * New upstream release 0.0.206     - (tagged by Antoine Lambert
    <antoine.lambert@inria.fr> on 2019-07-31 17:37:41 +0200)
  * Upstream changes:     - version 0.0.206

 -- Software Heritage autobuilder (on jenkins-debian1) <jenkins@jenkins-debian1.internal.softwareheritage.org>  Wed, 31 Jul 2019 15:54:55 +0000

swh-web (0.0.205-1~swh1) unstable-swh; urgency=medium

  * New upstream release 0.0.205     - (tagged by Antoine Lambert
    <antoine.lambert@inria.fr> on 2019-07-31 16:13:39 +0200)
  * Upstream changes:     - version 0.0.205

 -- Software Heritage autobuilder (on jenkins-debian1) <jenkins@jenkins-debian1.internal.softwareheritage.org>  Wed, 31 Jul 2019 14:47:24 +0000

swh-web (0.0.204-1~swh1) unstable-swh; urgency=medium

  * New upstream release 0.0.204     - (tagged by Antoine Lambert
    <antoine.lambert@inria.fr> on 2019-07-30 15:54:26 +0200)
  * Upstream changes:     - version 0.0.204

 -- Software Heritage autobuilder (on jenkins-debian1) <jenkins@jenkins-debian1.internal.softwareheritage.org>  Tue, 30 Jul 2019 14:21:24 +0000

swh-web (0.0.203-1~swh1) unstable-swh; urgency=medium

  * New upstream release 0.0.203     - (tagged by Antoine Lambert
    <antoine.lambert@inria.fr> on 2019-06-24 17:11:04 +0200)
  * Upstream changes:     - version 0.0.203

 -- Software Heritage autobuilder (on jenkins-debian1) <jenkins@jenkins-debian1.internal.softwareheritage.org>  Mon, 24 Jun 2019 15:57:25 +0000

swh-web (0.0.202-1~swh1) unstable-swh; urgency=medium

  * New upstream release 0.0.202     - (tagged by Antoine Lambert
    <antoine.lambert@inria.fr> on 2019-06-18 16:22:03 +0200)
  * Upstream changes:     - version 0.0.202

 -- Software Heritage autobuilder (on jenkins-debian1) <jenkins@jenkins-debian1.internal.softwareheritage.org>  Tue, 18 Jun 2019 15:02:25 +0000

swh-web (0.0.201-1~swh1) unstable-swh; urgency=medium

  * New upstream release 0.0.201     - (tagged by Antoine Lambert
    <antoine.lambert@inria.fr> on 2019-06-06 16:01:50 +0200)
  * Upstream changes:     - version 0.0.201

 -- Software Heritage autobuilder (on jenkins-debian1) <jenkins@jenkins-debian1.internal.softwareheritage.org>  Thu, 06 Jun 2019 14:39:51 +0000

swh-web (0.0.200-1~swh1) unstable-swh; urgency=medium

  * New upstream release 0.0.200     - (tagged by Antoine Lambert
    <antoine.lambert@inria.fr> on 2019-05-29 15:22:18 +0200)
  * Upstream changes:     - version 0.0.200

 -- Software Heritage autobuilder (on jenkins-debian1) <jenkins@jenkins-debian1.internal.softwareheritage.org>  Wed, 29 May 2019 13:52:48 +0000

swh-web (0.0.199-1~swh1) unstable-swh; urgency=medium

  * New upstream release 0.0.199     - (tagged by Antoine Lambert
    <antoine.lambert@inria.fr> on 2019-05-21 15:57:10 +0200)
  * Upstream changes:     - version 0.0.199

 -- Software Heritage autobuilder (on jenkins-debian1) <jenkins@jenkins-debian1.internal.softwareheritage.org>  Tue, 21 May 2019 14:17:57 +0000

swh-web (0.0.198-1~swh1) unstable-swh; urgency=medium

  * New upstream release 0.0.198     - (tagged by Antoine Lambert
    <antoine.lambert@inria.fr> on 2019-05-20 10:55:57 +0200)
  * Upstream changes:     - version 0.0.198

 -- Software Heritage autobuilder (on jenkins-debian1) <jenkins@jenkins-debian1.internal.softwareheritage.org>  Mon, 20 May 2019 09:17:32 +0000

swh-web (0.0.196-1~swh1) unstable-swh; urgency=medium

  * New upstream release 0.0.196     - (tagged by Antoine Lambert
    <antoine.lambert@inria.fr> on 2019-05-16 14:58:49 +0200)
  * Upstream changes:     - version 0.0.196

 -- Software Heritage autobuilder (on jenkins-debian1) <jenkins@jenkins-debian1.internal.softwareheritage.org>  Thu, 16 May 2019 13:16:14 +0000

swh-web (0.0.195-1~swh1) unstable-swh; urgency=medium

  * New upstream release 0.0.195     - (tagged by Antoine Lambert
    <antoine.lambert@inria.fr> on 2019-05-15 17:42:02 +0200)
  * Upstream changes:     - version 0.0.195

 -- Software Heritage autobuilder (on jenkins-debian1) <jenkins@jenkins-debian1.internal.softwareheritage.org>  Wed, 15 May 2019 16:19:28 +0000

swh-web (0.0.194-1~swh1) unstable-swh; urgency=medium

  * New upstream release 0.0.194     - (tagged by Antoine Lambert
    <antoine.lambert@inria.fr> on 2019-05-07 10:51:28 +0200)
  * Upstream changes:     - version 0.0.194

 -- Software Heritage autobuilder (on jenkins-debian1) <jenkins@jenkins-debian1.internal.softwareheritage.org>  Tue, 07 May 2019 09:01:19 +0000

swh-web (0.0.193-1~swh1) unstable-swh; urgency=medium

  * New upstream release 0.0.193     - (tagged by Antoine Lambert
    <antoine.lambert@inria.fr> on 2019-05-02 16:59:26 +0200)
  * Upstream changes:     - version 0.0.193

 -- Software Heritage autobuilder (on jenkins-debian1) <jenkins@jenkins-debian1.internal.softwareheritage.org>  Thu, 02 May 2019 15:12:33 +0000

swh-web (0.0.192-1~swh1) unstable-swh; urgency=medium

  * New upstream release 0.0.192     - (tagged by Antoine Lambert
    <antoine.lambert@inria.fr> on 2019-05-02 14:14:32 +0200)
  * Upstream changes:     - version 0.0.192

 -- Software Heritage autobuilder (on jenkins-debian1) <jenkins@jenkins-debian1.internal.softwareheritage.org>  Thu, 02 May 2019 12:33:10 +0000

swh-web (0.0.191-1~swh1) unstable-swh; urgency=medium

  * New upstream release 0.0.191     - (tagged by Antoine Lambert
    <antoine.lambert@inria.fr> on 2019-05-02 11:35:19 +0200)
  * Upstream changes:     - version 0.0.191

 -- Software Heritage autobuilder (on jenkins-debian1) <jenkins@jenkins-debian1.internal.softwareheritage.org>  Thu, 02 May 2019 09:57:15 +0000

swh-web (0.0.190-1~swh1) unstable-swh; urgency=medium

  * New upstream release 0.0.190     - (tagged by Antoine Lambert
    <antoine.lambert@inria.fr> on 2019-04-10 16:59:12 +0200)
  * Upstream changes:     - version 0.0.190

 -- Software Heritage autobuilder (on jenkins-debian1) <jenkins@jenkins-debian1.internal.softwareheritage.org>  Wed, 10 Apr 2019 15:14:12 +0000

swh-web (0.0.189-1~swh1) unstable-swh; urgency=medium

  * New upstream release 0.0.189     - (tagged by Antoine Lambert
    <antoine.lambert@inria.fr> on 2019-04-01 14:32:45 +0200)
  * Upstream changes:     - version 0.0.189

 -- Software Heritage autobuilder (on jenkins-debian1) <jenkins@jenkins-debian1.internal.softwareheritage.org>  Mon, 01 Apr 2019 12:51:57 +0000

swh-web (0.0.188-1~swh1) unstable-swh; urgency=medium

  * New upstream release 0.0.188     - (tagged by Antoine Lambert
    <antoine.lambert@inria.fr> on 2019-03-29 11:39:52 +0100)
  * Upstream changes:     - version 0.0.188

 -- Software Heritage autobuilder (on jenkins-debian1) <jenkins@jenkins-debian1.internal.softwareheritage.org>  Fri, 29 Mar 2019 11:00:27 +0000

swh-web (0.0.187-1~swh1) unstable-swh; urgency=medium

  * New upstream release 0.0.187     - (tagged by Valentin Lorentz
    <vlorentz@softwareheritage.org> on 2019-03-14 15:22:01 +0100)
  * Upstream changes:     - Apply rename of 'origin_id' in the indexer
    API.

 -- Software Heritage autobuilder (on jenkins-debian1) <jenkins@jenkins-debian1.internal.softwareheritage.org>  Thu, 14 Mar 2019 14:41:39 +0000

swh-web (0.0.186-1~swh1) unstable-swh; urgency=medium

  * New upstream release 0.0.186     - (tagged by Antoine Lambert
    <antoine.lambert@inria.fr> on 2019-03-05 16:36:03 +0100)
  * Upstream changes:     - version 0.0.186

 -- Software Heritage autobuilder (on jenkins-debian1) <jenkins@jenkins-debian1.internal.softwareheritage.org>  Tue, 05 Mar 2019 15:57:31 +0000

swh-web (0.0.185-1~swh1) unstable-swh; urgency=medium

  * New upstream release 0.0.185     - (tagged by Antoine Lambert
    <antoine.lambert@inria.fr> on 2019-03-05 14:30:09 +0100)
  * Upstream changes:     - version 0.0.185

 -- Software Heritage autobuilder (on jenkins-debian1) <jenkins@jenkins-debian1.internal.softwareheritage.org>  Tue, 05 Mar 2019 13:52:13 +0000

swh-web (0.0.184-1~swh1) unstable-swh; urgency=medium

  * New upstream release 0.0.184     - (tagged by Antoine Lambert
    <antoine.lambert@inria.fr> on 2019-03-04 14:49:46 +0100)
  * Upstream changes:     - version 0.0.184

 -- Software Heritage autobuilder (on jenkins-debian1) <jenkins@jenkins-debian1.internal.softwareheritage.org>  Mon, 04 Mar 2019 14:09:10 +0000

swh-web (0.0.182-1~swh1) unstable-swh; urgency=medium

  * New upstream release 0.0.182     - (tagged by Antoine Lambert
    <antoine.lambert@inria.fr> on 2019-02-28 18:08:47 +0100)
  * Upstream changes:     - version 0.0.182

 -- Software Heritage autobuilder (on jenkins-debian1) <jenkins@jenkins-debian1.internal.softwareheritage.org>  Thu, 28 Feb 2019 17:33:27 +0000

swh-web (0.0.181-1~swh1) unstable-swh; urgency=medium

  * New upstream release 0.0.181     - (tagged by Antoine Lambert
    <antoine.lambert@inria.fr> on 2019-02-13 14:58:04 +0100)
  * Upstream changes:     - version 0.0.181

 -- Software Heritage autobuilder (on jenkins-debian1) <jenkins@jenkins-debian1.internal.softwareheritage.org>  Wed, 13 Feb 2019 14:18:36 +0000

swh-web (0.0.180-1~swh1) unstable-swh; urgency=medium

  * New upstream release 0.0.180     - (tagged by Antoine Lambert
    <antoine.lambert@inria.fr> on 2019-02-13 13:52:14 +0100)
  * Upstream changes:     - version 0.0.180

 -- Software Heritage autobuilder (on jenkins-debian1) <jenkins@jenkins-debian1.internal.softwareheritage.org>  Wed, 13 Feb 2019 13:13:16 +0000

swh-web (0.0.179-1~swh1) unstable-swh; urgency=medium

  * New upstream release 0.0.179     - (tagged by Antoine Lambert
    <antoine.lambert@inria.fr> on 2019-02-08 14:20:28 +0100)
  * Upstream changes:     - version 0.0.179

 -- Software Heritage autobuilder (on jenkins-debian1) <jenkins@jenkins-debian1.internal.softwareheritage.org>  Fri, 08 Feb 2019 13:42:04 +0000

swh-web (0.0.178-1~swh1) unstable-swh; urgency=medium

  * New upstream release 0.0.178     - (tagged by Antoine Lambert
    <antoine.lambert@inria.fr> on 2019-02-04 15:21:40 +0100)
  * Upstream changes:     - version 0.0.178

 -- Software Heritage autobuilder (on jenkins-debian1) <jenkins@jenkins-debian1.internal.softwareheritage.org>  Mon, 04 Feb 2019 14:59:44 +0000

swh-web (0.0.177-1~swh1) unstable-swh; urgency=medium

  * New upstream release 0.0.177     - (tagged by Antoine Lambert
    <antoine.lambert@inria.fr> on 2019-01-30 13:46:15 +0100)
  * Upstream changes:     - version 0.0.177

 -- Software Heritage autobuilder (on jenkins-debian1) <jenkins@jenkins-debian1.internal.softwareheritage.org>  Wed, 30 Jan 2019 12:59:31 +0000

swh-web (0.0.175-1~swh1) unstable-swh; urgency=medium

  * New upstream release 0.0.175     - (tagged by Antoine Lambert
    <antoine.lambert@inria.fr> on 2019-01-25 14:31:33 +0100)
  * Upstream changes:     - version 0.0.175

 -- Software Heritage autobuilder (on jenkins-debian1) <jenkins@jenkins-debian1.internal.softwareheritage.org>  Fri, 25 Jan 2019 13:50:54 +0000

swh-web (0.0.174-1~swh1) unstable-swh; urgency=medium

  * New upstream release 0.0.174     - (tagged by Antoine Lambert
    <antoine.lambert@inria.fr> on 2019-01-24 17:43:52 +0100)
  * Upstream changes:     - version 0.0.174

 -- Software Heritage autobuilder (on jenkins-debian1) <jenkins@jenkins-debian1.internal.softwareheritage.org>  Thu, 24 Jan 2019 17:43:48 +0000

swh-web (0.0.173-1~swh1) unstable-swh; urgency=medium

  * New upstream release 0.0.173     - (tagged by Antoine Lambert
    <antoine.lambert@inria.fr> on 2019-01-10 17:18:58 +0100)
  * Upstream changes:     - version 0.0.173

 -- Software Heritage autobuilder (on jenkins-debian1) <jenkins@jenkins-debian1.internal.softwareheritage.org>  Thu, 10 Jan 2019 17:02:08 +0000

swh-web (0.0.170-1~swh1) unstable-swh; urgency=medium

  * version 0.0.170

 -- Antoine Lambert <antoine.lambert@inria.fr>  Wed, 28 Nov 2018 16:26:02 +0100

swh-web (0.0.169-1~swh1) unstable-swh; urgency=medium

  * version 0.0.169

 -- Antoine Lambert <antoine.lambert@inria.fr>  Thu, 15 Nov 2018 17:52:14 +0100

swh-web (0.0.168-1~swh1) unstable-swh; urgency=medium

  * version 0.0.168

 -- Antoine Lambert <antoine.lambert@inria.fr>  Thu, 15 Nov 2018 15:24:28 +0100

swh-web (0.0.167-1~swh1) unstable-swh; urgency=medium

  * version 0.0.167

 -- Antoine Lambert <antoine.lambert@inria.fr>  Mon, 12 Nov 2018 17:47:52 +0100

swh-web (0.0.166-1~swh1) unstable-swh; urgency=medium

  * version 0.0.166

 -- Antoine Lambert <antoine.lambert@inria.fr>  Tue, 06 Nov 2018 13:31:08 +0100

swh-web (0.0.165-1~swh1) unstable-swh; urgency=medium

  * version 0.0.165

 -- Antoine Lambert <antoine.lambert@inria.fr>  Wed, 31 Oct 2018 17:46:32 +0100

swh-web (0.0.164-1~swh1) unstable-swh; urgency=medium

  * version 0.0.164

 -- Antoine Lambert <antoine.lambert@inria.fr>  Wed, 31 Oct 2018 17:38:39 +0100

swh-web (0.0.163-1~swh1) unstable-swh; urgency=medium

  * version 0.0.163

 -- Antoine Lambert <antoine.lambert@inria.fr>  Wed, 31 Oct 2018 17:17:05 +0100

swh-web (0.0.162-1~swh1) unstable-swh; urgency=medium

  * version 0.0.162

 -- Antoine Lambert <antoine.lambert@inria.fr>  Thu, 18 Oct 2018 17:57:52 +0200

swh-web (0.0.161-1~swh1) unstable-swh; urgency=medium

  * version 0.0.161

 -- Antoine Lambert <antoine.lambert@inria.fr>  Wed, 17 Oct 2018 15:30:50 +0200

swh-web (0.0.160-1~swh1) unstable-swh; urgency=medium

  * version 0.0.160

 -- Antoine Lambert <antoine.lambert@inria.fr>  Fri, 12 Oct 2018 15:28:05 +0200

swh-web (0.0.159-1~swh1) unstable-swh; urgency=medium

  * version 0.0.159

 -- Antoine Lambert <antoine.lambert@inria.fr>  Fri, 12 Oct 2018 10:18:46 +0200

swh-web (0.0.158-1~swh1) unstable-swh; urgency=medium

  * version 0.0.158

 -- Antoine Lambert <antoine.lambert@inria.fr>  Thu, 11 Oct 2018 17:49:17 +0200

swh-web (0.0.157-1~swh1) unstable-swh; urgency=medium

  * version 0.0.157

 -- Antoine Lambert <antoine.lambert@inria.fr>  Thu, 27 Sep 2018 17:21:28 +0200

swh-web (0.0.156-1~swh1) unstable-swh; urgency=medium

  * version 0.0.156

 -- Antoine Lambert <antoine.lambert@inria.fr>  Thu, 20 Sep 2018 14:40:37 +0200

swh-web (0.0.155-1~swh1) unstable-swh; urgency=medium

  * version 0.0.155

 -- Antoine Lambert <antoine.lambert@inria.fr>  Tue, 18 Sep 2018 10:44:38 +0200

swh-web (0.0.154-1~swh1) unstable-swh; urgency=medium

  * version 0.0.154

 -- Antoine Lambert <antoine.lambert@inria.fr>  Fri, 14 Sep 2018 16:37:48 +0200

swh-web (0.0.153-1~swh1) unstable-swh; urgency=medium

  * version 0.0.153

 -- Antoine Lambert <antoine.lambert@inria.fr>  Wed, 12 Sep 2018 16:44:06 +0200

swh-web (0.0.152-1~swh1) unstable-swh; urgency=medium

  * version 0.0.152

 -- Antoine Lambert <antoine.lambert@inria.fr>  Wed, 12 Sep 2018 16:04:47 +0200

swh-web (0.0.151-1~swh1) unstable-swh; urgency=medium

  * version 0.0.151

 -- Antoine Lambert <antoine.lambert@inria.fr>  Tue, 04 Sep 2018 17:28:46 +0200

swh-web (0.0.150-1~swh1) unstable-swh; urgency=medium

  * version 0.0.150

 -- Antoine Lambert <antoine.lambert@inria.fr>  Tue, 04 Sep 2018 15:15:05 +0200

swh-web (0.0.149-1~swh1) unstable-swh; urgency=medium

  * version 0.0.149

 -- Antoine Lambert <antoine.lambert@inria.fr>  Thu, 30 Aug 2018 16:23:05 +0200

swh-web (0.0.148-1~swh1) unstable-swh; urgency=medium

  * version 0.0.148

 -- Antoine Lambert <antoine.lambert@inria.fr>  Thu, 30 Aug 2018 11:27:42 +0200

swh-web (0.0.147-1~swh1) unstable-swh; urgency=medium

  * version 0.0.147

 -- Antoine Lambert <antoine.lambert@inria.fr>  Fri, 03 Aug 2018 14:41:04 +0200

swh-web (0.0.146-1~swh1) unstable-swh; urgency=medium

  * version 0.0.146

 -- Antoine Lambert <antoine.lambert@inria.fr>  Fri, 27 Jul 2018 16:37:33 +0200

swh-web (0.0.145-1~swh1) unstable-swh; urgency=medium

  * version 0.0.145

 -- Antoine Lambert <antoine.lambert@inria.fr>  Fri, 27 Jul 2018 16:10:36 +0200

swh-web (0.0.144-1~swh1) unstable-swh; urgency=medium

  * version 0.0.144

 -- Antoine Lambert <antoine.lambert@inria.fr>  Fri, 20 Jul 2018 16:26:52 +0200

swh-web (0.0.143-1~swh1) unstable-swh; urgency=medium

  * version 0.0.143

 -- Antoine Lambert <antoine.lambert@inria.fr>  Fri, 20 Jul 2018 16:19:56 +0200

swh-web (0.0.142-1~swh1) unstable-swh; urgency=medium

  * version 0.0.142

 -- Antoine Lambert <antoine.lambert@inria.fr>  Fri, 20 Jul 2018 15:51:20 +0200

swh-web (0.0.141-1~swh1) unstable-swh; urgency=medium

  * version 0.0.141

 -- Antoine Lambert <antoine.lambert@inria.fr>  Fri, 06 Jul 2018 14:11:39 +0200

swh-web (0.0.140-1~swh1) unstable-swh; urgency=medium

  * version 0.0.140

 -- Antoine Lambert <antoine.lambert@inria.fr>  Fri, 29 Jun 2018 16:42:06 +0200

swh-web (0.0.139-1~swh1) unstable-swh; urgency=medium

  * version 0.0.139

 -- Antoine Lambert <antoine.lambert@inria.fr>  Wed, 27 Jun 2018 16:47:17 +0200

swh-web (0.0.138-1~swh1) unstable-swh; urgency=medium

  * version 0.0.138

 -- Antoine Lambert <antoine.lambert@inria.fr>  Wed, 13 Jun 2018 12:18:23 +0200

swh-web (0.0.137-1~swh1) unstable-swh; urgency=medium

  * version 0.0.137

 -- Antoine Lambert <antoine.lambert@inria.fr>  Wed, 13 Jun 2018 11:52:05 +0200

swh-web (0.0.136-1~swh1) unstable-swh; urgency=medium

  * version 0.0.136

 -- Antoine Lambert <antoine.lambert@inria.fr>  Tue, 05 Jun 2018 18:59:20 +0200

swh-web (0.0.135-1~swh1) unstable-swh; urgency=medium

  * version 0.0.135

 -- Antoine Lambert <antoine.lambert@inria.fr>  Fri, 01 Jun 2018 17:47:58 +0200

swh-web (0.0.134-1~swh1) unstable-swh; urgency=medium

  * version 0.0.134

 -- Antoine Lambert <antoine.lambert@inria.fr>  Thu, 31 May 2018 17:56:04 +0200

swh-web (0.0.133-1~swh1) unstable-swh; urgency=medium

  * version 0.0.133

 -- Antoine Lambert <antoine.lambert@inria.fr>  Tue, 29 May 2018 18:13:59 +0200

swh-web (0.0.132-1~swh1) unstable-swh; urgency=medium

  * version 0.0.132

 -- Antoine Lambert <antoine.lambert@inria.fr>  Tue, 29 May 2018 14:25:16 +0200

swh-web (0.0.131-1~swh1) unstable-swh; urgency=medium

  * version 0.0.131

 -- Antoine Lambert <antoine.lambert@inria.fr>  Fri, 25 May 2018 17:31:58 +0200

swh-web (0.0.130-1~swh1) unstable-swh; urgency=medium

  * version 0.0.130

 -- Antoine Lambert <antoine.lambert@inria.fr>  Fri, 25 May 2018 11:59:17 +0200

swh-web (0.0.129-1~swh1) unstable-swh; urgency=medium

  * version 0.0.129

 -- Antoine Lambert <antoine.lambert@inria.fr>  Thu, 24 May 2018 18:28:48 +0200

swh-web (0.0.128-1~swh1) unstable-swh; urgency=medium

  * version 0.0.128

 -- Antoine Lambert <antoine.lambert@inria.fr>  Wed, 16 May 2018 13:52:33 +0200

swh-web (0.0.127-1~swh1) unstable-swh; urgency=medium

  * version 0.0.127

 -- Antoine Lambert <antoine.lambert@inria.fr>  Fri, 04 May 2018 19:14:58 +0200

swh-web (0.0.126-1~swh1) unstable-swh; urgency=medium

  * version 0.0.126

 -- Antoine Lambert <antoine.lambert@inria.fr>  Fri, 04 May 2018 15:29:49 +0200

swh-web (0.0.125-1~swh1) unstable-swh; urgency=medium

  * version 0.0.125

 -- Antoine Lambert <antoine.lambert@inria.fr>  Fri, 20 Apr 2018 15:45:05 +0200

swh-web (0.0.124-1~swh1) unstable-swh; urgency=medium

  * version 0.0.124

 -- Antoine Lambert <antoine.lambert@inria.fr>  Fri, 20 Apr 2018 14:46:00 +0200

swh-web (0.0.123-1~swh1) unstable-swh; urgency=medium

  * version 0.0.123

 -- Antoine Lambert <antoine.lambert@inria.fr>  Mon, 26 Mar 2018 11:34:32 +0200

swh-web (0.0.122-1~swh1) unstable-swh; urgency=medium

  * version 0.0.122

 -- Antoine Lambert <antoine.lambert@inria.fr>  Wed, 14 Mar 2018 17:23:15 +0100

swh-web (0.0.121-1~swh1) unstable-swh; urgency=medium

  * version 0.0.121

 -- Antoine Lambert <antoine.lambert@inria.fr>  Wed, 07 Mar 2018 18:02:29 +0100

swh-web (0.0.120-1~swh1) unstable-swh; urgency=medium

  * version 0.0.120

 -- Antoine Lambert <antoine.lambert@inria.fr>  Wed, 07 Mar 2018 17:31:08 +0100

swh-web (0.0.119-1~swh1) unstable-swh; urgency=medium

  * version 0.0.119

 -- Antoine Lambert <antoine.lambert@inria.fr>  Thu, 01 Mar 2018 18:11:40 +0100

swh-web (0.0.118-1~swh1) unstable-swh; urgency=medium

  * version 0.0.118

 -- Antoine Lambert <antoine.lambert@inria.fr>  Thu, 22 Feb 2018 17:26:28 +0100

swh-web (0.0.117-1~swh1) unstable-swh; urgency=medium

  * version 0.0.117

 -- Antoine Lambert <antoine.lambert@inria.fr>  Wed, 21 Feb 2018 14:56:27 +0100

swh-web (0.0.116-1~swh1) unstable-swh; urgency=medium

  * version 0.0.116

 -- Antoine Lambert <antoine.lambert@inria.fr>  Mon, 19 Feb 2018 17:47:57 +0100

swh-web (0.0.115-1~swh1) unstable-swh; urgency=medium

  * version 0.0.115

 -- Antoine Lambert <antoine.lambert@inria.fr>  Mon, 19 Feb 2018 12:00:47 +0100

swh-web (0.0.114-1~swh1) unstable-swh; urgency=medium

  * version 0.0.114

 -- Antoine Lambert <antoine.lambert@inria.fr>  Fri, 16 Feb 2018 16:13:58 +0100

swh-web (0.0.113-1~swh1) unstable-swh; urgency=medium

  * version 0.0.113

 -- Antoine Lambert <antoine.lambert@inria.fr>  Thu, 15 Feb 2018 15:52:57 +0100

swh-web (0.0.112-1~swh1) unstable-swh; urgency=medium

  * version 0.0.112

 -- Antoine Lambert <antoine.lambert@inria.fr>  Thu, 08 Feb 2018 12:10:44 +0100

swh-web (0.0.111-1~swh1) unstable-swh; urgency=medium

  * Release swh.web v0.0.111
  * Support snapshot information in origin_visit

 -- Nicolas Dandrimont <nicolas@dandrimont.eu>  Tue, 06 Feb 2018 14:54:29 +0100

swh-web (0.0.110-1~swh1) unstable-swh; urgency=medium

  * version 0.0.110

 -- Antoine Lambert <antoine.lambert@inria.fr>  Fri, 02 Feb 2018 15:52:10 +0100

swh-web (0.0.109-1~swh1) unstable-swh; urgency=medium

  * version 0.0.109

 -- Antoine Lambert <antoine.lambert@inria.fr>  Thu, 01 Feb 2018 18:04:10 +0100

swh-web (0.0.108-1~swh1) unstable-swh; urgency=medium

  * version 0.0.108

 -- Antoine Lambert <antoine.lambert@inria.fr>  Tue, 23 Jan 2018 17:31:13 +0100

swh-web (0.0.107-1~swh1) unstable-swh; urgency=medium

  * version 0.0.107

 -- Antoine Lambert <antoine.lambert@inria.fr>  Tue, 23 Jan 2018 12:13:58 +0100

swh-web (0.0.106-1~swh1) unstable-swh; urgency=medium

  * version 0.0.106

 -- Antoine Lambert <antoine.lambert@inria.fr>  Thu, 18 Jan 2018 15:28:44 +0100

swh-web (0.0.105-1~swh1) unstable-swh; urgency=medium

  * version 0.0.105

 -- Antoine Lambert <antoine.lambert@inria.fr>  Tue, 09 Jan 2018 17:32:29 +0100

swh-web (0.0.104-1~swh1) unstable-swh; urgency=medium

  * version 0.0.104

 -- Antoine Lambert <antoine.lambert@inria.fr>  Tue, 09 Jan 2018 14:29:32 +0100

swh-web (0.0.103-1~swh1) unstable-swh; urgency=medium

  * version 0.0.103

 -- Antoine Lambert <antoine.lambert@inria.fr>  Thu, 04 Jan 2018 16:48:56 +0100

swh-web (0.0.102-1~swh1) unstable-swh; urgency=medium

  * version 0.0.102

 -- Antoine Lambert <antoine.lambert@inria.fr>  Thu, 14 Dec 2017 15:13:22 +0100

swh-web (0.0.101-1~swh1) unstable-swh; urgency=medium

  * version 0.0.101

 -- Antoine Pietri <antoine.pietri1@gmail.com>  Fri, 08 Dec 2017 16:38:05 +0100

swh-web (0.0.100-1~swh1) unstable-swh; urgency=medium

  * v0.0.100
  * swh.web.common.service: Read indexer data through the indexer
  * storage

 -- Antoine R. Dumont (@ardumont) <antoine.romain.dumont@gmail.com>  Thu, 07 Dec 2017 16:25:12 +0100

swh-web (0.0.99-1~swh1) unstable-swh; urgency=medium

  * version 0.0.99

 -- Antoine Lambert <antoine.lambert@inria.fr>  Wed, 06 Dec 2017 17:07:37 +0100

swh-web (0.0.98-1~swh1) unstable-swh; urgency=medium

  * version 0.0.98

 -- Antoine Lambert <antoine.lambert@inria.fr>  Wed, 06 Dec 2017 15:41:13 +0100

swh-web (0.0.97-1~swh1) unstable-swh; urgency=medium

  * version 0.0.97

 -- Antoine Lambert <antoine.lambert@inria.fr>  Fri, 24 Nov 2017 16:24:07 +0100

swh-web (0.0.96-1~swh1) unstable-swh; urgency=medium

  * version 0.0.96

 -- Antoine Lambert <antoine.lambert@inria.fr>  Fri, 24 Nov 2017 15:22:16 +0100

swh-web (0.0.95-1~swh1) unstable-swh; urgency=medium

  * version 0.0.95

 -- Antoine Lambert <antoine.lambert@inria.fr>  Thu, 09 Nov 2017 18:14:31 +0100

swh-web (0.0.94-1~swh1) unstable-swh; urgency=medium

  * version 0.0.94

 -- Antoine Lambert <antoine.lambert@inria.fr>  Mon, 06 Nov 2017 16:19:48 +0100

swh-web (0.0.93-1~swh1) unstable-swh; urgency=medium

  * version 0.0.93

 -- Antoine Lambert <antoine.lambert@inria.fr>  Fri, 27 Oct 2017 16:28:22 +0200

swh-web (0.0.92-1~swh1) unstable-swh; urgency=medium

  * version 0.0.92

 -- Antoine Lambert <antoine.lambert@inria.fr>  Fri, 27 Oct 2017 16:07:47 +0200

swh-web (0.0.91-1~swh1) unstable-swh; urgency=medium

  * v0.0.91

 -- Antoine Lambert <antoine.lambert@inria.fr>  Fri, 13 Oct 2017 20:40:07 +0200

swh-web (0.0.90-1~swh1) unstable-swh; urgency=medium

  * version 0.0.90

 -- Antoine Lambert <antoine.lambert@inria.fr>  Wed, 04 Oct 2017 13:53:28 +0200

swh-web (0.0.89-1~swh1) unstable-swh; urgency=medium

  * version 0.0.89

 -- Antoine Lambert <antoine.lambert@inria.fr>  Wed, 04 Oct 2017 10:42:11 +0200

swh-web (0.0.88-1~swh1) unstable-swh; urgency=medium

  * v0.0.88
  * Fix default webapp configuration file lookup
  * Fix templating errors
  * Fix wrong default configuration
  * Add missing endpoint information about error (origin visit endpoint)

 -- Antoine R. Dumont (@ardumont) <antoine.romain.dumont@gmail.com>  Wed, 13 Sep 2017 15:02:24 +0200

swh-web (0.0.87-1~swh1) unstable-swh; urgency=medium

  * v0.0.87
  * throttling: permit the use to define cache server
  * throttling: improve configuration intent
  * configuration: Clarify config keys intent and improve config
  * management
  * docs: change content example to ls.c from GNU corutils
  * packaging: Fix dependency requirements

 -- Antoine R. Dumont (@ardumont) <antoine.romain.dumont@gmail.com>  Tue, 12 Sep 2017 14:11:10 +0200

swh-web (0.0.86-1~swh1) unstable-swh; urgency=medium

  * v0.0.86

 -- Antoine Lambert <antoine.lambert@inria.fr>  Fri, 08 Sep 2017 14:07:19 +0200

swh-web (0.0.85-1~swh1) unstable-swh; urgency=medium

  * v0.0.85

 -- Antoine Lambert <antoine.lambert@inria.fr>  Fri, 08 Sep 2017 10:55:50 +0200

swh-web (0.0.84-1~swh1) unstable-swh; urgency=medium

  * Release swh.web.ui v0.0.84
  * Prepare stretch packaging

 -- Nicolas Dandrimont <nicolas@dandrimont.eu>  Fri, 30 Jun 2017 18:18:55 +0200

swh-web (0.0.83-1~swh1) unstable-swh; urgency=medium

  * Release swh.web.ui v0.0.83
  * Allow exemption by network for rate limiting

 -- Nicolas Dandrimont <nicolas@dandrimont.eu>  Wed, 24 May 2017 18:01:53 +0200

swh-web (0.0.82-1~swh1) unstable-swh; urgency=medium

  * v0.0.83
  * Add new blake2s256 data column on content

 -- Antoine R. Dumont (@ardumont) <antoine.romain.dumont@gmail.com>  Tue, 04 Apr 2017 16:54:25 +0200

swh-web (0.0.81-1~swh1) unstable-swh; urgency=medium

  * v0.0.81
  * Migrate functions from swh.core.hashutil to swh.model.hashutil

 -- Antoine R. Dumont (@ardumont) <antoine.romain.dumont@gmail.com>  Wed, 15 Mar 2017 16:26:42 +0100

swh-web (0.0.80-1~swh1) unstable-swh; urgency=medium

  * v0.0.80
  * /api/1/content/raw/: Make no textual content request forbidden

 -- Antoine R. Dumont (@ardumont) <antoine.romain.dumont@gmail.com>  Wed, 15 Mar 2017 12:35:43 +0100

swh-web (0.0.79-1~swh1) unstable-swh; urgency=medium

  * v0.0.79
  * /api/1/content/raw/: Improve error msg when content not available
  * /api/1/content/raw/: Open endpoint documentation in api endpoints
  * index

 -- Antoine R. Dumont (@ardumont) <antoine.romain.dumont@gmail.com>  Wed, 15 Mar 2017 11:43:00 +0100

swh-web (0.0.78-1~swh1) unstable-swh; urgency=medium

  * v0.0.78
  * /api/1/content/raw/: Open endpoint to download only text-ish
  * contents (other contents are deemed unavailable)
  * /api/1/content/raw/: Permit the user to provide a 'filename'
  * parameter to name the downloaded contents as they see fit.

 -- Antoine R. Dumont (@ardumont) <antoine.romain.dumont@gmail.com>  Wed, 15 Mar 2017 10:48:21 +0100

swh-web (0.0.77-1~swh1) unstable-swh; urgency=medium

  * v0.0.77
  * API doc: add warning about API instability
  * API: Unify remaining dates as iso8601 string
  * /api/1/revision/: Merge 'parents' key into a dict list
  * /api/1/release/: Enrich output with author_url if author mentioned
  * packaging: split internal and external requirements in separate
    files

 -- Antoine R. Dumont (@ardumont) <antoine.romain.dumont@gmail.com>  Tue, 21 Feb 2017 11:37:19 +0100

swh-web (0.0.76-1~swh1) unstable-swh; urgency=medium

  * Release swh.web.ui v0.0.76
  * Refactor APIDoc to be more sensible
  * Share rate limits between all the api_ queries

 -- Nicolas Dandrimont <nicolas@dandrimont.eu>  Thu, 02 Feb 2017 17:32:57 +0100

swh-web (0.0.75-1~swh1) unstable-swh; urgency=medium

  * v0.0.75
  * Remove build dependency on libjs-cryptojs, libjs-jquery-flot*,
  * libjs-jquery-datatables
  * views/browse,api: move main apidoc views to views/api

 -- Antoine R. Dumont (@ardumont) <antoine.romain.dumont@gmail.com>  Thu, 02 Feb 2017 15:03:20 +0100

swh-web (0.0.74-1~swh1) unstable-swh; urgency=medium

  * Release swh.web.ui v0.0.74
  * Various interface cleanups for API documentation
  * Return Error types in API error return values

 -- Nicolas Dandrimont <nicolas@dandrimont.eu>  Thu, 02 Feb 2017 11:03:56 +0100

swh-web (0.0.73-1~swh1) unstable-swh; urgency=medium

  * Deploy swh.web.ui v0.0.73
  * Add a bazillion of style fixes.

 -- Nicolas Dandrimont <nicolas@dandrimont.eu>  Wed, 01 Feb 2017 22:44:10 +0100

swh-web (0.0.72-1~swh1) unstable-swh; urgency=medium

  * v0.0.72
  * apidoc rendering: Improvements
  * apidoc: add usual copyright/license/contact footer
  * apidoc: show status code if != 200
  * apidoc: hide /content/known/ from the doc
  * apidoc: document upcoming v. available in endpoint index
  * apidoc: vertically distantiate jquery search box and preceding text

 -- Antoine R. Dumont (@ardumont) <antoine.romain.dumont@gmail.com>  Wed, 01 Feb 2017 18:34:56 +0100

swh-web (0.0.71-1~swh1) unstable-swh; urgency=medium

  * v0.0.71
  * add static/robots.txt, disabling crawling of /api/
  * re-root content-specific endpoints under /api/1/content/
  * fix not converted empty bytes string
  * /revision/origin/: Make the timestamp default to the most recent
    visit
  * api: simplify HTML layout by dropping redundant nav and about page
  * apidoc: document correctly endpoints /content/known/,
  * /revision/{origin,origin/log}/ and /stat/counters/

 -- Antoine R. Dumont (@ardumont) <antoine.romain.dumont@gmail.com>  Wed, 01 Feb 2017 16:23:56 +0100

swh-web (0.0.70-1~swh1) unstable-swh; urgency=medium

  * v0.0.70
  * apidoc: Review documentation for
  * endpoints (person/release/revision/visit-related/upcoming methods)
  * apidoc: List only method docstring's first paragraph in endpoint
    index
  * apidoc: Render type annotation for optional parameter
  * apidoc: Improve rendering issues
  * api: Fix problem in origin visit by type and url lookup

 -- Antoine R. Dumont (@ardumont) <antoine.romain.dumont@gmail.com>  Wed, 01 Feb 2017 11:28:32 +0100

swh-web (0.0.69-1~swh1) unstable-swh; urgency=medium

  * v0.0.69
  * Improve documentation information and rendering

 -- Antoine R. Dumont (@ardumont) <antoine.romain.dumont@gmail.com>  Tue, 31 Jan 2017 14:31:19 +0100

swh-web (0.0.68-1~swh1) unstable-swh; urgency=medium

  * v0.0.68
  * Improve ui with last nitpicks
  * Remove endpoints not supposed to be displayed

 -- Antoine R. Dumont (@ardumont) <antoine.romain.dumont@gmail.com>  Wed, 25 Jan 2017 13:29:49 +0100

swh-web (0.0.67-1~swh1) unstable-swh; urgency=medium

  * v0.0.67
  * Improve rendering style - pass 4

 -- Antoine R. Dumont (@ardumont) <antoine.romain.dumont@gmail.com>  Tue, 24 Jan 2017 15:30:58 +0100

swh-web (0.0.66-1~swh1) unstable-swh; urgency=medium

  * v0.0.66
  * Improve rendering style - pass 4

 -- Antoine R. Dumont (@ardumont) <antoine.romain.dumont@gmail.com>  Tue, 24 Jan 2017 15:24:05 +0100

swh-web (0.0.65-1~swh1) unstable-swh; urgency=medium

  * v0.0.65
  * Unify rendering style with www.s.o - pass 3

 -- Antoine R. Dumont (@ardumont) <antoine.romain.dumont@gmail.com>  Mon, 23 Jan 2017 19:58:19 +0100

swh-web (0.0.64-1~swh1) unstable-swh; urgency=medium

  * v0.0.64
  * Unify rendering style with www.s.o - pass 2

 -- Antoine R. Dumont (@ardumont) <antoine.romain.dumont@gmail.com>  Mon, 23 Jan 2017 19:28:31 +0100

swh-web (0.0.63-1~swh1) unstable-swh; urgency=medium

  * v0.0.63
  * Unify rendering style with www.s.o - pass 1

 -- Antoine R. Dumont (@ardumont) <antoine.romain.dumont@gmail.com>  Mon, 23 Jan 2017 16:06:30 +0100

swh-web (0.0.62-1~swh1) unstable-swh; urgency=medium

  * Release swh-web-ui v0.0.62
  * Add flask-limiter to dependencies and wire it in

 -- Nicolas Dandrimont <nicolas@dandrimont.eu>  Fri, 20 Jan 2017 16:29:48 +0100

swh-web (0.0.61-1~swh1) unstable-swh; urgency=medium

  * v0.0.61
  * Fix revision's metadata field limitation

 -- Antoine R. Dumont (@ardumont) <antoine.romain.dumont@gmail.com>  Fri, 20 Jan 2017 15:26:37 +0100

swh-web (0.0.60-1~swh1) unstable-swh; urgency=medium

  * v0.0.60
  * Improve escaping data

 -- Antoine R. Dumont (@ardumont) <antoine.romain.dumont@gmail.com>  Fri, 20 Jan 2017 12:21:22 +0100

swh-web (0.0.59-1~swh1) unstable-swh; urgency=medium

  * v0.0.59
  * Unify pagination on /revision/log/ and /revision/origin/log/
    endpoints

 -- Antoine R. Dumont (@ardumont) <antoine.romain.dumont@gmail.com>  Thu, 19 Jan 2017 15:59:06 +0100

swh-web (0.0.58-1~swh1) unstable-swh; urgency=medium

  * v0.0.58
  * Pagination on /api/1/origin/visits/ endpoint

 -- Antoine R. Dumont (@ardumont) <antoine.romain.dumont@gmail.com>  Thu, 19 Jan 2017 14:48:57 +0100

swh-web (0.0.57-1~swh1) unstable-swh; urgency=medium

  * v0.0.57
  * Improve documentation information on api endpoints

 -- Antoine R. Dumont (@ardumont) <antoine.romain.dumont@gmail.com>  Thu, 19 Jan 2017 13:32:56 +0100

swh-web (0.0.56-1~swh1) unstable-swh; urgency=medium

  * v0.0.56
  * Add abilities to display multiple examples on each doc endpoint.

 -- Antoine R. Dumont (@ardumont) <antoine.romain.dumont@gmail.com>  Wed, 18 Jan 2017 14:43:58 +0100

swh-web (0.0.55-1~swh1) unstable-swh; urgency=medium

  * v0.0.55
  * api /content/search/ to /content/known/
  * Adapt return values to empty list/dict instead of null
  * Remove empty values when mono-values are null
  * Fix broken entity endpoint
  * Update upcoming endpoints
  * apidoc: Remove hard-coded example and provide links to follow

 -- Antoine R. Dumont (@ardumont) <antoine.romain.dumont@gmail.com>  Wed, 18 Jan 2017 11:27:45 +0100

swh-web (0.0.54-1~swh1) unstable-swh; urgency=medium

  * v0.0.54
  * Improve documentation description and browsability
  * Fix css style

 -- Antoine R. Dumont (@ardumont) <antoine.romain.dumont@gmail.com>  Mon, 16 Jan 2017 17:18:21 +0100

swh-web (0.0.53-1~swh1) unstable-swh; urgency=medium

  * v0.0.53
  * apidoc: Update upcoming and hidden endpoints information
  * apidoc: Enrich route information with tags
  * apidoc: /api/1/revision/origin/log/: Add pagination explanation
  * apidoc: /api/1/revision/log/: Add pagination explanation
  * api: Fix filtering fields to work in depth

 -- Antoine R. Dumont (@ardumont) <antoine.romain.dumont@gmail.com>  Fri, 13 Jan 2017 17:33:01 +0100

swh-web (0.0.52-1~swh1) unstable-swh; urgency=medium

  * v0.0.52
  * Fix doc generation regarding arg and exception
  * Fix broken examples
  * Add missing documentation on not found origin visit

 -- Antoine R. Dumont (@ardumont) <antoine.romain.dumont@gmail.com>  Thu, 12 Jan 2017 17:38:59 +0100

swh-web (0.0.51-1~swh1) unstable-swh; urgency=medium

  * v0.0.51
  * Update configuration file from ini to yml

 -- Antoine R. Dumont (@ardumont) <antoine.romain.dumont@gmail.com>  Fri, 16 Dec 2016 13:27:08 +0100

swh-web (0.0.50-1~swh1) unstable-swh; urgency=medium

  * v0.0.50
  * Fix issue regarding data structure change in ctags' reading api
    endpoint

 -- Antoine R. Dumont (@ardumont) <antoine.romain.dumont@gmail.com>  Tue, 06 Dec 2016 16:08:01 +0100

swh-web (0.0.49-1~swh1) unstable-swh; urgency=medium

  * v0.0.49
  * Rendering improvements

 -- Antoine R. Dumont (@ardumont) <antoine.romain.dumont@gmail.com>  Thu, 01 Dec 2016 16:29:31 +0100

swh-web (0.0.48-1~swh1) unstable-swh; urgency=medium

  * v0.0.48
  * Fix api doc example to actual existing data
  * Improve search symbol view experience

 -- Antoine R. Dumont (@ardumont) <antoine.romain.dumont@gmail.com>  Thu, 01 Dec 2016 15:32:44 +0100

swh-web (0.0.47-1~swh1) unstable-swh; urgency=medium

  * v0.0.47
  * Improve search content ui (add datatable)
  * Improve search symbol ui (add datatable without pagination, with
  * multi-field search)
  * Split those views to improve readability

 -- Antoine R. Dumont (@ardumont) <antoine.romain.dumont@gmail.com>  Thu, 01 Dec 2016 11:57:16 +0100

swh-web (0.0.46-1~swh1) unstable-swh; urgency=medium

  * v0.0.46
  * Improve search output view on symbols

 -- Antoine R. Dumont (@ardumont) <antoine.romain.dumont@gmail.com>  Wed, 30 Nov 2016 17:45:40 +0100

swh-web (0.0.45-1~swh1) unstable-swh; urgency=medium

  * v0.0.45
  * Migrate search symbol api endpoint to strict equality search
  * Improve search symbol view result (based on that api) to navigate
  * through result
  * Permit to slice result per page with per page flag (limited to 100)
  * Unify behavior in renderer regarding pagination computation

 -- Antoine R. Dumont (@ardumont) <antoine.romain.dumont@gmail.com>  Wed, 30 Nov 2016 11:00:49 +0100

swh-web (0.0.44-1~swh1) unstable-swh; urgency=medium

  * v0.0.44
  * Rename appropriately /api/1/symbol to /api/1/content/symbol/
  * Improve documentation on /api/1/content/symbol/ api endpoint

 -- Antoine R. Dumont (@ardumont) <antoine.romain.dumont@gmail.com>  Tue, 29 Nov 2016 15:00:14 +0100

swh-web (0.0.43-1~swh1) unstable-swh; urgency=medium

  * v0.0.43
  * Improve edge case when looking for ctags symbols
  * Add a lookup ui to search through symbols

 -- Antoine R. Dumont (@ardumont) <antoine.romain.dumont@gmail.com>  Mon, 28 Nov 2016 16:42:33 +0100

swh-web (0.0.42-1~swh1) unstable-swh; urgency=medium

  * v0.0.42
  * List ctags line as link to content in /browse/content/ view

 -- Antoine R. Dumont (@ardumont) <antoine.romain.dumont@gmail.com>  Fri, 25 Nov 2016 16:21:12 +0100

swh-web (0.0.41-1~swh1) unstable-swh; urgency=medium

  * v0.0.41
  * Improve browse content view by:
  * adding new information (license, mimetype, language)
  * highlighting source code

 -- Antoine R. Dumont (@ardumont) <antoine.romain.dumont@gmail.com>  Fri, 25 Nov 2016 14:52:34 +0100

swh-web (0.0.40-1~swh1) unstable-swh; urgency=medium

  * v0.0.40
  * Add pagination to symbol search endpoint

 -- Antoine R. Dumont (@ardumont) <antoine.romain.dumont@gmail.com>  Thu, 24 Nov 2016 14:23:45 +0100

swh-web (0.0.39-1~swh1) unstable-swh; urgency=medium

  * v0.0.39
  * Open /api/1/symbol/<expression>/
  * Fix api breaking on /api/1/content/search/

 -- Antoine R. Dumont (@ardumont) <antoine.romain.dumont@gmail.com>  Thu, 24 Nov 2016 10:28:42 +0100

swh-web (0.0.38-1~swh1) unstable-swh; urgency=medium

  * v0.0.38
  * Minor refactoring
  * Remove one commit which breaks production

 -- Antoine R. Dumont (@ardumont) <antoine.romain.dumont@gmail.com>  Tue, 22 Nov 2016 16:26:03 +0100

swh-web (0.0.37-1~swh1) unstable-swh; urgency=medium

  * v0.0.37
  * api: Open new endpoints on license, language, filetype
  * api: Update content endpoint to add url on new endpoints

 -- Antoine R. Dumont (@ardumont) <antoine.romain.dumont@gmail.com>  Tue, 22 Nov 2016 15:04:07 +0100

swh-web (0.0.36-1~swh1) unstable-swh; urgency=medium

  * v0.0.36
  * Adapt to latest origin_visit format

 -- Antoine R. Dumont (@ardumont) <antoine.romain.dumont@gmail.com>  Thu, 08 Sep 2016 15:24:33 +0200

swh-web (0.0.35-1~swh1) unstable-swh; urgency=medium

  * v0.0.35
  * Open /api/1/provenance/<algo:content-hash>/ api endpoint
  * Open /api/1/origin/<id>/visits/(<visit-id>) api endpoint
  * View: Fix redirection url issue

 -- Antoine R. Dumont (@ardumont) <antoine.romain.dumont@gmail.com>  Mon, 05 Sep 2016 14:28:33 +0200

swh-web (0.0.34-1~swh1) unstable-swh; urgency=medium

  * v0.0.34
  * Improve global ui navigation
  * Fix apidoc rendering issue
  * Open /api/1/provenance/ about content provenant information

 -- Antoine R. Dumont (@ardumont) <antoine.romain.dumont@gmail.com>  Fri, 02 Sep 2016 11:42:04 +0200

swh-web (0.0.33-1~swh1) unstable-swh; urgency=medium

  * Release swh.web.ui v0.0.33
  * New declarative API documentation mechanisms

 -- Nicolas Dandrimont <nicolas@dandrimont.eu>  Wed, 24 Aug 2016 16:25:24 +0200

swh-web (0.0.32-1~swh1) unstable-swh; urgency=medium

  * v0.0.32
  * Activate tests during debian packaging
  * Fix issues on debian packaging
  * Fix useless jquery loading url
  * Improve date time parsing

 -- Antoine R. Dumont (@ardumont) <antoine.romain.dumont@gmail.com>  Wed, 20 Jul 2016 12:35:09 +0200

swh-web (0.0.31-1~swh1) unstable-swh; urgency=medium

  * v0.0.31
  * Unify jquery-flot library names with .min

 -- Antoine R. Dumont (@ardumont) <antoine.romain.dumont@gmail.com>  Mon, 18 Jul 2016 11:11:59 +0200

swh-web (0.0.30-1~swh1) unstable-swh; urgency=medium

  * v0.0.30
  * View: Open calendar ui view on origin
  * API: open /api/1/stat/visits/<int:origin>/

 -- Antoine R. Dumont (@ardumont) <antoine.romain.dumont@gmail.com>  Wed, 13 Jul 2016 18:42:40 +0200

swh-web (0.0.29-1~swh1) unstable-swh; urgency=medium

  * Release swh.web.ui v0.0.29
  * All around enhancements of the web ui
  * Package now tested when building

 -- Nicolas Dandrimont <nicolas@dandrimont.eu>  Tue, 14 Jun 2016 17:58:42 +0200

swh-web (0.0.28-1~swh1) unstable-swh; urgency=medium

  * v0.0.28
  * Fix packaging issues

 -- Antoine R. Dumont (@ardumont) <antoine.romain.dumont@gmail.com>  Mon, 09 May 2016 16:21:04 +0200

swh-web (0.0.27-1~swh1) unstable-swh; urgency=medium

  * v0.0.27
  * Fix packaging issue

 -- Antoine R. Dumont (@ardumont) <antoine.romain.dumont@gmail.com>  Tue, 03 May 2016 16:52:40 +0200

swh-web (0.0.24-1~swh1) unstable-swh; urgency=medium

  * Release swh.web.ui v0.0.24
  * New swh.storage API for timestamps

 -- Nicolas Dandrimont <nicolas@dandrimont.eu>  Fri, 05 Feb 2016 12:07:33 +0100

swh-web (0.0.23-1~swh1) unstable-swh; urgency=medium

  * v0.0.23
  * Bump dependency requirements to latest swh.storage
  * Returns person's identifier on api + Hide person's emails in views
    endpoint
  * Try to decode the content's raw data and fail gracefully
  * Unify /directory api to Display content's raw data when path
    resolves to a file
  * Expose unconditionally the link to download the content's raw data
  * Download link data redirects to the api ones

 -- Antoine R. Dumont (@ardumont) <antoine.romain.dumont@gmail.com>  Fri, 29 Jan 2016 17:50:31 +0100

swh-web (0.0.22-1~swh1) unstable-swh; urgency=medium

  * v0.0.22
  * Open
    /browse/revision/origin/<ORIG_ID>[/branch/<BRANCH>][/ts/<TIMESTAMP>]
    /history/<SHA1>/ view
  * Open
    /browse/revision/origin/<ORIG_ID>[/branch/<BRANCH>][/ts/<TIMESTAMP>]
    / view
  * Open
    /browse/revision/<SHA1_GIT_ROOT>/history/<SHA1_GIT>/directory/[<PATH
    >] view
  * Open
    /browse/revision/origin/<ORIG_ID>[/branch/<BRANCH>][/ts/<TIMESTAMP>]
    /history/<SHA1>/directory/[<PATH>] view
  * Open
    /browse/revision/origin/<ORIG_ID>[/branch/<BRANCH>][/ts/<TIMESTAMP>]
    /directory/[<PATH>] view
  * Open /browse/revision/<sha1_git_root>/directory/<path>/ view
  * Open /browse/revision/<sha1_git_root>/history/<sha1_git>/ view
  * Open /browse/revision/<sha1_git>/log/ view
  * Open /browse/entity/<uuid>/ view
  * Release can point to other objects than revision
  * Fix misbehavior when retrieving git log
  * Fix another edge case when listing a directory that does not exist
  * Fix edge case when listing is empty
  * Fix person_get call
  * Update documentation about possible error codes

 -- Antoine R. Dumont (@ardumont) <antoine.romain.dumont@gmail.com>  Tue, 26 Jan 2016 15:14:35 +0100

swh-web (0.0.21-1~swh1) unstable-swh; urgency=medium

  * v0.0.21
  * Deal nicely with communication downtime with storage
  * Update to latest swh.storage api

 -- Antoine R. Dumont (@ardumont) <antoine.romain.dumont@gmail.com>  Wed, 20 Jan 2016 16:31:34 +0100

swh-web (0.0.20-1~swh1) unstable-swh; urgency=medium

  * v0.0.20
  * Open /api/1/entity/<string:uuid>/

 -- Antoine R. Dumont (@ardumont) <antoine.romain.dumont@gmail.com>  Fri, 15 Jan 2016 16:40:56 +0100

swh-web (0.0.19-1~swh1) unstable-swh; urgency=medium

  * v0.0.19
  * Improve directory_get_by_path integration with storage
  * Refactor - Only lookup sha1_git_root if needed + factorize service
    behavior

 -- Antoine R. Dumont (@ardumont) <antoine.romain.dumont@gmail.com>  Fri, 15 Jan 2016 12:47:39 +0100

swh-web (0.0.18-1~swh1) unstable-swh; urgency=medium

  * v0.0.18
  * Open
    /api/1/revision/origin/<ORIG_ID>[/branch/<BRANCH>][/ts/<TIMESTAMP>]/
    history/<SHA1>/directory/[<PATH>]
  * origin/master Open
    /api/1/revision/origin/<ORIG_ID>[/branch/<BRANCH>][/ts/<TIMESTAMP>]/
    history/<SHA1>/
  * Open
    /api/1/revision/origin/<ORIG_ID>[/branch/<BRANCH>][/ts/<TIMESTAMP>]/
    directory/[<PATH>]
  * Open /api/1/revision/origin/<origin-id>/branch/<branch-
    name>/ts/<ts>/
  * /directory/ apis can now point to files too.
  * Bump dependency requirement on latest swh.storage
  * Deactivate api querying occurrences for now
  * Improve function documentation

 -- Antoine R. Dumont (@ardumont) <antoine.romain.dumont@gmail.com>  Wed, 13 Jan 2016 12:54:54 +0100

swh-web (0.0.17-1~swh1) unstable-swh; urgency=medium

  * v0.0.17
  * Open /api/1/revision/<string:sha1_git>/directory/'
  * Open
    /api/1/revision/<string:sha1_git_root>/history/<sha1_git>/directory/
    <path:dir_path>/
  * Enrich directory listing with url to next subdir
  * Improve testing coverage
  * Open 'limit' get query parameter to revision_log and
    revision_history api

 -- Antoine R. Dumont (@ardumont) <antoine.romain.dumont@gmail.com>  Fri, 08 Jan 2016 11:36:55 +0100

swh-web (0.0.16-1~swh1) unstable-swh; urgency=medium

  * v0.0.16
  * service.lookup_revision_log: Add a limit to the number of commits
  * Fix docstring rendering

 -- Antoine R. Dumont (@ardumont) <antoine.romain.dumont@gmail.com>  Wed, 06 Jan 2016 15:37:21 +0100

swh-web (0.0.15-1~swh1) unstable-swh; urgency=medium

  * v0.0.15
  * Improve browsable api rendering style
  * Fix typo in jquery.min.js link
  * Fix docstring typos
  * packaging:
  * add python3-flask-api as package dependency

 -- Antoine R. Dumont (@ardumont) <antoine.romain.dumont@gmail.com>  Wed, 06 Jan 2016 15:12:04 +0100

swh-web (0.0.14-1~swh1) unstable-swh; urgency=medium

  * v0.0.14
  * Open /revision/<sha1_git_root>/history/<sha1_git>/
  * Add links to api
  * Improve browsable api rendering -> when api links exists, actual
    html links will be displayed
  * Fix production bugs (regarding browsable api)

 -- Antoine R. Dumont (@ardumont) <antoine.romain.dumont@gmail.com>  Wed, 06 Jan 2016 11:42:18 +0100

swh-web (0.0.13-1~swh1) unstable-swh; urgency=medium

  * v0.0.13
  * Open /browse/person/ view
  * Open /browse/origin/ view
  * Open /browse/release/ view
  * Open /browse/revision/ view
  * Deactivate temporarily /browse/content/
  * Add default sha1
  * Automatic doc endpoint on base path

 -- Antoine R. Dumont (@ardumont) <antoine.romain.dumont@gmail.com>  Tue, 15 Dec 2015 17:01:27 +0100

swh-web (0.0.12-1~swh1) unstable-swh; urgency=medium

  * v0.0.12
  * Update /api/1/release/ with latest internal standard
  * Update /api/1/revision/ with latest internal standard
  * Add global filtering on 'fields' parameter
  * Update /api/1/content/<hash> with links to raw resource
  * Improve documentations
  * Open /api/1/revision/<SHA1_GIT>/log/
  * Open /browse/directory/<hash> to list directory content
  * Open /browse/content/<hash>/ to show the content
  * Open /browse/content/<hash>/raw to show the content
  * Open /api/1/person/<id>
  * Implementation detail
  * Add Flask API dependency
  * Split controller in api and views module
  * Unify internal apis' behavior

 -- Antoine R. Dumont (@ardumont) <antoine.romain.dumont@gmail.com>  Mon, 07 Dec 2015 16:44:43 +0100

swh-web (0.0.11-1~swh1) unstable-swh; urgency=medium

  * v0.0.11
  * Open /1/api/content/<algo:hash>/
  * Open /api/1/revision/<SHA1_GIT>
  * Open /api/1/release/<SHA1_GIT>
  * Open /api/1/uploadnsearch/ (POST)
  * Open /api/1/origin/
  * Unify 404 and 400 responses on api
  * Increase code coverage

 -- Antoine R. Dumont (@ardumont) <antoine.romain.dumont@gmail.com>  Thu, 19 Nov 2015 11:24:46 +0100

swh-web (0.0.10-1~swh1) unstable-swh; urgency=medium

  * v0.0.10
  * set document.domain to parent domain softwareheritage.org
  * improve HTML templates to be (more) valid
  * cosmetic change in Content-Type JSON header

 -- Stefano Zacchiroli <zack@upsilon.cc>  Mon, 02 Nov 2015 13:59:45 +0100

swh-web (0.0.9-1~swh1) unstable-swh; urgency=medium

  * v0.0.9
  * Remove query entry in api response
  * Deal with bad request properly with api calls
  * Improve coverage
  * Improve dev starting up app
  * Fix duplicated print statement in dev app startup

 -- Antoine R. Dumont (@ardumont) <antoine.romain.dumont@gmail.com>  Fri, 30 Oct 2015 17:24:15 +0100

swh-web (0.0.8-1~swh1) unstable-swh; urgency=medium

  * version 0.0.8

 -- Stefano Zacchiroli <zack@upsilon.cc>  Wed, 28 Oct 2015 20:59:40 +0100

swh-web (0.0.7-1~swh1) unstable-swh; urgency=medium

  * v0.0.7
  * Add @jsonp abilities to /api/1/stat/counters endpoint

 -- Antoine R. Dumont (@ardumont) <antoine.romain.dumont@gmail.com>  Mon, 19 Oct 2015 14:01:40 +0200

swh-web (0.0.4-1~swh1) unstable-swh; urgency=medium

  * Prepare swh.web.ui v0.0.4 deployment

 -- Nicolas Dandrimont <nicolas@dandrimont.eu>  Fri, 16 Oct 2015 15:38:44 +0200

swh-web (0.0.3-1~swh1) unstable-swh; urgency=medium

  * Prepare deployment of swh-web-ui v0.0.3

 -- Nicolas Dandrimont <nicolas@dandrimont.eu>  Wed, 14 Oct 2015 11:09:33 +0200

swh-web (0.0.2-1~swh1) unstable-swh; urgency=medium

  * Prepare swh.web.ui v0.0.2 deployment

 -- Nicolas Dandrimont <nicolas@dandrimont.eu>  Tue, 13 Oct 2015 16:25:46 +0200

swh-web (0.0.1-1~swh1) unstable-swh; urgency=medium

  * Initial release
  * v0.0.1
  * Hash lookup to check existence in swh's backend
  * Hash lookup to detail a content

 -- Antoine R. Dumont (@ardumont) <antoine.romain.dumont@gmail.com>  Thu, 01 Oct 2015 10:01:29 +0200<|MERGE_RESOLUTION|>--- conflicted
+++ resolved
@@ -1,10 +1,3 @@
-<<<<<<< HEAD
-swh-web (0.0.312-1~swh1~bpo10+1) buster-swh; urgency=medium
-
-  * Rebuild for buster-swh
-
- -- Software Heritage autobuilder (on jenkins-debian1) <jenkins@jenkins-debian1.internal.softwareheritage.org>  Tue, 15 Jun 2021 13:30:20 +0000
-=======
 swh-web (0.0.313-1~swh1.1) unstable-swh; urgency=medium
 
   * Bump new release
@@ -20,7 +13,6 @@
     recurring origins to ingest when successful
 
  -- Software Heritage autobuilder (on jenkins-debian1) <jenkins@jenkins-debian1.internal.softwareheritage.org>  Tue, 15 Jun 2021 15:59:11 +0000
->>>>>>> 871bec66
 
 swh-web (0.0.312-1~swh1) unstable-swh; urgency=medium
 
