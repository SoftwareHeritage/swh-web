--- conflicted
+++ resolved
@@ -1,10 +1,3 @@
-<<<<<<< HEAD
-swh-web (0.0.13-1~swh1~bpo9+1) stretch-swh; urgency=medium
-
-  * Rebuild for stretch-backports.
-
- -- Antoine R. Dumont (@ardumont) <antoine.romain.dumont@gmail.com>  Tue, 15 Dec 2015 17:01:27 +0100
-=======
 swh-web (0.0.14-1~swh1) unstable-swh; urgency=medium
 
   * v0.0.14
@@ -15,7 +8,6 @@
   * Fix production bugs (regarding browsable api)
 
  -- Antoine R. Dumont (@ardumont) <antoine.romain.dumont@gmail.com>  Wed, 06 Jan 2016 11:42:18 +0100
->>>>>>> 283996b5
 
 swh-web (0.0.13-1~swh1) unstable-swh; urgency=medium
 
