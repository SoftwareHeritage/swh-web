<<<<<<< HEAD
swh-web (0.0.378-1~swh1~bpo10+1) buster-swh; urgency=medium

  * Rebuild for buster-swh

 -- Software Heritage autobuilder (on jenkins-debian1) <jenkins@jenkins-debian1.internal.softwareheritage.org>  Fri, 01 Apr 2022 11:06:01 +0000
=======
swh-web (0.0.379-1~swh1) unstable-swh; urgency=medium

  * New upstream release 0.0.379     - (tagged by Antoine R. Dumont
    (@ardumont) <ardumont@softwareheritage.org> on 2022-04-06 17:08:51
    +0200)
  * Upstream changes:     - v0.0.379     - Revert "requirements-test:
    Temporarily pin django-stubs to < 1.10.0"     - package.json:
    Upgrade dependencies     - settings/production: Use webpack loader
    cache when not in debug mode     - inbound_email: split recipient
    matching logic out     - Restrict pytest-postgresql to < 4.0.0     -
    origin-search: Show original error message to users     - Add a
    button to the deposit admin UI to show deposit metadata     -
    add_forge_now: Add hyperlinks to forge URLs in Browse Requests tab
    - moderation: Fix deposit uri computation for 'code' deposits     -
    Ensure that tests run with the C.UTF-8 locale     - Move
    add_forge_now migration tests with other add_forge_now tests

 -- Software Heritage autobuilder (on jenkins-debian1) <jenkins@jenkins-debian1.internal.softwareheritage.org>  Wed, 06 Apr 2022 15:31:50 +0000
>>>>>>> d26ee229

swh-web (0.0.378-1~swh1) unstable-swh; urgency=medium

  * New upstream release 0.0.378     - (tagged by Antoine R. Dumont
    (@ardumont) <ardumont@softwareheritage.org> on 2022-04-01 10:26:43
    +0200)
  * Upstream changes:     - v0.0.378     - Add-forge-now: Fix app label
    - Add Forge Now: Shorten template names     - Save Forge Now: Fix
    XSS in request list     - Save Code Now Admin: Use different views
    for each tab     - Add Forge Now: Use different views for each tab
    - Save Code Now: Use different views for each tab     -
    assets/webapp.css: Disable common ligatures of Alegreya font     -
    requirements-test: Remove workarounds to fix pytest execution     -
    requirements-test: Temporarily pin django-stubs to < 1.10.0     -
    package.json: Remove use of nodemon file watchers     - Filter user
    add-forge-now requests when authenticated     - Maintain tab
    selection on refresh     - Improve language in add-forge-now help
    text     - save-code-now: Extract the checkbox filtering into a js
    template     - Fix add-forge request list api docstring     - add-
    forge-now: Fix login link depending on the oidc context     -
    common/origin_visits: Improve get_origin_visit performance     - add-
    forge-now: Refactor help content into a tab     - Simplify date
    field display format in datatable views     - package.json: Upgrade
    dependencies     - admin: Add mailmaps administration Web UI     -
    Show forge request status in a human readable form     - add-forge-
    now: Fix create request checkbox input name     - cypress: Fix flaky
    test     - Style improvements for forge request dashboard     -
    admin/origin_save: Do not modify unauthorized URLs list when
    rejecting     - Do not report BadInputExc to Sentry     - Style to
    add asterisk to mandatory fields in HTML forms     - Store submitter
    consent to use their name when discussing with forge     - pytest:
    Exclude build directory for tests discovery     - Allow no comment
    when submitting a new add forge creation request     - Consistently
    check add-forge-now permission to access or update info     -
    add_forge_now: Rename django app and add missing app_label

 -- Software Heritage autobuilder (on jenkins-debian1) <jenkins@jenkins-debian1.internal.softwareheritage.org>  Fri, 01 Apr 2022 10:57:36 +0000

swh-web (0.0.377-1~swh1) unstable-swh; urgency=medium

  * New upstream release 0.0.377     - (tagged by Antoine Lambert
    <anlambert@softwareheritage.org> on 2022-03-18 17:07:11 +0100)
  * Upstream changes:     - version 0.0.377

 -- Software Heritage autobuilder (on jenkins-debian1) <jenkins@jenkins-debian1.internal.softwareheritage.org>  Fri, 18 Mar 2022 16:31:27 +0000

swh-web (0.0.376-1~swh1) unstable-swh; urgency=medium

  * New upstream release 0.0.376     - (tagged by Valentin Lorentz
    <vlorentz@softwareheritage.org> on 2022-03-09 16:01:58 +0100)
  * Upstream changes:     - v0.0.376     - * search QL: Raise 400
    instead of 500 on syntax error     - * package.json: Upgrade
    dependencies     - * Disable unsafe directives when rendering
    READMEs

 -- Software Heritage autobuilder (on jenkins-debian1) <jenkins@jenkins-debian1.internal.softwareheritage.org>  Wed, 09 Mar 2022 15:24:35 +0000

swh-web (0.0.375-1~swh1) unstable-swh; urgency=medium

  * New upstream release 0.0.375     - (tagged by Antoine R. Dumont
    (@ardumont) <ardumont@softwareheritage.org> on 2022-03-07 16:48:14
    +0100)
  * Upstream changes:     - v0.0.375     - deposit moderation view:
    Improve deposit types visualization

 -- Software Heritage autobuilder (on jenkins-debian1) <jenkins@jenkins-debian1.internal.softwareheritage.org>  Mon, 07 Mar 2022 16:15:01 +0000

swh-web (0.0.374-1~swh1) unstable-swh; urgency=medium

  * New upstream release 0.0.374     - (tagged by Antoine Lambert
    <anlambert@softwareheritage.org> on 2022-02-24 16:53:41 +0100)
  * Upstream changes:     - version 0.0.374

 -- Software Heritage autobuilder (on jenkins-debian1) <jenkins@jenkins-debian1.internal.softwareheritage.org>  Thu, 24 Feb 2022 16:16:48 +0000

swh-web (0.0.373-1~swh1) unstable-swh; urgency=medium

  * New upstream release 0.0.373     - (tagged by Antoine Lambert
    <anlambert@softwareheritage.org> on 2022-02-23 16:21:49 +0100)
  * Upstream changes:     - version 0.0.373

 -- Software Heritage autobuilder (on jenkins-debian1) <jenkins@jenkins-debian1.internal.softwareheritage.org>  Wed, 23 Feb 2022 15:42:46 +0000

swh-web (0.0.372-1~swh1) unstable-swh; urgency=medium

  * New upstream release 0.0.372     - (tagged by Antoine Lambert
    <anlambert@softwareheritage.org> on 2022-02-23 13:46:47 +0100)
  * Upstream changes:     - version 0.0.372

 -- Software Heritage autobuilder (on jenkins-debian1) <jenkins@jenkins-debian1.internal.softwareheritage.org>  Wed, 23 Feb 2022 14:00:01 +0000

swh-web (0.0.371-1~swh1) unstable-swh; urgency=medium

  * New upstream release 0.0.371     - (tagged by Antoine Lambert
    <anlambert@softwareheritage.org> on 2022-02-21 11:20:34 +0100)
  * Upstream changes:     - version 0.0.371

 -- Software Heritage autobuilder (on jenkins-debian1) <jenkins@jenkins-debian1.internal.softwareheritage.org>  Mon, 21 Feb 2022 10:40:13 +0000

swh-web (0.0.370-1~swh1) unstable-swh; urgency=medium

  * New upstream release 0.0.370     - (tagged by Antoine Lambert
    <anlambert@softwareheritage.org> on 2022-02-15 17:54:17 +0100)
  * Upstream changes:     - version 0.0.370

 -- Software Heritage autobuilder (on jenkins-debian1) <jenkins@jenkins-debian1.internal.softwareheritage.org>  Tue, 15 Feb 2022 17:13:16 +0000

swh-web (0.0.369-1~swh1) unstable-swh; urgency=medium

  * New upstream release 0.0.369     - (tagged by Antoine Lambert
    <anlambert@softwareheritage.org> on 2022-02-11 14:35:58 +0100)
  * Upstream changes:     - version 0.0.369

 -- Software Heritage autobuilder (on jenkins-debian1) <jenkins@jenkins-debian1.internal.softwareheritage.org>  Fri, 11 Feb 2022 13:57:11 +0000

swh-web (0.0.368-1~swh1) unstable-swh; urgency=medium

  * New upstream release 0.0.368     - (tagged by Antoine Lambert
    <anlambert@softwareheritage.org> on 2022-02-11 11:38:04 +0100)
  * Upstream changes:     - version 0.0.368

 -- Software Heritage autobuilder (on jenkins-debian1) <jenkins@jenkins-debian1.internal.softwareheritage.org>  Fri, 11 Feb 2022 11:26:56 +0000

swh-web (0.0.367-1~swh1) unstable-swh; urgency=medium

  * New upstream release 0.0.367     - (tagged by Valentin Lorentz
    <vlorentz@softwareheritage.org> on 2022-02-10 14:36:43 +0100)
  * Upstream changes:     - v0.0.367     - * mailmap: make the update
    view only update a single object     - * templates/origin-visits:
    Prefer to show all visits by default     - * package.json: Upgrade
    dependencies     - * mailmaps: Add an endpoint to fetch the list
    - * mailmaps: Return a proper error in case of duplicate from_email
    - * mailmaps: Make error handling more robust when 'from_email' is
    missing/empty.     - * mailmaps: Add table UserMailmapEvent     - *
    Add a permission to get the option to use the search QL

 -- Software Heritage autobuilder (on jenkins-debian1) <jenkins@jenkins-debian1.internal.softwareheritage.org>  Thu, 10 Feb 2022 13:58:08 +0000

swh-web (0.0.356-1~swh1) unstable-swh; urgency=medium

  * New upstream release 0.0.356     - (tagged by Nicolas Dandrimont
    <nicolas@dandrimont.eu> on 2022-02-04 21:23:45 +0100)
  * Upstream changes:     - Release swh.web 0.0.356     - Introduce a
    new mailmap feature     - Pin pytest to <7.0.0     - Use kwargs for
    revision_log

 -- Software Heritage autobuilder (on jenkins-debian1) <jenkins@jenkins-debian1.internal.softwareheritage.org>  Fri, 04 Feb 2022 20:46:57 +0000

swh-web (0.0.355-1~swh1) unstable-swh; urgency=medium

  * New upstream release 0.0.355     - (tagged by Antoine Lambert
    <anlambert@softwareheritage.org> on 2022-02-02 11:30:12 +0100)
  * Upstream changes:     - version 0.0.355

 -- Software Heritage autobuilder (on jenkins-debian1) <jenkins@jenkins-debian1.internal.softwareheritage.org>  Wed, 02 Feb 2022 10:51:50 +0000

swh-web (0.0.353-1~swh1) unstable-swh; urgency=medium

  * New upstream release 0.0.353     - (tagged by Antoine Lambert
    <anlambert@softwareheritage.org> on 2022-01-28 15:37:41 +0100)
  * Upstream changes:     - version 0.0.353

 -- Software Heritage autobuilder (on jenkins-debian1) <jenkins@jenkins-debian1.internal.softwareheritage.org>  Fri, 28 Jan 2022 15:31:12 +0000

swh-web (0.0.352-1~swh1) unstable-swh; urgency=medium

  * New upstream release 0.0.352     - (tagged by Antoine Lambert
    <anlambert@softwareheritage.org> on 2022-01-13 15:37:53 +0100)
  * Upstream changes:     - version 0.0.352

 -- Software Heritage autobuilder (on jenkins-debian1) <jenkins@jenkins-debian1.internal.softwareheritage.org>  Thu, 13 Jan 2022 14:59:47 +0000

swh-web (0.0.351-1~swh1) unstable-swh; urgency=medium

  * New upstream release 0.0.351     - (tagged by Antoine Lambert
    <anlambert@softwareheritage.org> on 2022-01-12 17:22:06 +0100)
  * Upstream changes:     - version 0.0.351

 -- Software Heritage autobuilder (on jenkins-debian1) <jenkins@jenkins-debian1.internal.softwareheritage.org>  Wed, 12 Jan 2022 16:43:19 +0000

swh-web (0.0.350-1~swh1) unstable-swh; urgency=medium

  * New upstream release 0.0.350     - (tagged by Antoine Lambert
    <anlambert@softwareheritage.org> on 2022-01-04 11:37:52 +0100)
  * Upstream changes:     - version 0.0.350

 -- Software Heritage autobuilder (on jenkins-debian1) <jenkins@jenkins-debian1.internal.softwareheritage.org>  Tue, 04 Jan 2022 10:57:23 +0000

swh-web (0.0.348-1~swh1) unstable-swh; urgency=medium

  * New upstream release 0.0.348     - (tagged by Antoine R. Dumont
    (@ardumont) <ardumont@softwareheritage.org> on 2021-12-16 17:01:49
    +0100)
  * Upstream changes:     - v0.0.348     - Adapt coverage tooltip for
    debian based distributions

 -- Software Heritage autobuilder (on jenkins-debian1) <jenkins@jenkins-debian1.internal.softwareheritage.org>  Thu, 16 Dec 2021 16:21:39 +0000

swh-web (0.0.347-1~swh1) unstable-swh; urgency=medium

  * New upstream release 0.0.347     - (tagged by Antoine Lambert
    <anlambert@softwareheritage.org> on 2021-12-14 20:05:59 +0100)
  * Upstream changes:     - version 0.0.347

 -- Software Heritage autobuilder (on jenkins-debian1) <jenkins@jenkins-debian1.internal.softwareheritage.org>  Tue, 14 Dec 2021 19:29:25 +0000

swh-web (0.0.346-1~swh1) unstable-swh; urgency=medium

  * New upstream release 0.0.346     - (tagged by Antoine Lambert
    <anlambert@softwareheritage.org> on 2021-12-13 14:19:18 +0100)
  * Upstream changes:     - version 0.0.346

 -- Software Heritage autobuilder (on jenkins-debian1) <jenkins@jenkins-debian1.internal.softwareheritage.org>  Mon, 13 Dec 2021 13:41:34 +0000

swh-web (0.0.345-1~swh1) unstable-swh; urgency=medium

  * New upstream release 0.0.345     - (tagged by Antoine Lambert
    <anlambert@softwareheritage.org> on 2021-12-07 15:49:26 +0100)
  * Upstream changes:     - version 0.0.345

 -- Software Heritage autobuilder (on jenkins-debian1) <jenkins@jenkins-debian1.internal.softwareheritage.org>  Tue, 07 Dec 2021 15:15:16 +0000

swh-web (0.0.343-1~swh1) unstable-swh; urgency=medium

  * New upstream release 0.0.343     - (tagged by Antoine Lambert
    <anlambert@softwareheritage.org> on 2021-12-01 12:06:22 +0100)
  * Upstream changes:     - version 0.0.343

 -- Software Heritage autobuilder (on jenkins-debian1) <jenkins@jenkins-debian1.internal.softwareheritage.org>  Wed, 01 Dec 2021 11:30:08 +0000

swh-web (0.0.342-1~swh1) unstable-swh; urgency=medium

  * New upstream release 0.0.342     - (tagged by Antoine Lambert
    <anlambert@softwareheritage.org> on 2021-11-29 19:17:45 +0100)
  * Upstream changes:     - version 0.0.342

 -- Software Heritage autobuilder (on jenkins-debian1) <jenkins@jenkins-debian1.internal.softwareheritage.org>  Mon, 29 Nov 2021 18:42:36 +0000

swh-web (0.0.341-1~swh1) unstable-swh; urgency=medium

  * New upstream release 0.0.341     - (tagged by Antoine Lambert
    <anlambert@softwareheritage.org> on 2021-11-29 16:01:01 +0100)
  * Upstream changes:     - version 0.0.341

 -- Software Heritage autobuilder (on jenkins-debian1) <jenkins@jenkins-debian1.internal.softwareheritage.org>  Mon, 29 Nov 2021 16:07:14 +0000

swh-web (0.0.340-1~swh1) unstable-swh; urgency=medium

  * New upstream release 0.0.340     - (tagged by Antoine Lambert
    <anlambert@softwareheritage.org> on 2021-11-24 15:34:44 +0100)
  * Upstream changes:     - version 0.0.340

 -- Software Heritage autobuilder (on jenkins-debian1) <jenkins@jenkins-debian1.internal.softwareheritage.org>  Wed, 24 Nov 2021 14:57:32 +0000

swh-web (0.0.339-1~swh1) unstable-swh; urgency=medium

  * New upstream release 0.0.339     - (tagged by Antoine Lambert
    <anlambert@softwareheritage.org> on 2021-11-17 10:59:40 +0100)
  * Upstream changes:     - version 0.0.339

 -- Software Heritage autobuilder (on jenkins-debian1) <jenkins@jenkins-debian1.internal.softwareheritage.org>  Wed, 17 Nov 2021 10:18:16 +0000

swh-web (0.0.338-1~swh1) unstable-swh; urgency=medium

  * New upstream release 0.0.338     - (tagged by Antoine Lambert
    <anlambert@softwareheritage.org> on 2021-10-26 16:16:27 +0200)
  * Upstream changes:     - version 0.0.338

 -- Software Heritage autobuilder (on jenkins-debian1) <jenkins@jenkins-debian1.internal.softwareheritage.org>  Tue, 26 Oct 2021 15:08:17 +0000

swh-web (0.0.336-1~swh1) unstable-swh; urgency=medium

  * New upstream release 0.0.336     - (tagged by Antoine R. Dumont
    (@ardumont) <ardumont@softwareheritage.org> on 2021-10-25 12:07:58
    +0200)
  * Upstream changes:     - v0.0.336     - coverage: Display cran
    origins coverage properly     - Deprecate /origin/log route     -
    templates/revision-info: Display author fullname when name is None

 -- Software Heritage autobuilder (on jenkins-debian1) <jenkins@jenkins-debian1.internal.softwareheritage.org>  Mon, 25 Oct 2021 10:27:27 +0000

swh-web (0.0.335-1~swh1) unstable-swh; urgency=medium

  * New upstream release 0.0.335     - (tagged by Antoine R. Dumont
    (@ardumont) <ardumont@softwareheritage.org> on 2021-10-21 14:30:23
    +0200)
  * Upstream changes:     - v0.0.335     - admin/deposit: Allow users
    with permission to list their deposits

 -- Software Heritage autobuilder (on jenkins-debian1) <jenkins@jenkins-debian1.internal.softwareheritage.org>  Thu, 21 Oct 2021 12:49:33 +0000

swh-web (0.0.334-1~swh1) unstable-swh; urgency=medium

  * New upstream release 0.0.334     - (tagged by Antoine Lambert
    <anlambert@softwareheritage.org> on 2021-10-20 11:29:35 +0200)
  * Upstream changes:     - version 0.0.334

 -- Software Heritage autobuilder (on jenkins-debian1) <jenkins@jenkins-debian1.internal.softwareheritage.org>  Wed, 20 Oct 2021 09:53:09 +0000

swh-web (0.0.333-1~swh1) unstable-swh; urgency=medium

  * New upstream release 0.0.333     - (tagged by Antoine Lambert
    <anlambert@softwareheritage.org> on 2021-10-19 16:11:52 +0200)
  * Upstream changes:     - version 0.0.333

 -- Software Heritage autobuilder (on jenkins-debian1) <jenkins@jenkins-debian1.internal.softwareheritage.org>  Tue, 19 Oct 2021 14:34:25 +0000

swh-web (0.0.332-1~swh1) unstable-swh; urgency=medium

  * New upstream release 0.0.332     - (tagged by Antoine Lambert
    <anlambert@softwareheritage.org> on 2021-10-07 11:37:35 +0200)
  * Upstream changes:     - version 0.0.332

 -- Software Heritage autobuilder (on jenkins-debian1) <jenkins@jenkins-debian1.internal.softwareheritage.org>  Thu, 07 Oct 2021 09:58:07 +0000

swh-web (0.0.331-1~swh1) unstable-swh; urgency=medium

  * New upstream release 0.0.331     - (tagged by Antoine Lambert
    <anlambert@softwareheritage.org> on 2021-09-29 18:35:03 +0200)
  * Upstream changes:     - version 0.0.331

 -- Software Heritage autobuilder (on jenkins-debian1) <jenkins@jenkins-debian1.internal.softwareheritage.org>  Wed, 29 Sep 2021 16:53:50 +0000

swh-web (0.0.330-1~swh1) unstable-swh; urgency=medium

  * New upstream release 0.0.330     - (tagged by David Douard
    <david.douard@sdfa3.org> on 2021-09-24 15:34:14 +0200)
  * Upstream changes:     - v0.0.330

 -- Software Heritage autobuilder (on jenkins-debian1) <jenkins@jenkins-debian1.internal.softwareheritage.org>  Fri, 24 Sep 2021 14:12:50 +0000

swh-web (0.0.329-1~swh1) unstable-swh; urgency=medium

  * New upstream release 0.0.329     - (tagged by Antoine Lambert
    <anlambert@softwareheritage.org> on 2021-09-21 11:07:24 +0200)
  * Upstream changes:     - version 0.0.329

 -- Software Heritage autobuilder (on jenkins-debian1) <jenkins@jenkins-debian1.internal.softwareheritage.org>  Tue, 21 Sep 2021 09:29:36 +0000

swh-web (0.0.328-1~swh1) unstable-swh; urgency=medium

  * New upstream release 0.0.328     - (tagged by Antoine Lambert
    <anlambert@softwareheritage.org> on 2021-09-20 17:08:14 +0200)
  * Upstream changes:     - version 0.0.328

 -- Software Heritage autobuilder (on jenkins-debian1) <jenkins@jenkins-debian1.internal.softwareheritage.org>  Mon, 20 Sep 2021 15:27:58 +0000

swh-web (0.0.327-1~swh1) unstable-swh; urgency=medium

  * New upstream release 0.0.327     - (tagged by Valentin Lorentz
    <vlorentz@softwareheritage.org> on 2021-09-15 14:03:21 +0200)
  * Upstream changes:     - v0.0.327     - * vault: Only show the first
    status line

 -- Software Heritage autobuilder (on jenkins-debian1) <jenkins@jenkins-debian1.internal.softwareheritage.org>  Wed, 15 Sep 2021 12:23:10 +0000

swh-web (0.0.326-1~swh1) unstable-swh; urgency=medium

  * New upstream release 0.0.326     - (tagged by Valentin Lorentz
    <vlorentz@softwareheritage.org> on 2021-09-10 14:43:11 +0200)
  * Upstream changes:     - v0.0.326     - * Stop logging some
    exceptions to Sentry

 -- Software Heritage autobuilder (on jenkins-debian1) <jenkins@jenkins-debian1.internal.softwareheritage.org>  Fri, 10 Sep 2021 13:04:19 +0000

swh-web (0.0.325-1~swh1) unstable-swh; urgency=medium

  * New upstream release 0.0.325     - (tagged by Antoine Lambert
    <anlambert@softwareheritage.org> on 2021-09-09 16:15:34 +0200)
  * Upstream changes:     - version 0.0.325

 -- Software Heritage autobuilder (on jenkins-debian1) <jenkins@jenkins-debian1.internal.softwareheritage.org>  Thu, 09 Sep 2021 14:35:03 +0000

swh-web (0.0.324-1~swh1) unstable-swh; urgency=medium

  * New upstream release 0.0.324     - (tagged by Valentin Lorentz
    <vlorentz@softwareheritage.org> on 2021-09-09 14:50:32 +0200)
  * Upstream changes:     - v0.0.324     - * Fix crash in vault API

 -- Software Heritage autobuilder (on jenkins-debian1) <jenkins@jenkins-debian1.internal.softwareheritage.org>  Thu, 09 Sep 2021 13:11:30 +0000

swh-web (0.0.323-1~swh1) unstable-swh; urgency=medium

  * New upstream release 0.0.323     - (tagged by Valentin Lorentz
    <vlorentz@softwareheritage.org> on 2021-09-09 13:14:58 +0200)
  * Upstream changes:     - v0.0.323     - * browse/snapshot_context:
    Ensure pull request branches can be browsed     - * Add
    'swh.vault.git_bare.ui' use role, to display the 'git bare' button
    on the UI     - * Add link to extrinsic metadata API from the browse
    view     - * misc: Add iframe view for contents and directories     -
    * directory-display: Show human-readable file sizes (KB, MB, ...).
    - * api/vault: Re-add obj_type and obj_id to legacy API endpoints

 -- Software Heritage autobuilder (on jenkins-debian1) <jenkins@jenkins-debian1.internal.softwareheritage.org>  Thu, 09 Sep 2021 11:33:07 +0000

swh-web (0.0.322-1~swh1) unstable-swh; urgency=medium

  * New upstream release 0.0.322     - (tagged by Vincent SELLIER
    <vincent.sellier@softwareheritage.org> on 2021-09-07 15:07:45 +0200)
  * Upstream changes:     - version v0.0.322

 -- Software Heritage autobuilder (on jenkins-debian1) <jenkins@jenkins-debian1.internal.softwareheritage.org>  Tue, 07 Sep 2021 13:29:51 +0000

swh-web (0.0.321-1~swh1) unstable-swh; urgency=medium

  * New upstream release 0.0.321     - (tagged by Antoine Lambert
    <anlambert@softwareheritage.org> on 2021-09-03 13:50:25 +0200)
  * Upstream changes:     - version 0.0.321

 -- Software Heritage autobuilder (on jenkins-debian1) <jenkins@jenkins-debian1.internal.softwareheritage.org>  Fri, 03 Sep 2021 12:17:16 +0000

swh-web (0.0.320-1~swh1) unstable-swh; urgency=medium

  * New upstream release 0.0.320     - (tagged by Valentin Lorentz
    <vlorentz@softwareheritage.org> on 2021-08-26 14:09:47 +0200)
  * Upstream changes:     - v0.0.320     - * vault API: Rename bundle
    types and use SWHIDs to identify objects

 -- Software Heritage autobuilder (on jenkins-debian1) <jenkins@jenkins-debian1.internal.softwareheritage.org>  Thu, 26 Aug 2021 12:26:46 +0000

swh-web (0.0.319-1~swh1) unstable-swh; urgency=medium

  * New upstream release 0.0.319     - (tagged by Antoine Lambert
    <anlambert@softwareheritage.org> on 2021-08-24 11:00:15 +0200)
  * Upstream changes:     - version 0.0.319

 -- Software Heritage autobuilder (on jenkins-debian1) <jenkins@jenkins-debian1.internal.softwareheritage.org>  Tue, 24 Aug 2021 09:30:41 +0000

swh-web (0.0.318-1~swh1) unstable-swh; urgency=medium

  * New upstream release 0.0.318     - (tagged by Antoine Lambert
    <anlambert@softwareheritage.org> on 2021-08-23 17:29:16 +0200)
  * Upstream changes:     - version 0.0.318

 -- Software Heritage autobuilder (on jenkins-debian1) <jenkins@jenkins-debian1.internal.softwareheritage.org>  Mon, 23 Aug 2021 15:47:22 +0000

swh-web (0.0.317-1~swh1) unstable-swh; urgency=medium

  * New upstream release 0.0.317     - (tagged by Antoine Lambert
    <anlambert@softwareheritage.org> on 2021-07-19 14:13:38 +0200)
  * Upstream changes:     - version 0.0.317

 -- Software Heritage autobuilder (on jenkins-debian1) <jenkins@jenkins-debian1.internal.softwareheritage.org>  Mon, 19 Jul 2021 13:43:28 +0000

swh-web (0.0.316-1~swh1) unstable-swh; urgency=medium

  * New upstream release 0.0.316     - (tagged by Antoine Lambert
    <anlambert@softwareheritage.org> on 2021-07-09 17:59:36 +0200)
  * Upstream changes:     - version 0.0.316

 -- Software Heritage autobuilder (on jenkins-debian1) <jenkins@jenkins-debian1.internal.softwareheritage.org>  Fri, 09 Jul 2021 16:55:16 +0000

swh-web (0.0.315-1~swh1) unstable-swh; urgency=medium

  * New upstream release 0.0.315     - (tagged by Antoine Lambert
    <anlambert@softwareheritage.org> on 2021-06-29 14:55:07 +0200)
  * Upstream changes:     - version 0.0.315

 -- Software Heritage autobuilder (on jenkins-debian1) <jenkins@jenkins-debian1.internal.softwareheritage.org>  Tue, 29 Jun 2021 13:32:00 +0000

swh-web (0.0.314-1~swh1) unstable-swh; urgency=medium

  * New upstream release 0.0.314     - (tagged by Antoine R. Dumont
    (@ardumont) <ardumont@softwareheritage.org> on 2021-06-28 11:47:06
    +0200)
  * Upstream changes:     - v0.0.314     - Add an endpoint to list and
    access raw extrinsic metadata.     - assets/save: Ensure to use
    canonical github repo URL as origin URL     - Simplify save code now
    request status updates using visit statuses

 -- Software Heritage autobuilder (on jenkins-debian1) <jenkins@jenkins-debian1.internal.softwareheritage.org>  Mon, 28 Jun 2021 10:04:26 +0000

swh-web (0.0.313-1~swh1.1) unstable-swh; urgency=medium

  * Bump new release

 -- Antoine R. Dumont (@ardumont) <ardumont@softwareheritage.org>  Tue, 15 Jun 2021 18:09:20 +0200

swh-web (0.0.313-1~swh1) unstable-swh; urgency=medium

  * New upstream release 0.0.313     - (tagged by Antoine R. Dumont
    (@ardumont) <ardumont@softwareheritage.org> on 2021-06-15 17:33:32
    +0200)
  * Upstream changes:     - v0.0.313     - Schedule save code now as
    recurring origins to ingest when successful

 -- Software Heritage autobuilder (on jenkins-debian1) <jenkins@jenkins-debian1.internal.softwareheritage.org>  Tue, 15 Jun 2021 15:59:11 +0000

swh-web (0.0.312-1~swh1) unstable-swh; urgency=medium

  * New upstream release 0.0.312     - (tagged by Antoine Lambert
    <anlambert@softwareheritage.org> on 2021-06-15 14:44:33 +0200)
  * Upstream changes:     - version 0.0.312

 -- Software Heritage autobuilder (on jenkins-debian1) <jenkins@jenkins-debian1.internal.softwareheritage.org>  Tue, 15 Jun 2021 13:26:35 +0000

swh-web (0.0.311-1~swh1) unstable-swh; urgency=medium

  * New upstream release 0.0.311     - (tagged by Antoine Lambert
    <antoine.lambert@inria.fr> on 2021-06-11 17:22:30 +0200)
  * Upstream changes:     - version 0.0.311

 -- Software Heritage autobuilder (on jenkins-debian1) <jenkins@jenkins-debian1.internal.softwareheritage.org>  Fri, 11 Jun 2021 15:43:04 +0000

swh-web (0.0.310-1~swh1) unstable-swh; urgency=medium

  * New upstream release 0.0.310     - (tagged by Vincent SELLIER
    <vincent.sellier@softwareheritage.org> on 2021-06-02 14:20:33 +0200)
  * Upstream changes:     - v0.0.310     - fix running sor update

 -- Software Heritage autobuilder (on jenkins-debian1) <jenkins@jenkins-debian1.internal.softwareheritage.org>  Wed, 02 Jun 2021 12:43:41 +0000

swh-web (0.0.309-1~swh1) unstable-swh; urgency=medium

  * New upstream release 0.0.309     - (tagged by Antoine R. Dumont
    (@ardumont) <ardumont@softwareheritage.org> on 2021-05-27 15:03:12
    +0200)
  * Upstream changes:     - v0.0.309     - common/origin_save: Update
    missing information when available     - Makefile.local: Ensure to
    kill child processes at devserver target exit     - cypress: Use
    webpack-dev-server to serve static assets     - Makefile.local: Wrap
    long lines     - cypress.json: Activate test retries in run mode

 -- Software Heritage autobuilder (on jenkins-debian1) <jenkins@jenkins-debian1.internal.softwareheritage.org>  Thu, 27 May 2021 13:21:25 +0000

swh-web (0.0.308-2~swh1) unstable-swh; urgency=medium

  * Rebuild after fixing tests execution

 -- Antoine Lambert <antoine.lambert@inria.fr>  Thu, 20 May 2021 14:22:11 +0200

swh-web (0.0.308-1~swh1) unstable-swh; urgency=medium

  * New upstream release 0.0.308     - (tagged by Antoine Lambert
    <antoine.lambert@inria.fr> on 2021-05-20 11:22:24 +0200)
  * Upstream changes:     - version 0.0.308

 -- Software Heritage autobuilder (on jenkins-debian1) <jenkins@jenkins-debian1.internal.softwareheritage.org>  Thu, 20 May 2021 10:46:36 +0000

swh-web (0.0.307-1~swh1) unstable-swh; urgency=medium

  * New upstream release 0.0.307     - (tagged by Antoine Lambert
    <antoine.lambert@inria.fr> on 2021-05-07 14:15:59 +0200)
  * Upstream changes:     - version 0.0.307

 -- Software Heritage autobuilder (on jenkins-debian1) <jenkins@jenkins-debian1.internal.softwareheritage.org>  Fri, 07 May 2021 12:44:27 +0000

swh-web (0.0.306-1~swh1) unstable-swh; urgency=medium

  * New upstream release 0.0.306     - (tagged by Antoine Lambert
    <antoine.lambert@inria.fr> on 2021-05-03 16:03:17 +0200)
  * Upstream changes:     - version 0.0.306

 -- Software Heritage autobuilder (on jenkins-debian1) <jenkins@jenkins-debian1.internal.softwareheritage.org>  Mon, 03 May 2021 14:25:10 +0000

swh-web (0.0.305-1~swh1) unstable-swh; urgency=medium

  * New upstream release 0.0.305     - (tagged by Antoine Lambert
    <antoine.lambert@inria.fr> on 2021-04-30 17:59:10 +0200)
  * Upstream changes:     - version 0.0.305

 -- Software Heritage autobuilder (on jenkins-debian1) <jenkins@jenkins-debian1.internal.softwareheritage.org>  Fri, 30 Apr 2021 16:34:26 +0000

swh-web (0.0.304-1~swh1) unstable-swh; urgency=medium

  * New upstream release 0.0.304     - (tagged by Antoine Lambert
    <antoine.lambert@inria.fr> on 2021-04-30 17:23:53 +0200)
  * Upstream changes:     - version 0.0.304

 -- Software Heritage autobuilder (on jenkins-debian1) <jenkins@jenkins-debian1.internal.softwareheritage.org>  Fri, 30 Apr 2021 15:45:42 +0000

swh-web (0.0.303-1~swh1) unstable-swh; urgency=medium

  * New upstream release 0.0.303     - (tagged by Antoine Lambert
    <antoine.lambert@inria.fr> on 2021-04-29 11:03:58 +0200)
  * Upstream changes:     - version 0.0.303

 -- Software Heritage autobuilder (on jenkins-debian1) <jenkins@jenkins-debian1.internal.softwareheritage.org>  Thu, 29 Apr 2021 09:35:13 +0000

swh-web (0.0.302-1~swh1) unstable-swh; urgency=medium

  * New upstream release 0.0.302     - (tagged by Antoine R. Dumont
    (@ardumont) <ardumont@softwareheritage.org> on 2021-04-27 11:29:03
    +0200)
  * Upstream changes:     - v0.0.302     - Save code now: Improve save
    request task information title     - Separate save code now status
    refresh routine from the listing ui     - common/identifiers: Fix
    content SWHID with anchor revision browse URL

 -- Software Heritage autobuilder (on jenkins-debian1) <jenkins@jenkins-debian1.internal.softwareheritage.org>  Tue, 27 Apr 2021 09:50:38 +0000

swh-web (0.0.301-1~swh1) unstable-swh; urgency=medium

  * New upstream release 0.0.301     - (tagged by Vincent SELLIER
    <vincent.sellier@softwareheritage.org> on 2021-04-23 12:31:50 +0200)
  * Upstream changes:     - v0.0.301     - reactivate the author counter
    on the homepage

 -- Software Heritage autobuilder (on jenkins-debian1) <jenkins@jenkins-debian1.internal.softwareheritage.org>  Fri, 23 Apr 2021 10:47:55 +0000

swh-web (0.0.300-1~swh1) unstable-swh; urgency=medium

  * New upstream release 0.0.300     - (tagged by Antoine Lambert
    <antoine.lambert@inria.fr> on 2021-04-22 15:39:52 +0200)
  * Upstream changes:     - version 0.0.300

 -- Software Heritage autobuilder (on jenkins-debian1) <jenkins@jenkins-debian1.internal.softwareheritage.org>  Thu, 22 Apr 2021 14:04:53 +0000

swh-web (0.0.299-1~swh2) unstable-swh; urgency=medium

  * Bump new release

 -- Antoine R. Dumont (@ardumont) <ardumont@softwareheritage.org>  Thu, 22 Apr 2021 09:43:59 +0200

swh-web (0.0.299-1~swh1) unstable-swh; urgency=medium

  * New upstream release 0.0.299     - (tagged by Antoine R. Dumont
    (@ardumont) <ardumont@softwareheritage.org> on 2021-04-22 09:12:22
    +0200)
  * Upstream changes:     - v0.0.299     - Drop redundant `Task` prefix
    in row title in save code now detail view     - Display visit status
    information in the save request information detail view     - docs:
    Remove doc_config module and its use     - tests: Turn some global
    js variables into functions     - tests: Add docstring and some test
    scenarios to the save code now code

 -- Software Heritage autobuilder (on jenkins-debian1) <jenkins@jenkins-debian1.internal.softwareheritage.org>  Thu, 22 Apr 2021 07:24:54 +0000

swh-web (0.0.298-1~swh1) unstable-swh; urgency=medium

  * New upstream release 0.0.298     - (tagged by Antoine Lambert
    <antoine.lambert@inria.fr> on 2021-04-19 19:04:47 +0200)
  * Upstream changes:     - version 0.0.298

 -- Software Heritage autobuilder (on jenkins-debian1) <jenkins@jenkins-debian1.internal.softwareheritage.org>  Mon, 19 Apr 2021 17:27:27 +0000

swh-web (0.0.297-1~swh1) unstable-swh; urgency=medium

  * New upstream release 0.0.297     - (tagged by Antoine Lambert
    <antoine.lambert@inria.fr> on 2021-04-19 14:15:25 +0200)
  * Upstream changes:     - version 0.0.297

 -- Software Heritage autobuilder (on jenkins-debian1) <jenkins@jenkins-debian1.internal.softwareheritage.org>  Mon, 19 Apr 2021 12:26:34 +0000

swh-web (0.0.296-1~swh2) unstable-swh; urgency=medium

  * Add missing swh-counters dependency

 -- Vincent SELLIER <vincent.sellier@softwareheritage.org>  Wed, 14 Apr 2021 17:14:34 +0200

swh-web (0.0.296-1~swh1) unstable-swh; urgency=medium

  * New upstream release 0.0.296     - (tagged by Vincent SELLIER
    <vincent.sellier@softwareheritage.org> on 2021-04-14 16:29:01 +0200)
  * Upstream changes:     - v0.0.296     - fix documentation syntax     -
    make the source of the object's counts configurable

 -- Software Heritage autobuilder (on jenkins-debian1) <jenkins@jenkins-debian1.internal.softwareheritage.org>  Wed, 14 Apr 2021 14:41:28 +0000

swh-web (0.0.295-1~swh1) unstable-swh; urgency=medium

  * New upstream release 0.0.295     - (tagged by Vincent SELLIER
    <vincent.sellier@softwareheritage.org> on 2021-04-13 18:04:13 +0200)
  * Upstream changes:     - v0.0.295     - counters: Remove hardcoded
    historical values

 -- Software Heritage autobuilder (on jenkins-debian1) <jenkins@jenkins-debian1.internal.softwareheritage.org>  Tue, 13 Apr 2021 16:16:07 +0000

swh-web (0.0.294-1~swh1) unstable-swh; urgency=medium

  * New upstream release 0.0.294     - (tagged by Antoine R. Dumont
    (@ardumont) <ardumont@softwareheritage.org> on 2021-04-09 14:25:58
    +0200)
  * Upstream changes:     - v0.0.294     - Add metric to monitor "save
    code now" efficiency     - tests/conftest: Keep mypy happy
    regardless hypothesis version

 -- Software Heritage autobuilder (on jenkins-debian1) <jenkins@jenkins-debian1.internal.softwareheritage.org>  Fri, 09 Apr 2021 12:36:38 +0000

swh-web (0.0.293-1~swh1) unstable-swh; urgency=medium

  * New upstream release 0.0.293     - (tagged by Antoine Lambert
    <antoine.lambert@inria.fr> on 2021-04-08 17:14:32 +0200)
  * Upstream changes:     - version 0.0.293

 -- Software Heritage autobuilder (on jenkins-debian1) <jenkins@jenkins-debian1.internal.softwareheritage.org>  Thu, 08 Apr 2021 15:41:29 +0000

swh-web (0.0.292-1~swh1) unstable-swh; urgency=medium

  * New upstream release 0.0.292     - (tagged by Antoine Lambert
    <antoine.lambert@inria.fr> on 2021-04-02 12:28:06 +0200)
  * Upstream changes:     - version 0.0.292

 -- Software Heritage autobuilder (on jenkins-debian1) <jenkins@jenkins-debian1.internal.softwareheritage.org>  Fri, 02 Apr 2021 10:45:27 +0000

swh-web (0.0.291-1~swh1) unstable-swh; urgency=medium

  * New upstream release 0.0.291     - (tagged by Antoine Lambert
    <antoine.lambert@inria.fr> on 2021-04-02 11:31:28 +0200)
  * Upstream changes:     - version 0.0.291

 -- Software Heritage autobuilder (on jenkins-debian1) <jenkins@jenkins-debian1.internal.softwareheritage.org>  Fri, 02 Apr 2021 09:42:23 +0000

swh-web (0.0.290-1~swh1) unstable-swh; urgency=medium

  * New upstream release 0.0.290     - (tagged by Antoine R. Dumont
    (@ardumont) <ardumont@softwareheritage.org> on 2021-04-01 17:42:29
    +0200)
  * Upstream changes:     - v0.0.290     - migrate-to-pg swh-web:
    Migrate from sqlite to postgresql     - auth: Use generic Django
    authentication backends from swh-auth

 -- Software Heritage autobuilder (on jenkins-debian1) <jenkins@jenkins-debian1.internal.softwareheritage.org>  Thu, 01 Apr 2021 15:59:48 +0000

swh-web (0.0.289-1~swh1) unstable-swh; urgency=medium

  * New upstream release 0.0.289     - (tagged by Antoine Lambert
    <antoine.lambert@inria.fr> on 2021-03-30 11:19:02 +0200)
  * Upstream changes:     - version 0.0.289

 -- Software Heritage autobuilder (on jenkins-debian1) <jenkins@jenkins-debian1.internal.softwareheritage.org>  Tue, 30 Mar 2021 09:45:12 +0000

swh-web (0.0.288-1~swh1) unstable-swh; urgency=medium

  * New upstream release 0.0.288     - (tagged by Antoine Lambert
    <antoine.lambert@inria.fr> on 2021-03-18 19:04:53 +0100)
  * Upstream changes:     - version 0.0.288

 -- Software Heritage autobuilder (on jenkins-debian1) <jenkins@jenkins-debian1.internal.softwareheritage.org>  Thu, 18 Mar 2021 18:22:07 +0000

swh-web (0.0.287-1~swh1) unstable-swh; urgency=medium

  * New upstream release 0.0.287     - (tagged by Antoine Lambert
    <antoine.lambert@inria.fr> on 2021-03-17 18:12:18 +0100)
  * Upstream changes:     - version 0.0.287

 -- Software Heritage autobuilder (on jenkins-debian1) <jenkins@jenkins-debian1.internal.softwareheritage.org>  Wed, 17 Mar 2021 17:31:10 +0000

swh-web (0.0.286-1~swh1) unstable-swh; urgency=medium

  * New upstream release 0.0.286     - (tagged by Antoine Lambert
    <antoine.lambert@inria.fr> on 2021-03-17 11:19:39 +0100)
  * Upstream changes:     - version 0.0.286

 -- Software Heritage autobuilder (on jenkins-debian1) <jenkins@jenkins-debian1.internal.softwareheritage.org>  Wed, 17 Mar 2021 10:39:49 +0000

swh-web (0.0.285-1~swh1) unstable-swh; urgency=medium

  * New upstream release 0.0.285     - (tagged by Antoine Lambert
    <antoine.lambert@inria.fr> on 2021-03-16 17:35:24 +0100)
  * Upstream changes:     - version 0.0.285

 -- Software Heritage autobuilder (on jenkins-debian1) <jenkins@jenkins-debian1.internal.softwareheritage.org>  Tue, 16 Mar 2021 17:01:04 +0000

swh-web (0.0.284-1~swh1) unstable-swh; urgency=medium

  * New upstream release 0.0.284     - (tagged by Antoine Lambert
    <antoine.lambert@inria.fr> on 2021-03-03 13:45:53 +0100)
  * Upstream changes:     - version 0.0.284

 -- Software Heritage autobuilder (on jenkins-debian1) <jenkins@jenkins-debian1.internal.softwareheritage.org>  Wed, 03 Mar 2021 13:04:38 +0000

swh-web (0.0.283-1~swh1) unstable-swh; urgency=medium

  * New upstream release 0.0.283     - (tagged by Antoine Lambert
    <antoine.lambert@inria.fr> on 2021-02-17 16:56:12 +0100)
  * Upstream changes:     - version 0.0.283

 -- Software Heritage autobuilder (on jenkins-debian1) <jenkins@jenkins-debian1.internal.softwareheritage.org>  Wed, 17 Feb 2021 16:12:40 +0000

swh-web (0.0.282-1~swh1) unstable-swh; urgency=medium

  * New upstream release 0.0.282     - (tagged by Antoine Lambert
    <antoine.lambert@inria.fr> on 2021-02-17 12:12:22 +0100)
  * Upstream changes:     - version 0.0.282

 -- Software Heritage autobuilder (on jenkins-debian1) <jenkins@jenkins-debian1.internal.softwareheritage.org>  Wed, 17 Feb 2021 11:37:02 +0000

swh-web (0.0.281-1~swh1) unstable-swh; urgency=medium

  * New upstream release 0.0.281     - (tagged by Antoine Lambert
    <antoine.lambert@inria.fr> on 2021-02-05 17:18:46 +0100)
  * Upstream changes:     - version 0.0.281

 -- Software Heritage autobuilder (on jenkins-debian1) <jenkins@jenkins-debian1.internal.softwareheritage.org>  Fri, 05 Feb 2021 16:36:15 +0000

swh-web (0.0.280-1~swh1) unstable-swh; urgency=medium

  * New upstream release 0.0.280     - (tagged by Antoine R. Dumont
    (@ardumont) <ardumont@softwareheritage.org> on 2021-02-03 15:31:09
    +0100)
  * Upstream changes:     - v0.0.280     - Adapt
    origin_get_latest_visit_status according to latest api change     -
    tests/data: Ensure git data are properly loaded into the test
    archive     - tests/resources: Fix mypy 0.800 errors

 -- Software Heritage autobuilder (on jenkins-debian1) <jenkins@jenkins-debian1.internal.softwareheritage.org>  Wed, 03 Feb 2021 14:45:55 +0000

swh-web (0.0.279-1~swh1) unstable-swh; urgency=medium

  * New upstream release 0.0.279     - (tagged by Antoine Lambert
    <antoine.lambert@inria.fr> on 2021-01-21 16:04:31 +0100)
  * Upstream changes:     - version 0.0.279

 -- Software Heritage autobuilder (on jenkins-debian1) <jenkins@jenkins-debian1.internal.softwareheritage.org>  Thu, 21 Jan 2021 15:40:28 +0000

swh-web (0.0.278-1~swh1) unstable-swh; urgency=medium

  * New upstream release 0.0.278     - (tagged by Antoine Lambert
    <antoine.lambert@inria.fr> on 2021-01-08 15:31:33 +0100)
  * Upstream changes:     - version 0.0.278

 -- Software Heritage autobuilder (on jenkins-debian1) <jenkins@jenkins-debian1.internal.softwareheritage.org>  Fri, 08 Jan 2021 14:42:05 +0000

swh-web (0.0.277-1~swh1) unstable-swh; urgency=medium

  * New upstream release 0.0.277     - (tagged by Antoine Lambert
    <antoine.lambert@inria.fr> on 2021-01-07 11:41:11 +0100)
  * Upstream changes:     - version 0.0.277

 -- Software Heritage autobuilder (on jenkins-debian1) <jenkins@jenkins-debian1.internal.softwareheritage.org>  Thu, 07 Jan 2021 11:04:29 +0000

swh-web (0.0.276-1~swh1) unstable-swh; urgency=medium

  * New upstream release 0.0.276     - (tagged by Antoine Lambert
    <antoine.lambert@inria.fr> on 2020-12-14 16:25:46 +0100)
  * Upstream changes:     - version 0.0.276

 -- Software Heritage autobuilder (on jenkins-debian1) <jenkins@jenkins-debian1.internal.softwareheritage.org>  Mon, 14 Dec 2020 15:43:02 +0000

swh-web (0.0.275-1~swh1) unstable-swh; urgency=medium

  * New upstream release 0.0.275     - (tagged by Antoine Lambert
    <antoine.lambert@inria.fr> on 2020-12-09 13:30:31 +0100)
  * Upstream changes:     - version 0.0.275

 -- Software Heritage autobuilder (on jenkins-debian1) <jenkins@jenkins-debian1.internal.softwareheritage.org>  Wed, 09 Dec 2020 12:48:53 +0000

swh-web (0.0.274-1~swh1) unstable-swh; urgency=medium

  * New upstream release 0.0.274     - (tagged by Antoine Lambert
    <antoine.lambert@inria.fr> on 2020-12-08 17:09:17 +0100)
  * Upstream changes:     - version 0.0.274

 -- Software Heritage autobuilder (on jenkins-debian1) <jenkins@jenkins-debian1.internal.softwareheritage.org>  Tue, 08 Dec 2020 16:35:24 +0000

swh-web (0.0.273-1~swh1) unstable-swh; urgency=medium

  * New upstream release 0.0.273     - (tagged by Antoine Lambert
    <antoine.lambert@inria.fr> on 2020-11-25 16:23:58 +0100)
  * Upstream changes:     - version 0.0.273

 -- Software Heritage autobuilder (on jenkins-debian1) <jenkins@jenkins-debian1.internal.softwareheritage.org>  Wed, 25 Nov 2020 15:42:43 +0000

swh-web (0.0.272-1~swh1) unstable-swh; urgency=medium

  * New upstream release 0.0.272     - (tagged by Antoine Lambert
    <antoine.lambert@inria.fr> on 2020-11-24 12:21:37 +0100)
  * Upstream changes:     - version 0.0.272

 -- Software Heritage autobuilder (on jenkins-debian1) <jenkins@jenkins-debian1.internal.softwareheritage.org>  Tue, 24 Nov 2020 11:51:14 +0000

swh-web (0.0.271-1~swh1) unstable-swh; urgency=medium

  * New upstream release 0.0.271     - (tagged by Antoine R. Dumont
    (@ardumont) <ardumont@softwareheritage.org> on 2020-11-19 16:09:49
    +0100)
  * Upstream changes:     - v0.0.271     - vault-ui: Log caught error
    when listing     - vault: Fix vault response schema     - assets:
    Migrate compilation to webpack 5.x     - package.json: Upgrade
    dependencies

 -- Software Heritage autobuilder (on jenkins-debian1) <jenkins@jenkins-debian1.internal.softwareheritage.org>  Thu, 19 Nov 2020 15:30:51 +0000

swh-web (0.0.270-1~swh1) unstable-swh; urgency=medium

  * New upstream release 0.0.270     - (tagged by Antoine Lambert
    <antoine.lambert@inria.fr> on 2020-11-16 16:31:43 +0100)
  * Upstream changes:     - version 0.0.270

 -- Software Heritage autobuilder (on jenkins-debian1) <jenkins@jenkins-debian1.internal.softwareheritage.org>  Mon, 16 Nov 2020 15:51:54 +0000

swh-web (0.0.269-1~swh1) unstable-swh; urgency=medium

  * New upstream release 0.0.269     - (tagged by Antoine Lambert
    <antoine.lambert@inria.fr> on 2020-11-12 15:31:37 +0100)
  * Upstream changes:     - version 0.0.269

 -- Software Heritage autobuilder (on jenkins-debian1) <jenkins@jenkins-debian1.internal.softwareheritage.org>  Thu, 12 Nov 2020 15:03:49 +0000

swh-web (0.0.268-1~swh1) unstable-swh; urgency=medium

  * New upstream release 0.0.268     - (tagged by Antoine Lambert
    <antoine.lambert@inria.fr> on 2020-11-09 12:19:05 +0100)
  * Upstream changes:     - version 0.0.268

 -- Software Heritage autobuilder (on jenkins-debian1) <jenkins@jenkins-debian1.internal.softwareheritage.org>  Mon, 09 Nov 2020 11:37:25 +0000

swh-web (0.0.267-1~swh1) unstable-swh; urgency=medium

  * New upstream release 0.0.267     - (tagged by Antoine Lambert
    <antoine.lambert@inria.fr> on 2020-11-06 17:13:03 +0100)
  * Upstream changes:     - version 0.0.267

 -- Software Heritage autobuilder (on jenkins-debian1) <jenkins@jenkins-debian1.internal.softwareheritage.org>  Fri, 06 Nov 2020 16:31:03 +0000

swh-web (0.0.266-1~swh1) unstable-swh; urgency=medium

  * New upstream release 0.0.266     - (tagged by Antoine Lambert
    <antoine.lambert@inria.fr> on 2020-11-06 12:48:47 +0100)
  * Upstream changes:     - version 0.0.266

 -- Software Heritage autobuilder (on jenkins-debian1) <jenkins@jenkins-debian1.internal.softwareheritage.org>  Fri, 06 Nov 2020 12:07:02 +0000

swh-web (0.0.265-1~swh1) unstable-swh; urgency=medium

  * New upstream release 0.0.265     - (tagged by Antoine Lambert
    <antoine.lambert@inria.fr> on 2020-10-30 16:22:10 +0100)
  * Upstream changes:     - version 0.0.265

 -- Software Heritage autobuilder (on jenkins-debian1) <jenkins@jenkins-debian1.internal.softwareheritage.org>  Fri, 30 Oct 2020 15:48:13 +0000

swh-web (0.0.264-1~swh1) unstable-swh; urgency=medium

  * New upstream release 0.0.264     - (tagged by Antoine R. Dumont
    (@ardumont) <ardumont@softwareheritage.org> on 2020-10-19 12:03:15
    +0200)
  * Upstream changes:     - v0.0.264     - web.config: Adapt indexer
    configuration structure     - web.config: Adapt scheduler
    configuration structure     - swh.web.tests: Adapt
    get_indexer_storage to latest version     - Use swh.model.model
    helpers to compute object identifiers     - common/archive: Fix
    empty content handling in lookup_content_raw     - apidoc: Fix bad
    URL replacement missed due to an invalid test     - common/typing:
    Fix error with mypy 0.790     - browse/directory: Fix invalid query
    parameter value for content links     - templates/directory-display:
    Remove permissions display for directories     - templates: Update
    save code now icon and new snapshot button

 -- Software Heritage autobuilder (on jenkins-debian1) <jenkins@jenkins-debian1.internal.softwareheritage.org>  Mon, 19 Oct 2020 12:06:32 +0000

swh-web (0.0.263-1~swh1) unstable-swh; urgency=medium

  * New upstream release 0.0.263     - (tagged by Antoine Lambert
    <antoine.lambert@inria.fr> on 2020-10-08 16:40:40 +0200)
  * Upstream changes:     - version 0.0.263

 -- Software Heritage autobuilder (on jenkins-debian1) <jenkins@jenkins-debian1.internal.softwareheritage.org>  Thu, 08 Oct 2020 15:11:38 +0000

swh-web (0.0.262-2~swh1) unstable-swh; urgency=medium

  * Make the postinst a little bit more robust

 -- Nicolas Dandrimont <olasd@debian.org>  Fri, 25 Sep 2020 19:53:02 +0200

swh-web (0.0.262-1~swh1) unstable-swh; urgency=medium

  * New upstream release 0.0.262     - (tagged by Antoine Lambert
    <antoine.lambert@inria.fr> on 2020-09-25 17:02:27 +0200)
  * Upstream changes:     - version 0.0.262

 -- Software Heritage autobuilder (on jenkins-debian1) <jenkins@jenkins-debian1.internal.softwareheritage.org>  Fri, 25 Sep 2020 15:20:11 +0000

swh-web (0.0.261-1~swh1) unstable-swh; urgency=medium

  * New upstream release 0.0.261     - (tagged by Antoine Lambert
    <antoine.lambert@inria.fr> on 2020-09-25 15:55:40 +0200)
  * Upstream changes:     - version 0.0.261

 -- Software Heritage autobuilder (on jenkins-debian1) <jenkins@jenkins-debian1.internal.softwareheritage.org>  Fri, 25 Sep 2020 14:06:26 +0000

swh-web (0.0.260-1~swh1) unstable-swh; urgency=medium

  * New upstream release 0.0.260     - (tagged by Antoine Lambert
    <antoine.lambert@inria.fr> on 2020-09-23 16:05:51 +0200)
  * Upstream changes:     - version 0.0.260

 -- Software Heritage autobuilder (on jenkins-debian1) <jenkins@jenkins-debian1.internal.softwareheritage.org>  Wed, 23 Sep 2020 14:31:59 +0000

swh-web (0.0.259-1~swh1) unstable-swh; urgency=medium

  * New upstream release 0.0.259     - (tagged by Antoine Lambert
    <antoine.lambert@inria.fr> on 2020-09-16 17:48:00 +0200)
  * Upstream changes:     - version 0.0.259

 -- Software Heritage autobuilder (on jenkins-debian1) <jenkins@jenkins-debian1.internal.softwareheritage.org>  Wed, 16 Sep 2020 16:05:10 +0000

swh-web (0.0.258-1~swh1) unstable-swh; urgency=medium

  * New upstream release 0.0.258     - (tagged by Antoine Lambert
    <antoine.lambert@inria.fr> on 2020-09-16 13:14:02 +0200)
  * Upstream changes:     - version 0.0.258

 -- Software Heritage autobuilder (on jenkins-debian1) <jenkins@jenkins-debian1.internal.softwareheritage.org>  Wed, 16 Sep 2020 11:39:10 +0000

swh-web (0.0.257-1~swh1) unstable-swh; urgency=medium

  * New upstream release 0.0.257     - (tagged by Antoine R. Dumont
    (@ardumont) <ardumont@softwareheritage.org> on 2020-09-15 12:15:49
    +0200)
  * Upstream changes:     - v0.0.257     - common/highlightjs: Fix issue
    with Pygments 2.7

 -- Software Heritage autobuilder (on jenkins-debian1) <jenkins@jenkins-debian1.internal.softwareheritage.org>  Tue, 15 Sep 2020 10:27:21 +0000

swh-web (0.0.255-1~swh1) unstable-swh; urgency=medium

  * New upstream release 0.0.255     - (tagged by Antoine R. Dumont
    (@ardumont) <ardumont@softwareheritage.org> on 2020-09-04 16:02:25
    +0200)
  * Upstream changes:     - v0.0.255     - Adapt storage.revision_get
    calls according to latest api change     - package.json: Upgrade
    dependencies     - cypress/origin-save: Improve tests implementation
    - assets/origin-save: Fix handling of null visit dates in requests
    list     - Adapt to latest storage release_get api change

 -- Software Heritage autobuilder (on jenkins-debian1) <jenkins@jenkins-debian1.internal.softwareheritage.org>  Fri, 04 Sep 2020 14:18:01 +0000

swh-web (0.0.254-1~swh1) unstable-swh; urgency=medium

  * New upstream release 0.0.254     - (tagged by Antoine Lambert
    <antoine.lambert@inria.fr> on 2020-08-28 15:35:49 +0200)
  * Upstream changes:     - version 0.0.254

 -- Software Heritage autobuilder (on jenkins-debian1) <jenkins@jenkins-debian1.internal.softwareheritage.org>  Fri, 28 Aug 2020 14:01:09 +0000

swh-web (0.0.253-1~swh1) unstable-swh; urgency=medium

  * New upstream release 0.0.253     - (tagged by Antoine Lambert
    <antoine.lambert@inria.fr> on 2020-08-27 18:51:20 +0200)
  * Upstream changes:     - version 0.0.253

 -- Software Heritage autobuilder (on jenkins-debian1) <jenkins@jenkins-debian1.internal.softwareheritage.org>  Thu, 27 Aug 2020 17:16:29 +0000

swh-web (0.0.252-1~swh1) unstable-swh; urgency=medium

  * New upstream release 0.0.252     - (tagged by Antoine Lambert
    <antoine.lambert@inria.fr> on 2020-08-24 14:07:27 +0200)
  * Upstream changes:     - version 0.0.252

 -- Software Heritage autobuilder (on jenkins-debian1) <jenkins@jenkins-debian1.internal.softwareheritage.org>  Mon, 24 Aug 2020 12:24:41 +0000

swh-web (0.0.251-1~swh1) unstable-swh; urgency=medium

  * New upstream release 0.0.251     - (tagged by Antoine Lambert
    <antoine.lambert@inria.fr> on 2020-08-24 11:15:57 +0200)
  * Upstream changes:     - version 0.0.251

 -- Software Heritage autobuilder (on jenkins-debian1) <jenkins@jenkins-debian1.internal.softwareheritage.org>  Mon, 24 Aug 2020 09:32:42 +0000

swh-web (0.0.250-1~swh1) unstable-swh; urgency=medium

  * New upstream release 0.0.250     - (tagged by Antoine Lambert
    <antoine.lambert@inria.fr> on 2020-08-21 12:06:06 +0200)
  * Upstream changes:     - version 0.0.250

 -- Software Heritage autobuilder (on jenkins-debian1) <jenkins@jenkins-debian1.internal.softwareheritage.org>  Fri, 21 Aug 2020 10:24:25 +0000

swh-web (0.0.249-1~swh1) unstable-swh; urgency=medium

  * New upstream release 0.0.249     - (tagged by Antoine Lambert
    <antoine.lambert@inria.fr> on 2020-08-18 12:12:39 +0200)
  * Upstream changes:     - version 0.0.249

 -- Software Heritage autobuilder (on jenkins-debian1) <jenkins@jenkins-debian1.internal.softwareheritage.org>  Tue, 18 Aug 2020 10:30:08 +0000

swh-web (0.0.248-1~swh1) unstable-swh; urgency=medium

  * New upstream release 0.0.248     - (tagged by Antoine R. Dumont
    (@ardumont) <ardumont@softwareheritage.org> on 2020-08-05 10:01:23
    +0200)
  * Upstream changes:     - v0.0.248     - package.json: Upgrade
    dependencies     - templates: Fix browsed object metadata
    availability from javascript     - service: Adapt according to the
    latest storage.content_find changes     - Adapt swh-search
    configuration (runtime + tests)     - origin: Migrate use to
    storage.origin_list instead of origin_get_range

 -- Software Heritage autobuilder (on jenkins-debian1) <jenkins@jenkins-debian1.internal.softwareheritage.org>  Wed, 05 Aug 2020 08:49:00 +0000

swh-web (0.0.246-1~swh2) unstable-swh; urgency=medium

  * Update missing dependency + bump

 -- Antoine R. Dumont <ardumont@softwareheritage.org>  Tue, 28 Jul 2020 06:57:28 +0000

swh-web (0.0.246-1~swh1) unstable-swh; urgency=medium

  * New upstream release 0.0.246     - (tagged by Antoine R. Dumont
    (@ardumont) <ardumont@softwareheritage.org> on 2020-07-28 08:11:28
    +0200)
  * Upstream changes:     - v0.0.246     - Update
    swh.storage.origin_visit_get_by calls to latest api change     -
    Update swh.storage.origin_get calls to latest api change     -
    setup.py: Migrate from vcversioner to setuptools-scm     -
    package.json: Upgrade dependencies     - tests: Fix flaky test     -
    assets/save: Try to set origin type when clicking on "Save again"
    - api/identifiers: Adapt to swh-model >= 0.5.0     - pytest.ini:
    Prevent swh-storage pytest plugin loading     - Rename all
    references of swh PIDs to SWHIDs for consistency

 -- Software Heritage autobuilder (on jenkins-debian1) <jenkins@jenkins-debian1.internal.softwareheritage.org>  Tue, 28 Jul 2020 06:28:05 +0000

swh-web (0.0.245-1~swh1) unstable-swh; urgency=medium

  * New upstream release 0.0.245     - (tagged by Antoine Lambert
    <antoine.lambert@inria.fr> on 2020-07-02 15:51:46 +0200)
  * Upstream changes:     - version 0.0.245

 -- Software Heritage autobuilder (on jenkins-debian1) <jenkins@jenkins-debian1.internal.softwareheritage.org>  Thu, 02 Jul 2020 14:28:23 +0000

swh-web (0.0.244-1~swh1) unstable-swh; urgency=medium

  * New upstream release 0.0.244     - (tagged by Antoine Lambert
    <antoine.lambert@inria.fr> on 2020-06-29 15:00:40 +0200)
  * Upstream changes:     - version 0.0.244

 -- Software Heritage autobuilder (on jenkins-debian1) <jenkins@jenkins-debian1.internal.softwareheritage.org>  Mon, 29 Jun 2020 13:22:24 +0000

swh-web (0.0.242-1~swh1) unstable-swh; urgency=medium

  * New upstream release 0.0.242     - (tagged by Antoine Lambert
    <antoine.lambert@inria.fr> on 2020-06-23 14:24:01 +0200)
  * Upstream changes:     - version 0.0.242

 -- Software Heritage autobuilder (on jenkins-debian1) <jenkins@jenkins-debian1.internal.softwareheritage.org>  Tue, 23 Jun 2020 12:55:08 +0000

swh-web (0.0.241-1~swh1) unstable-swh; urgency=medium

  * New upstream release 0.0.241     - (tagged by Antoine R. Dumont
    (@ardumont) <ardumont@softwareheritage.org> on 2020-06-19 18:08:44
    +0200)
  * Upstream changes:     - v0.0.241     - misc/coverage: Add IPOL and
    NixOS logos     - service: Use latest origin visit status from an
    origin     - Migrate to swh.storage.algos.snapshot_get_latest     -
    templates/browse: Improve navigation for origin/snapshot related
    views

 -- Software Heritage autobuilder (on jenkins-debian1) <jenkins@jenkins-debian1.internal.softwareheritage.org>  Fri, 19 Jun 2020 16:22:34 +0000

swh-web (0.0.240-1~swh1) unstable-swh; urgency=medium

  * New upstream release 0.0.240     - (tagged by Antoine Lambert
    <antoine.lambert@inria.fr> on 2020-06-18 14:13:12 +0200)
  * Upstream changes:     - version 0.0.240

 -- Software Heritage autobuilder (on jenkins-debian1) <jenkins@jenkins-debian1.internal.softwareheritage.org>  Thu, 18 Jun 2020 13:13:08 +0000

swh-web (0.0.239-1~swh1) unstable-swh; urgency=medium

  * New upstream release 0.0.239     - (tagged by Antoine Lambert
    <antoine.lambert@inria.fr> on 2020-06-17 10:52:06 +0200)
  * Upstream changes:     - version 0.0.239

 -- Software Heritage autobuilder (on jenkins-debian1) <jenkins@jenkins-debian1.internal.softwareheritage.org>  Wed, 17 Jun 2020 09:16:33 +0000

swh-web (0.0.238-1~swh1) unstable-swh; urgency=medium

  * New upstream release 0.0.238     - (tagged by Antoine Lambert
    <antoine.lambert@inria.fr> on 2020-06-12 14:17:47 +0200)
  * Upstream changes:     - version 0.0.238

 -- Software Heritage autobuilder (on jenkins-debian1) <jenkins@jenkins-debian1.internal.softwareheritage.org>  Fri, 12 Jun 2020 13:14:45 +0000

swh-web (0.0.237-1~swh1) unstable-swh; urgency=medium

  * New upstream release 0.0.237     - (tagged by Antoine Lambert
    <antoine.lambert@inria.fr> on 2020-06-05 17:42:35 +0200)
  * Upstream changes:     - version 0.0.237

 -- Software Heritage autobuilder (on jenkins-debian1) <jenkins@jenkins-debian1.internal.softwareheritage.org>  Fri, 05 Jun 2020 16:24:05 +0000

swh-web (0.0.236-1~swh1) unstable-swh; urgency=medium

  * New upstream release 0.0.236     - (tagged by Antoine Lambert
    <antoine.lambert@inria.fr> on 2020-06-05 14:38:37 +0200)
  * Upstream changes:     - version 0.0.236

 -- Software Heritage autobuilder (on jenkins-debian1) <jenkins@jenkins-debian1.internal.softwareheritage.org>  Fri, 05 Jun 2020 13:05:41 +0000

swh-web (0.0.235-1~swh1) unstable-swh; urgency=medium

  * New upstream release 0.0.235     - (tagged by Antoine R. Dumont
    (@ardumont) <ardumont@softwareheritage.org> on 2020-05-27 14:58:13
    +0200)
  * Upstream changes:     - v0.0.235     - admin-deposit: Fix edge case
    on empty exclude pattern

 -- Software Heritage autobuilder (on jenkins-debian1) <jenkins@jenkins-debian1.internal.softwareheritage.org>  Wed, 27 May 2020 13:10:37 +0000

swh-web (0.0.234-1~swh1) unstable-swh; urgency=medium

  * New upstream release 0.0.234     - (tagged by Antoine R. Dumont
    (@ardumont) <ardumont@softwareheritage.org> on 2020-05-26 15:39:22
    +0200)
  * Upstream changes:     - v0.0.234     - deposit-admin: Filtering out
    deposits matching an excluding pattern     - deposit-admin-spec:
    Improve default tests on admin page     - deposit-admin.spec: Add
    coverage to the deposit admin page     - admin/deposit: Fix
    discrepancy     - admin/deposit: Fix column identifiers

 -- Software Heritage autobuilder (on jenkins-debian1) <jenkins@jenkins-debian1.internal.softwareheritage.org>  Tue, 26 May 2020 13:58:52 +0000

swh-web (0.0.233-1~swh1) unstable-swh; urgency=medium

  * New upstream release 0.0.233     - (tagged by Antoine R. Dumont
    (@ardumont) <ardumont@softwareheritage.org> on 2020-05-20 11:32:57
    +0200)
  * Upstream changes:     - v0.0.233     - admin/deposit: Drop unused
    columns and rename "directory with context"     - Drop
    swh_anchor_id* references from Deposit model

 -- Software Heritage autobuilder (on jenkins-debian1) <jenkins@jenkins-debian1.internal.softwareheritage.org>  Wed, 20 May 2020 09:51:40 +0000

swh-web (0.0.232-1~swh1) unstable-swh; urgency=medium

  * New upstream release 0.0.232     - (tagged by Antoine R. Dumont
    (@ardumont) <ardumont@softwareheritage.org> on 2020-05-19 09:57:29
    +0200)
  * Upstream changes:     - v0.0.232     - admin/deposit: Extract origin
    from swh_anchor_id according to latest change     - Fix pep8
    violations

 -- Software Heritage autobuilder (on jenkins-debian1) <jenkins@jenkins-debian1.internal.softwareheritage.org>  Tue, 19 May 2020 08:08:47 +0000

swh-web (0.0.231-1~swh1) unstable-swh; urgency=medium

  * New upstream release 0.0.231     - (tagged by Antoine Lambert
    <antoine.lambert@inria.fr> on 2020-05-07 18:07:33 +0200)
  * Upstream changes:     - version 0.0.231

 -- Software Heritage autobuilder (on jenkins-debian1) <jenkins@jenkins-debian1.internal.softwareheritage.org>  Thu, 07 May 2020 16:29:01 +0000

swh-web (0.0.230-1~swh1) unstable-swh; urgency=medium

  * New upstream release 0.0.230     - (tagged by Antoine Lambert
    <antoine.lambert@inria.fr> on 2020-05-05 19:19:24 +0200)
  * Upstream changes:     - version 0.0.230

 -- Software Heritage autobuilder (on jenkins-debian1) <jenkins@jenkins-debian1.internal.softwareheritage.org>  Tue, 05 May 2020 17:55:59 +0000

swh-web (0.0.229-1~swh1) unstable-swh; urgency=medium

  * New upstream release 0.0.229     - (tagged by Antoine Lambert
    <antoine.lambert@inria.fr> on 2020-04-22 12:54:34 +0200)
  * Upstream changes:     - version 0.0.229

 -- Software Heritage autobuilder (on jenkins-debian1) <jenkins@jenkins-debian1.internal.softwareheritage.org>  Wed, 22 Apr 2020 11:23:17 +0000

swh-web (0.0.228-1~swh1) unstable-swh; urgency=medium

  * New upstream release 0.0.228     - (tagged by Antoine Lambert
    <antoine.lambert@inria.fr> on 2020-04-21 13:59:34 +0200)
  * Upstream changes:     - version 0.0.228

 -- Software Heritage autobuilder (on jenkins-debian1) <jenkins@jenkins-debian1.internal.softwareheritage.org>  Tue, 21 Apr 2020 12:19:31 +0000

swh-web (0.0.227-1~swh1) unstable-swh; urgency=medium

  * New upstream release 0.0.227     - (tagged by Antoine Lambert
    <antoine.lambert@inria.fr> on 2020-04-07 12:34:35 +0200)
  * Upstream changes:     - version 0.0.227

 -- Software Heritage autobuilder (on jenkins-debian1) <jenkins@jenkins-debian1.internal.softwareheritage.org>  Tue, 07 Apr 2020 14:41:45 +0000

swh-web (0.0.226-1~swh1) unstable-swh; urgency=medium

  * New upstream release 0.0.226     - (tagged by Antoine Lambert
    <antoine.lambert@inria.fr> on 2020-02-18 16:46:42 +0100)
  * Upstream changes:     - version 0.0.226

 -- Software Heritage autobuilder (on jenkins-debian1) <jenkins@jenkins-debian1.internal.softwareheritage.org>  Tue, 18 Feb 2020 16:38:01 +0000

swh-web (0.0.225-1~swh1) unstable-swh; urgency=medium

  * New upstream release 0.0.225     - (tagged by Antoine Lambert
    <antoine.lambert@inria.fr> on 2020-02-10 11:39:19 +0100)
  * Upstream changes:     - version 0.0.225

 -- Software Heritage autobuilder (on jenkins-debian1) <jenkins@jenkins-debian1.internal.softwareheritage.org>  Mon, 10 Feb 2020 11:35:35 +0000

swh-web (0.0.224-1~swh1) unstable-swh; urgency=medium

  * New upstream release 0.0.224     - (tagged by Antoine Lambert
    <antoine.lambert@inria.fr> on 2020-01-16 13:42:20 +0100)
  * Upstream changes:     - version 0.0.224

 -- Software Heritage autobuilder (on jenkins-debian1) <jenkins@jenkins-debian1.internal.softwareheritage.org>  Thu, 16 Jan 2020 13:09:29 +0000

swh-web (0.0.223-1~swh1) unstable-swh; urgency=medium

  * New upstream release 0.0.223     - (tagged by Antoine Lambert
    <antoine.lambert@inria.fr> on 2019-12-13 15:01:06 +0100)
  * Upstream changes:     - version 0.0.223

 -- Software Heritage autobuilder (on jenkins-debian1) <jenkins@jenkins-debian1.internal.softwareheritage.org>  Fri, 13 Dec 2019 14:24:54 +0000

swh-web (0.0.221-1~swh1) unstable-swh; urgency=medium

  * New upstream release 0.0.221     - (tagged by Antoine Lambert
    <antoine.lambert@inria.fr> on 2019-12-04 13:30:38 +0100)
  * Upstream changes:     - version 0.0.221

 -- Software Heritage autobuilder (on jenkins-debian1) <jenkins@jenkins-debian1.internal.softwareheritage.org>  Wed, 04 Dec 2019 12:53:41 +0000

swh-web (0.0.220-1~swh1) unstable-swh; urgency=medium

  * New upstream release 0.0.220     - (tagged by Valentin Lorentz
    <vlorentz@softwareheritage.org> on 2019-11-08 18:00:47 +0100)
  * Upstream changes:     - v0.0.220     - * typing: minimal changes to
    make a no-op mypy run pass     - * Makefile.local: port to new swh-
    environment typecheck naming     - * sphinx: Fix doc generation and
    warnings     - * Add support for swh-indexer v0.0.157.

 -- Software Heritage autobuilder (on jenkins-debian1) <jenkins@jenkins-debian1.internal.softwareheritage.org>  Fri, 08 Nov 2019 17:21:30 +0000

swh-web (0.0.219-1~swh1) unstable-swh; urgency=medium

  * New upstream release 0.0.219     - (tagged by Antoine Lambert
    <antoine.lambert@inria.fr> on 2019-11-06 10:49:54 +0100)
  * Upstream changes:     - version 0.0.219

 -- Software Heritage autobuilder (on jenkins-debian1) <jenkins@jenkins-debian1.internal.softwareheritage.org>  Wed, 06 Nov 2019 10:10:30 +0000

swh-web (0.0.218-1~swh1) unstable-swh; urgency=medium

  * New upstream release 0.0.218     - (tagged by Antoine Lambert
    <antoine.lambert@inria.fr> on 2019-11-04 13:43:02 +0100)
  * Upstream changes:     - version 0.0.218

 -- Software Heritage autobuilder (on jenkins-debian1) <jenkins@jenkins-debian1.internal.softwareheritage.org>  Mon, 04 Nov 2019 13:11:48 +0000

swh-web (0.0.216-1~swh1) unstable-swh; urgency=medium

  * New upstream release 0.0.216     - (tagged by Nicolas Dandrimont
    <nicolas@dandrimont.eu> on 2019-10-14 19:56:40 +0200)
  * Upstream changes:     - Release swh.web v0.0.216

 -- Software Heritage autobuilder (on jenkins-debian1) <jenkins@jenkins-debian1.internal.softwareheritage.org>  Mon, 14 Oct 2019 18:14:01 +0000

swh-web (0.0.215-1~swh1) unstable-swh; urgency=medium

  * New upstream release 0.0.215     - (tagged by Antoine Lambert
    <antoine.lambert@inria.fr> on 2019-10-09 14:38:48 +0200)
  * Upstream changes:     - version 0.0.215

 -- Software Heritage autobuilder (on jenkins-debian1) <jenkins@jenkins-debian1.internal.softwareheritage.org>  Wed, 09 Oct 2019 13:20:53 +0000

swh-web (0.0.214-1~swh1) unstable-swh; urgency=medium

  * New upstream release 0.0.214     - (tagged by Antoine Lambert
    <antoine.lambert@inria.fr> on 2019-09-27 16:31:59 +0200)
  * Upstream changes:     - version 0.0.214

 -- Software Heritage autobuilder (on jenkins-debian1) <jenkins@jenkins-debian1.internal.softwareheritage.org>  Fri, 27 Sep 2019 16:17:33 +0000

swh-web (0.0.213-1~swh1) unstable-swh; urgency=medium

  * New upstream release 0.0.213     - (tagged by Antoine Lambert
    <antoine.lambert@inria.fr> on 2019-09-25 16:17:06 +0200)
  * Upstream changes:     - version 0.0.213

 -- Software Heritage autobuilder (on jenkins-debian1) <jenkins@jenkins-debian1.internal.softwareheritage.org>  Wed, 25 Sep 2019 15:13:06 +0000

swh-web (0.0.212-1~swh1) unstable-swh; urgency=medium

  * New upstream release 0.0.212     - (tagged by Antoine Lambert
    <antoine.lambert@inria.fr> on 2019-09-17 17:41:43 +0200)
  * Upstream changes:     - version 0.0.212

 -- Software Heritage autobuilder (on jenkins-debian1) <jenkins@jenkins-debian1.internal.softwareheritage.org>  Tue, 17 Sep 2019 16:07:58 +0000

swh-web (0.0.211-1~swh1) unstable-swh; urgency=medium

  * New upstream release 0.0.211     - (tagged by Antoine Lambert
    <antoine.lambert@inria.fr> on 2019-09-17 17:04:19 +0200)
  * Upstream changes:     - version 0.0.211

 -- Software Heritage autobuilder (on jenkins-debian1) <jenkins@jenkins-debian1.internal.softwareheritage.org>  Tue, 17 Sep 2019 15:34:22 +0000

swh-web (0.0.210-1~swh1) unstable-swh; urgency=medium

  * New upstream release 0.0.210     - (tagged by Antoine Lambert
    <antoine.lambert@inria.fr> on 2019-09-06 14:26:33 +0200)
  * Upstream changes:     - version 0.0.210

 -- Software Heritage autobuilder (on jenkins-debian1) <jenkins@jenkins-debian1.internal.softwareheritage.org>  Fri, 06 Sep 2019 13:14:46 +0000

swh-web (0.0.209-1~swh1) unstable-swh; urgency=medium

  * New upstream release 0.0.209     - (tagged by Valentin Lorentz
    <vlorentz@softwareheritage.org> on 2019-08-26 18:14:16 +0200)
  * Upstream changes:     - v0.0.209     - * fix in generated
    documentation     - * test fixes / new tests     - * remove
    references to `person['id']` and person_get API/browse     - * fix
    crash on metadata search results whose `origin_url` is missing

 -- Software Heritage autobuilder (on jenkins-debian1) <jenkins@jenkins-debian1.internal.softwareheritage.org>  Mon, 26 Aug 2019 16:39:53 +0000

swh-web (0.0.208-1~swh1) unstable-swh; urgency=medium

  * New upstream release 0.0.208     - (tagged by Valentin Lorentz
    <vlorentz@softwareheritage.org> on 2019-08-20 13:52:25 +0200)
  * Upstream changes:     - v0.0.208     - * Remove "person_get"
    endpoints     - * Add cypress tests

 -- Software Heritage autobuilder (on jenkins-debian1) <jenkins@jenkins-debian1.internal.softwareheritage.org>  Tue, 20 Aug 2019 12:30:54 +0000

swh-web (0.0.207-1~swh1) unstable-swh; urgency=medium

  * New upstream release 0.0.207     - (tagged by Antoine Lambert
    <antoine.lambert@inria.fr> on 2019-08-09 14:43:05 +0200)
  * Upstream changes:     - version 0.0.207

 -- Software Heritage autobuilder (on jenkins-debian1) <jenkins@jenkins-debian1.internal.softwareheritage.org>  Fri, 09 Aug 2019 13:08:31 +0000

swh-web (0.0.206-1~swh1) unstable-swh; urgency=medium

  * New upstream release 0.0.206     - (tagged by Antoine Lambert
    <antoine.lambert@inria.fr> on 2019-07-31 17:37:41 +0200)
  * Upstream changes:     - version 0.0.206

 -- Software Heritage autobuilder (on jenkins-debian1) <jenkins@jenkins-debian1.internal.softwareheritage.org>  Wed, 31 Jul 2019 15:54:55 +0000

swh-web (0.0.205-1~swh1) unstable-swh; urgency=medium

  * New upstream release 0.0.205     - (tagged by Antoine Lambert
    <antoine.lambert@inria.fr> on 2019-07-31 16:13:39 +0200)
  * Upstream changes:     - version 0.0.205

 -- Software Heritage autobuilder (on jenkins-debian1) <jenkins@jenkins-debian1.internal.softwareheritage.org>  Wed, 31 Jul 2019 14:47:24 +0000

swh-web (0.0.204-1~swh1) unstable-swh; urgency=medium

  * New upstream release 0.0.204     - (tagged by Antoine Lambert
    <antoine.lambert@inria.fr> on 2019-07-30 15:54:26 +0200)
  * Upstream changes:     - version 0.0.204

 -- Software Heritage autobuilder (on jenkins-debian1) <jenkins@jenkins-debian1.internal.softwareheritage.org>  Tue, 30 Jul 2019 14:21:24 +0000

swh-web (0.0.203-1~swh1) unstable-swh; urgency=medium

  * New upstream release 0.0.203     - (tagged by Antoine Lambert
    <antoine.lambert@inria.fr> on 2019-06-24 17:11:04 +0200)
  * Upstream changes:     - version 0.0.203

 -- Software Heritage autobuilder (on jenkins-debian1) <jenkins@jenkins-debian1.internal.softwareheritage.org>  Mon, 24 Jun 2019 15:57:25 +0000

swh-web (0.0.202-1~swh1) unstable-swh; urgency=medium

  * New upstream release 0.0.202     - (tagged by Antoine Lambert
    <antoine.lambert@inria.fr> on 2019-06-18 16:22:03 +0200)
  * Upstream changes:     - version 0.0.202

 -- Software Heritage autobuilder (on jenkins-debian1) <jenkins@jenkins-debian1.internal.softwareheritage.org>  Tue, 18 Jun 2019 15:02:25 +0000

swh-web (0.0.201-1~swh1) unstable-swh; urgency=medium

  * New upstream release 0.0.201     - (tagged by Antoine Lambert
    <antoine.lambert@inria.fr> on 2019-06-06 16:01:50 +0200)
  * Upstream changes:     - version 0.0.201

 -- Software Heritage autobuilder (on jenkins-debian1) <jenkins@jenkins-debian1.internal.softwareheritage.org>  Thu, 06 Jun 2019 14:39:51 +0000

swh-web (0.0.200-1~swh1) unstable-swh; urgency=medium

  * New upstream release 0.0.200     - (tagged by Antoine Lambert
    <antoine.lambert@inria.fr> on 2019-05-29 15:22:18 +0200)
  * Upstream changes:     - version 0.0.200

 -- Software Heritage autobuilder (on jenkins-debian1) <jenkins@jenkins-debian1.internal.softwareheritage.org>  Wed, 29 May 2019 13:52:48 +0000

swh-web (0.0.199-1~swh1) unstable-swh; urgency=medium

  * New upstream release 0.0.199     - (tagged by Antoine Lambert
    <antoine.lambert@inria.fr> on 2019-05-21 15:57:10 +0200)
  * Upstream changes:     - version 0.0.199

 -- Software Heritage autobuilder (on jenkins-debian1) <jenkins@jenkins-debian1.internal.softwareheritage.org>  Tue, 21 May 2019 14:17:57 +0000

swh-web (0.0.198-1~swh1) unstable-swh; urgency=medium

  * New upstream release 0.0.198     - (tagged by Antoine Lambert
    <antoine.lambert@inria.fr> on 2019-05-20 10:55:57 +0200)
  * Upstream changes:     - version 0.0.198

 -- Software Heritage autobuilder (on jenkins-debian1) <jenkins@jenkins-debian1.internal.softwareheritage.org>  Mon, 20 May 2019 09:17:32 +0000

swh-web (0.0.196-1~swh1) unstable-swh; urgency=medium

  * New upstream release 0.0.196     - (tagged by Antoine Lambert
    <antoine.lambert@inria.fr> on 2019-05-16 14:58:49 +0200)
  * Upstream changes:     - version 0.0.196

 -- Software Heritage autobuilder (on jenkins-debian1) <jenkins@jenkins-debian1.internal.softwareheritage.org>  Thu, 16 May 2019 13:16:14 +0000

swh-web (0.0.195-1~swh1) unstable-swh; urgency=medium

  * New upstream release 0.0.195     - (tagged by Antoine Lambert
    <antoine.lambert@inria.fr> on 2019-05-15 17:42:02 +0200)
  * Upstream changes:     - version 0.0.195

 -- Software Heritage autobuilder (on jenkins-debian1) <jenkins@jenkins-debian1.internal.softwareheritage.org>  Wed, 15 May 2019 16:19:28 +0000

swh-web (0.0.194-1~swh1) unstable-swh; urgency=medium

  * New upstream release 0.0.194     - (tagged by Antoine Lambert
    <antoine.lambert@inria.fr> on 2019-05-07 10:51:28 +0200)
  * Upstream changes:     - version 0.0.194

 -- Software Heritage autobuilder (on jenkins-debian1) <jenkins@jenkins-debian1.internal.softwareheritage.org>  Tue, 07 May 2019 09:01:19 +0000

swh-web (0.0.193-1~swh1) unstable-swh; urgency=medium

  * New upstream release 0.0.193     - (tagged by Antoine Lambert
    <antoine.lambert@inria.fr> on 2019-05-02 16:59:26 +0200)
  * Upstream changes:     - version 0.0.193

 -- Software Heritage autobuilder (on jenkins-debian1) <jenkins@jenkins-debian1.internal.softwareheritage.org>  Thu, 02 May 2019 15:12:33 +0000

swh-web (0.0.192-1~swh1) unstable-swh; urgency=medium

  * New upstream release 0.0.192     - (tagged by Antoine Lambert
    <antoine.lambert@inria.fr> on 2019-05-02 14:14:32 +0200)
  * Upstream changes:     - version 0.0.192

 -- Software Heritage autobuilder (on jenkins-debian1) <jenkins@jenkins-debian1.internal.softwareheritage.org>  Thu, 02 May 2019 12:33:10 +0000

swh-web (0.0.191-1~swh1) unstable-swh; urgency=medium

  * New upstream release 0.0.191     - (tagged by Antoine Lambert
    <antoine.lambert@inria.fr> on 2019-05-02 11:35:19 +0200)
  * Upstream changes:     - version 0.0.191

 -- Software Heritage autobuilder (on jenkins-debian1) <jenkins@jenkins-debian1.internal.softwareheritage.org>  Thu, 02 May 2019 09:57:15 +0000

swh-web (0.0.190-1~swh1) unstable-swh; urgency=medium

  * New upstream release 0.0.190     - (tagged by Antoine Lambert
    <antoine.lambert@inria.fr> on 2019-04-10 16:59:12 +0200)
  * Upstream changes:     - version 0.0.190

 -- Software Heritage autobuilder (on jenkins-debian1) <jenkins@jenkins-debian1.internal.softwareheritage.org>  Wed, 10 Apr 2019 15:14:12 +0000

swh-web (0.0.189-1~swh1) unstable-swh; urgency=medium

  * New upstream release 0.0.189     - (tagged by Antoine Lambert
    <antoine.lambert@inria.fr> on 2019-04-01 14:32:45 +0200)
  * Upstream changes:     - version 0.0.189

 -- Software Heritage autobuilder (on jenkins-debian1) <jenkins@jenkins-debian1.internal.softwareheritage.org>  Mon, 01 Apr 2019 12:51:57 +0000

swh-web (0.0.188-1~swh1) unstable-swh; urgency=medium

  * New upstream release 0.0.188     - (tagged by Antoine Lambert
    <antoine.lambert@inria.fr> on 2019-03-29 11:39:52 +0100)
  * Upstream changes:     - version 0.0.188

 -- Software Heritage autobuilder (on jenkins-debian1) <jenkins@jenkins-debian1.internal.softwareheritage.org>  Fri, 29 Mar 2019 11:00:27 +0000

swh-web (0.0.187-1~swh1) unstable-swh; urgency=medium

  * New upstream release 0.0.187     - (tagged by Valentin Lorentz
    <vlorentz@softwareheritage.org> on 2019-03-14 15:22:01 +0100)
  * Upstream changes:     - Apply rename of 'origin_id' in the indexer
    API.

 -- Software Heritage autobuilder (on jenkins-debian1) <jenkins@jenkins-debian1.internal.softwareheritage.org>  Thu, 14 Mar 2019 14:41:39 +0000

swh-web (0.0.186-1~swh1) unstable-swh; urgency=medium

  * New upstream release 0.0.186     - (tagged by Antoine Lambert
    <antoine.lambert@inria.fr> on 2019-03-05 16:36:03 +0100)
  * Upstream changes:     - version 0.0.186

 -- Software Heritage autobuilder (on jenkins-debian1) <jenkins@jenkins-debian1.internal.softwareheritage.org>  Tue, 05 Mar 2019 15:57:31 +0000

swh-web (0.0.185-1~swh1) unstable-swh; urgency=medium

  * New upstream release 0.0.185     - (tagged by Antoine Lambert
    <antoine.lambert@inria.fr> on 2019-03-05 14:30:09 +0100)
  * Upstream changes:     - version 0.0.185

 -- Software Heritage autobuilder (on jenkins-debian1) <jenkins@jenkins-debian1.internal.softwareheritage.org>  Tue, 05 Mar 2019 13:52:13 +0000

swh-web (0.0.184-1~swh1) unstable-swh; urgency=medium

  * New upstream release 0.0.184     - (tagged by Antoine Lambert
    <antoine.lambert@inria.fr> on 2019-03-04 14:49:46 +0100)
  * Upstream changes:     - version 0.0.184

 -- Software Heritage autobuilder (on jenkins-debian1) <jenkins@jenkins-debian1.internal.softwareheritage.org>  Mon, 04 Mar 2019 14:09:10 +0000

swh-web (0.0.182-1~swh1) unstable-swh; urgency=medium

  * New upstream release 0.0.182     - (tagged by Antoine Lambert
    <antoine.lambert@inria.fr> on 2019-02-28 18:08:47 +0100)
  * Upstream changes:     - version 0.0.182

 -- Software Heritage autobuilder (on jenkins-debian1) <jenkins@jenkins-debian1.internal.softwareheritage.org>  Thu, 28 Feb 2019 17:33:27 +0000

swh-web (0.0.181-1~swh1) unstable-swh; urgency=medium

  * New upstream release 0.0.181     - (tagged by Antoine Lambert
    <antoine.lambert@inria.fr> on 2019-02-13 14:58:04 +0100)
  * Upstream changes:     - version 0.0.181

 -- Software Heritage autobuilder (on jenkins-debian1) <jenkins@jenkins-debian1.internal.softwareheritage.org>  Wed, 13 Feb 2019 14:18:36 +0000

swh-web (0.0.180-1~swh1) unstable-swh; urgency=medium

  * New upstream release 0.0.180     - (tagged by Antoine Lambert
    <antoine.lambert@inria.fr> on 2019-02-13 13:52:14 +0100)
  * Upstream changes:     - version 0.0.180

 -- Software Heritage autobuilder (on jenkins-debian1) <jenkins@jenkins-debian1.internal.softwareheritage.org>  Wed, 13 Feb 2019 13:13:16 +0000

swh-web (0.0.179-1~swh1) unstable-swh; urgency=medium

  * New upstream release 0.0.179     - (tagged by Antoine Lambert
    <antoine.lambert@inria.fr> on 2019-02-08 14:20:28 +0100)
  * Upstream changes:     - version 0.0.179

 -- Software Heritage autobuilder (on jenkins-debian1) <jenkins@jenkins-debian1.internal.softwareheritage.org>  Fri, 08 Feb 2019 13:42:04 +0000

swh-web (0.0.178-1~swh1) unstable-swh; urgency=medium

  * New upstream release 0.0.178     - (tagged by Antoine Lambert
    <antoine.lambert@inria.fr> on 2019-02-04 15:21:40 +0100)
  * Upstream changes:     - version 0.0.178

 -- Software Heritage autobuilder (on jenkins-debian1) <jenkins@jenkins-debian1.internal.softwareheritage.org>  Mon, 04 Feb 2019 14:59:44 +0000

swh-web (0.0.177-1~swh1) unstable-swh; urgency=medium

  * New upstream release 0.0.177     - (tagged by Antoine Lambert
    <antoine.lambert@inria.fr> on 2019-01-30 13:46:15 +0100)
  * Upstream changes:     - version 0.0.177

 -- Software Heritage autobuilder (on jenkins-debian1) <jenkins@jenkins-debian1.internal.softwareheritage.org>  Wed, 30 Jan 2019 12:59:31 +0000

swh-web (0.0.175-1~swh1) unstable-swh; urgency=medium

  * New upstream release 0.0.175     - (tagged by Antoine Lambert
    <antoine.lambert@inria.fr> on 2019-01-25 14:31:33 +0100)
  * Upstream changes:     - version 0.0.175

 -- Software Heritage autobuilder (on jenkins-debian1) <jenkins@jenkins-debian1.internal.softwareheritage.org>  Fri, 25 Jan 2019 13:50:54 +0000

swh-web (0.0.174-1~swh1) unstable-swh; urgency=medium

  * New upstream release 0.0.174     - (tagged by Antoine Lambert
    <antoine.lambert@inria.fr> on 2019-01-24 17:43:52 +0100)
  * Upstream changes:     - version 0.0.174

 -- Software Heritage autobuilder (on jenkins-debian1) <jenkins@jenkins-debian1.internal.softwareheritage.org>  Thu, 24 Jan 2019 17:43:48 +0000

swh-web (0.0.173-1~swh1) unstable-swh; urgency=medium

  * New upstream release 0.0.173     - (tagged by Antoine Lambert
    <antoine.lambert@inria.fr> on 2019-01-10 17:18:58 +0100)
  * Upstream changes:     - version 0.0.173

 -- Software Heritage autobuilder (on jenkins-debian1) <jenkins@jenkins-debian1.internal.softwareheritage.org>  Thu, 10 Jan 2019 17:02:08 +0000

swh-web (0.0.170-1~swh1) unstable-swh; urgency=medium

  * version 0.0.170

 -- Antoine Lambert <antoine.lambert@inria.fr>  Wed, 28 Nov 2018 16:26:02 +0100

swh-web (0.0.169-1~swh1) unstable-swh; urgency=medium

  * version 0.0.169

 -- Antoine Lambert <antoine.lambert@inria.fr>  Thu, 15 Nov 2018 17:52:14 +0100

swh-web (0.0.168-1~swh1) unstable-swh; urgency=medium

  * version 0.0.168

 -- Antoine Lambert <antoine.lambert@inria.fr>  Thu, 15 Nov 2018 15:24:28 +0100

swh-web (0.0.167-1~swh1) unstable-swh; urgency=medium

  * version 0.0.167

 -- Antoine Lambert <antoine.lambert@inria.fr>  Mon, 12 Nov 2018 17:47:52 +0100

swh-web (0.0.166-1~swh1) unstable-swh; urgency=medium

  * version 0.0.166

 -- Antoine Lambert <antoine.lambert@inria.fr>  Tue, 06 Nov 2018 13:31:08 +0100

swh-web (0.0.165-1~swh1) unstable-swh; urgency=medium

  * version 0.0.165

 -- Antoine Lambert <antoine.lambert@inria.fr>  Wed, 31 Oct 2018 17:46:32 +0100

swh-web (0.0.164-1~swh1) unstable-swh; urgency=medium

  * version 0.0.164

 -- Antoine Lambert <antoine.lambert@inria.fr>  Wed, 31 Oct 2018 17:38:39 +0100

swh-web (0.0.163-1~swh1) unstable-swh; urgency=medium

  * version 0.0.163

 -- Antoine Lambert <antoine.lambert@inria.fr>  Wed, 31 Oct 2018 17:17:05 +0100

swh-web (0.0.162-1~swh1) unstable-swh; urgency=medium

  * version 0.0.162

 -- Antoine Lambert <antoine.lambert@inria.fr>  Thu, 18 Oct 2018 17:57:52 +0200

swh-web (0.0.161-1~swh1) unstable-swh; urgency=medium

  * version 0.0.161

 -- Antoine Lambert <antoine.lambert@inria.fr>  Wed, 17 Oct 2018 15:30:50 +0200

swh-web (0.0.160-1~swh1) unstable-swh; urgency=medium

  * version 0.0.160

 -- Antoine Lambert <antoine.lambert@inria.fr>  Fri, 12 Oct 2018 15:28:05 +0200

swh-web (0.0.159-1~swh1) unstable-swh; urgency=medium

  * version 0.0.159

 -- Antoine Lambert <antoine.lambert@inria.fr>  Fri, 12 Oct 2018 10:18:46 +0200

swh-web (0.0.158-1~swh1) unstable-swh; urgency=medium

  * version 0.0.158

 -- Antoine Lambert <antoine.lambert@inria.fr>  Thu, 11 Oct 2018 17:49:17 +0200

swh-web (0.0.157-1~swh1) unstable-swh; urgency=medium

  * version 0.0.157

 -- Antoine Lambert <antoine.lambert@inria.fr>  Thu, 27 Sep 2018 17:21:28 +0200

swh-web (0.0.156-1~swh1) unstable-swh; urgency=medium

  * version 0.0.156

 -- Antoine Lambert <antoine.lambert@inria.fr>  Thu, 20 Sep 2018 14:40:37 +0200

swh-web (0.0.155-1~swh1) unstable-swh; urgency=medium

  * version 0.0.155

 -- Antoine Lambert <antoine.lambert@inria.fr>  Tue, 18 Sep 2018 10:44:38 +0200

swh-web (0.0.154-1~swh1) unstable-swh; urgency=medium

  * version 0.0.154

 -- Antoine Lambert <antoine.lambert@inria.fr>  Fri, 14 Sep 2018 16:37:48 +0200

swh-web (0.0.153-1~swh1) unstable-swh; urgency=medium

  * version 0.0.153

 -- Antoine Lambert <antoine.lambert@inria.fr>  Wed, 12 Sep 2018 16:44:06 +0200

swh-web (0.0.152-1~swh1) unstable-swh; urgency=medium

  * version 0.0.152

 -- Antoine Lambert <antoine.lambert@inria.fr>  Wed, 12 Sep 2018 16:04:47 +0200

swh-web (0.0.151-1~swh1) unstable-swh; urgency=medium

  * version 0.0.151

 -- Antoine Lambert <antoine.lambert@inria.fr>  Tue, 04 Sep 2018 17:28:46 +0200

swh-web (0.0.150-1~swh1) unstable-swh; urgency=medium

  * version 0.0.150

 -- Antoine Lambert <antoine.lambert@inria.fr>  Tue, 04 Sep 2018 15:15:05 +0200

swh-web (0.0.149-1~swh1) unstable-swh; urgency=medium

  * version 0.0.149

 -- Antoine Lambert <antoine.lambert@inria.fr>  Thu, 30 Aug 2018 16:23:05 +0200

swh-web (0.0.148-1~swh1) unstable-swh; urgency=medium

  * version 0.0.148

 -- Antoine Lambert <antoine.lambert@inria.fr>  Thu, 30 Aug 2018 11:27:42 +0200

swh-web (0.0.147-1~swh1) unstable-swh; urgency=medium

  * version 0.0.147

 -- Antoine Lambert <antoine.lambert@inria.fr>  Fri, 03 Aug 2018 14:41:04 +0200

swh-web (0.0.146-1~swh1) unstable-swh; urgency=medium

  * version 0.0.146

 -- Antoine Lambert <antoine.lambert@inria.fr>  Fri, 27 Jul 2018 16:37:33 +0200

swh-web (0.0.145-1~swh1) unstable-swh; urgency=medium

  * version 0.0.145

 -- Antoine Lambert <antoine.lambert@inria.fr>  Fri, 27 Jul 2018 16:10:36 +0200

swh-web (0.0.144-1~swh1) unstable-swh; urgency=medium

  * version 0.0.144

 -- Antoine Lambert <antoine.lambert@inria.fr>  Fri, 20 Jul 2018 16:26:52 +0200

swh-web (0.0.143-1~swh1) unstable-swh; urgency=medium

  * version 0.0.143

 -- Antoine Lambert <antoine.lambert@inria.fr>  Fri, 20 Jul 2018 16:19:56 +0200

swh-web (0.0.142-1~swh1) unstable-swh; urgency=medium

  * version 0.0.142

 -- Antoine Lambert <antoine.lambert@inria.fr>  Fri, 20 Jul 2018 15:51:20 +0200

swh-web (0.0.141-1~swh1) unstable-swh; urgency=medium

  * version 0.0.141

 -- Antoine Lambert <antoine.lambert@inria.fr>  Fri, 06 Jul 2018 14:11:39 +0200

swh-web (0.0.140-1~swh1) unstable-swh; urgency=medium

  * version 0.0.140

 -- Antoine Lambert <antoine.lambert@inria.fr>  Fri, 29 Jun 2018 16:42:06 +0200

swh-web (0.0.139-1~swh1) unstable-swh; urgency=medium

  * version 0.0.139

 -- Antoine Lambert <antoine.lambert@inria.fr>  Wed, 27 Jun 2018 16:47:17 +0200

swh-web (0.0.138-1~swh1) unstable-swh; urgency=medium

  * version 0.0.138

 -- Antoine Lambert <antoine.lambert@inria.fr>  Wed, 13 Jun 2018 12:18:23 +0200

swh-web (0.0.137-1~swh1) unstable-swh; urgency=medium

  * version 0.0.137

 -- Antoine Lambert <antoine.lambert@inria.fr>  Wed, 13 Jun 2018 11:52:05 +0200

swh-web (0.0.136-1~swh1) unstable-swh; urgency=medium

  * version 0.0.136

 -- Antoine Lambert <antoine.lambert@inria.fr>  Tue, 05 Jun 2018 18:59:20 +0200

swh-web (0.0.135-1~swh1) unstable-swh; urgency=medium

  * version 0.0.135

 -- Antoine Lambert <antoine.lambert@inria.fr>  Fri, 01 Jun 2018 17:47:58 +0200

swh-web (0.0.134-1~swh1) unstable-swh; urgency=medium

  * version 0.0.134

 -- Antoine Lambert <antoine.lambert@inria.fr>  Thu, 31 May 2018 17:56:04 +0200

swh-web (0.0.133-1~swh1) unstable-swh; urgency=medium

  * version 0.0.133

 -- Antoine Lambert <antoine.lambert@inria.fr>  Tue, 29 May 2018 18:13:59 +0200

swh-web (0.0.132-1~swh1) unstable-swh; urgency=medium

  * version 0.0.132

 -- Antoine Lambert <antoine.lambert@inria.fr>  Tue, 29 May 2018 14:25:16 +0200

swh-web (0.0.131-1~swh1) unstable-swh; urgency=medium

  * version 0.0.131

 -- Antoine Lambert <antoine.lambert@inria.fr>  Fri, 25 May 2018 17:31:58 +0200

swh-web (0.0.130-1~swh1) unstable-swh; urgency=medium

  * version 0.0.130

 -- Antoine Lambert <antoine.lambert@inria.fr>  Fri, 25 May 2018 11:59:17 +0200

swh-web (0.0.129-1~swh1) unstable-swh; urgency=medium

  * version 0.0.129

 -- Antoine Lambert <antoine.lambert@inria.fr>  Thu, 24 May 2018 18:28:48 +0200

swh-web (0.0.128-1~swh1) unstable-swh; urgency=medium

  * version 0.0.128

 -- Antoine Lambert <antoine.lambert@inria.fr>  Wed, 16 May 2018 13:52:33 +0200

swh-web (0.0.127-1~swh1) unstable-swh; urgency=medium

  * version 0.0.127

 -- Antoine Lambert <antoine.lambert@inria.fr>  Fri, 04 May 2018 19:14:58 +0200

swh-web (0.0.126-1~swh1) unstable-swh; urgency=medium

  * version 0.0.126

 -- Antoine Lambert <antoine.lambert@inria.fr>  Fri, 04 May 2018 15:29:49 +0200

swh-web (0.0.125-1~swh1) unstable-swh; urgency=medium

  * version 0.0.125

 -- Antoine Lambert <antoine.lambert@inria.fr>  Fri, 20 Apr 2018 15:45:05 +0200

swh-web (0.0.124-1~swh1) unstable-swh; urgency=medium

  * version 0.0.124

 -- Antoine Lambert <antoine.lambert@inria.fr>  Fri, 20 Apr 2018 14:46:00 +0200

swh-web (0.0.123-1~swh1) unstable-swh; urgency=medium

  * version 0.0.123

 -- Antoine Lambert <antoine.lambert@inria.fr>  Mon, 26 Mar 2018 11:34:32 +0200

swh-web (0.0.122-1~swh1) unstable-swh; urgency=medium

  * version 0.0.122

 -- Antoine Lambert <antoine.lambert@inria.fr>  Wed, 14 Mar 2018 17:23:15 +0100

swh-web (0.0.121-1~swh1) unstable-swh; urgency=medium

  * version 0.0.121

 -- Antoine Lambert <antoine.lambert@inria.fr>  Wed, 07 Mar 2018 18:02:29 +0100

swh-web (0.0.120-1~swh1) unstable-swh; urgency=medium

  * version 0.0.120

 -- Antoine Lambert <antoine.lambert@inria.fr>  Wed, 07 Mar 2018 17:31:08 +0100

swh-web (0.0.119-1~swh1) unstable-swh; urgency=medium

  * version 0.0.119

 -- Antoine Lambert <antoine.lambert@inria.fr>  Thu, 01 Mar 2018 18:11:40 +0100

swh-web (0.0.118-1~swh1) unstable-swh; urgency=medium

  * version 0.0.118

 -- Antoine Lambert <antoine.lambert@inria.fr>  Thu, 22 Feb 2018 17:26:28 +0100

swh-web (0.0.117-1~swh1) unstable-swh; urgency=medium

  * version 0.0.117

 -- Antoine Lambert <antoine.lambert@inria.fr>  Wed, 21 Feb 2018 14:56:27 +0100

swh-web (0.0.116-1~swh1) unstable-swh; urgency=medium

  * version 0.0.116

 -- Antoine Lambert <antoine.lambert@inria.fr>  Mon, 19 Feb 2018 17:47:57 +0100

swh-web (0.0.115-1~swh1) unstable-swh; urgency=medium

  * version 0.0.115

 -- Antoine Lambert <antoine.lambert@inria.fr>  Mon, 19 Feb 2018 12:00:47 +0100

swh-web (0.0.114-1~swh1) unstable-swh; urgency=medium

  * version 0.0.114

 -- Antoine Lambert <antoine.lambert@inria.fr>  Fri, 16 Feb 2018 16:13:58 +0100

swh-web (0.0.113-1~swh1) unstable-swh; urgency=medium

  * version 0.0.113

 -- Antoine Lambert <antoine.lambert@inria.fr>  Thu, 15 Feb 2018 15:52:57 +0100

swh-web (0.0.112-1~swh1) unstable-swh; urgency=medium

  * version 0.0.112

 -- Antoine Lambert <antoine.lambert@inria.fr>  Thu, 08 Feb 2018 12:10:44 +0100

swh-web (0.0.111-1~swh1) unstable-swh; urgency=medium

  * Release swh.web v0.0.111
  * Support snapshot information in origin_visit

 -- Nicolas Dandrimont <nicolas@dandrimont.eu>  Tue, 06 Feb 2018 14:54:29 +0100

swh-web (0.0.110-1~swh1) unstable-swh; urgency=medium

  * version 0.0.110

 -- Antoine Lambert <antoine.lambert@inria.fr>  Fri, 02 Feb 2018 15:52:10 +0100

swh-web (0.0.109-1~swh1) unstable-swh; urgency=medium

  * version 0.0.109

 -- Antoine Lambert <antoine.lambert@inria.fr>  Thu, 01 Feb 2018 18:04:10 +0100

swh-web (0.0.108-1~swh1) unstable-swh; urgency=medium

  * version 0.0.108

 -- Antoine Lambert <antoine.lambert@inria.fr>  Tue, 23 Jan 2018 17:31:13 +0100

swh-web (0.0.107-1~swh1) unstable-swh; urgency=medium

  * version 0.0.107

 -- Antoine Lambert <antoine.lambert@inria.fr>  Tue, 23 Jan 2018 12:13:58 +0100

swh-web (0.0.106-1~swh1) unstable-swh; urgency=medium

  * version 0.0.106

 -- Antoine Lambert <antoine.lambert@inria.fr>  Thu, 18 Jan 2018 15:28:44 +0100

swh-web (0.0.105-1~swh1) unstable-swh; urgency=medium

  * version 0.0.105

 -- Antoine Lambert <antoine.lambert@inria.fr>  Tue, 09 Jan 2018 17:32:29 +0100

swh-web (0.0.104-1~swh1) unstable-swh; urgency=medium

  * version 0.0.104

 -- Antoine Lambert <antoine.lambert@inria.fr>  Tue, 09 Jan 2018 14:29:32 +0100

swh-web (0.0.103-1~swh1) unstable-swh; urgency=medium

  * version 0.0.103

 -- Antoine Lambert <antoine.lambert@inria.fr>  Thu, 04 Jan 2018 16:48:56 +0100

swh-web (0.0.102-1~swh1) unstable-swh; urgency=medium

  * version 0.0.102

 -- Antoine Lambert <antoine.lambert@inria.fr>  Thu, 14 Dec 2017 15:13:22 +0100

swh-web (0.0.101-1~swh1) unstable-swh; urgency=medium

  * version 0.0.101

 -- Antoine Pietri <antoine.pietri1@gmail.com>  Fri, 08 Dec 2017 16:38:05 +0100

swh-web (0.0.100-1~swh1) unstable-swh; urgency=medium

  * v0.0.100
  * swh.web.common.service: Read indexer data through the indexer
  * storage

 -- Antoine R. Dumont (@ardumont) <antoine.romain.dumont@gmail.com>  Thu, 07 Dec 2017 16:25:12 +0100

swh-web (0.0.99-1~swh1) unstable-swh; urgency=medium

  * version 0.0.99

 -- Antoine Lambert <antoine.lambert@inria.fr>  Wed, 06 Dec 2017 17:07:37 +0100

swh-web (0.0.98-1~swh1) unstable-swh; urgency=medium

  * version 0.0.98

 -- Antoine Lambert <antoine.lambert@inria.fr>  Wed, 06 Dec 2017 15:41:13 +0100

swh-web (0.0.97-1~swh1) unstable-swh; urgency=medium

  * version 0.0.97

 -- Antoine Lambert <antoine.lambert@inria.fr>  Fri, 24 Nov 2017 16:24:07 +0100

swh-web (0.0.96-1~swh1) unstable-swh; urgency=medium

  * version 0.0.96

 -- Antoine Lambert <antoine.lambert@inria.fr>  Fri, 24 Nov 2017 15:22:16 +0100

swh-web (0.0.95-1~swh1) unstable-swh; urgency=medium

  * version 0.0.95

 -- Antoine Lambert <antoine.lambert@inria.fr>  Thu, 09 Nov 2017 18:14:31 +0100

swh-web (0.0.94-1~swh1) unstable-swh; urgency=medium

  * version 0.0.94

 -- Antoine Lambert <antoine.lambert@inria.fr>  Mon, 06 Nov 2017 16:19:48 +0100

swh-web (0.0.93-1~swh1) unstable-swh; urgency=medium

  * version 0.0.93

 -- Antoine Lambert <antoine.lambert@inria.fr>  Fri, 27 Oct 2017 16:28:22 +0200

swh-web (0.0.92-1~swh1) unstable-swh; urgency=medium

  * version 0.0.92

 -- Antoine Lambert <antoine.lambert@inria.fr>  Fri, 27 Oct 2017 16:07:47 +0200

swh-web (0.0.91-1~swh1) unstable-swh; urgency=medium

  * v0.0.91

 -- Antoine Lambert <antoine.lambert@inria.fr>  Fri, 13 Oct 2017 20:40:07 +0200

swh-web (0.0.90-1~swh1) unstable-swh; urgency=medium

  * version 0.0.90

 -- Antoine Lambert <antoine.lambert@inria.fr>  Wed, 04 Oct 2017 13:53:28 +0200

swh-web (0.0.89-1~swh1) unstable-swh; urgency=medium

  * version 0.0.89

 -- Antoine Lambert <antoine.lambert@inria.fr>  Wed, 04 Oct 2017 10:42:11 +0200

swh-web (0.0.88-1~swh1) unstable-swh; urgency=medium

  * v0.0.88
  * Fix default webapp configuration file lookup
  * Fix templating errors
  * Fix wrong default configuration
  * Add missing endpoint information about error (origin visit endpoint)

 -- Antoine R. Dumont (@ardumont) <antoine.romain.dumont@gmail.com>  Wed, 13 Sep 2017 15:02:24 +0200

swh-web (0.0.87-1~swh1) unstable-swh; urgency=medium

  * v0.0.87
  * throttling: permit the use to define cache server
  * throttling: improve configuration intent
  * configuration: Clarify config keys intent and improve config
  * management
  * docs: change content example to ls.c from GNU corutils
  * packaging: Fix dependency requirements

 -- Antoine R. Dumont (@ardumont) <antoine.romain.dumont@gmail.com>  Tue, 12 Sep 2017 14:11:10 +0200

swh-web (0.0.86-1~swh1) unstable-swh; urgency=medium

  * v0.0.86

 -- Antoine Lambert <antoine.lambert@inria.fr>  Fri, 08 Sep 2017 14:07:19 +0200

swh-web (0.0.85-1~swh1) unstable-swh; urgency=medium

  * v0.0.85

 -- Antoine Lambert <antoine.lambert@inria.fr>  Fri, 08 Sep 2017 10:55:50 +0200

swh-web (0.0.84-1~swh1) unstable-swh; urgency=medium

  * Release swh.web.ui v0.0.84
  * Prepare stretch packaging

 -- Nicolas Dandrimont <nicolas@dandrimont.eu>  Fri, 30 Jun 2017 18:18:55 +0200

swh-web (0.0.83-1~swh1) unstable-swh; urgency=medium

  * Release swh.web.ui v0.0.83
  * Allow exemption by network for rate limiting

 -- Nicolas Dandrimont <nicolas@dandrimont.eu>  Wed, 24 May 2017 18:01:53 +0200

swh-web (0.0.82-1~swh1) unstable-swh; urgency=medium

  * v0.0.83
  * Add new blake2s256 data column on content

 -- Antoine R. Dumont (@ardumont) <antoine.romain.dumont@gmail.com>  Tue, 04 Apr 2017 16:54:25 +0200

swh-web (0.0.81-1~swh1) unstable-swh; urgency=medium

  * v0.0.81
  * Migrate functions from swh.core.hashutil to swh.model.hashutil

 -- Antoine R. Dumont (@ardumont) <antoine.romain.dumont@gmail.com>  Wed, 15 Mar 2017 16:26:42 +0100

swh-web (0.0.80-1~swh1) unstable-swh; urgency=medium

  * v0.0.80
  * /api/1/content/raw/: Make no textual content request forbidden

 -- Antoine R. Dumont (@ardumont) <antoine.romain.dumont@gmail.com>  Wed, 15 Mar 2017 12:35:43 +0100

swh-web (0.0.79-1~swh1) unstable-swh; urgency=medium

  * v0.0.79
  * /api/1/content/raw/: Improve error msg when content not available
  * /api/1/content/raw/: Open endpoint documentation in api endpoints
  * index

 -- Antoine R. Dumont (@ardumont) <antoine.romain.dumont@gmail.com>  Wed, 15 Mar 2017 11:43:00 +0100

swh-web (0.0.78-1~swh1) unstable-swh; urgency=medium

  * v0.0.78
  * /api/1/content/raw/: Open endpoint to download only text-ish
  * contents (other contents are deemed unavailable)
  * /api/1/content/raw/: Permit the user to provide a 'filename'
  * parameter to name the downloaded contents as they see fit.

 -- Antoine R. Dumont (@ardumont) <antoine.romain.dumont@gmail.com>  Wed, 15 Mar 2017 10:48:21 +0100

swh-web (0.0.77-1~swh1) unstable-swh; urgency=medium

  * v0.0.77
  * API doc: add warning about API instability
  * API: Unify remaining dates as iso8601 string
  * /api/1/revision/: Merge 'parents' key into a dict list
  * /api/1/release/: Enrich output with author_url if author mentioned
  * packaging: split internal and external requirements in separate
    files

 -- Antoine R. Dumont (@ardumont) <antoine.romain.dumont@gmail.com>  Tue, 21 Feb 2017 11:37:19 +0100

swh-web (0.0.76-1~swh1) unstable-swh; urgency=medium

  * Release swh.web.ui v0.0.76
  * Refactor APIDoc to be more sensible
  * Share rate limits between all the api_ queries

 -- Nicolas Dandrimont <nicolas@dandrimont.eu>  Thu, 02 Feb 2017 17:32:57 +0100

swh-web (0.0.75-1~swh1) unstable-swh; urgency=medium

  * v0.0.75
  * Remove build dependency on libjs-cryptojs, libjs-jquery-flot*,
  * libjs-jquery-datatables
  * views/browse,api: move main apidoc views to views/api

 -- Antoine R. Dumont (@ardumont) <antoine.romain.dumont@gmail.com>  Thu, 02 Feb 2017 15:03:20 +0100

swh-web (0.0.74-1~swh1) unstable-swh; urgency=medium

  * Release swh.web.ui v0.0.74
  * Various interface cleanups for API documentation
  * Return Error types in API error return values

 -- Nicolas Dandrimont <nicolas@dandrimont.eu>  Thu, 02 Feb 2017 11:03:56 +0100

swh-web (0.0.73-1~swh1) unstable-swh; urgency=medium

  * Deploy swh.web.ui v0.0.73
  * Add a bazillion of style fixes.

 -- Nicolas Dandrimont <nicolas@dandrimont.eu>  Wed, 01 Feb 2017 22:44:10 +0100

swh-web (0.0.72-1~swh1) unstable-swh; urgency=medium

  * v0.0.72
  * apidoc rendering: Improvements
  * apidoc: add usual copyright/license/contact footer
  * apidoc: show status code if != 200
  * apidoc: hide /content/known/ from the doc
  * apidoc: document upcoming v. available in endpoint index
  * apidoc: vertically distantiate jquery search box and preceding text

 -- Antoine R. Dumont (@ardumont) <antoine.romain.dumont@gmail.com>  Wed, 01 Feb 2017 18:34:56 +0100

swh-web (0.0.71-1~swh1) unstable-swh; urgency=medium

  * v0.0.71
  * add static/robots.txt, disabling crawling of /api/
  * re-root content-specific endpoints under /api/1/content/
  * fix not converted empty bytes string
  * /revision/origin/: Make the timestamp default to the most recent
    visit
  * api: simplify HTML layout by dropping redundant nav and about page
  * apidoc: document correctly endpoints /content/known/,
  * /revision/{origin,origin/log}/ and /stat/counters/

 -- Antoine R. Dumont (@ardumont) <antoine.romain.dumont@gmail.com>  Wed, 01 Feb 2017 16:23:56 +0100

swh-web (0.0.70-1~swh1) unstable-swh; urgency=medium

  * v0.0.70
  * apidoc: Review documentation for
  * endpoints (person/release/revision/visit-related/upcoming methods)
  * apidoc: List only method docstring's first paragraph in endpoint
    index
  * apidoc: Render type annotation for optional parameter
  * apidoc: Improve rendering issues
  * api: Fix problem in origin visit by type and url lookup

 -- Antoine R. Dumont (@ardumont) <antoine.romain.dumont@gmail.com>  Wed, 01 Feb 2017 11:28:32 +0100

swh-web (0.0.69-1~swh1) unstable-swh; urgency=medium

  * v0.0.69
  * Improve documentation information and rendering

 -- Antoine R. Dumont (@ardumont) <antoine.romain.dumont@gmail.com>  Tue, 31 Jan 2017 14:31:19 +0100

swh-web (0.0.68-1~swh1) unstable-swh; urgency=medium

  * v0.0.68
  * Improve ui with last nitpicks
  * Remove endpoints not supposed to be displayed

 -- Antoine R. Dumont (@ardumont) <antoine.romain.dumont@gmail.com>  Wed, 25 Jan 2017 13:29:49 +0100

swh-web (0.0.67-1~swh1) unstable-swh; urgency=medium

  * v0.0.67
  * Improve rendering style - pass 4

 -- Antoine R. Dumont (@ardumont) <antoine.romain.dumont@gmail.com>  Tue, 24 Jan 2017 15:30:58 +0100

swh-web (0.0.66-1~swh1) unstable-swh; urgency=medium

  * v0.0.66
  * Improve rendering style - pass 4

 -- Antoine R. Dumont (@ardumont) <antoine.romain.dumont@gmail.com>  Tue, 24 Jan 2017 15:24:05 +0100

swh-web (0.0.65-1~swh1) unstable-swh; urgency=medium

  * v0.0.65
  * Unify rendering style with www.s.o - pass 3

 -- Antoine R. Dumont (@ardumont) <antoine.romain.dumont@gmail.com>  Mon, 23 Jan 2017 19:58:19 +0100

swh-web (0.0.64-1~swh1) unstable-swh; urgency=medium

  * v0.0.64
  * Unify rendering style with www.s.o - pass 2

 -- Antoine R. Dumont (@ardumont) <antoine.romain.dumont@gmail.com>  Mon, 23 Jan 2017 19:28:31 +0100

swh-web (0.0.63-1~swh1) unstable-swh; urgency=medium

  * v0.0.63
  * Unify rendering style with www.s.o - pass 1

 -- Antoine R. Dumont (@ardumont) <antoine.romain.dumont@gmail.com>  Mon, 23 Jan 2017 16:06:30 +0100

swh-web (0.0.62-1~swh1) unstable-swh; urgency=medium

  * Release swh-web-ui v0.0.62
  * Add flask-limiter to dependencies and wire it in

 -- Nicolas Dandrimont <nicolas@dandrimont.eu>  Fri, 20 Jan 2017 16:29:48 +0100

swh-web (0.0.61-1~swh1) unstable-swh; urgency=medium

  * v0.0.61
  * Fix revision's metadata field limitation

 -- Antoine R. Dumont (@ardumont) <antoine.romain.dumont@gmail.com>  Fri, 20 Jan 2017 15:26:37 +0100

swh-web (0.0.60-1~swh1) unstable-swh; urgency=medium

  * v0.0.60
  * Improve escaping data

 -- Antoine R. Dumont (@ardumont) <antoine.romain.dumont@gmail.com>  Fri, 20 Jan 2017 12:21:22 +0100

swh-web (0.0.59-1~swh1) unstable-swh; urgency=medium

  * v0.0.59
  * Unify pagination on /revision/log/ and /revision/origin/log/
    endpoints

 -- Antoine R. Dumont (@ardumont) <antoine.romain.dumont@gmail.com>  Thu, 19 Jan 2017 15:59:06 +0100

swh-web (0.0.58-1~swh1) unstable-swh; urgency=medium

  * v0.0.58
  * Pagination on /api/1/origin/visits/ endpoint

 -- Antoine R. Dumont (@ardumont) <antoine.romain.dumont@gmail.com>  Thu, 19 Jan 2017 14:48:57 +0100

swh-web (0.0.57-1~swh1) unstable-swh; urgency=medium

  * v0.0.57
  * Improve documentation information on api endpoints

 -- Antoine R. Dumont (@ardumont) <antoine.romain.dumont@gmail.com>  Thu, 19 Jan 2017 13:32:56 +0100

swh-web (0.0.56-1~swh1) unstable-swh; urgency=medium

  * v0.0.56
  * Add abilities to display multiple examples on each doc endpoint.

 -- Antoine R. Dumont (@ardumont) <antoine.romain.dumont@gmail.com>  Wed, 18 Jan 2017 14:43:58 +0100

swh-web (0.0.55-1~swh1) unstable-swh; urgency=medium

  * v0.0.55
  * api /content/search/ to /content/known/
  * Adapt return values to empty list/dict instead of null
  * Remove empty values when mono-values are null
  * Fix broken entity endpoint
  * Update upcoming endpoints
  * apidoc: Remove hard-coded example and provide links to follow

 -- Antoine R. Dumont (@ardumont) <antoine.romain.dumont@gmail.com>  Wed, 18 Jan 2017 11:27:45 +0100

swh-web (0.0.54-1~swh1) unstable-swh; urgency=medium

  * v0.0.54
  * Improve documentation description and browsability
  * Fix css style

 -- Antoine R. Dumont (@ardumont) <antoine.romain.dumont@gmail.com>  Mon, 16 Jan 2017 17:18:21 +0100

swh-web (0.0.53-1~swh1) unstable-swh; urgency=medium

  * v0.0.53
  * apidoc: Update upcoming and hidden endpoints information
  * apidoc: Enrich route information with tags
  * apidoc: /api/1/revision/origin/log/: Add pagination explanation
  * apidoc: /api/1/revision/log/: Add pagination explanation
  * api: Fix filtering fields to work in depth

 -- Antoine R. Dumont (@ardumont) <antoine.romain.dumont@gmail.com>  Fri, 13 Jan 2017 17:33:01 +0100

swh-web (0.0.52-1~swh1) unstable-swh; urgency=medium

  * v0.0.52
  * Fix doc generation regarding arg and exception
  * Fix broken examples
  * Add missing documentation on not found origin visit

 -- Antoine R. Dumont (@ardumont) <antoine.romain.dumont@gmail.com>  Thu, 12 Jan 2017 17:38:59 +0100

swh-web (0.0.51-1~swh1) unstable-swh; urgency=medium

  * v0.0.51
  * Update configuration file from ini to yml

 -- Antoine R. Dumont (@ardumont) <antoine.romain.dumont@gmail.com>  Fri, 16 Dec 2016 13:27:08 +0100

swh-web (0.0.50-1~swh1) unstable-swh; urgency=medium

  * v0.0.50
  * Fix issue regarding data structure change in ctags' reading api
    endpoint

 -- Antoine R. Dumont (@ardumont) <antoine.romain.dumont@gmail.com>  Tue, 06 Dec 2016 16:08:01 +0100

swh-web (0.0.49-1~swh1) unstable-swh; urgency=medium

  * v0.0.49
  * Rendering improvements

 -- Antoine R. Dumont (@ardumont) <antoine.romain.dumont@gmail.com>  Thu, 01 Dec 2016 16:29:31 +0100

swh-web (0.0.48-1~swh1) unstable-swh; urgency=medium

  * v0.0.48
  * Fix api doc example to actual existing data
  * Improve search symbol view experience

 -- Antoine R. Dumont (@ardumont) <antoine.romain.dumont@gmail.com>  Thu, 01 Dec 2016 15:32:44 +0100

swh-web (0.0.47-1~swh1) unstable-swh; urgency=medium

  * v0.0.47
  * Improve search content ui (add datatable)
  * Improve search symbol ui (add datatable without pagination, with
  * multi-field search)
  * Split those views to improve readability

 -- Antoine R. Dumont (@ardumont) <antoine.romain.dumont@gmail.com>  Thu, 01 Dec 2016 11:57:16 +0100

swh-web (0.0.46-1~swh1) unstable-swh; urgency=medium

  * v0.0.46
  * Improve search output view on symbols

 -- Antoine R. Dumont (@ardumont) <antoine.romain.dumont@gmail.com>  Wed, 30 Nov 2016 17:45:40 +0100

swh-web (0.0.45-1~swh1) unstable-swh; urgency=medium

  * v0.0.45
  * Migrate search symbol api endpoint to strict equality search
  * Improve search symbol view result (based on that api) to navigate
  * through result
  * Permit to slice result per page with per page flag (limited to 100)
  * Unify behavior in renderer regarding pagination computation

 -- Antoine R. Dumont (@ardumont) <antoine.romain.dumont@gmail.com>  Wed, 30 Nov 2016 11:00:49 +0100

swh-web (0.0.44-1~swh1) unstable-swh; urgency=medium

  * v0.0.44
  * Rename appropriately /api/1/symbol to /api/1/content/symbol/
  * Improve documentation on /api/1/content/symbol/ api endpoint

 -- Antoine R. Dumont (@ardumont) <antoine.romain.dumont@gmail.com>  Tue, 29 Nov 2016 15:00:14 +0100

swh-web (0.0.43-1~swh1) unstable-swh; urgency=medium

  * v0.0.43
  * Improve edge case when looking for ctags symbols
  * Add a lookup ui to search through symbols

 -- Antoine R. Dumont (@ardumont) <antoine.romain.dumont@gmail.com>  Mon, 28 Nov 2016 16:42:33 +0100

swh-web (0.0.42-1~swh1) unstable-swh; urgency=medium

  * v0.0.42
  * List ctags line as link to content in /browse/content/ view

 -- Antoine R. Dumont (@ardumont) <antoine.romain.dumont@gmail.com>  Fri, 25 Nov 2016 16:21:12 +0100

swh-web (0.0.41-1~swh1) unstable-swh; urgency=medium

  * v0.0.41
  * Improve browse content view by:
  * adding new information (license, mimetype, language)
  * highlighting source code

 -- Antoine R. Dumont (@ardumont) <antoine.romain.dumont@gmail.com>  Fri, 25 Nov 2016 14:52:34 +0100

swh-web (0.0.40-1~swh1) unstable-swh; urgency=medium

  * v0.0.40
  * Add pagination to symbol search endpoint

 -- Antoine R. Dumont (@ardumont) <antoine.romain.dumont@gmail.com>  Thu, 24 Nov 2016 14:23:45 +0100

swh-web (0.0.39-1~swh1) unstable-swh; urgency=medium

  * v0.0.39
  * Open /api/1/symbol/<expression>/
  * Fix api breaking on /api/1/content/search/

 -- Antoine R. Dumont (@ardumont) <antoine.romain.dumont@gmail.com>  Thu, 24 Nov 2016 10:28:42 +0100

swh-web (0.0.38-1~swh1) unstable-swh; urgency=medium

  * v0.0.38
  * Minor refactoring
  * Remove one commit which breaks production

 -- Antoine R. Dumont (@ardumont) <antoine.romain.dumont@gmail.com>  Tue, 22 Nov 2016 16:26:03 +0100

swh-web (0.0.37-1~swh1) unstable-swh; urgency=medium

  * v0.0.37
  * api: Open new endpoints on license, language, filetype
  * api: Update content endpoint to add url on new endpoints

 -- Antoine R. Dumont (@ardumont) <antoine.romain.dumont@gmail.com>  Tue, 22 Nov 2016 15:04:07 +0100

swh-web (0.0.36-1~swh1) unstable-swh; urgency=medium

  * v0.0.36
  * Adapt to latest origin_visit format

 -- Antoine R. Dumont (@ardumont) <antoine.romain.dumont@gmail.com>  Thu, 08 Sep 2016 15:24:33 +0200

swh-web (0.0.35-1~swh1) unstable-swh; urgency=medium

  * v0.0.35
  * Open /api/1/provenance/<algo:content-hash>/ api endpoint
  * Open /api/1/origin/<id>/visits/(<visit-id>) api endpoint
  * View: Fix redirection url issue

 -- Antoine R. Dumont (@ardumont) <antoine.romain.dumont@gmail.com>  Mon, 05 Sep 2016 14:28:33 +0200

swh-web (0.0.34-1~swh1) unstable-swh; urgency=medium

  * v0.0.34
  * Improve global ui navigation
  * Fix apidoc rendering issue
  * Open /api/1/provenance/ about content provenant information

 -- Antoine R. Dumont (@ardumont) <antoine.romain.dumont@gmail.com>  Fri, 02 Sep 2016 11:42:04 +0200

swh-web (0.0.33-1~swh1) unstable-swh; urgency=medium

  * Release swh.web.ui v0.0.33
  * New declarative API documentation mechanisms

 -- Nicolas Dandrimont <nicolas@dandrimont.eu>  Wed, 24 Aug 2016 16:25:24 +0200

swh-web (0.0.32-1~swh1) unstable-swh; urgency=medium

  * v0.0.32
  * Activate tests during debian packaging
  * Fix issues on debian packaging
  * Fix useless jquery loading url
  * Improve date time parsing

 -- Antoine R. Dumont (@ardumont) <antoine.romain.dumont@gmail.com>  Wed, 20 Jul 2016 12:35:09 +0200

swh-web (0.0.31-1~swh1) unstable-swh; urgency=medium

  * v0.0.31
  * Unify jquery-flot library names with .min

 -- Antoine R. Dumont (@ardumont) <antoine.romain.dumont@gmail.com>  Mon, 18 Jul 2016 11:11:59 +0200

swh-web (0.0.30-1~swh1) unstable-swh; urgency=medium

  * v0.0.30
  * View: Open calendar ui view on origin
  * API: open /api/1/stat/visits/<int:origin>/

 -- Antoine R. Dumont (@ardumont) <antoine.romain.dumont@gmail.com>  Wed, 13 Jul 2016 18:42:40 +0200

swh-web (0.0.29-1~swh1) unstable-swh; urgency=medium

  * Release swh.web.ui v0.0.29
  * All around enhancements of the web ui
  * Package now tested when building

 -- Nicolas Dandrimont <nicolas@dandrimont.eu>  Tue, 14 Jun 2016 17:58:42 +0200

swh-web (0.0.28-1~swh1) unstable-swh; urgency=medium

  * v0.0.28
  * Fix packaging issues

 -- Antoine R. Dumont (@ardumont) <antoine.romain.dumont@gmail.com>  Mon, 09 May 2016 16:21:04 +0200

swh-web (0.0.27-1~swh1) unstable-swh; urgency=medium

  * v0.0.27
  * Fix packaging issue

 -- Antoine R. Dumont (@ardumont) <antoine.romain.dumont@gmail.com>  Tue, 03 May 2016 16:52:40 +0200

swh-web (0.0.24-1~swh1) unstable-swh; urgency=medium

  * Release swh.web.ui v0.0.24
  * New swh.storage API for timestamps

 -- Nicolas Dandrimont <nicolas@dandrimont.eu>  Fri, 05 Feb 2016 12:07:33 +0100

swh-web (0.0.23-1~swh1) unstable-swh; urgency=medium

  * v0.0.23
  * Bump dependency requirements to latest swh.storage
  * Returns person's identifier on api + Hide person's emails in views
    endpoint
  * Try to decode the content's raw data and fail gracefully
  * Unify /directory api to Display content's raw data when path
    resolves to a file
  * Expose unconditionally the link to download the content's raw data
  * Download link data redirects to the api ones

 -- Antoine R. Dumont (@ardumont) <antoine.romain.dumont@gmail.com>  Fri, 29 Jan 2016 17:50:31 +0100

swh-web (0.0.22-1~swh1) unstable-swh; urgency=medium

  * v0.0.22
  * Open
    /browse/revision/origin/<ORIG_ID>[/branch/<BRANCH>][/ts/<TIMESTAMP>]
    /history/<SHA1>/ view
  * Open
    /browse/revision/origin/<ORIG_ID>[/branch/<BRANCH>][/ts/<TIMESTAMP>]
    / view
  * Open
    /browse/revision/<SHA1_GIT_ROOT>/history/<SHA1_GIT>/directory/[<PATH
    >] view
  * Open
    /browse/revision/origin/<ORIG_ID>[/branch/<BRANCH>][/ts/<TIMESTAMP>]
    /history/<SHA1>/directory/[<PATH>] view
  * Open
    /browse/revision/origin/<ORIG_ID>[/branch/<BRANCH>][/ts/<TIMESTAMP>]
    /directory/[<PATH>] view
  * Open /browse/revision/<sha1_git_root>/directory/<path>/ view
  * Open /browse/revision/<sha1_git_root>/history/<sha1_git>/ view
  * Open /browse/revision/<sha1_git>/log/ view
  * Open /browse/entity/<uuid>/ view
  * Release can point to other objects than revision
  * Fix misbehavior when retrieving git log
  * Fix another edge case when listing a directory that does not exist
  * Fix edge case when listing is empty
  * Fix person_get call
  * Update documentation about possible error codes

 -- Antoine R. Dumont (@ardumont) <antoine.romain.dumont@gmail.com>  Tue, 26 Jan 2016 15:14:35 +0100

swh-web (0.0.21-1~swh1) unstable-swh; urgency=medium

  * v0.0.21
  * Deal nicely with communication downtime with storage
  * Update to latest swh.storage api

 -- Antoine R. Dumont (@ardumont) <antoine.romain.dumont@gmail.com>  Wed, 20 Jan 2016 16:31:34 +0100

swh-web (0.0.20-1~swh1) unstable-swh; urgency=medium

  * v0.0.20
  * Open /api/1/entity/<string:uuid>/

 -- Antoine R. Dumont (@ardumont) <antoine.romain.dumont@gmail.com>  Fri, 15 Jan 2016 16:40:56 +0100

swh-web (0.0.19-1~swh1) unstable-swh; urgency=medium

  * v0.0.19
  * Improve directory_get_by_path integration with storage
  * Refactor - Only lookup sha1_git_root if needed + factorize service
    behavior

 -- Antoine R. Dumont (@ardumont) <antoine.romain.dumont@gmail.com>  Fri, 15 Jan 2016 12:47:39 +0100

swh-web (0.0.18-1~swh1) unstable-swh; urgency=medium

  * v0.0.18
  * Open
    /api/1/revision/origin/<ORIG_ID>[/branch/<BRANCH>][/ts/<TIMESTAMP>]/
    history/<SHA1>/directory/[<PATH>]
  * origin/master Open
    /api/1/revision/origin/<ORIG_ID>[/branch/<BRANCH>][/ts/<TIMESTAMP>]/
    history/<SHA1>/
  * Open
    /api/1/revision/origin/<ORIG_ID>[/branch/<BRANCH>][/ts/<TIMESTAMP>]/
    directory/[<PATH>]
  * Open /api/1/revision/origin/<origin-id>/branch/<branch-
    name>/ts/<ts>/
  * /directory/ apis can now point to files too.
  * Bump dependency requirement on latest swh.storage
  * Deactivate api querying occurrences for now
  * Improve function documentation

 -- Antoine R. Dumont (@ardumont) <antoine.romain.dumont@gmail.com>  Wed, 13 Jan 2016 12:54:54 +0100

swh-web (0.0.17-1~swh1) unstable-swh; urgency=medium

  * v0.0.17
  * Open /api/1/revision/<string:sha1_git>/directory/'
  * Open
    /api/1/revision/<string:sha1_git_root>/history/<sha1_git>/directory/
    <path:dir_path>/
  * Enrich directory listing with url to next subdir
  * Improve testing coverage
  * Open 'limit' get query parameter to revision_log and
    revision_history api

 -- Antoine R. Dumont (@ardumont) <antoine.romain.dumont@gmail.com>  Fri, 08 Jan 2016 11:36:55 +0100

swh-web (0.0.16-1~swh1) unstable-swh; urgency=medium

  * v0.0.16
  * service.lookup_revision_log: Add a limit to the number of commits
  * Fix docstring rendering

 -- Antoine R. Dumont (@ardumont) <antoine.romain.dumont@gmail.com>  Wed, 06 Jan 2016 15:37:21 +0100

swh-web (0.0.15-1~swh1) unstable-swh; urgency=medium

  * v0.0.15
  * Improve browsable api rendering style
  * Fix typo in jquery.min.js link
  * Fix docstring typos
  * packaging:
  * add python3-flask-api as package dependency

 -- Antoine R. Dumont (@ardumont) <antoine.romain.dumont@gmail.com>  Wed, 06 Jan 2016 15:12:04 +0100

swh-web (0.0.14-1~swh1) unstable-swh; urgency=medium

  * v0.0.14
  * Open /revision/<sha1_git_root>/history/<sha1_git>/
  * Add links to api
  * Improve browsable api rendering -> when api links exists, actual
    html links will be displayed
  * Fix production bugs (regarding browsable api)

 -- Antoine R. Dumont (@ardumont) <antoine.romain.dumont@gmail.com>  Wed, 06 Jan 2016 11:42:18 +0100

swh-web (0.0.13-1~swh1) unstable-swh; urgency=medium

  * v0.0.13
  * Open /browse/person/ view
  * Open /browse/origin/ view
  * Open /browse/release/ view
  * Open /browse/revision/ view
  * Deactivate temporarily /browse/content/
  * Add default sha1
  * Automatic doc endpoint on base path

 -- Antoine R. Dumont (@ardumont) <antoine.romain.dumont@gmail.com>  Tue, 15 Dec 2015 17:01:27 +0100

swh-web (0.0.12-1~swh1) unstable-swh; urgency=medium

  * v0.0.12
  * Update /api/1/release/ with latest internal standard
  * Update /api/1/revision/ with latest internal standard
  * Add global filtering on 'fields' parameter
  * Update /api/1/content/<hash> with links to raw resource
  * Improve documentations
  * Open /api/1/revision/<SHA1_GIT>/log/
  * Open /browse/directory/<hash> to list directory content
  * Open /browse/content/<hash>/ to show the content
  * Open /browse/content/<hash>/raw to show the content
  * Open /api/1/person/<id>
  * Implementation detail
  * Add Flask API dependency
  * Split controller in api and views module
  * Unify internal apis' behavior

 -- Antoine R. Dumont (@ardumont) <antoine.romain.dumont@gmail.com>  Mon, 07 Dec 2015 16:44:43 +0100

swh-web (0.0.11-1~swh1) unstable-swh; urgency=medium

  * v0.0.11
  * Open /1/api/content/<algo:hash>/
  * Open /api/1/revision/<SHA1_GIT>
  * Open /api/1/release/<SHA1_GIT>
  * Open /api/1/uploadnsearch/ (POST)
  * Open /api/1/origin/
  * Unify 404 and 400 responses on api
  * Increase code coverage

 -- Antoine R. Dumont (@ardumont) <antoine.romain.dumont@gmail.com>  Thu, 19 Nov 2015 11:24:46 +0100

swh-web (0.0.10-1~swh1) unstable-swh; urgency=medium

  * v0.0.10
  * set document.domain to parent domain softwareheritage.org
  * improve HTML templates to be (more) valid
  * cosmetic change in Content-Type JSON header

 -- Stefano Zacchiroli <zack@upsilon.cc>  Mon, 02 Nov 2015 13:59:45 +0100

swh-web (0.0.9-1~swh1) unstable-swh; urgency=medium

  * v0.0.9
  * Remove query entry in api response
  * Deal with bad request properly with api calls
  * Improve coverage
  * Improve dev starting up app
  * Fix duplicated print statement in dev app startup

 -- Antoine R. Dumont (@ardumont) <antoine.romain.dumont@gmail.com>  Fri, 30 Oct 2015 17:24:15 +0100

swh-web (0.0.8-1~swh1) unstable-swh; urgency=medium

  * version 0.0.8

 -- Stefano Zacchiroli <zack@upsilon.cc>  Wed, 28 Oct 2015 20:59:40 +0100

swh-web (0.0.7-1~swh1) unstable-swh; urgency=medium

  * v0.0.7
  * Add @jsonp abilities to /api/1/stat/counters endpoint

 -- Antoine R. Dumont (@ardumont) <antoine.romain.dumont@gmail.com>  Mon, 19 Oct 2015 14:01:40 +0200

swh-web (0.0.4-1~swh1) unstable-swh; urgency=medium

  * Prepare swh.web.ui v0.0.4 deployment

 -- Nicolas Dandrimont <nicolas@dandrimont.eu>  Fri, 16 Oct 2015 15:38:44 +0200

swh-web (0.0.3-1~swh1) unstable-swh; urgency=medium

  * Prepare deployment of swh-web-ui v0.0.3

 -- Nicolas Dandrimont <nicolas@dandrimont.eu>  Wed, 14 Oct 2015 11:09:33 +0200

swh-web (0.0.2-1~swh1) unstable-swh; urgency=medium

  * Prepare swh.web.ui v0.0.2 deployment

 -- Nicolas Dandrimont <nicolas@dandrimont.eu>  Tue, 13 Oct 2015 16:25:46 +0200

swh-web (0.0.1-1~swh1) unstable-swh; urgency=medium

  * Initial release
  * v0.0.1
  * Hash lookup to check existence in swh's backend
  * Hash lookup to detail a content

 -- Antoine R. Dumont (@ardumont) <antoine.romain.dumont@gmail.com>  Thu, 01 Oct 2015 10:01:29 +0200<|MERGE_RESOLUTION|>--- conflicted
+++ resolved
@@ -1,10 +1,3 @@
-<<<<<<< HEAD
-swh-web (0.0.378-1~swh1~bpo10+1) buster-swh; urgency=medium
-
-  * Rebuild for buster-swh
-
- -- Software Heritage autobuilder (on jenkins-debian1) <jenkins@jenkins-debian1.internal.softwareheritage.org>  Fri, 01 Apr 2022 11:06:01 +0000
-=======
 swh-web (0.0.379-1~swh1) unstable-swh; urgency=medium
 
   * New upstream release 0.0.379     - (tagged by Antoine R. Dumont
@@ -23,7 +16,6 @@
     add_forge_now migration tests with other add_forge_now tests
 
  -- Software Heritage autobuilder (on jenkins-debian1) <jenkins@jenkins-debian1.internal.softwareheritage.org>  Wed, 06 Apr 2022 15:31:50 +0000
->>>>>>> d26ee229
 
 swh-web (0.0.378-1~swh1) unstable-swh; urgency=medium
 
