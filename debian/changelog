<<<<<<< HEAD
swh-web (0.0.307-1~swh1~bpo10+1) buster-swh; urgency=medium

  * Rebuild for buster-swh

 -- Software Heritage autobuilder (on jenkins-debian1) <jenkins@jenkins-debian1.internal.softwareheritage.org>  Fri, 07 May 2021 12:47:15 +0000
=======
swh-web (0.0.308-2~swh1) unstable-swh; urgency=medium

  * Rebuild after fixing tests execution

 -- Antoine Lambert <antoine.lambert@inria.fr>  Thu, 20 May 2021 14:22:11 +0200

swh-web (0.0.308-1~swh1) unstable-swh; urgency=medium

  * New upstream release 0.0.308     - (tagged by Antoine Lambert
    <antoine.lambert@inria.fr> on 2021-05-20 11:22:24 +0200)
  * Upstream changes:     - version 0.0.308

 -- Software Heritage autobuilder (on jenkins-debian1) <jenkins@jenkins-debian1.internal.softwareheritage.org>  Thu, 20 May 2021 10:46:36 +0000
>>>>>>> 7ce1d7d4

swh-web (0.0.307-1~swh1) unstable-swh; urgency=medium

  * New upstream release 0.0.307     - (tagged by Antoine Lambert
    <antoine.lambert@inria.fr> on 2021-05-07 14:15:59 +0200)
  * Upstream changes:     - version 0.0.307

 -- Software Heritage autobuilder (on jenkins-debian1) <jenkins@jenkins-debian1.internal.softwareheritage.org>  Fri, 07 May 2021 12:44:27 +0000

swh-web (0.0.306-1~swh1) unstable-swh; urgency=medium

  * New upstream release 0.0.306     - (tagged by Antoine Lambert
    <antoine.lambert@inria.fr> on 2021-05-03 16:03:17 +0200)
  * Upstream changes:     - version 0.0.306

 -- Software Heritage autobuilder (on jenkins-debian1) <jenkins@jenkins-debian1.internal.softwareheritage.org>  Mon, 03 May 2021 14:25:10 +0000

swh-web (0.0.305-1~swh1) unstable-swh; urgency=medium

  * New upstream release 0.0.305     - (tagged by Antoine Lambert
    <antoine.lambert@inria.fr> on 2021-04-30 17:59:10 +0200)
  * Upstream changes:     - version 0.0.305

 -- Software Heritage autobuilder (on jenkins-debian1) <jenkins@jenkins-debian1.internal.softwareheritage.org>  Fri, 30 Apr 2021 16:34:26 +0000

swh-web (0.0.304-1~swh1) unstable-swh; urgency=medium

  * New upstream release 0.0.304     - (tagged by Antoine Lambert
    <antoine.lambert@inria.fr> on 2021-04-30 17:23:53 +0200)
  * Upstream changes:     - version 0.0.304

 -- Software Heritage autobuilder (on jenkins-debian1) <jenkins@jenkins-debian1.internal.softwareheritage.org>  Fri, 30 Apr 2021 15:45:42 +0000

swh-web (0.0.303-1~swh1) unstable-swh; urgency=medium

  * New upstream release 0.0.303     - (tagged by Antoine Lambert
    <antoine.lambert@inria.fr> on 2021-04-29 11:03:58 +0200)
  * Upstream changes:     - version 0.0.303

 -- Software Heritage autobuilder (on jenkins-debian1) <jenkins@jenkins-debian1.internal.softwareheritage.org>  Thu, 29 Apr 2021 09:35:13 +0000

swh-web (0.0.302-1~swh1) unstable-swh; urgency=medium

  * New upstream release 0.0.302     - (tagged by Antoine R. Dumont
    (@ardumont) <ardumont@softwareheritage.org> on 2021-04-27 11:29:03
    +0200)
  * Upstream changes:     - v0.0.302     - Save code now: Improve save
    request task information title     - Separate save code now status
    refresh routine from the listing ui     - common/identifiers: Fix
    content SWHID with anchor revision browse URL

 -- Software Heritage autobuilder (on jenkins-debian1) <jenkins@jenkins-debian1.internal.softwareheritage.org>  Tue, 27 Apr 2021 09:50:38 +0000

swh-web (0.0.301-1~swh1) unstable-swh; urgency=medium

  * New upstream release 0.0.301     - (tagged by Vincent SELLIER
    <vincent.sellier@softwareheritage.org> on 2021-04-23 12:31:50 +0200)
  * Upstream changes:     - v0.0.301     - reactivate the author counter
    on the homepage

 -- Software Heritage autobuilder (on jenkins-debian1) <jenkins@jenkins-debian1.internal.softwareheritage.org>  Fri, 23 Apr 2021 10:47:55 +0000

swh-web (0.0.300-1~swh1) unstable-swh; urgency=medium

  * New upstream release 0.0.300     - (tagged by Antoine Lambert
    <antoine.lambert@inria.fr> on 2021-04-22 15:39:52 +0200)
  * Upstream changes:     - version 0.0.300

 -- Software Heritage autobuilder (on jenkins-debian1) <jenkins@jenkins-debian1.internal.softwareheritage.org>  Thu, 22 Apr 2021 14:04:53 +0000

swh-web (0.0.299-1~swh2) unstable-swh; urgency=medium

  * Bump new release

 -- Antoine R. Dumont (@ardumont) <ardumont@softwareheritage.org>  Thu, 22 Apr 2021 09:43:59 +0200

swh-web (0.0.299-1~swh1) unstable-swh; urgency=medium

  * New upstream release 0.0.299     - (tagged by Antoine R. Dumont
    (@ardumont) <ardumont@softwareheritage.org> on 2021-04-22 09:12:22
    +0200)
  * Upstream changes:     - v0.0.299     - Drop redundant `Task` prefix
    in row title in save code now detail view     - Display visit status
    information in the save request information detail view     - docs:
    Remove doc_config module and its use     - tests: Turn some global
    js variables into functions     - tests: Add docstring and some test
    scenarios to the save code now code

 -- Software Heritage autobuilder (on jenkins-debian1) <jenkins@jenkins-debian1.internal.softwareheritage.org>  Thu, 22 Apr 2021 07:24:54 +0000

swh-web (0.0.298-1~swh1) unstable-swh; urgency=medium

  * New upstream release 0.0.298     - (tagged by Antoine Lambert
    <antoine.lambert@inria.fr> on 2021-04-19 19:04:47 +0200)
  * Upstream changes:     - version 0.0.298

 -- Software Heritage autobuilder (on jenkins-debian1) <jenkins@jenkins-debian1.internal.softwareheritage.org>  Mon, 19 Apr 2021 17:27:27 +0000

swh-web (0.0.297-1~swh1) unstable-swh; urgency=medium

  * New upstream release 0.0.297     - (tagged by Antoine Lambert
    <antoine.lambert@inria.fr> on 2021-04-19 14:15:25 +0200)
  * Upstream changes:     - version 0.0.297

 -- Software Heritage autobuilder (on jenkins-debian1) <jenkins@jenkins-debian1.internal.softwareheritage.org>  Mon, 19 Apr 2021 12:26:34 +0000

swh-web (0.0.296-1~swh2) unstable-swh; urgency=medium

  * Add missing swh-counters dependency

 -- Vincent SELLIER <vincent.sellier@softwareheritage.org>  Wed, 14 Apr 2021 17:14:34 +0200

swh-web (0.0.296-1~swh1) unstable-swh; urgency=medium

  * New upstream release 0.0.296     - (tagged by Vincent SELLIER
    <vincent.sellier@softwareheritage.org> on 2021-04-14 16:29:01 +0200)
  * Upstream changes:     - v0.0.296     - fix documentation syntax     -
    make the source of the object's counts configurable

 -- Software Heritage autobuilder (on jenkins-debian1) <jenkins@jenkins-debian1.internal.softwareheritage.org>  Wed, 14 Apr 2021 14:41:28 +0000

swh-web (0.0.295-1~swh1) unstable-swh; urgency=medium

  * New upstream release 0.0.295     - (tagged by Vincent SELLIER
    <vincent.sellier@softwareheritage.org> on 2021-04-13 18:04:13 +0200)
  * Upstream changes:     - v0.0.295     - counters: Remove hardcoded
    historical values

 -- Software Heritage autobuilder (on jenkins-debian1) <jenkins@jenkins-debian1.internal.softwareheritage.org>  Tue, 13 Apr 2021 16:16:07 +0000

swh-web (0.0.294-1~swh1) unstable-swh; urgency=medium

  * New upstream release 0.0.294     - (tagged by Antoine R. Dumont
    (@ardumont) <ardumont@softwareheritage.org> on 2021-04-09 14:25:58
    +0200)
  * Upstream changes:     - v0.0.294     - Add metric to monitor "save
    code now" efficiency     - tests/conftest: Keep mypy happy
    regardless hypothesis version

 -- Software Heritage autobuilder (on jenkins-debian1) <jenkins@jenkins-debian1.internal.softwareheritage.org>  Fri, 09 Apr 2021 12:36:38 +0000

swh-web (0.0.293-1~swh1) unstable-swh; urgency=medium

  * New upstream release 0.0.293     - (tagged by Antoine Lambert
    <antoine.lambert@inria.fr> on 2021-04-08 17:14:32 +0200)
  * Upstream changes:     - version 0.0.293

 -- Software Heritage autobuilder (on jenkins-debian1) <jenkins@jenkins-debian1.internal.softwareheritage.org>  Thu, 08 Apr 2021 15:41:29 +0000

swh-web (0.0.292-1~swh1) unstable-swh; urgency=medium

  * New upstream release 0.0.292     - (tagged by Antoine Lambert
    <antoine.lambert@inria.fr> on 2021-04-02 12:28:06 +0200)
  * Upstream changes:     - version 0.0.292

 -- Software Heritage autobuilder (on jenkins-debian1) <jenkins@jenkins-debian1.internal.softwareheritage.org>  Fri, 02 Apr 2021 10:45:27 +0000

swh-web (0.0.291-1~swh1) unstable-swh; urgency=medium

  * New upstream release 0.0.291     - (tagged by Antoine Lambert
    <antoine.lambert@inria.fr> on 2021-04-02 11:31:28 +0200)
  * Upstream changes:     - version 0.0.291

 -- Software Heritage autobuilder (on jenkins-debian1) <jenkins@jenkins-debian1.internal.softwareheritage.org>  Fri, 02 Apr 2021 09:42:23 +0000

swh-web (0.0.290-1~swh1) unstable-swh; urgency=medium

  * New upstream release 0.0.290     - (tagged by Antoine R. Dumont
    (@ardumont) <ardumont@softwareheritage.org> on 2021-04-01 17:42:29
    +0200)
  * Upstream changes:     - v0.0.290     - migrate-to-pg swh-web:
    Migrate from sqlite to postgresql     - auth: Use generic Django
    authentication backends from swh-auth

 -- Software Heritage autobuilder (on jenkins-debian1) <jenkins@jenkins-debian1.internal.softwareheritage.org>  Thu, 01 Apr 2021 15:59:48 +0000

swh-web (0.0.289-1~swh1) unstable-swh; urgency=medium

  * New upstream release 0.0.289     - (tagged by Antoine Lambert
    <antoine.lambert@inria.fr> on 2021-03-30 11:19:02 +0200)
  * Upstream changes:     - version 0.0.289

 -- Software Heritage autobuilder (on jenkins-debian1) <jenkins@jenkins-debian1.internal.softwareheritage.org>  Tue, 30 Mar 2021 09:45:12 +0000

swh-web (0.0.288-1~swh1) unstable-swh; urgency=medium

  * New upstream release 0.0.288     - (tagged by Antoine Lambert
    <antoine.lambert@inria.fr> on 2021-03-18 19:04:53 +0100)
  * Upstream changes:     - version 0.0.288

 -- Software Heritage autobuilder (on jenkins-debian1) <jenkins@jenkins-debian1.internal.softwareheritage.org>  Thu, 18 Mar 2021 18:22:07 +0000

swh-web (0.0.287-1~swh1) unstable-swh; urgency=medium

  * New upstream release 0.0.287     - (tagged by Antoine Lambert
    <antoine.lambert@inria.fr> on 2021-03-17 18:12:18 +0100)
  * Upstream changes:     - version 0.0.287

 -- Software Heritage autobuilder (on jenkins-debian1) <jenkins@jenkins-debian1.internal.softwareheritage.org>  Wed, 17 Mar 2021 17:31:10 +0000

swh-web (0.0.286-1~swh1) unstable-swh; urgency=medium

  * New upstream release 0.0.286     - (tagged by Antoine Lambert
    <antoine.lambert@inria.fr> on 2021-03-17 11:19:39 +0100)
  * Upstream changes:     - version 0.0.286

 -- Software Heritage autobuilder (on jenkins-debian1) <jenkins@jenkins-debian1.internal.softwareheritage.org>  Wed, 17 Mar 2021 10:39:49 +0000

swh-web (0.0.285-1~swh1) unstable-swh; urgency=medium

  * New upstream release 0.0.285     - (tagged by Antoine Lambert
    <antoine.lambert@inria.fr> on 2021-03-16 17:35:24 +0100)
  * Upstream changes:     - version 0.0.285

 -- Software Heritage autobuilder (on jenkins-debian1) <jenkins@jenkins-debian1.internal.softwareheritage.org>  Tue, 16 Mar 2021 17:01:04 +0000

swh-web (0.0.284-1~swh1) unstable-swh; urgency=medium

  * New upstream release 0.0.284     - (tagged by Antoine Lambert
    <antoine.lambert@inria.fr> on 2021-03-03 13:45:53 +0100)
  * Upstream changes:     - version 0.0.284

 -- Software Heritage autobuilder (on jenkins-debian1) <jenkins@jenkins-debian1.internal.softwareheritage.org>  Wed, 03 Mar 2021 13:04:38 +0000

swh-web (0.0.283-1~swh1) unstable-swh; urgency=medium

  * New upstream release 0.0.283     - (tagged by Antoine Lambert
    <antoine.lambert@inria.fr> on 2021-02-17 16:56:12 +0100)
  * Upstream changes:     - version 0.0.283

 -- Software Heritage autobuilder (on jenkins-debian1) <jenkins@jenkins-debian1.internal.softwareheritage.org>  Wed, 17 Feb 2021 16:12:40 +0000

swh-web (0.0.282-1~swh1) unstable-swh; urgency=medium

  * New upstream release 0.0.282     - (tagged by Antoine Lambert
    <antoine.lambert@inria.fr> on 2021-02-17 12:12:22 +0100)
  * Upstream changes:     - version 0.0.282

 -- Software Heritage autobuilder (on jenkins-debian1) <jenkins@jenkins-debian1.internal.softwareheritage.org>  Wed, 17 Feb 2021 11:37:02 +0000

swh-web (0.0.281-1~swh1) unstable-swh; urgency=medium

  * New upstream release 0.0.281     - (tagged by Antoine Lambert
    <antoine.lambert@inria.fr> on 2021-02-05 17:18:46 +0100)
  * Upstream changes:     - version 0.0.281

 -- Software Heritage autobuilder (on jenkins-debian1) <jenkins@jenkins-debian1.internal.softwareheritage.org>  Fri, 05 Feb 2021 16:36:15 +0000

swh-web (0.0.280-1~swh1) unstable-swh; urgency=medium

  * New upstream release 0.0.280     - (tagged by Antoine R. Dumont
    (@ardumont) <ardumont@softwareheritage.org> on 2021-02-03 15:31:09
    +0100)
  * Upstream changes:     - v0.0.280     - Adapt
    origin_get_latest_visit_status according to latest api change     -
    tests/data: Ensure git data are properly loaded into the test
    archive     - tests/resources: Fix mypy 0.800 errors

 -- Software Heritage autobuilder (on jenkins-debian1) <jenkins@jenkins-debian1.internal.softwareheritage.org>  Wed, 03 Feb 2021 14:45:55 +0000

swh-web (0.0.279-1~swh1) unstable-swh; urgency=medium

  * New upstream release 0.0.279     - (tagged by Antoine Lambert
    <antoine.lambert@inria.fr> on 2021-01-21 16:04:31 +0100)
  * Upstream changes:     - version 0.0.279

 -- Software Heritage autobuilder (on jenkins-debian1) <jenkins@jenkins-debian1.internal.softwareheritage.org>  Thu, 21 Jan 2021 15:40:28 +0000

swh-web (0.0.278-1~swh1) unstable-swh; urgency=medium

  * New upstream release 0.0.278     - (tagged by Antoine Lambert
    <antoine.lambert@inria.fr> on 2021-01-08 15:31:33 +0100)
  * Upstream changes:     - version 0.0.278

 -- Software Heritage autobuilder (on jenkins-debian1) <jenkins@jenkins-debian1.internal.softwareheritage.org>  Fri, 08 Jan 2021 14:42:05 +0000

swh-web (0.0.277-1~swh1) unstable-swh; urgency=medium

  * New upstream release 0.0.277     - (tagged by Antoine Lambert
    <antoine.lambert@inria.fr> on 2021-01-07 11:41:11 +0100)
  * Upstream changes:     - version 0.0.277

 -- Software Heritage autobuilder (on jenkins-debian1) <jenkins@jenkins-debian1.internal.softwareheritage.org>  Thu, 07 Jan 2021 11:04:29 +0000

swh-web (0.0.276-1~swh1) unstable-swh; urgency=medium

  * New upstream release 0.0.276     - (tagged by Antoine Lambert
    <antoine.lambert@inria.fr> on 2020-12-14 16:25:46 +0100)
  * Upstream changes:     - version 0.0.276

 -- Software Heritage autobuilder (on jenkins-debian1) <jenkins@jenkins-debian1.internal.softwareheritage.org>  Mon, 14 Dec 2020 15:43:02 +0000

swh-web (0.0.275-1~swh1) unstable-swh; urgency=medium

  * New upstream release 0.0.275     - (tagged by Antoine Lambert
    <antoine.lambert@inria.fr> on 2020-12-09 13:30:31 +0100)
  * Upstream changes:     - version 0.0.275

 -- Software Heritage autobuilder (on jenkins-debian1) <jenkins@jenkins-debian1.internal.softwareheritage.org>  Wed, 09 Dec 2020 12:48:53 +0000

swh-web (0.0.274-1~swh1) unstable-swh; urgency=medium

  * New upstream release 0.0.274     - (tagged by Antoine Lambert
    <antoine.lambert@inria.fr> on 2020-12-08 17:09:17 +0100)
  * Upstream changes:     - version 0.0.274

 -- Software Heritage autobuilder (on jenkins-debian1) <jenkins@jenkins-debian1.internal.softwareheritage.org>  Tue, 08 Dec 2020 16:35:24 +0000

swh-web (0.0.273-1~swh1) unstable-swh; urgency=medium

  * New upstream release 0.0.273     - (tagged by Antoine Lambert
    <antoine.lambert@inria.fr> on 2020-11-25 16:23:58 +0100)
  * Upstream changes:     - version 0.0.273

 -- Software Heritage autobuilder (on jenkins-debian1) <jenkins@jenkins-debian1.internal.softwareheritage.org>  Wed, 25 Nov 2020 15:42:43 +0000

swh-web (0.0.272-1~swh1) unstable-swh; urgency=medium

  * New upstream release 0.0.272     - (tagged by Antoine Lambert
    <antoine.lambert@inria.fr> on 2020-11-24 12:21:37 +0100)
  * Upstream changes:     - version 0.0.272

 -- Software Heritage autobuilder (on jenkins-debian1) <jenkins@jenkins-debian1.internal.softwareheritage.org>  Tue, 24 Nov 2020 11:51:14 +0000

swh-web (0.0.271-1~swh1) unstable-swh; urgency=medium

  * New upstream release 0.0.271     - (tagged by Antoine R. Dumont
    (@ardumont) <ardumont@softwareheritage.org> on 2020-11-19 16:09:49
    +0100)
  * Upstream changes:     - v0.0.271     - vault-ui: Log caught error
    when listing     - vault: Fix vault response schema     - assets:
    Migrate compilation to webpack 5.x     - package.json: Upgrade
    dependencies

 -- Software Heritage autobuilder (on jenkins-debian1) <jenkins@jenkins-debian1.internal.softwareheritage.org>  Thu, 19 Nov 2020 15:30:51 +0000

swh-web (0.0.270-1~swh1) unstable-swh; urgency=medium

  * New upstream release 0.0.270     - (tagged by Antoine Lambert
    <antoine.lambert@inria.fr> on 2020-11-16 16:31:43 +0100)
  * Upstream changes:     - version 0.0.270

 -- Software Heritage autobuilder (on jenkins-debian1) <jenkins@jenkins-debian1.internal.softwareheritage.org>  Mon, 16 Nov 2020 15:51:54 +0000

swh-web (0.0.269-1~swh1) unstable-swh; urgency=medium

  * New upstream release 0.0.269     - (tagged by Antoine Lambert
    <antoine.lambert@inria.fr> on 2020-11-12 15:31:37 +0100)
  * Upstream changes:     - version 0.0.269

 -- Software Heritage autobuilder (on jenkins-debian1) <jenkins@jenkins-debian1.internal.softwareheritage.org>  Thu, 12 Nov 2020 15:03:49 +0000

swh-web (0.0.268-1~swh1) unstable-swh; urgency=medium

  * New upstream release 0.0.268     - (tagged by Antoine Lambert
    <antoine.lambert@inria.fr> on 2020-11-09 12:19:05 +0100)
  * Upstream changes:     - version 0.0.268

 -- Software Heritage autobuilder (on jenkins-debian1) <jenkins@jenkins-debian1.internal.softwareheritage.org>  Mon, 09 Nov 2020 11:37:25 +0000

swh-web (0.0.267-1~swh1) unstable-swh; urgency=medium

  * New upstream release 0.0.267     - (tagged by Antoine Lambert
    <antoine.lambert@inria.fr> on 2020-11-06 17:13:03 +0100)
  * Upstream changes:     - version 0.0.267

 -- Software Heritage autobuilder (on jenkins-debian1) <jenkins@jenkins-debian1.internal.softwareheritage.org>  Fri, 06 Nov 2020 16:31:03 +0000

swh-web (0.0.266-1~swh1) unstable-swh; urgency=medium

  * New upstream release 0.0.266     - (tagged by Antoine Lambert
    <antoine.lambert@inria.fr> on 2020-11-06 12:48:47 +0100)
  * Upstream changes:     - version 0.0.266

 -- Software Heritage autobuilder (on jenkins-debian1) <jenkins@jenkins-debian1.internal.softwareheritage.org>  Fri, 06 Nov 2020 12:07:02 +0000

swh-web (0.0.265-1~swh1) unstable-swh; urgency=medium

  * New upstream release 0.0.265     - (tagged by Antoine Lambert
    <antoine.lambert@inria.fr> on 2020-10-30 16:22:10 +0100)
  * Upstream changes:     - version 0.0.265

 -- Software Heritage autobuilder (on jenkins-debian1) <jenkins@jenkins-debian1.internal.softwareheritage.org>  Fri, 30 Oct 2020 15:48:13 +0000

swh-web (0.0.264-1~swh1) unstable-swh; urgency=medium

  * New upstream release 0.0.264     - (tagged by Antoine R. Dumont
    (@ardumont) <ardumont@softwareheritage.org> on 2020-10-19 12:03:15
    +0200)
  * Upstream changes:     - v0.0.264     - web.config: Adapt indexer
    configuration structure     - web.config: Adapt scheduler
    configuration structure     - swh.web.tests: Adapt
    get_indexer_storage to latest version     - Use swh.model.model
    helpers to compute object identifiers     - common/archive: Fix
    empty content handling in lookup_content_raw     - apidoc: Fix bad
    URL replacement missed due to an invalid test     - common/typing:
    Fix error with mypy 0.790     - browse/directory: Fix invalid query
    parameter value for content links     - templates/directory-display:
    Remove permissions display for directories     - templates: Update
    save code now icon and new snapshot button

 -- Software Heritage autobuilder (on jenkins-debian1) <jenkins@jenkins-debian1.internal.softwareheritage.org>  Mon, 19 Oct 2020 12:06:32 +0000

swh-web (0.0.263-1~swh1) unstable-swh; urgency=medium

  * New upstream release 0.0.263     - (tagged by Antoine Lambert
    <antoine.lambert@inria.fr> on 2020-10-08 16:40:40 +0200)
  * Upstream changes:     - version 0.0.263

 -- Software Heritage autobuilder (on jenkins-debian1) <jenkins@jenkins-debian1.internal.softwareheritage.org>  Thu, 08 Oct 2020 15:11:38 +0000

swh-web (0.0.262-2~swh1) unstable-swh; urgency=medium

  * Make the postinst a little bit more robust

 -- Nicolas Dandrimont <olasd@debian.org>  Fri, 25 Sep 2020 19:53:02 +0200

swh-web (0.0.262-1~swh1) unstable-swh; urgency=medium

  * New upstream release 0.0.262     - (tagged by Antoine Lambert
    <antoine.lambert@inria.fr> on 2020-09-25 17:02:27 +0200)
  * Upstream changes:     - version 0.0.262

 -- Software Heritage autobuilder (on jenkins-debian1) <jenkins@jenkins-debian1.internal.softwareheritage.org>  Fri, 25 Sep 2020 15:20:11 +0000

swh-web (0.0.261-1~swh1) unstable-swh; urgency=medium

  * New upstream release 0.0.261     - (tagged by Antoine Lambert
    <antoine.lambert@inria.fr> on 2020-09-25 15:55:40 +0200)
  * Upstream changes:     - version 0.0.261

 -- Software Heritage autobuilder (on jenkins-debian1) <jenkins@jenkins-debian1.internal.softwareheritage.org>  Fri, 25 Sep 2020 14:06:26 +0000

swh-web (0.0.260-1~swh1) unstable-swh; urgency=medium

  * New upstream release 0.0.260     - (tagged by Antoine Lambert
    <antoine.lambert@inria.fr> on 2020-09-23 16:05:51 +0200)
  * Upstream changes:     - version 0.0.260

 -- Software Heritage autobuilder (on jenkins-debian1) <jenkins@jenkins-debian1.internal.softwareheritage.org>  Wed, 23 Sep 2020 14:31:59 +0000

swh-web (0.0.259-1~swh1) unstable-swh; urgency=medium

  * New upstream release 0.0.259     - (tagged by Antoine Lambert
    <antoine.lambert@inria.fr> on 2020-09-16 17:48:00 +0200)
  * Upstream changes:     - version 0.0.259

 -- Software Heritage autobuilder (on jenkins-debian1) <jenkins@jenkins-debian1.internal.softwareheritage.org>  Wed, 16 Sep 2020 16:05:10 +0000

swh-web (0.0.258-1~swh1) unstable-swh; urgency=medium

  * New upstream release 0.0.258     - (tagged by Antoine Lambert
    <antoine.lambert@inria.fr> on 2020-09-16 13:14:02 +0200)
  * Upstream changes:     - version 0.0.258

 -- Software Heritage autobuilder (on jenkins-debian1) <jenkins@jenkins-debian1.internal.softwareheritage.org>  Wed, 16 Sep 2020 11:39:10 +0000

swh-web (0.0.257-1~swh1) unstable-swh; urgency=medium

  * New upstream release 0.0.257     - (tagged by Antoine R. Dumont
    (@ardumont) <ardumont@softwareheritage.org> on 2020-09-15 12:15:49
    +0200)
  * Upstream changes:     - v0.0.257     - common/highlightjs: Fix issue
    with Pygments 2.7

 -- Software Heritage autobuilder (on jenkins-debian1) <jenkins@jenkins-debian1.internal.softwareheritage.org>  Tue, 15 Sep 2020 10:27:21 +0000

swh-web (0.0.255-1~swh1) unstable-swh; urgency=medium

  * New upstream release 0.0.255     - (tagged by Antoine R. Dumont
    (@ardumont) <ardumont@softwareheritage.org> on 2020-09-04 16:02:25
    +0200)
  * Upstream changes:     - v0.0.255     - Adapt storage.revision_get
    calls according to latest api change     - package.json: Upgrade
    dependencies     - cypress/origin-save: Improve tests implementation
    - assets/origin-save: Fix handling of null visit dates in requests
    list     - Adapt to latest storage release_get api change

 -- Software Heritage autobuilder (on jenkins-debian1) <jenkins@jenkins-debian1.internal.softwareheritage.org>  Fri, 04 Sep 2020 14:18:01 +0000

swh-web (0.0.254-1~swh1) unstable-swh; urgency=medium

  * New upstream release 0.0.254     - (tagged by Antoine Lambert
    <antoine.lambert@inria.fr> on 2020-08-28 15:35:49 +0200)
  * Upstream changes:     - version 0.0.254

 -- Software Heritage autobuilder (on jenkins-debian1) <jenkins@jenkins-debian1.internal.softwareheritage.org>  Fri, 28 Aug 2020 14:01:09 +0000

swh-web (0.0.253-1~swh1) unstable-swh; urgency=medium

  * New upstream release 0.0.253     - (tagged by Antoine Lambert
    <antoine.lambert@inria.fr> on 2020-08-27 18:51:20 +0200)
  * Upstream changes:     - version 0.0.253

 -- Software Heritage autobuilder (on jenkins-debian1) <jenkins@jenkins-debian1.internal.softwareheritage.org>  Thu, 27 Aug 2020 17:16:29 +0000

swh-web (0.0.252-1~swh1) unstable-swh; urgency=medium

  * New upstream release 0.0.252     - (tagged by Antoine Lambert
    <antoine.lambert@inria.fr> on 2020-08-24 14:07:27 +0200)
  * Upstream changes:     - version 0.0.252

 -- Software Heritage autobuilder (on jenkins-debian1) <jenkins@jenkins-debian1.internal.softwareheritage.org>  Mon, 24 Aug 2020 12:24:41 +0000

swh-web (0.0.251-1~swh1) unstable-swh; urgency=medium

  * New upstream release 0.0.251     - (tagged by Antoine Lambert
    <antoine.lambert@inria.fr> on 2020-08-24 11:15:57 +0200)
  * Upstream changes:     - version 0.0.251

 -- Software Heritage autobuilder (on jenkins-debian1) <jenkins@jenkins-debian1.internal.softwareheritage.org>  Mon, 24 Aug 2020 09:32:42 +0000

swh-web (0.0.250-1~swh1) unstable-swh; urgency=medium

  * New upstream release 0.0.250     - (tagged by Antoine Lambert
    <antoine.lambert@inria.fr> on 2020-08-21 12:06:06 +0200)
  * Upstream changes:     - version 0.0.250

 -- Software Heritage autobuilder (on jenkins-debian1) <jenkins@jenkins-debian1.internal.softwareheritage.org>  Fri, 21 Aug 2020 10:24:25 +0000

swh-web (0.0.249-1~swh1) unstable-swh; urgency=medium

  * New upstream release 0.0.249     - (tagged by Antoine Lambert
    <antoine.lambert@inria.fr> on 2020-08-18 12:12:39 +0200)
  * Upstream changes:     - version 0.0.249

 -- Software Heritage autobuilder (on jenkins-debian1) <jenkins@jenkins-debian1.internal.softwareheritage.org>  Tue, 18 Aug 2020 10:30:08 +0000

swh-web (0.0.248-1~swh1) unstable-swh; urgency=medium

  * New upstream release 0.0.248     - (tagged by Antoine R. Dumont
    (@ardumont) <ardumont@softwareheritage.org> on 2020-08-05 10:01:23
    +0200)
  * Upstream changes:     - v0.0.248     - package.json: Upgrade
    dependencies     - templates: Fix browsed object metadata
    availability from javascript     - service: Adapt according to the
    latest storage.content_find changes     - Adapt swh-search
    configuration (runtime + tests)     - origin: Migrate use to
    storage.origin_list instead of origin_get_range

 -- Software Heritage autobuilder (on jenkins-debian1) <jenkins@jenkins-debian1.internal.softwareheritage.org>  Wed, 05 Aug 2020 08:49:00 +0000

swh-web (0.0.246-1~swh2) unstable-swh; urgency=medium

  * Update missing dependency + bump

 -- Antoine R. Dumont <ardumont@softwareheritage.org>  Tue, 28 Jul 2020 06:57:28 +0000

swh-web (0.0.246-1~swh1) unstable-swh; urgency=medium

  * New upstream release 0.0.246     - (tagged by Antoine R. Dumont
    (@ardumont) <ardumont@softwareheritage.org> on 2020-07-28 08:11:28
    +0200)
  * Upstream changes:     - v0.0.246     - Update
    swh.storage.origin_visit_get_by calls to latest api change     -
    Update swh.storage.origin_get calls to latest api change     -
    setup.py: Migrate from vcversioner to setuptools-scm     -
    package.json: Upgrade dependencies     - tests: Fix flaky test     -
    assets/save: Try to set origin type when clicking on "Save again"
    - api/identifiers: Adapt to swh-model >= 0.5.0     - pytest.ini:
    Prevent swh-storage pytest plugin loading     - Rename all
    references of swh PIDs to SWHIDs for consistency

 -- Software Heritage autobuilder (on jenkins-debian1) <jenkins@jenkins-debian1.internal.softwareheritage.org>  Tue, 28 Jul 2020 06:28:05 +0000

swh-web (0.0.245-1~swh1) unstable-swh; urgency=medium

  * New upstream release 0.0.245     - (tagged by Antoine Lambert
    <antoine.lambert@inria.fr> on 2020-07-02 15:51:46 +0200)
  * Upstream changes:     - version 0.0.245

 -- Software Heritage autobuilder (on jenkins-debian1) <jenkins@jenkins-debian1.internal.softwareheritage.org>  Thu, 02 Jul 2020 14:28:23 +0000

swh-web (0.0.244-1~swh1) unstable-swh; urgency=medium

  * New upstream release 0.0.244     - (tagged by Antoine Lambert
    <antoine.lambert@inria.fr> on 2020-06-29 15:00:40 +0200)
  * Upstream changes:     - version 0.0.244

 -- Software Heritage autobuilder (on jenkins-debian1) <jenkins@jenkins-debian1.internal.softwareheritage.org>  Mon, 29 Jun 2020 13:22:24 +0000

swh-web (0.0.242-1~swh1) unstable-swh; urgency=medium

  * New upstream release 0.0.242     - (tagged by Antoine Lambert
    <antoine.lambert@inria.fr> on 2020-06-23 14:24:01 +0200)
  * Upstream changes:     - version 0.0.242

 -- Software Heritage autobuilder (on jenkins-debian1) <jenkins@jenkins-debian1.internal.softwareheritage.org>  Tue, 23 Jun 2020 12:55:08 +0000

swh-web (0.0.241-1~swh1) unstable-swh; urgency=medium

  * New upstream release 0.0.241     - (tagged by Antoine R. Dumont
    (@ardumont) <ardumont@softwareheritage.org> on 2020-06-19 18:08:44
    +0200)
  * Upstream changes:     - v0.0.241     - misc/coverage: Add IPOL and
    NixOS logos     - service: Use latest origin visit status from an
    origin     - Migrate to swh.storage.algos.snapshot_get_latest     -
    templates/browse: Improve navigation for origin/snapshot related
    views

 -- Software Heritage autobuilder (on jenkins-debian1) <jenkins@jenkins-debian1.internal.softwareheritage.org>  Fri, 19 Jun 2020 16:22:34 +0000

swh-web (0.0.240-1~swh1) unstable-swh; urgency=medium

  * New upstream release 0.0.240     - (tagged by Antoine Lambert
    <antoine.lambert@inria.fr> on 2020-06-18 14:13:12 +0200)
  * Upstream changes:     - version 0.0.240

 -- Software Heritage autobuilder (on jenkins-debian1) <jenkins@jenkins-debian1.internal.softwareheritage.org>  Thu, 18 Jun 2020 13:13:08 +0000

swh-web (0.0.239-1~swh1) unstable-swh; urgency=medium

  * New upstream release 0.0.239     - (tagged by Antoine Lambert
    <antoine.lambert@inria.fr> on 2020-06-17 10:52:06 +0200)
  * Upstream changes:     - version 0.0.239

 -- Software Heritage autobuilder (on jenkins-debian1) <jenkins@jenkins-debian1.internal.softwareheritage.org>  Wed, 17 Jun 2020 09:16:33 +0000

swh-web (0.0.238-1~swh1) unstable-swh; urgency=medium

  * New upstream release 0.0.238     - (tagged by Antoine Lambert
    <antoine.lambert@inria.fr> on 2020-06-12 14:17:47 +0200)
  * Upstream changes:     - version 0.0.238

 -- Software Heritage autobuilder (on jenkins-debian1) <jenkins@jenkins-debian1.internal.softwareheritage.org>  Fri, 12 Jun 2020 13:14:45 +0000

swh-web (0.0.237-1~swh1) unstable-swh; urgency=medium

  * New upstream release 0.0.237     - (tagged by Antoine Lambert
    <antoine.lambert@inria.fr> on 2020-06-05 17:42:35 +0200)
  * Upstream changes:     - version 0.0.237

 -- Software Heritage autobuilder (on jenkins-debian1) <jenkins@jenkins-debian1.internal.softwareheritage.org>  Fri, 05 Jun 2020 16:24:05 +0000

swh-web (0.0.236-1~swh1) unstable-swh; urgency=medium

  * New upstream release 0.0.236     - (tagged by Antoine Lambert
    <antoine.lambert@inria.fr> on 2020-06-05 14:38:37 +0200)
  * Upstream changes:     - version 0.0.236

 -- Software Heritage autobuilder (on jenkins-debian1) <jenkins@jenkins-debian1.internal.softwareheritage.org>  Fri, 05 Jun 2020 13:05:41 +0000

swh-web (0.0.235-1~swh1) unstable-swh; urgency=medium

  * New upstream release 0.0.235     - (tagged by Antoine R. Dumont
    (@ardumont) <ardumont@softwareheritage.org> on 2020-05-27 14:58:13
    +0200)
  * Upstream changes:     - v0.0.235     - admin-deposit: Fix edge case
    on empty exclude pattern

 -- Software Heritage autobuilder (on jenkins-debian1) <jenkins@jenkins-debian1.internal.softwareheritage.org>  Wed, 27 May 2020 13:10:37 +0000

swh-web (0.0.234-1~swh1) unstable-swh; urgency=medium

  * New upstream release 0.0.234     - (tagged by Antoine R. Dumont
    (@ardumont) <ardumont@softwareheritage.org> on 2020-05-26 15:39:22
    +0200)
  * Upstream changes:     - v0.0.234     - deposit-admin: Filtering out
    deposits matching an excluding pattern     - deposit-admin-spec:
    Improve default tests on admin page     - deposit-admin.spec: Add
    coverage to the deposit admin page     - admin/deposit: Fix
    discrepancy     - admin/deposit: Fix column identifiers

 -- Software Heritage autobuilder (on jenkins-debian1) <jenkins@jenkins-debian1.internal.softwareheritage.org>  Tue, 26 May 2020 13:58:52 +0000

swh-web (0.0.233-1~swh1) unstable-swh; urgency=medium

  * New upstream release 0.0.233     - (tagged by Antoine R. Dumont
    (@ardumont) <ardumont@softwareheritage.org> on 2020-05-20 11:32:57
    +0200)
  * Upstream changes:     - v0.0.233     - admin/deposit: Drop unused
    columns and rename "directory with context"     - Drop
    swh_anchor_id* references from Deposit model

 -- Software Heritage autobuilder (on jenkins-debian1) <jenkins@jenkins-debian1.internal.softwareheritage.org>  Wed, 20 May 2020 09:51:40 +0000

swh-web (0.0.232-1~swh1) unstable-swh; urgency=medium

  * New upstream release 0.0.232     - (tagged by Antoine R. Dumont
    (@ardumont) <ardumont@softwareheritage.org> on 2020-05-19 09:57:29
    +0200)
  * Upstream changes:     - v0.0.232     - admin/deposit: Extract origin
    from swh_anchor_id according to latest change     - Fix pep8
    violations

 -- Software Heritage autobuilder (on jenkins-debian1) <jenkins@jenkins-debian1.internal.softwareheritage.org>  Tue, 19 May 2020 08:08:47 +0000

swh-web (0.0.231-1~swh1) unstable-swh; urgency=medium

  * New upstream release 0.0.231     - (tagged by Antoine Lambert
    <antoine.lambert@inria.fr> on 2020-05-07 18:07:33 +0200)
  * Upstream changes:     - version 0.0.231

 -- Software Heritage autobuilder (on jenkins-debian1) <jenkins@jenkins-debian1.internal.softwareheritage.org>  Thu, 07 May 2020 16:29:01 +0000

swh-web (0.0.230-1~swh1) unstable-swh; urgency=medium

  * New upstream release 0.0.230     - (tagged by Antoine Lambert
    <antoine.lambert@inria.fr> on 2020-05-05 19:19:24 +0200)
  * Upstream changes:     - version 0.0.230

 -- Software Heritage autobuilder (on jenkins-debian1) <jenkins@jenkins-debian1.internal.softwareheritage.org>  Tue, 05 May 2020 17:55:59 +0000

swh-web (0.0.229-1~swh1) unstable-swh; urgency=medium

  * New upstream release 0.0.229     - (tagged by Antoine Lambert
    <antoine.lambert@inria.fr> on 2020-04-22 12:54:34 +0200)
  * Upstream changes:     - version 0.0.229

 -- Software Heritage autobuilder (on jenkins-debian1) <jenkins@jenkins-debian1.internal.softwareheritage.org>  Wed, 22 Apr 2020 11:23:17 +0000

swh-web (0.0.228-1~swh1) unstable-swh; urgency=medium

  * New upstream release 0.0.228     - (tagged by Antoine Lambert
    <antoine.lambert@inria.fr> on 2020-04-21 13:59:34 +0200)
  * Upstream changes:     - version 0.0.228

 -- Software Heritage autobuilder (on jenkins-debian1) <jenkins@jenkins-debian1.internal.softwareheritage.org>  Tue, 21 Apr 2020 12:19:31 +0000

swh-web (0.0.227-1~swh1) unstable-swh; urgency=medium

  * New upstream release 0.0.227     - (tagged by Antoine Lambert
    <antoine.lambert@inria.fr> on 2020-04-07 12:34:35 +0200)
  * Upstream changes:     - version 0.0.227

 -- Software Heritage autobuilder (on jenkins-debian1) <jenkins@jenkins-debian1.internal.softwareheritage.org>  Tue, 07 Apr 2020 14:41:45 +0000

swh-web (0.0.226-1~swh1) unstable-swh; urgency=medium

  * New upstream release 0.0.226     - (tagged by Antoine Lambert
    <antoine.lambert@inria.fr> on 2020-02-18 16:46:42 +0100)
  * Upstream changes:     - version 0.0.226

 -- Software Heritage autobuilder (on jenkins-debian1) <jenkins@jenkins-debian1.internal.softwareheritage.org>  Tue, 18 Feb 2020 16:38:01 +0000

swh-web (0.0.225-1~swh1) unstable-swh; urgency=medium

  * New upstream release 0.0.225     - (tagged by Antoine Lambert
    <antoine.lambert@inria.fr> on 2020-02-10 11:39:19 +0100)
  * Upstream changes:     - version 0.0.225

 -- Software Heritage autobuilder (on jenkins-debian1) <jenkins@jenkins-debian1.internal.softwareheritage.org>  Mon, 10 Feb 2020 11:35:35 +0000

swh-web (0.0.224-1~swh1) unstable-swh; urgency=medium

  * New upstream release 0.0.224     - (tagged by Antoine Lambert
    <antoine.lambert@inria.fr> on 2020-01-16 13:42:20 +0100)
  * Upstream changes:     - version 0.0.224

 -- Software Heritage autobuilder (on jenkins-debian1) <jenkins@jenkins-debian1.internal.softwareheritage.org>  Thu, 16 Jan 2020 13:09:29 +0000

swh-web (0.0.223-1~swh1) unstable-swh; urgency=medium

  * New upstream release 0.0.223     - (tagged by Antoine Lambert
    <antoine.lambert@inria.fr> on 2019-12-13 15:01:06 +0100)
  * Upstream changes:     - version 0.0.223

 -- Software Heritage autobuilder (on jenkins-debian1) <jenkins@jenkins-debian1.internal.softwareheritage.org>  Fri, 13 Dec 2019 14:24:54 +0000

swh-web (0.0.221-1~swh1) unstable-swh; urgency=medium

  * New upstream release 0.0.221     - (tagged by Antoine Lambert
    <antoine.lambert@inria.fr> on 2019-12-04 13:30:38 +0100)
  * Upstream changes:     - version 0.0.221

 -- Software Heritage autobuilder (on jenkins-debian1) <jenkins@jenkins-debian1.internal.softwareheritage.org>  Wed, 04 Dec 2019 12:53:41 +0000

swh-web (0.0.220-1~swh1) unstable-swh; urgency=medium

  * New upstream release 0.0.220     - (tagged by Valentin Lorentz
    <vlorentz@softwareheritage.org> on 2019-11-08 18:00:47 +0100)
  * Upstream changes:     - v0.0.220     - * typing: minimal changes to
    make a no-op mypy run pass     - * Makefile.local: port to new swh-
    environment typecheck naming     - * sphinx: Fix doc generation and
    warnings     - * Add support for swh-indexer v0.0.157.

 -- Software Heritage autobuilder (on jenkins-debian1) <jenkins@jenkins-debian1.internal.softwareheritage.org>  Fri, 08 Nov 2019 17:21:30 +0000

swh-web (0.0.219-1~swh1) unstable-swh; urgency=medium

  * New upstream release 0.0.219     - (tagged by Antoine Lambert
    <antoine.lambert@inria.fr> on 2019-11-06 10:49:54 +0100)
  * Upstream changes:     - version 0.0.219

 -- Software Heritage autobuilder (on jenkins-debian1) <jenkins@jenkins-debian1.internal.softwareheritage.org>  Wed, 06 Nov 2019 10:10:30 +0000

swh-web (0.0.218-1~swh1) unstable-swh; urgency=medium

  * New upstream release 0.0.218     - (tagged by Antoine Lambert
    <antoine.lambert@inria.fr> on 2019-11-04 13:43:02 +0100)
  * Upstream changes:     - version 0.0.218

 -- Software Heritage autobuilder (on jenkins-debian1) <jenkins@jenkins-debian1.internal.softwareheritage.org>  Mon, 04 Nov 2019 13:11:48 +0000

swh-web (0.0.216-1~swh1) unstable-swh; urgency=medium

  * New upstream release 0.0.216     - (tagged by Nicolas Dandrimont
    <nicolas@dandrimont.eu> on 2019-10-14 19:56:40 +0200)
  * Upstream changes:     - Release swh.web v0.0.216

 -- Software Heritage autobuilder (on jenkins-debian1) <jenkins@jenkins-debian1.internal.softwareheritage.org>  Mon, 14 Oct 2019 18:14:01 +0000

swh-web (0.0.215-1~swh1) unstable-swh; urgency=medium

  * New upstream release 0.0.215     - (tagged by Antoine Lambert
    <antoine.lambert@inria.fr> on 2019-10-09 14:38:48 +0200)
  * Upstream changes:     - version 0.0.215

 -- Software Heritage autobuilder (on jenkins-debian1) <jenkins@jenkins-debian1.internal.softwareheritage.org>  Wed, 09 Oct 2019 13:20:53 +0000

swh-web (0.0.214-1~swh1) unstable-swh; urgency=medium

  * New upstream release 0.0.214     - (tagged by Antoine Lambert
    <antoine.lambert@inria.fr> on 2019-09-27 16:31:59 +0200)
  * Upstream changes:     - version 0.0.214

 -- Software Heritage autobuilder (on jenkins-debian1) <jenkins@jenkins-debian1.internal.softwareheritage.org>  Fri, 27 Sep 2019 16:17:33 +0000

swh-web (0.0.213-1~swh1) unstable-swh; urgency=medium

  * New upstream release 0.0.213     - (tagged by Antoine Lambert
    <antoine.lambert@inria.fr> on 2019-09-25 16:17:06 +0200)
  * Upstream changes:     - version 0.0.213

 -- Software Heritage autobuilder (on jenkins-debian1) <jenkins@jenkins-debian1.internal.softwareheritage.org>  Wed, 25 Sep 2019 15:13:06 +0000

swh-web (0.0.212-1~swh1) unstable-swh; urgency=medium

  * New upstream release 0.0.212     - (tagged by Antoine Lambert
    <antoine.lambert@inria.fr> on 2019-09-17 17:41:43 +0200)
  * Upstream changes:     - version 0.0.212

 -- Software Heritage autobuilder (on jenkins-debian1) <jenkins@jenkins-debian1.internal.softwareheritage.org>  Tue, 17 Sep 2019 16:07:58 +0000

swh-web (0.0.211-1~swh1) unstable-swh; urgency=medium

  * New upstream release 0.0.211     - (tagged by Antoine Lambert
    <antoine.lambert@inria.fr> on 2019-09-17 17:04:19 +0200)
  * Upstream changes:     - version 0.0.211

 -- Software Heritage autobuilder (on jenkins-debian1) <jenkins@jenkins-debian1.internal.softwareheritage.org>  Tue, 17 Sep 2019 15:34:22 +0000

swh-web (0.0.210-1~swh1) unstable-swh; urgency=medium

  * New upstream release 0.0.210     - (tagged by Antoine Lambert
    <antoine.lambert@inria.fr> on 2019-09-06 14:26:33 +0200)
  * Upstream changes:     - version 0.0.210

 -- Software Heritage autobuilder (on jenkins-debian1) <jenkins@jenkins-debian1.internal.softwareheritage.org>  Fri, 06 Sep 2019 13:14:46 +0000

swh-web (0.0.209-1~swh1) unstable-swh; urgency=medium

  * New upstream release 0.0.209     - (tagged by Valentin Lorentz
    <vlorentz@softwareheritage.org> on 2019-08-26 18:14:16 +0200)
  * Upstream changes:     - v0.0.209     - * fix in generated
    documentation     - * test fixes / new tests     - * remove
    references to `person['id']` and person_get API/browse     - * fix
    crash on metadata search results whose `origin_url` is missing

 -- Software Heritage autobuilder (on jenkins-debian1) <jenkins@jenkins-debian1.internal.softwareheritage.org>  Mon, 26 Aug 2019 16:39:53 +0000

swh-web (0.0.208-1~swh1) unstable-swh; urgency=medium

  * New upstream release 0.0.208     - (tagged by Valentin Lorentz
    <vlorentz@softwareheritage.org> on 2019-08-20 13:52:25 +0200)
  * Upstream changes:     - v0.0.208     - * Remove "person_get"
    endpoints     - * Add cypress tests

 -- Software Heritage autobuilder (on jenkins-debian1) <jenkins@jenkins-debian1.internal.softwareheritage.org>  Tue, 20 Aug 2019 12:30:54 +0000

swh-web (0.0.207-1~swh1) unstable-swh; urgency=medium

  * New upstream release 0.0.207     - (tagged by Antoine Lambert
    <antoine.lambert@inria.fr> on 2019-08-09 14:43:05 +0200)
  * Upstream changes:     - version 0.0.207

 -- Software Heritage autobuilder (on jenkins-debian1) <jenkins@jenkins-debian1.internal.softwareheritage.org>  Fri, 09 Aug 2019 13:08:31 +0000

swh-web (0.0.206-1~swh1) unstable-swh; urgency=medium

  * New upstream release 0.0.206     - (tagged by Antoine Lambert
    <antoine.lambert@inria.fr> on 2019-07-31 17:37:41 +0200)
  * Upstream changes:     - version 0.0.206

 -- Software Heritage autobuilder (on jenkins-debian1) <jenkins@jenkins-debian1.internal.softwareheritage.org>  Wed, 31 Jul 2019 15:54:55 +0000

swh-web (0.0.205-1~swh1) unstable-swh; urgency=medium

  * New upstream release 0.0.205     - (tagged by Antoine Lambert
    <antoine.lambert@inria.fr> on 2019-07-31 16:13:39 +0200)
  * Upstream changes:     - version 0.0.205

 -- Software Heritage autobuilder (on jenkins-debian1) <jenkins@jenkins-debian1.internal.softwareheritage.org>  Wed, 31 Jul 2019 14:47:24 +0000

swh-web (0.0.204-1~swh1) unstable-swh; urgency=medium

  * New upstream release 0.0.204     - (tagged by Antoine Lambert
    <antoine.lambert@inria.fr> on 2019-07-30 15:54:26 +0200)
  * Upstream changes:     - version 0.0.204

 -- Software Heritage autobuilder (on jenkins-debian1) <jenkins@jenkins-debian1.internal.softwareheritage.org>  Tue, 30 Jul 2019 14:21:24 +0000

swh-web (0.0.203-1~swh1) unstable-swh; urgency=medium

  * New upstream release 0.0.203     - (tagged by Antoine Lambert
    <antoine.lambert@inria.fr> on 2019-06-24 17:11:04 +0200)
  * Upstream changes:     - version 0.0.203

 -- Software Heritage autobuilder (on jenkins-debian1) <jenkins@jenkins-debian1.internal.softwareheritage.org>  Mon, 24 Jun 2019 15:57:25 +0000

swh-web (0.0.202-1~swh1) unstable-swh; urgency=medium

  * New upstream release 0.0.202     - (tagged by Antoine Lambert
    <antoine.lambert@inria.fr> on 2019-06-18 16:22:03 +0200)
  * Upstream changes:     - version 0.0.202

 -- Software Heritage autobuilder (on jenkins-debian1) <jenkins@jenkins-debian1.internal.softwareheritage.org>  Tue, 18 Jun 2019 15:02:25 +0000

swh-web (0.0.201-1~swh1) unstable-swh; urgency=medium

  * New upstream release 0.0.201     - (tagged by Antoine Lambert
    <antoine.lambert@inria.fr> on 2019-06-06 16:01:50 +0200)
  * Upstream changes:     - version 0.0.201

 -- Software Heritage autobuilder (on jenkins-debian1) <jenkins@jenkins-debian1.internal.softwareheritage.org>  Thu, 06 Jun 2019 14:39:51 +0000

swh-web (0.0.200-1~swh1) unstable-swh; urgency=medium

  * New upstream release 0.0.200     - (tagged by Antoine Lambert
    <antoine.lambert@inria.fr> on 2019-05-29 15:22:18 +0200)
  * Upstream changes:     - version 0.0.200

 -- Software Heritage autobuilder (on jenkins-debian1) <jenkins@jenkins-debian1.internal.softwareheritage.org>  Wed, 29 May 2019 13:52:48 +0000

swh-web (0.0.199-1~swh1) unstable-swh; urgency=medium

  * New upstream release 0.0.199     - (tagged by Antoine Lambert
    <antoine.lambert@inria.fr> on 2019-05-21 15:57:10 +0200)
  * Upstream changes:     - version 0.0.199

 -- Software Heritage autobuilder (on jenkins-debian1) <jenkins@jenkins-debian1.internal.softwareheritage.org>  Tue, 21 May 2019 14:17:57 +0000

swh-web (0.0.198-1~swh1) unstable-swh; urgency=medium

  * New upstream release 0.0.198     - (tagged by Antoine Lambert
    <antoine.lambert@inria.fr> on 2019-05-20 10:55:57 +0200)
  * Upstream changes:     - version 0.0.198

 -- Software Heritage autobuilder (on jenkins-debian1) <jenkins@jenkins-debian1.internal.softwareheritage.org>  Mon, 20 May 2019 09:17:32 +0000

swh-web (0.0.196-1~swh1) unstable-swh; urgency=medium

  * New upstream release 0.0.196     - (tagged by Antoine Lambert
    <antoine.lambert@inria.fr> on 2019-05-16 14:58:49 +0200)
  * Upstream changes:     - version 0.0.196

 -- Software Heritage autobuilder (on jenkins-debian1) <jenkins@jenkins-debian1.internal.softwareheritage.org>  Thu, 16 May 2019 13:16:14 +0000

swh-web (0.0.195-1~swh1) unstable-swh; urgency=medium

  * New upstream release 0.0.195     - (tagged by Antoine Lambert
    <antoine.lambert@inria.fr> on 2019-05-15 17:42:02 +0200)
  * Upstream changes:     - version 0.0.195

 -- Software Heritage autobuilder (on jenkins-debian1) <jenkins@jenkins-debian1.internal.softwareheritage.org>  Wed, 15 May 2019 16:19:28 +0000

swh-web (0.0.194-1~swh1) unstable-swh; urgency=medium

  * New upstream release 0.0.194     - (tagged by Antoine Lambert
    <antoine.lambert@inria.fr> on 2019-05-07 10:51:28 +0200)
  * Upstream changes:     - version 0.0.194

 -- Software Heritage autobuilder (on jenkins-debian1) <jenkins@jenkins-debian1.internal.softwareheritage.org>  Tue, 07 May 2019 09:01:19 +0000

swh-web (0.0.193-1~swh1) unstable-swh; urgency=medium

  * New upstream release 0.0.193     - (tagged by Antoine Lambert
    <antoine.lambert@inria.fr> on 2019-05-02 16:59:26 +0200)
  * Upstream changes:     - version 0.0.193

 -- Software Heritage autobuilder (on jenkins-debian1) <jenkins@jenkins-debian1.internal.softwareheritage.org>  Thu, 02 May 2019 15:12:33 +0000

swh-web (0.0.192-1~swh1) unstable-swh; urgency=medium

  * New upstream release 0.0.192     - (tagged by Antoine Lambert
    <antoine.lambert@inria.fr> on 2019-05-02 14:14:32 +0200)
  * Upstream changes:     - version 0.0.192

 -- Software Heritage autobuilder (on jenkins-debian1) <jenkins@jenkins-debian1.internal.softwareheritage.org>  Thu, 02 May 2019 12:33:10 +0000

swh-web (0.0.191-1~swh1) unstable-swh; urgency=medium

  * New upstream release 0.0.191     - (tagged by Antoine Lambert
    <antoine.lambert@inria.fr> on 2019-05-02 11:35:19 +0200)
  * Upstream changes:     - version 0.0.191

 -- Software Heritage autobuilder (on jenkins-debian1) <jenkins@jenkins-debian1.internal.softwareheritage.org>  Thu, 02 May 2019 09:57:15 +0000

swh-web (0.0.190-1~swh1) unstable-swh; urgency=medium

  * New upstream release 0.0.190     - (tagged by Antoine Lambert
    <antoine.lambert@inria.fr> on 2019-04-10 16:59:12 +0200)
  * Upstream changes:     - version 0.0.190

 -- Software Heritage autobuilder (on jenkins-debian1) <jenkins@jenkins-debian1.internal.softwareheritage.org>  Wed, 10 Apr 2019 15:14:12 +0000

swh-web (0.0.189-1~swh1) unstable-swh; urgency=medium

  * New upstream release 0.0.189     - (tagged by Antoine Lambert
    <antoine.lambert@inria.fr> on 2019-04-01 14:32:45 +0200)
  * Upstream changes:     - version 0.0.189

 -- Software Heritage autobuilder (on jenkins-debian1) <jenkins@jenkins-debian1.internal.softwareheritage.org>  Mon, 01 Apr 2019 12:51:57 +0000

swh-web (0.0.188-1~swh1) unstable-swh; urgency=medium

  * New upstream release 0.0.188     - (tagged by Antoine Lambert
    <antoine.lambert@inria.fr> on 2019-03-29 11:39:52 +0100)
  * Upstream changes:     - version 0.0.188

 -- Software Heritage autobuilder (on jenkins-debian1) <jenkins@jenkins-debian1.internal.softwareheritage.org>  Fri, 29 Mar 2019 11:00:27 +0000

swh-web (0.0.187-1~swh1) unstable-swh; urgency=medium

  * New upstream release 0.0.187     - (tagged by Valentin Lorentz
    <vlorentz@softwareheritage.org> on 2019-03-14 15:22:01 +0100)
  * Upstream changes:     - Apply rename of 'origin_id' in the indexer
    API.

 -- Software Heritage autobuilder (on jenkins-debian1) <jenkins@jenkins-debian1.internal.softwareheritage.org>  Thu, 14 Mar 2019 14:41:39 +0000

swh-web (0.0.186-1~swh1) unstable-swh; urgency=medium

  * New upstream release 0.0.186     - (tagged by Antoine Lambert
    <antoine.lambert@inria.fr> on 2019-03-05 16:36:03 +0100)
  * Upstream changes:     - version 0.0.186

 -- Software Heritage autobuilder (on jenkins-debian1) <jenkins@jenkins-debian1.internal.softwareheritage.org>  Tue, 05 Mar 2019 15:57:31 +0000

swh-web (0.0.185-1~swh1) unstable-swh; urgency=medium

  * New upstream release 0.0.185     - (tagged by Antoine Lambert
    <antoine.lambert@inria.fr> on 2019-03-05 14:30:09 +0100)
  * Upstream changes:     - version 0.0.185

 -- Software Heritage autobuilder (on jenkins-debian1) <jenkins@jenkins-debian1.internal.softwareheritage.org>  Tue, 05 Mar 2019 13:52:13 +0000

swh-web (0.0.184-1~swh1) unstable-swh; urgency=medium

  * New upstream release 0.0.184     - (tagged by Antoine Lambert
    <antoine.lambert@inria.fr> on 2019-03-04 14:49:46 +0100)
  * Upstream changes:     - version 0.0.184

 -- Software Heritage autobuilder (on jenkins-debian1) <jenkins@jenkins-debian1.internal.softwareheritage.org>  Mon, 04 Mar 2019 14:09:10 +0000

swh-web (0.0.182-1~swh1) unstable-swh; urgency=medium

  * New upstream release 0.0.182     - (tagged by Antoine Lambert
    <antoine.lambert@inria.fr> on 2019-02-28 18:08:47 +0100)
  * Upstream changes:     - version 0.0.182

 -- Software Heritage autobuilder (on jenkins-debian1) <jenkins@jenkins-debian1.internal.softwareheritage.org>  Thu, 28 Feb 2019 17:33:27 +0000

swh-web (0.0.181-1~swh1) unstable-swh; urgency=medium

  * New upstream release 0.0.181     - (tagged by Antoine Lambert
    <antoine.lambert@inria.fr> on 2019-02-13 14:58:04 +0100)
  * Upstream changes:     - version 0.0.181

 -- Software Heritage autobuilder (on jenkins-debian1) <jenkins@jenkins-debian1.internal.softwareheritage.org>  Wed, 13 Feb 2019 14:18:36 +0000

swh-web (0.0.180-1~swh1) unstable-swh; urgency=medium

  * New upstream release 0.0.180     - (tagged by Antoine Lambert
    <antoine.lambert@inria.fr> on 2019-02-13 13:52:14 +0100)
  * Upstream changes:     - version 0.0.180

 -- Software Heritage autobuilder (on jenkins-debian1) <jenkins@jenkins-debian1.internal.softwareheritage.org>  Wed, 13 Feb 2019 13:13:16 +0000

swh-web (0.0.179-1~swh1) unstable-swh; urgency=medium

  * New upstream release 0.0.179     - (tagged by Antoine Lambert
    <antoine.lambert@inria.fr> on 2019-02-08 14:20:28 +0100)
  * Upstream changes:     - version 0.0.179

 -- Software Heritage autobuilder (on jenkins-debian1) <jenkins@jenkins-debian1.internal.softwareheritage.org>  Fri, 08 Feb 2019 13:42:04 +0000

swh-web (0.0.178-1~swh1) unstable-swh; urgency=medium

  * New upstream release 0.0.178     - (tagged by Antoine Lambert
    <antoine.lambert@inria.fr> on 2019-02-04 15:21:40 +0100)
  * Upstream changes:     - version 0.0.178

 -- Software Heritage autobuilder (on jenkins-debian1) <jenkins@jenkins-debian1.internal.softwareheritage.org>  Mon, 04 Feb 2019 14:59:44 +0000

swh-web (0.0.177-1~swh1) unstable-swh; urgency=medium

  * New upstream release 0.0.177     - (tagged by Antoine Lambert
    <antoine.lambert@inria.fr> on 2019-01-30 13:46:15 +0100)
  * Upstream changes:     - version 0.0.177

 -- Software Heritage autobuilder (on jenkins-debian1) <jenkins@jenkins-debian1.internal.softwareheritage.org>  Wed, 30 Jan 2019 12:59:31 +0000

swh-web (0.0.175-1~swh1) unstable-swh; urgency=medium

  * New upstream release 0.0.175     - (tagged by Antoine Lambert
    <antoine.lambert@inria.fr> on 2019-01-25 14:31:33 +0100)
  * Upstream changes:     - version 0.0.175

 -- Software Heritage autobuilder (on jenkins-debian1) <jenkins@jenkins-debian1.internal.softwareheritage.org>  Fri, 25 Jan 2019 13:50:54 +0000

swh-web (0.0.174-1~swh1) unstable-swh; urgency=medium

  * New upstream release 0.0.174     - (tagged by Antoine Lambert
    <antoine.lambert@inria.fr> on 2019-01-24 17:43:52 +0100)
  * Upstream changes:     - version 0.0.174

 -- Software Heritage autobuilder (on jenkins-debian1) <jenkins@jenkins-debian1.internal.softwareheritage.org>  Thu, 24 Jan 2019 17:43:48 +0000

swh-web (0.0.173-1~swh1) unstable-swh; urgency=medium

  * New upstream release 0.0.173     - (tagged by Antoine Lambert
    <antoine.lambert@inria.fr> on 2019-01-10 17:18:58 +0100)
  * Upstream changes:     - version 0.0.173

 -- Software Heritage autobuilder (on jenkins-debian1) <jenkins@jenkins-debian1.internal.softwareheritage.org>  Thu, 10 Jan 2019 17:02:08 +0000

swh-web (0.0.170-1~swh1) unstable-swh; urgency=medium

  * version 0.0.170

 -- Antoine Lambert <antoine.lambert@inria.fr>  Wed, 28 Nov 2018 16:26:02 +0100

swh-web (0.0.169-1~swh1) unstable-swh; urgency=medium

  * version 0.0.169

 -- Antoine Lambert <antoine.lambert@inria.fr>  Thu, 15 Nov 2018 17:52:14 +0100

swh-web (0.0.168-1~swh1) unstable-swh; urgency=medium

  * version 0.0.168

 -- Antoine Lambert <antoine.lambert@inria.fr>  Thu, 15 Nov 2018 15:24:28 +0100

swh-web (0.0.167-1~swh1) unstable-swh; urgency=medium

  * version 0.0.167

 -- Antoine Lambert <antoine.lambert@inria.fr>  Mon, 12 Nov 2018 17:47:52 +0100

swh-web (0.0.166-1~swh1) unstable-swh; urgency=medium

  * version 0.0.166

 -- Antoine Lambert <antoine.lambert@inria.fr>  Tue, 06 Nov 2018 13:31:08 +0100

swh-web (0.0.165-1~swh1) unstable-swh; urgency=medium

  * version 0.0.165

 -- Antoine Lambert <antoine.lambert@inria.fr>  Wed, 31 Oct 2018 17:46:32 +0100

swh-web (0.0.164-1~swh1) unstable-swh; urgency=medium

  * version 0.0.164

 -- Antoine Lambert <antoine.lambert@inria.fr>  Wed, 31 Oct 2018 17:38:39 +0100

swh-web (0.0.163-1~swh1) unstable-swh; urgency=medium

  * version 0.0.163

 -- Antoine Lambert <antoine.lambert@inria.fr>  Wed, 31 Oct 2018 17:17:05 +0100

swh-web (0.0.162-1~swh1) unstable-swh; urgency=medium

  * version 0.0.162

 -- Antoine Lambert <antoine.lambert@inria.fr>  Thu, 18 Oct 2018 17:57:52 +0200

swh-web (0.0.161-1~swh1) unstable-swh; urgency=medium

  * version 0.0.161

 -- Antoine Lambert <antoine.lambert@inria.fr>  Wed, 17 Oct 2018 15:30:50 +0200

swh-web (0.0.160-1~swh1) unstable-swh; urgency=medium

  * version 0.0.160

 -- Antoine Lambert <antoine.lambert@inria.fr>  Fri, 12 Oct 2018 15:28:05 +0200

swh-web (0.0.159-1~swh1) unstable-swh; urgency=medium

  * version 0.0.159

 -- Antoine Lambert <antoine.lambert@inria.fr>  Fri, 12 Oct 2018 10:18:46 +0200

swh-web (0.0.158-1~swh1) unstable-swh; urgency=medium

  * version 0.0.158

 -- Antoine Lambert <antoine.lambert@inria.fr>  Thu, 11 Oct 2018 17:49:17 +0200

swh-web (0.0.157-1~swh1) unstable-swh; urgency=medium

  * version 0.0.157

 -- Antoine Lambert <antoine.lambert@inria.fr>  Thu, 27 Sep 2018 17:21:28 +0200

swh-web (0.0.156-1~swh1) unstable-swh; urgency=medium

  * version 0.0.156

 -- Antoine Lambert <antoine.lambert@inria.fr>  Thu, 20 Sep 2018 14:40:37 +0200

swh-web (0.0.155-1~swh1) unstable-swh; urgency=medium

  * version 0.0.155

 -- Antoine Lambert <antoine.lambert@inria.fr>  Tue, 18 Sep 2018 10:44:38 +0200

swh-web (0.0.154-1~swh1) unstable-swh; urgency=medium

  * version 0.0.154

 -- Antoine Lambert <antoine.lambert@inria.fr>  Fri, 14 Sep 2018 16:37:48 +0200

swh-web (0.0.153-1~swh1) unstable-swh; urgency=medium

  * version 0.0.153

 -- Antoine Lambert <antoine.lambert@inria.fr>  Wed, 12 Sep 2018 16:44:06 +0200

swh-web (0.0.152-1~swh1) unstable-swh; urgency=medium

  * version 0.0.152

 -- Antoine Lambert <antoine.lambert@inria.fr>  Wed, 12 Sep 2018 16:04:47 +0200

swh-web (0.0.151-1~swh1) unstable-swh; urgency=medium

  * version 0.0.151

 -- Antoine Lambert <antoine.lambert@inria.fr>  Tue, 04 Sep 2018 17:28:46 +0200

swh-web (0.0.150-1~swh1) unstable-swh; urgency=medium

  * version 0.0.150

 -- Antoine Lambert <antoine.lambert@inria.fr>  Tue, 04 Sep 2018 15:15:05 +0200

swh-web (0.0.149-1~swh1) unstable-swh; urgency=medium

  * version 0.0.149

 -- Antoine Lambert <antoine.lambert@inria.fr>  Thu, 30 Aug 2018 16:23:05 +0200

swh-web (0.0.148-1~swh1) unstable-swh; urgency=medium

  * version 0.0.148

 -- Antoine Lambert <antoine.lambert@inria.fr>  Thu, 30 Aug 2018 11:27:42 +0200

swh-web (0.0.147-1~swh1) unstable-swh; urgency=medium

  * version 0.0.147

 -- Antoine Lambert <antoine.lambert@inria.fr>  Fri, 03 Aug 2018 14:41:04 +0200

swh-web (0.0.146-1~swh1) unstable-swh; urgency=medium

  * version 0.0.146

 -- Antoine Lambert <antoine.lambert@inria.fr>  Fri, 27 Jul 2018 16:37:33 +0200

swh-web (0.0.145-1~swh1) unstable-swh; urgency=medium

  * version 0.0.145

 -- Antoine Lambert <antoine.lambert@inria.fr>  Fri, 27 Jul 2018 16:10:36 +0200

swh-web (0.0.144-1~swh1) unstable-swh; urgency=medium

  * version 0.0.144

 -- Antoine Lambert <antoine.lambert@inria.fr>  Fri, 20 Jul 2018 16:26:52 +0200

swh-web (0.0.143-1~swh1) unstable-swh; urgency=medium

  * version 0.0.143

 -- Antoine Lambert <antoine.lambert@inria.fr>  Fri, 20 Jul 2018 16:19:56 +0200

swh-web (0.0.142-1~swh1) unstable-swh; urgency=medium

  * version 0.0.142

 -- Antoine Lambert <antoine.lambert@inria.fr>  Fri, 20 Jul 2018 15:51:20 +0200

swh-web (0.0.141-1~swh1) unstable-swh; urgency=medium

  * version 0.0.141

 -- Antoine Lambert <antoine.lambert@inria.fr>  Fri, 06 Jul 2018 14:11:39 +0200

swh-web (0.0.140-1~swh1) unstable-swh; urgency=medium

  * version 0.0.140

 -- Antoine Lambert <antoine.lambert@inria.fr>  Fri, 29 Jun 2018 16:42:06 +0200

swh-web (0.0.139-1~swh1) unstable-swh; urgency=medium

  * version 0.0.139

 -- Antoine Lambert <antoine.lambert@inria.fr>  Wed, 27 Jun 2018 16:47:17 +0200

swh-web (0.0.138-1~swh1) unstable-swh; urgency=medium

  * version 0.0.138

 -- Antoine Lambert <antoine.lambert@inria.fr>  Wed, 13 Jun 2018 12:18:23 +0200

swh-web (0.0.137-1~swh1) unstable-swh; urgency=medium

  * version 0.0.137

 -- Antoine Lambert <antoine.lambert@inria.fr>  Wed, 13 Jun 2018 11:52:05 +0200

swh-web (0.0.136-1~swh1) unstable-swh; urgency=medium

  * version 0.0.136

 -- Antoine Lambert <antoine.lambert@inria.fr>  Tue, 05 Jun 2018 18:59:20 +0200

swh-web (0.0.135-1~swh1) unstable-swh; urgency=medium

  * version 0.0.135

 -- Antoine Lambert <antoine.lambert@inria.fr>  Fri, 01 Jun 2018 17:47:58 +0200

swh-web (0.0.134-1~swh1) unstable-swh; urgency=medium

  * version 0.0.134

 -- Antoine Lambert <antoine.lambert@inria.fr>  Thu, 31 May 2018 17:56:04 +0200

swh-web (0.0.133-1~swh1) unstable-swh; urgency=medium

  * version 0.0.133

 -- Antoine Lambert <antoine.lambert@inria.fr>  Tue, 29 May 2018 18:13:59 +0200

swh-web (0.0.132-1~swh1) unstable-swh; urgency=medium

  * version 0.0.132

 -- Antoine Lambert <antoine.lambert@inria.fr>  Tue, 29 May 2018 14:25:16 +0200

swh-web (0.0.131-1~swh1) unstable-swh; urgency=medium

  * version 0.0.131

 -- Antoine Lambert <antoine.lambert@inria.fr>  Fri, 25 May 2018 17:31:58 +0200

swh-web (0.0.130-1~swh1) unstable-swh; urgency=medium

  * version 0.0.130

 -- Antoine Lambert <antoine.lambert@inria.fr>  Fri, 25 May 2018 11:59:17 +0200

swh-web (0.0.129-1~swh1) unstable-swh; urgency=medium

  * version 0.0.129

 -- Antoine Lambert <antoine.lambert@inria.fr>  Thu, 24 May 2018 18:28:48 +0200

swh-web (0.0.128-1~swh1) unstable-swh; urgency=medium

  * version 0.0.128

 -- Antoine Lambert <antoine.lambert@inria.fr>  Wed, 16 May 2018 13:52:33 +0200

swh-web (0.0.127-1~swh1) unstable-swh; urgency=medium

  * version 0.0.127

 -- Antoine Lambert <antoine.lambert@inria.fr>  Fri, 04 May 2018 19:14:58 +0200

swh-web (0.0.126-1~swh1) unstable-swh; urgency=medium

  * version 0.0.126

 -- Antoine Lambert <antoine.lambert@inria.fr>  Fri, 04 May 2018 15:29:49 +0200

swh-web (0.0.125-1~swh1) unstable-swh; urgency=medium

  * version 0.0.125

 -- Antoine Lambert <antoine.lambert@inria.fr>  Fri, 20 Apr 2018 15:45:05 +0200

swh-web (0.0.124-1~swh1) unstable-swh; urgency=medium

  * version 0.0.124

 -- Antoine Lambert <antoine.lambert@inria.fr>  Fri, 20 Apr 2018 14:46:00 +0200

swh-web (0.0.123-1~swh1) unstable-swh; urgency=medium

  * version 0.0.123

 -- Antoine Lambert <antoine.lambert@inria.fr>  Mon, 26 Mar 2018 11:34:32 +0200

swh-web (0.0.122-1~swh1) unstable-swh; urgency=medium

  * version 0.0.122

 -- Antoine Lambert <antoine.lambert@inria.fr>  Wed, 14 Mar 2018 17:23:15 +0100

swh-web (0.0.121-1~swh1) unstable-swh; urgency=medium

  * version 0.0.121

 -- Antoine Lambert <antoine.lambert@inria.fr>  Wed, 07 Mar 2018 18:02:29 +0100

swh-web (0.0.120-1~swh1) unstable-swh; urgency=medium

  * version 0.0.120

 -- Antoine Lambert <antoine.lambert@inria.fr>  Wed, 07 Mar 2018 17:31:08 +0100

swh-web (0.0.119-1~swh1) unstable-swh; urgency=medium

  * version 0.0.119

 -- Antoine Lambert <antoine.lambert@inria.fr>  Thu, 01 Mar 2018 18:11:40 +0100

swh-web (0.0.118-1~swh1) unstable-swh; urgency=medium

  * version 0.0.118

 -- Antoine Lambert <antoine.lambert@inria.fr>  Thu, 22 Feb 2018 17:26:28 +0100

swh-web (0.0.117-1~swh1) unstable-swh; urgency=medium

  * version 0.0.117

 -- Antoine Lambert <antoine.lambert@inria.fr>  Wed, 21 Feb 2018 14:56:27 +0100

swh-web (0.0.116-1~swh1) unstable-swh; urgency=medium

  * version 0.0.116

 -- Antoine Lambert <antoine.lambert@inria.fr>  Mon, 19 Feb 2018 17:47:57 +0100

swh-web (0.0.115-1~swh1) unstable-swh; urgency=medium

  * version 0.0.115

 -- Antoine Lambert <antoine.lambert@inria.fr>  Mon, 19 Feb 2018 12:00:47 +0100

swh-web (0.0.114-1~swh1) unstable-swh; urgency=medium

  * version 0.0.114

 -- Antoine Lambert <antoine.lambert@inria.fr>  Fri, 16 Feb 2018 16:13:58 +0100

swh-web (0.0.113-1~swh1) unstable-swh; urgency=medium

  * version 0.0.113

 -- Antoine Lambert <antoine.lambert@inria.fr>  Thu, 15 Feb 2018 15:52:57 +0100

swh-web (0.0.112-1~swh1) unstable-swh; urgency=medium

  * version 0.0.112

 -- Antoine Lambert <antoine.lambert@inria.fr>  Thu, 08 Feb 2018 12:10:44 +0100

swh-web (0.0.111-1~swh1) unstable-swh; urgency=medium

  * Release swh.web v0.0.111
  * Support snapshot information in origin_visit

 -- Nicolas Dandrimont <nicolas@dandrimont.eu>  Tue, 06 Feb 2018 14:54:29 +0100

swh-web (0.0.110-1~swh1) unstable-swh; urgency=medium

  * version 0.0.110

 -- Antoine Lambert <antoine.lambert@inria.fr>  Fri, 02 Feb 2018 15:52:10 +0100

swh-web (0.0.109-1~swh1) unstable-swh; urgency=medium

  * version 0.0.109

 -- Antoine Lambert <antoine.lambert@inria.fr>  Thu, 01 Feb 2018 18:04:10 +0100

swh-web (0.0.108-1~swh1) unstable-swh; urgency=medium

  * version 0.0.108

 -- Antoine Lambert <antoine.lambert@inria.fr>  Tue, 23 Jan 2018 17:31:13 +0100

swh-web (0.0.107-1~swh1) unstable-swh; urgency=medium

  * version 0.0.107

 -- Antoine Lambert <antoine.lambert@inria.fr>  Tue, 23 Jan 2018 12:13:58 +0100

swh-web (0.0.106-1~swh1) unstable-swh; urgency=medium

  * version 0.0.106

 -- Antoine Lambert <antoine.lambert@inria.fr>  Thu, 18 Jan 2018 15:28:44 +0100

swh-web (0.0.105-1~swh1) unstable-swh; urgency=medium

  * version 0.0.105

 -- Antoine Lambert <antoine.lambert@inria.fr>  Tue, 09 Jan 2018 17:32:29 +0100

swh-web (0.0.104-1~swh1) unstable-swh; urgency=medium

  * version 0.0.104

 -- Antoine Lambert <antoine.lambert@inria.fr>  Tue, 09 Jan 2018 14:29:32 +0100

swh-web (0.0.103-1~swh1) unstable-swh; urgency=medium

  * version 0.0.103

 -- Antoine Lambert <antoine.lambert@inria.fr>  Thu, 04 Jan 2018 16:48:56 +0100

swh-web (0.0.102-1~swh1) unstable-swh; urgency=medium

  * version 0.0.102

 -- Antoine Lambert <antoine.lambert@inria.fr>  Thu, 14 Dec 2017 15:13:22 +0100

swh-web (0.0.101-1~swh1) unstable-swh; urgency=medium

  * version 0.0.101

 -- Antoine Pietri <antoine.pietri1@gmail.com>  Fri, 08 Dec 2017 16:38:05 +0100

swh-web (0.0.100-1~swh1) unstable-swh; urgency=medium

  * v0.0.100
  * swh.web.common.service: Read indexer data through the indexer
  * storage

 -- Antoine R. Dumont (@ardumont) <antoine.romain.dumont@gmail.com>  Thu, 07 Dec 2017 16:25:12 +0100

swh-web (0.0.99-1~swh1) unstable-swh; urgency=medium

  * version 0.0.99

 -- Antoine Lambert <antoine.lambert@inria.fr>  Wed, 06 Dec 2017 17:07:37 +0100

swh-web (0.0.98-1~swh1) unstable-swh; urgency=medium

  * version 0.0.98

 -- Antoine Lambert <antoine.lambert@inria.fr>  Wed, 06 Dec 2017 15:41:13 +0100

swh-web (0.0.97-1~swh1) unstable-swh; urgency=medium

  * version 0.0.97

 -- Antoine Lambert <antoine.lambert@inria.fr>  Fri, 24 Nov 2017 16:24:07 +0100

swh-web (0.0.96-1~swh1) unstable-swh; urgency=medium

  * version 0.0.96

 -- Antoine Lambert <antoine.lambert@inria.fr>  Fri, 24 Nov 2017 15:22:16 +0100

swh-web (0.0.95-1~swh1) unstable-swh; urgency=medium

  * version 0.0.95

 -- Antoine Lambert <antoine.lambert@inria.fr>  Thu, 09 Nov 2017 18:14:31 +0100

swh-web (0.0.94-1~swh1) unstable-swh; urgency=medium

  * version 0.0.94

 -- Antoine Lambert <antoine.lambert@inria.fr>  Mon, 06 Nov 2017 16:19:48 +0100

swh-web (0.0.93-1~swh1) unstable-swh; urgency=medium

  * version 0.0.93

 -- Antoine Lambert <antoine.lambert@inria.fr>  Fri, 27 Oct 2017 16:28:22 +0200

swh-web (0.0.92-1~swh1) unstable-swh; urgency=medium

  * version 0.0.92

 -- Antoine Lambert <antoine.lambert@inria.fr>  Fri, 27 Oct 2017 16:07:47 +0200

swh-web (0.0.91-1~swh1) unstable-swh; urgency=medium

  * v0.0.91

 -- Antoine Lambert <antoine.lambert@inria.fr>  Fri, 13 Oct 2017 20:40:07 +0200

swh-web (0.0.90-1~swh1) unstable-swh; urgency=medium

  * version 0.0.90

 -- Antoine Lambert <antoine.lambert@inria.fr>  Wed, 04 Oct 2017 13:53:28 +0200

swh-web (0.0.89-1~swh1) unstable-swh; urgency=medium

  * version 0.0.89

 -- Antoine Lambert <antoine.lambert@inria.fr>  Wed, 04 Oct 2017 10:42:11 +0200

swh-web (0.0.88-1~swh1) unstable-swh; urgency=medium

  * v0.0.88
  * Fix default webapp configuration file lookup
  * Fix templating errors
  * Fix wrong default configuration
  * Add missing endpoint information about error (origin visit endpoint)

 -- Antoine R. Dumont (@ardumont) <antoine.romain.dumont@gmail.com>  Wed, 13 Sep 2017 15:02:24 +0200

swh-web (0.0.87-1~swh1) unstable-swh; urgency=medium

  * v0.0.87
  * throttling: permit the use to define cache server
  * throttling: improve configuration intent
  * configuration: Clarify config keys intent and improve config
  * management
  * docs: change content example to ls.c from GNU corutils
  * packaging: Fix dependency requirements

 -- Antoine R. Dumont (@ardumont) <antoine.romain.dumont@gmail.com>  Tue, 12 Sep 2017 14:11:10 +0200

swh-web (0.0.86-1~swh1) unstable-swh; urgency=medium

  * v0.0.86

 -- Antoine Lambert <antoine.lambert@inria.fr>  Fri, 08 Sep 2017 14:07:19 +0200

swh-web (0.0.85-1~swh1) unstable-swh; urgency=medium

  * v0.0.85

 -- Antoine Lambert <antoine.lambert@inria.fr>  Fri, 08 Sep 2017 10:55:50 +0200

swh-web (0.0.84-1~swh1) unstable-swh; urgency=medium

  * Release swh.web.ui v0.0.84
  * Prepare stretch packaging

 -- Nicolas Dandrimont <nicolas@dandrimont.eu>  Fri, 30 Jun 2017 18:18:55 +0200

swh-web (0.0.83-1~swh1) unstable-swh; urgency=medium

  * Release swh.web.ui v0.0.83
  * Allow exemption by network for rate limiting

 -- Nicolas Dandrimont <nicolas@dandrimont.eu>  Wed, 24 May 2017 18:01:53 +0200

swh-web (0.0.82-1~swh1) unstable-swh; urgency=medium

  * v0.0.83
  * Add new blake2s256 data column on content

 -- Antoine R. Dumont (@ardumont) <antoine.romain.dumont@gmail.com>  Tue, 04 Apr 2017 16:54:25 +0200

swh-web (0.0.81-1~swh1) unstable-swh; urgency=medium

  * v0.0.81
  * Migrate functions from swh.core.hashutil to swh.model.hashutil

 -- Antoine R. Dumont (@ardumont) <antoine.romain.dumont@gmail.com>  Wed, 15 Mar 2017 16:26:42 +0100

swh-web (0.0.80-1~swh1) unstable-swh; urgency=medium

  * v0.0.80
  * /api/1/content/raw/: Make no textual content request forbidden

 -- Antoine R. Dumont (@ardumont) <antoine.romain.dumont@gmail.com>  Wed, 15 Mar 2017 12:35:43 +0100

swh-web (0.0.79-1~swh1) unstable-swh; urgency=medium

  * v0.0.79
  * /api/1/content/raw/: Improve error msg when content not available
  * /api/1/content/raw/: Open endpoint documentation in api endpoints
  * index

 -- Antoine R. Dumont (@ardumont) <antoine.romain.dumont@gmail.com>  Wed, 15 Mar 2017 11:43:00 +0100

swh-web (0.0.78-1~swh1) unstable-swh; urgency=medium

  * v0.0.78
  * /api/1/content/raw/: Open endpoint to download only text-ish
  * contents (other contents are deemed unavailable)
  * /api/1/content/raw/: Permit the user to provide a 'filename'
  * parameter to name the downloaded contents as they see fit.

 -- Antoine R. Dumont (@ardumont) <antoine.romain.dumont@gmail.com>  Wed, 15 Mar 2017 10:48:21 +0100

swh-web (0.0.77-1~swh1) unstable-swh; urgency=medium

  * v0.0.77
  * API doc: add warning about API instability
  * API: Unify remaining dates as iso8601 string
  * /api/1/revision/: Merge 'parents' key into a dict list
  * /api/1/release/: Enrich output with author_url if author mentioned
  * packaging: split internal and external requirements in separate
    files

 -- Antoine R. Dumont (@ardumont) <antoine.romain.dumont@gmail.com>  Tue, 21 Feb 2017 11:37:19 +0100

swh-web (0.0.76-1~swh1) unstable-swh; urgency=medium

  * Release swh.web.ui v0.0.76
  * Refactor APIDoc to be more sensible
  * Share rate limits between all the api_ queries

 -- Nicolas Dandrimont <nicolas@dandrimont.eu>  Thu, 02 Feb 2017 17:32:57 +0100

swh-web (0.0.75-1~swh1) unstable-swh; urgency=medium

  * v0.0.75
  * Remove build dependency on libjs-cryptojs, libjs-jquery-flot*,
  * libjs-jquery-datatables
  * views/browse,api: move main apidoc views to views/api

 -- Antoine R. Dumont (@ardumont) <antoine.romain.dumont@gmail.com>  Thu, 02 Feb 2017 15:03:20 +0100

swh-web (0.0.74-1~swh1) unstable-swh; urgency=medium

  * Release swh.web.ui v0.0.74
  * Various interface cleanups for API documentation
  * Return Error types in API error return values

 -- Nicolas Dandrimont <nicolas@dandrimont.eu>  Thu, 02 Feb 2017 11:03:56 +0100

swh-web (0.0.73-1~swh1) unstable-swh; urgency=medium

  * Deploy swh.web.ui v0.0.73
  * Add a bazillion of style fixes.

 -- Nicolas Dandrimont <nicolas@dandrimont.eu>  Wed, 01 Feb 2017 22:44:10 +0100

swh-web (0.0.72-1~swh1) unstable-swh; urgency=medium

  * v0.0.72
  * apidoc rendering: Improvements
  * apidoc: add usual copyright/license/contact footer
  * apidoc: show status code if != 200
  * apidoc: hide /content/known/ from the doc
  * apidoc: document upcoming v. available in endpoint index
  * apidoc: vertically distantiate jquery search box and preceding text

 -- Antoine R. Dumont (@ardumont) <antoine.romain.dumont@gmail.com>  Wed, 01 Feb 2017 18:34:56 +0100

swh-web (0.0.71-1~swh1) unstable-swh; urgency=medium

  * v0.0.71
  * add static/robots.txt, disabling crawling of /api/
  * re-root content-specific endpoints under /api/1/content/
  * fix not converted empty bytes string
  * /revision/origin/: Make the timestamp default to the most recent
    visit
  * api: simplify HTML layout by dropping redundant nav and about page
  * apidoc: document correctly endpoints /content/known/,
  * /revision/{origin,origin/log}/ and /stat/counters/

 -- Antoine R. Dumont (@ardumont) <antoine.romain.dumont@gmail.com>  Wed, 01 Feb 2017 16:23:56 +0100

swh-web (0.0.70-1~swh1) unstable-swh; urgency=medium

  * v0.0.70
  * apidoc: Review documentation for
  * endpoints (person/release/revision/visit-related/upcoming methods)
  * apidoc: List only method docstring's first paragraph in endpoint
    index
  * apidoc: Render type annotation for optional parameter
  * apidoc: Improve rendering issues
  * api: Fix problem in origin visit by type and url lookup

 -- Antoine R. Dumont (@ardumont) <antoine.romain.dumont@gmail.com>  Wed, 01 Feb 2017 11:28:32 +0100

swh-web (0.0.69-1~swh1) unstable-swh; urgency=medium

  * v0.0.69
  * Improve documentation information and rendering

 -- Antoine R. Dumont (@ardumont) <antoine.romain.dumont@gmail.com>  Tue, 31 Jan 2017 14:31:19 +0100

swh-web (0.0.68-1~swh1) unstable-swh; urgency=medium

  * v0.0.68
  * Improve ui with last nitpicks
  * Remove endpoints not supposed to be displayed

 -- Antoine R. Dumont (@ardumont) <antoine.romain.dumont@gmail.com>  Wed, 25 Jan 2017 13:29:49 +0100

swh-web (0.0.67-1~swh1) unstable-swh; urgency=medium

  * v0.0.67
  * Improve rendering style - pass 4

 -- Antoine R. Dumont (@ardumont) <antoine.romain.dumont@gmail.com>  Tue, 24 Jan 2017 15:30:58 +0100

swh-web (0.0.66-1~swh1) unstable-swh; urgency=medium

  * v0.0.66
  * Improve rendering style - pass 4

 -- Antoine R. Dumont (@ardumont) <antoine.romain.dumont@gmail.com>  Tue, 24 Jan 2017 15:24:05 +0100

swh-web (0.0.65-1~swh1) unstable-swh; urgency=medium

  * v0.0.65
  * Unify rendering style with www.s.o - pass 3

 -- Antoine R. Dumont (@ardumont) <antoine.romain.dumont@gmail.com>  Mon, 23 Jan 2017 19:58:19 +0100

swh-web (0.0.64-1~swh1) unstable-swh; urgency=medium

  * v0.0.64
  * Unify rendering style with www.s.o - pass 2

 -- Antoine R. Dumont (@ardumont) <antoine.romain.dumont@gmail.com>  Mon, 23 Jan 2017 19:28:31 +0100

swh-web (0.0.63-1~swh1) unstable-swh; urgency=medium

  * v0.0.63
  * Unify rendering style with www.s.o - pass 1

 -- Antoine R. Dumont (@ardumont) <antoine.romain.dumont@gmail.com>  Mon, 23 Jan 2017 16:06:30 +0100

swh-web (0.0.62-1~swh1) unstable-swh; urgency=medium

  * Release swh-web-ui v0.0.62
  * Add flask-limiter to dependencies and wire it in

 -- Nicolas Dandrimont <nicolas@dandrimont.eu>  Fri, 20 Jan 2017 16:29:48 +0100

swh-web (0.0.61-1~swh1) unstable-swh; urgency=medium

  * v0.0.61
  * Fix revision's metadata field limitation

 -- Antoine R. Dumont (@ardumont) <antoine.romain.dumont@gmail.com>  Fri, 20 Jan 2017 15:26:37 +0100

swh-web (0.0.60-1~swh1) unstable-swh; urgency=medium

  * v0.0.60
  * Improve escaping data

 -- Antoine R. Dumont (@ardumont) <antoine.romain.dumont@gmail.com>  Fri, 20 Jan 2017 12:21:22 +0100

swh-web (0.0.59-1~swh1) unstable-swh; urgency=medium

  * v0.0.59
  * Unify pagination on /revision/log/ and /revision/origin/log/
    endpoints

 -- Antoine R. Dumont (@ardumont) <antoine.romain.dumont@gmail.com>  Thu, 19 Jan 2017 15:59:06 +0100

swh-web (0.0.58-1~swh1) unstable-swh; urgency=medium

  * v0.0.58
  * Pagination on /api/1/origin/visits/ endpoint

 -- Antoine R. Dumont (@ardumont) <antoine.romain.dumont@gmail.com>  Thu, 19 Jan 2017 14:48:57 +0100

swh-web (0.0.57-1~swh1) unstable-swh; urgency=medium

  * v0.0.57
  * Improve documentation information on api endpoints

 -- Antoine R. Dumont (@ardumont) <antoine.romain.dumont@gmail.com>  Thu, 19 Jan 2017 13:32:56 +0100

swh-web (0.0.56-1~swh1) unstable-swh; urgency=medium

  * v0.0.56
  * Add abilities to display multiple examples on each doc endpoint.

 -- Antoine R. Dumont (@ardumont) <antoine.romain.dumont@gmail.com>  Wed, 18 Jan 2017 14:43:58 +0100

swh-web (0.0.55-1~swh1) unstable-swh; urgency=medium

  * v0.0.55
  * api /content/search/ to /content/known/
  * Adapt return values to empty list/dict instead of null
  * Remove empty values when mono-values are null
  * Fix broken entity endpoint
  * Update upcoming endpoints
  * apidoc: Remove hard-coded example and provide links to follow

 -- Antoine R. Dumont (@ardumont) <antoine.romain.dumont@gmail.com>  Wed, 18 Jan 2017 11:27:45 +0100

swh-web (0.0.54-1~swh1) unstable-swh; urgency=medium

  * v0.0.54
  * Improve documentation description and browsability
  * Fix css style

 -- Antoine R. Dumont (@ardumont) <antoine.romain.dumont@gmail.com>  Mon, 16 Jan 2017 17:18:21 +0100

swh-web (0.0.53-1~swh1) unstable-swh; urgency=medium

  * v0.0.53
  * apidoc: Update upcoming and hidden endpoints information
  * apidoc: Enrich route information with tags
  * apidoc: /api/1/revision/origin/log/: Add pagination explanation
  * apidoc: /api/1/revision/log/: Add pagination explanation
  * api: Fix filtering fields to work in depth

 -- Antoine R. Dumont (@ardumont) <antoine.romain.dumont@gmail.com>  Fri, 13 Jan 2017 17:33:01 +0100

swh-web (0.0.52-1~swh1) unstable-swh; urgency=medium

  * v0.0.52
  * Fix doc generation regarding arg and exception
  * Fix broken examples
  * Add missing documentation on not found origin visit

 -- Antoine R. Dumont (@ardumont) <antoine.romain.dumont@gmail.com>  Thu, 12 Jan 2017 17:38:59 +0100

swh-web (0.0.51-1~swh1) unstable-swh; urgency=medium

  * v0.0.51
  * Update configuration file from ini to yml

 -- Antoine R. Dumont (@ardumont) <antoine.romain.dumont@gmail.com>  Fri, 16 Dec 2016 13:27:08 +0100

swh-web (0.0.50-1~swh1) unstable-swh; urgency=medium

  * v0.0.50
  * Fix issue regarding data structure change in ctags' reading api
    endpoint

 -- Antoine R. Dumont (@ardumont) <antoine.romain.dumont@gmail.com>  Tue, 06 Dec 2016 16:08:01 +0100

swh-web (0.0.49-1~swh1) unstable-swh; urgency=medium

  * v0.0.49
  * Rendering improvements

 -- Antoine R. Dumont (@ardumont) <antoine.romain.dumont@gmail.com>  Thu, 01 Dec 2016 16:29:31 +0100

swh-web (0.0.48-1~swh1) unstable-swh; urgency=medium

  * v0.0.48
  * Fix api doc example to actual existing data
  * Improve search symbol view experience

 -- Antoine R. Dumont (@ardumont) <antoine.romain.dumont@gmail.com>  Thu, 01 Dec 2016 15:32:44 +0100

swh-web (0.0.47-1~swh1) unstable-swh; urgency=medium

  * v0.0.47
  * Improve search content ui (add datatable)
  * Improve search symbol ui (add datatable without pagination, with
  * multi-field search)
  * Split those views to improve readability

 -- Antoine R. Dumont (@ardumont) <antoine.romain.dumont@gmail.com>  Thu, 01 Dec 2016 11:57:16 +0100

swh-web (0.0.46-1~swh1) unstable-swh; urgency=medium

  * v0.0.46
  * Improve search output view on symbols

 -- Antoine R. Dumont (@ardumont) <antoine.romain.dumont@gmail.com>  Wed, 30 Nov 2016 17:45:40 +0100

swh-web (0.0.45-1~swh1) unstable-swh; urgency=medium

  * v0.0.45
  * Migrate search symbol api endpoint to strict equality search
  * Improve search symbol view result (based on that api) to navigate
  * through result
  * Permit to slice result per page with per page flag (limited to 100)
  * Unify behavior in renderer regarding pagination computation

 -- Antoine R. Dumont (@ardumont) <antoine.romain.dumont@gmail.com>  Wed, 30 Nov 2016 11:00:49 +0100

swh-web (0.0.44-1~swh1) unstable-swh; urgency=medium

  * v0.0.44
  * Rename appropriately /api/1/symbol to /api/1/content/symbol/
  * Improve documentation on /api/1/content/symbol/ api endpoint

 -- Antoine R. Dumont (@ardumont) <antoine.romain.dumont@gmail.com>  Tue, 29 Nov 2016 15:00:14 +0100

swh-web (0.0.43-1~swh1) unstable-swh; urgency=medium

  * v0.0.43
  * Improve edge case when looking for ctags symbols
  * Add a lookup ui to search through symbols

 -- Antoine R. Dumont (@ardumont) <antoine.romain.dumont@gmail.com>  Mon, 28 Nov 2016 16:42:33 +0100

swh-web (0.0.42-1~swh1) unstable-swh; urgency=medium

  * v0.0.42
  * List ctags line as link to content in /browse/content/ view

 -- Antoine R. Dumont (@ardumont) <antoine.romain.dumont@gmail.com>  Fri, 25 Nov 2016 16:21:12 +0100

swh-web (0.0.41-1~swh1) unstable-swh; urgency=medium

  * v0.0.41
  * Improve browse content view by:
  * adding new information (license, mimetype, language)
  * highlighting source code

 -- Antoine R. Dumont (@ardumont) <antoine.romain.dumont@gmail.com>  Fri, 25 Nov 2016 14:52:34 +0100

swh-web (0.0.40-1~swh1) unstable-swh; urgency=medium

  * v0.0.40
  * Add pagination to symbol search endpoint

 -- Antoine R. Dumont (@ardumont) <antoine.romain.dumont@gmail.com>  Thu, 24 Nov 2016 14:23:45 +0100

swh-web (0.0.39-1~swh1) unstable-swh; urgency=medium

  * v0.0.39
  * Open /api/1/symbol/<expression>/
  * Fix api breaking on /api/1/content/search/

 -- Antoine R. Dumont (@ardumont) <antoine.romain.dumont@gmail.com>  Thu, 24 Nov 2016 10:28:42 +0100

swh-web (0.0.38-1~swh1) unstable-swh; urgency=medium

  * v0.0.38
  * Minor refactoring
  * Remove one commit which breaks production

 -- Antoine R. Dumont (@ardumont) <antoine.romain.dumont@gmail.com>  Tue, 22 Nov 2016 16:26:03 +0100

swh-web (0.0.37-1~swh1) unstable-swh; urgency=medium

  * v0.0.37
  * api: Open new endpoints on license, language, filetype
  * api: Update content endpoint to add url on new endpoints

 -- Antoine R. Dumont (@ardumont) <antoine.romain.dumont@gmail.com>  Tue, 22 Nov 2016 15:04:07 +0100

swh-web (0.0.36-1~swh1) unstable-swh; urgency=medium

  * v0.0.36
  * Adapt to latest origin_visit format

 -- Antoine R. Dumont (@ardumont) <antoine.romain.dumont@gmail.com>  Thu, 08 Sep 2016 15:24:33 +0200

swh-web (0.0.35-1~swh1) unstable-swh; urgency=medium

  * v0.0.35
  * Open /api/1/provenance/<algo:content-hash>/ api endpoint
  * Open /api/1/origin/<id>/visits/(<visit-id>) api endpoint
  * View: Fix redirection url issue

 -- Antoine R. Dumont (@ardumont) <antoine.romain.dumont@gmail.com>  Mon, 05 Sep 2016 14:28:33 +0200

swh-web (0.0.34-1~swh1) unstable-swh; urgency=medium

  * v0.0.34
  * Improve global ui navigation
  * Fix apidoc rendering issue
  * Open /api/1/provenance/ about content provenant information

 -- Antoine R. Dumont (@ardumont) <antoine.romain.dumont@gmail.com>  Fri, 02 Sep 2016 11:42:04 +0200

swh-web (0.0.33-1~swh1) unstable-swh; urgency=medium

  * Release swh.web.ui v0.0.33
  * New declarative API documentation mechanisms

 -- Nicolas Dandrimont <nicolas@dandrimont.eu>  Wed, 24 Aug 2016 16:25:24 +0200

swh-web (0.0.32-1~swh1) unstable-swh; urgency=medium

  * v0.0.32
  * Activate tests during debian packaging
  * Fix issues on debian packaging
  * Fix useless jquery loading url
  * Improve date time parsing

 -- Antoine R. Dumont (@ardumont) <antoine.romain.dumont@gmail.com>  Wed, 20 Jul 2016 12:35:09 +0200

swh-web (0.0.31-1~swh1) unstable-swh; urgency=medium

  * v0.0.31
  * Unify jquery-flot library names with .min

 -- Antoine R. Dumont (@ardumont) <antoine.romain.dumont@gmail.com>  Mon, 18 Jul 2016 11:11:59 +0200

swh-web (0.0.30-1~swh1) unstable-swh; urgency=medium

  * v0.0.30
  * View: Open calendar ui view on origin
  * API: open /api/1/stat/visits/<int:origin>/

 -- Antoine R. Dumont (@ardumont) <antoine.romain.dumont@gmail.com>  Wed, 13 Jul 2016 18:42:40 +0200

swh-web (0.0.29-1~swh1) unstable-swh; urgency=medium

  * Release swh.web.ui v0.0.29
  * All around enhancements of the web ui
  * Package now tested when building

 -- Nicolas Dandrimont <nicolas@dandrimont.eu>  Tue, 14 Jun 2016 17:58:42 +0200

swh-web (0.0.28-1~swh1) unstable-swh; urgency=medium

  * v0.0.28
  * Fix packaging issues

 -- Antoine R. Dumont (@ardumont) <antoine.romain.dumont@gmail.com>  Mon, 09 May 2016 16:21:04 +0200

swh-web (0.0.27-1~swh1) unstable-swh; urgency=medium

  * v0.0.27
  * Fix packaging issue

 -- Antoine R. Dumont (@ardumont) <antoine.romain.dumont@gmail.com>  Tue, 03 May 2016 16:52:40 +0200

swh-web (0.0.24-1~swh1) unstable-swh; urgency=medium

  * Release swh.web.ui v0.0.24
  * New swh.storage API for timestamps

 -- Nicolas Dandrimont <nicolas@dandrimont.eu>  Fri, 05 Feb 2016 12:07:33 +0100

swh-web (0.0.23-1~swh1) unstable-swh; urgency=medium

  * v0.0.23
  * Bump dependency requirements to latest swh.storage
  * Returns person's identifier on api + Hide person's emails in views
    endpoint
  * Try to decode the content's raw data and fail gracefully
  * Unify /directory api to Display content's raw data when path
    resolves to a file
  * Expose unconditionally the link to download the content's raw data
  * Download link data redirects to the api ones

 -- Antoine R. Dumont (@ardumont) <antoine.romain.dumont@gmail.com>  Fri, 29 Jan 2016 17:50:31 +0100

swh-web (0.0.22-1~swh1) unstable-swh; urgency=medium

  * v0.0.22
  * Open
    /browse/revision/origin/<ORIG_ID>[/branch/<BRANCH>][/ts/<TIMESTAMP>]
    /history/<SHA1>/ view
  * Open
    /browse/revision/origin/<ORIG_ID>[/branch/<BRANCH>][/ts/<TIMESTAMP>]
    / view
  * Open
    /browse/revision/<SHA1_GIT_ROOT>/history/<SHA1_GIT>/directory/[<PATH
    >] view
  * Open
    /browse/revision/origin/<ORIG_ID>[/branch/<BRANCH>][/ts/<TIMESTAMP>]
    /history/<SHA1>/directory/[<PATH>] view
  * Open
    /browse/revision/origin/<ORIG_ID>[/branch/<BRANCH>][/ts/<TIMESTAMP>]
    /directory/[<PATH>] view
  * Open /browse/revision/<sha1_git_root>/directory/<path>/ view
  * Open /browse/revision/<sha1_git_root>/history/<sha1_git>/ view
  * Open /browse/revision/<sha1_git>/log/ view
  * Open /browse/entity/<uuid>/ view
  * Release can point to other objects than revision
  * Fix misbehavior when retrieving git log
  * Fix another edge case when listing a directory that does not exist
  * Fix edge case when listing is empty
  * Fix person_get call
  * Update documentation about possible error codes

 -- Antoine R. Dumont (@ardumont) <antoine.romain.dumont@gmail.com>  Tue, 26 Jan 2016 15:14:35 +0100

swh-web (0.0.21-1~swh1) unstable-swh; urgency=medium

  * v0.0.21
  * Deal nicely with communication downtime with storage
  * Update to latest swh.storage api

 -- Antoine R. Dumont (@ardumont) <antoine.romain.dumont@gmail.com>  Wed, 20 Jan 2016 16:31:34 +0100

swh-web (0.0.20-1~swh1) unstable-swh; urgency=medium

  * v0.0.20
  * Open /api/1/entity/<string:uuid>/

 -- Antoine R. Dumont (@ardumont) <antoine.romain.dumont@gmail.com>  Fri, 15 Jan 2016 16:40:56 +0100

swh-web (0.0.19-1~swh1) unstable-swh; urgency=medium

  * v0.0.19
  * Improve directory_get_by_path integration with storage
  * Refactor - Only lookup sha1_git_root if needed + factorize service
    behavior

 -- Antoine R. Dumont (@ardumont) <antoine.romain.dumont@gmail.com>  Fri, 15 Jan 2016 12:47:39 +0100

swh-web (0.0.18-1~swh1) unstable-swh; urgency=medium

  * v0.0.18
  * Open
    /api/1/revision/origin/<ORIG_ID>[/branch/<BRANCH>][/ts/<TIMESTAMP>]/
    history/<SHA1>/directory/[<PATH>]
  * origin/master Open
    /api/1/revision/origin/<ORIG_ID>[/branch/<BRANCH>][/ts/<TIMESTAMP>]/
    history/<SHA1>/
  * Open
    /api/1/revision/origin/<ORIG_ID>[/branch/<BRANCH>][/ts/<TIMESTAMP>]/
    directory/[<PATH>]
  * Open /api/1/revision/origin/<origin-id>/branch/<branch-
    name>/ts/<ts>/
  * /directory/ apis can now point to files too.
  * Bump dependency requirement on latest swh.storage
  * Deactivate api querying occurrences for now
  * Improve function documentation

 -- Antoine R. Dumont (@ardumont) <antoine.romain.dumont@gmail.com>  Wed, 13 Jan 2016 12:54:54 +0100

swh-web (0.0.17-1~swh1) unstable-swh; urgency=medium

  * v0.0.17
  * Open /api/1/revision/<string:sha1_git>/directory/'
  * Open
    /api/1/revision/<string:sha1_git_root>/history/<sha1_git>/directory/
    <path:dir_path>/
  * Enrich directory listing with url to next subdir
  * Improve testing coverage
  * Open 'limit' get query parameter to revision_log and
    revision_history api

 -- Antoine R. Dumont (@ardumont) <antoine.romain.dumont@gmail.com>  Fri, 08 Jan 2016 11:36:55 +0100

swh-web (0.0.16-1~swh1) unstable-swh; urgency=medium

  * v0.0.16
  * service.lookup_revision_log: Add a limit to the number of commits
  * Fix docstring rendering

 -- Antoine R. Dumont (@ardumont) <antoine.romain.dumont@gmail.com>  Wed, 06 Jan 2016 15:37:21 +0100

swh-web (0.0.15-1~swh1) unstable-swh; urgency=medium

  * v0.0.15
  * Improve browsable api rendering style
  * Fix typo in jquery.min.js link
  * Fix docstring typos
  * packaging:
  * add python3-flask-api as package dependency

 -- Antoine R. Dumont (@ardumont) <antoine.romain.dumont@gmail.com>  Wed, 06 Jan 2016 15:12:04 +0100

swh-web (0.0.14-1~swh1) unstable-swh; urgency=medium

  * v0.0.14
  * Open /revision/<sha1_git_root>/history/<sha1_git>/
  * Add links to api
  * Improve browsable api rendering -> when api links exists, actual
    html links will be displayed
  * Fix production bugs (regarding browsable api)

 -- Antoine R. Dumont (@ardumont) <antoine.romain.dumont@gmail.com>  Wed, 06 Jan 2016 11:42:18 +0100

swh-web (0.0.13-1~swh1) unstable-swh; urgency=medium

  * v0.0.13
  * Open /browse/person/ view
  * Open /browse/origin/ view
  * Open /browse/release/ view
  * Open /browse/revision/ view
  * Deactivate temporarily /browse/content/
  * Add default sha1
  * Automatic doc endpoint on base path

 -- Antoine R. Dumont (@ardumont) <antoine.romain.dumont@gmail.com>  Tue, 15 Dec 2015 17:01:27 +0100

swh-web (0.0.12-1~swh1) unstable-swh; urgency=medium

  * v0.0.12
  * Update /api/1/release/ with latest internal standard
  * Update /api/1/revision/ with latest internal standard
  * Add global filtering on 'fields' parameter
  * Update /api/1/content/<hash> with links to raw resource
  * Improve documentations
  * Open /api/1/revision/<SHA1_GIT>/log/
  * Open /browse/directory/<hash> to list directory content
  * Open /browse/content/<hash>/ to show the content
  * Open /browse/content/<hash>/raw to show the content
  * Open /api/1/person/<id>
  * Implementation detail
  * Add Flask API dependency
  * Split controller in api and views module
  * Unify internal apis' behavior

 -- Antoine R. Dumont (@ardumont) <antoine.romain.dumont@gmail.com>  Mon, 07 Dec 2015 16:44:43 +0100

swh-web (0.0.11-1~swh1) unstable-swh; urgency=medium

  * v0.0.11
  * Open /1/api/content/<algo:hash>/
  * Open /api/1/revision/<SHA1_GIT>
  * Open /api/1/release/<SHA1_GIT>
  * Open /api/1/uploadnsearch/ (POST)
  * Open /api/1/origin/
  * Unify 404 and 400 responses on api
  * Increase code coverage

 -- Antoine R. Dumont (@ardumont) <antoine.romain.dumont@gmail.com>  Thu, 19 Nov 2015 11:24:46 +0100

swh-web (0.0.10-1~swh1) unstable-swh; urgency=medium

  * v0.0.10
  * set document.domain to parent domain softwareheritage.org
  * improve HTML templates to be (more) valid
  * cosmetic change in Content-Type JSON header

 -- Stefano Zacchiroli <zack@upsilon.cc>  Mon, 02 Nov 2015 13:59:45 +0100

swh-web (0.0.9-1~swh1) unstable-swh; urgency=medium

  * v0.0.9
  * Remove query entry in api response
  * Deal with bad request properly with api calls
  * Improve coverage
  * Improve dev starting up app
  * Fix duplicated print statement in dev app startup

 -- Antoine R. Dumont (@ardumont) <antoine.romain.dumont@gmail.com>  Fri, 30 Oct 2015 17:24:15 +0100

swh-web (0.0.8-1~swh1) unstable-swh; urgency=medium

  * version 0.0.8

 -- Stefano Zacchiroli <zack@upsilon.cc>  Wed, 28 Oct 2015 20:59:40 +0100

swh-web (0.0.7-1~swh1) unstable-swh; urgency=medium

  * v0.0.7
  * Add @jsonp abilities to /api/1/stat/counters endpoint

 -- Antoine R. Dumont (@ardumont) <antoine.romain.dumont@gmail.com>  Mon, 19 Oct 2015 14:01:40 +0200

swh-web (0.0.4-1~swh1) unstable-swh; urgency=medium

  * Prepare swh.web.ui v0.0.4 deployment

 -- Nicolas Dandrimont <nicolas@dandrimont.eu>  Fri, 16 Oct 2015 15:38:44 +0200

swh-web (0.0.3-1~swh1) unstable-swh; urgency=medium

  * Prepare deployment of swh-web-ui v0.0.3

 -- Nicolas Dandrimont <nicolas@dandrimont.eu>  Wed, 14 Oct 2015 11:09:33 +0200

swh-web (0.0.2-1~swh1) unstable-swh; urgency=medium

  * Prepare swh.web.ui v0.0.2 deployment

 -- Nicolas Dandrimont <nicolas@dandrimont.eu>  Tue, 13 Oct 2015 16:25:46 +0200

swh-web (0.0.1-1~swh1) unstable-swh; urgency=medium

  * Initial release
  * v0.0.1
  * Hash lookup to check existence in swh's backend
  * Hash lookup to detail a content

 -- Antoine R. Dumont (@ardumont) <antoine.romain.dumont@gmail.com>  Thu, 01 Oct 2015 10:01:29 +0200<|MERGE_RESOLUTION|>--- conflicted
+++ resolved
@@ -1,10 +1,3 @@
-<<<<<<< HEAD
-swh-web (0.0.307-1~swh1~bpo10+1) buster-swh; urgency=medium
-
-  * Rebuild for buster-swh
-
- -- Software Heritage autobuilder (on jenkins-debian1) <jenkins@jenkins-debian1.internal.softwareheritage.org>  Fri, 07 May 2021 12:47:15 +0000
-=======
 swh-web (0.0.308-2~swh1) unstable-swh; urgency=medium
 
   * Rebuild after fixing tests execution
@@ -18,7 +11,6 @@
   * Upstream changes:     - version 0.0.308
 
  -- Software Heritage autobuilder (on jenkins-debian1) <jenkins@jenkins-debian1.internal.softwareheritage.org>  Thu, 20 May 2021 10:46:36 +0000
->>>>>>> 7ce1d7d4
 
 swh-web (0.0.307-1~swh1) unstable-swh; urgency=medium
 
