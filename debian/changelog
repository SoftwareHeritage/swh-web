<<<<<<< HEAD
swh-web (0.0.209-1~swh1~bpo10+1) buster-swh; urgency=medium

  * Rebuild for buster-swh

 -- Software Heritage autobuilder (on jenkins-debian1) <jenkins@jenkins-debian1.internal.softwareheritage.org>  Mon, 26 Aug 2019 16:43:02 +0000
=======
swh-web (0.0.210-1~swh1) unstable-swh; urgency=medium

  * New upstream release 0.0.210     - (tagged by Antoine Lambert
    <antoine.lambert@inria.fr> on 2019-09-06 14:26:33 +0200)
  * Upstream changes:     - version 0.0.210

 -- Software Heritage autobuilder (on jenkins-debian1) <jenkins@jenkins-debian1.internal.softwareheritage.org>  Fri, 06 Sep 2019 13:14:46 +0000
>>>>>>> fd52f29b

swh-web (0.0.209-1~swh1) unstable-swh; urgency=medium

  * New upstream release 0.0.209     - (tagged by Valentin Lorentz
    <vlorentz@softwareheritage.org> on 2019-08-26 18:14:16 +0200)
  * Upstream changes:     - v0.0.209     - * fix in generated
    documentation     - * test fixes / new tests     - * remove
    references to `person['id']` and person_get API/browse     - * fix
    crash on metadata search results whose `origin_url` is missing

 -- Software Heritage autobuilder (on jenkins-debian1) <jenkins@jenkins-debian1.internal.softwareheritage.org>  Mon, 26 Aug 2019 16:39:53 +0000

swh-web (0.0.208-1~swh1) unstable-swh; urgency=medium

  * New upstream release 0.0.208     - (tagged by Valentin Lorentz
    <vlorentz@softwareheritage.org> on 2019-08-20 13:52:25 +0200)
  * Upstream changes:     - v0.0.208     - * Remove "person_get"
    endpoints     - * Add cypress tests

 -- Software Heritage autobuilder (on jenkins-debian1) <jenkins@jenkins-debian1.internal.softwareheritage.org>  Tue, 20 Aug 2019 12:30:54 +0000

swh-web (0.0.207-1~swh1) unstable-swh; urgency=medium

  * New upstream release 0.0.207     - (tagged by Antoine Lambert
    <antoine.lambert@inria.fr> on 2019-08-09 14:43:05 +0200)
  * Upstream changes:     - version 0.0.207

 -- Software Heritage autobuilder (on jenkins-debian1) <jenkins@jenkins-debian1.internal.softwareheritage.org>  Fri, 09 Aug 2019 13:08:31 +0000

swh-web (0.0.206-1~swh1) unstable-swh; urgency=medium

  * New upstream release 0.0.206     - (tagged by Antoine Lambert
    <antoine.lambert@inria.fr> on 2019-07-31 17:37:41 +0200)
  * Upstream changes:     - version 0.0.206

 -- Software Heritage autobuilder (on jenkins-debian1) <jenkins@jenkins-debian1.internal.softwareheritage.org>  Wed, 31 Jul 2019 15:54:55 +0000

swh-web (0.0.205-1~swh1) unstable-swh; urgency=medium

  * New upstream release 0.0.205     - (tagged by Antoine Lambert
    <antoine.lambert@inria.fr> on 2019-07-31 16:13:39 +0200)
  * Upstream changes:     - version 0.0.205

 -- Software Heritage autobuilder (on jenkins-debian1) <jenkins@jenkins-debian1.internal.softwareheritage.org>  Wed, 31 Jul 2019 14:47:24 +0000

swh-web (0.0.204-1~swh1) unstable-swh; urgency=medium

  * New upstream release 0.0.204     - (tagged by Antoine Lambert
    <antoine.lambert@inria.fr> on 2019-07-30 15:54:26 +0200)
  * Upstream changes:     - version 0.0.204

 -- Software Heritage autobuilder (on jenkins-debian1) <jenkins@jenkins-debian1.internal.softwareheritage.org>  Tue, 30 Jul 2019 14:21:24 +0000

swh-web (0.0.203-1~swh1) unstable-swh; urgency=medium

  * New upstream release 0.0.203     - (tagged by Antoine Lambert
    <antoine.lambert@inria.fr> on 2019-06-24 17:11:04 +0200)
  * Upstream changes:     - version 0.0.203

 -- Software Heritage autobuilder (on jenkins-debian1) <jenkins@jenkins-debian1.internal.softwareheritage.org>  Mon, 24 Jun 2019 15:57:25 +0000

swh-web (0.0.202-1~swh1) unstable-swh; urgency=medium

  * New upstream release 0.0.202     - (tagged by Antoine Lambert
    <antoine.lambert@inria.fr> on 2019-06-18 16:22:03 +0200)
  * Upstream changes:     - version 0.0.202

 -- Software Heritage autobuilder (on jenkins-debian1) <jenkins@jenkins-debian1.internal.softwareheritage.org>  Tue, 18 Jun 2019 15:02:25 +0000

swh-web (0.0.201-1~swh1) unstable-swh; urgency=medium

  * New upstream release 0.0.201     - (tagged by Antoine Lambert
    <antoine.lambert@inria.fr> on 2019-06-06 16:01:50 +0200)
  * Upstream changes:     - version 0.0.201

 -- Software Heritage autobuilder (on jenkins-debian1) <jenkins@jenkins-debian1.internal.softwareheritage.org>  Thu, 06 Jun 2019 14:39:51 +0000

swh-web (0.0.200-1~swh1) unstable-swh; urgency=medium

  * New upstream release 0.0.200     - (tagged by Antoine Lambert
    <antoine.lambert@inria.fr> on 2019-05-29 15:22:18 +0200)
  * Upstream changes:     - version 0.0.200

 -- Software Heritage autobuilder (on jenkins-debian1) <jenkins@jenkins-debian1.internal.softwareheritage.org>  Wed, 29 May 2019 13:52:48 +0000

swh-web (0.0.199-1~swh1) unstable-swh; urgency=medium

  * New upstream release 0.0.199     - (tagged by Antoine Lambert
    <antoine.lambert@inria.fr> on 2019-05-21 15:57:10 +0200)
  * Upstream changes:     - version 0.0.199

 -- Software Heritage autobuilder (on jenkins-debian1) <jenkins@jenkins-debian1.internal.softwareheritage.org>  Tue, 21 May 2019 14:17:57 +0000

swh-web (0.0.198-1~swh1) unstable-swh; urgency=medium

  * New upstream release 0.0.198     - (tagged by Antoine Lambert
    <antoine.lambert@inria.fr> on 2019-05-20 10:55:57 +0200)
  * Upstream changes:     - version 0.0.198

 -- Software Heritage autobuilder (on jenkins-debian1) <jenkins@jenkins-debian1.internal.softwareheritage.org>  Mon, 20 May 2019 09:17:32 +0000

swh-web (0.0.196-1~swh1) unstable-swh; urgency=medium

  * New upstream release 0.0.196     - (tagged by Antoine Lambert
    <antoine.lambert@inria.fr> on 2019-05-16 14:58:49 +0200)
  * Upstream changes:     - version 0.0.196

 -- Software Heritage autobuilder (on jenkins-debian1) <jenkins@jenkins-debian1.internal.softwareheritage.org>  Thu, 16 May 2019 13:16:14 +0000

swh-web (0.0.195-1~swh1) unstable-swh; urgency=medium

  * New upstream release 0.0.195     - (tagged by Antoine Lambert
    <antoine.lambert@inria.fr> on 2019-05-15 17:42:02 +0200)
  * Upstream changes:     - version 0.0.195

 -- Software Heritage autobuilder (on jenkins-debian1) <jenkins@jenkins-debian1.internal.softwareheritage.org>  Wed, 15 May 2019 16:19:28 +0000

swh-web (0.0.194-1~swh1) unstable-swh; urgency=medium

  * New upstream release 0.0.194     - (tagged by Antoine Lambert
    <antoine.lambert@inria.fr> on 2019-05-07 10:51:28 +0200)
  * Upstream changes:     - version 0.0.194

 -- Software Heritage autobuilder (on jenkins-debian1) <jenkins@jenkins-debian1.internal.softwareheritage.org>  Tue, 07 May 2019 09:01:19 +0000

swh-web (0.0.193-1~swh1) unstable-swh; urgency=medium

  * New upstream release 0.0.193     - (tagged by Antoine Lambert
    <antoine.lambert@inria.fr> on 2019-05-02 16:59:26 +0200)
  * Upstream changes:     - version 0.0.193

 -- Software Heritage autobuilder (on jenkins-debian1) <jenkins@jenkins-debian1.internal.softwareheritage.org>  Thu, 02 May 2019 15:12:33 +0000

swh-web (0.0.192-1~swh1) unstable-swh; urgency=medium

  * New upstream release 0.0.192     - (tagged by Antoine Lambert
    <antoine.lambert@inria.fr> on 2019-05-02 14:14:32 +0200)
  * Upstream changes:     - version 0.0.192

 -- Software Heritage autobuilder (on jenkins-debian1) <jenkins@jenkins-debian1.internal.softwareheritage.org>  Thu, 02 May 2019 12:33:10 +0000

swh-web (0.0.191-1~swh1) unstable-swh; urgency=medium

  * New upstream release 0.0.191     - (tagged by Antoine Lambert
    <antoine.lambert@inria.fr> on 2019-05-02 11:35:19 +0200)
  * Upstream changes:     - version 0.0.191

 -- Software Heritage autobuilder (on jenkins-debian1) <jenkins@jenkins-debian1.internal.softwareheritage.org>  Thu, 02 May 2019 09:57:15 +0000

swh-web (0.0.190-1~swh1) unstable-swh; urgency=medium

  * New upstream release 0.0.190     - (tagged by Antoine Lambert
    <antoine.lambert@inria.fr> on 2019-04-10 16:59:12 +0200)
  * Upstream changes:     - version 0.0.190

 -- Software Heritage autobuilder (on jenkins-debian1) <jenkins@jenkins-debian1.internal.softwareheritage.org>  Wed, 10 Apr 2019 15:14:12 +0000

swh-web (0.0.189-1~swh1) unstable-swh; urgency=medium

  * New upstream release 0.0.189     - (tagged by Antoine Lambert
    <antoine.lambert@inria.fr> on 2019-04-01 14:32:45 +0200)
  * Upstream changes:     - version 0.0.189

 -- Software Heritage autobuilder (on jenkins-debian1) <jenkins@jenkins-debian1.internal.softwareheritage.org>  Mon, 01 Apr 2019 12:51:57 +0000

swh-web (0.0.188-1~swh1) unstable-swh; urgency=medium

  * New upstream release 0.0.188     - (tagged by Antoine Lambert
    <antoine.lambert@inria.fr> on 2019-03-29 11:39:52 +0100)
  * Upstream changes:     - version 0.0.188

 -- Software Heritage autobuilder (on jenkins-debian1) <jenkins@jenkins-debian1.internal.softwareheritage.org>  Fri, 29 Mar 2019 11:00:27 +0000

swh-web (0.0.187-1~swh1) unstable-swh; urgency=medium

  * New upstream release 0.0.187     - (tagged by Valentin Lorentz
    <vlorentz@softwareheritage.org> on 2019-03-14 15:22:01 +0100)
  * Upstream changes:     - Apply rename of 'origin_id' in the indexer
    API.

 -- Software Heritage autobuilder (on jenkins-debian1) <jenkins@jenkins-debian1.internal.softwareheritage.org>  Thu, 14 Mar 2019 14:41:39 +0000

swh-web (0.0.186-1~swh1) unstable-swh; urgency=medium

  * New upstream release 0.0.186     - (tagged by Antoine Lambert
    <antoine.lambert@inria.fr> on 2019-03-05 16:36:03 +0100)
  * Upstream changes:     - version 0.0.186

 -- Software Heritage autobuilder (on jenkins-debian1) <jenkins@jenkins-debian1.internal.softwareheritage.org>  Tue, 05 Mar 2019 15:57:31 +0000

swh-web (0.0.185-1~swh1) unstable-swh; urgency=medium

  * New upstream release 0.0.185     - (tagged by Antoine Lambert
    <antoine.lambert@inria.fr> on 2019-03-05 14:30:09 +0100)
  * Upstream changes:     - version 0.0.185

 -- Software Heritage autobuilder (on jenkins-debian1) <jenkins@jenkins-debian1.internal.softwareheritage.org>  Tue, 05 Mar 2019 13:52:13 +0000

swh-web (0.0.184-1~swh1) unstable-swh; urgency=medium

  * New upstream release 0.0.184     - (tagged by Antoine Lambert
    <antoine.lambert@inria.fr> on 2019-03-04 14:49:46 +0100)
  * Upstream changes:     - version 0.0.184

 -- Software Heritage autobuilder (on jenkins-debian1) <jenkins@jenkins-debian1.internal.softwareheritage.org>  Mon, 04 Mar 2019 14:09:10 +0000

swh-web (0.0.182-1~swh1) unstable-swh; urgency=medium

  * New upstream release 0.0.182     - (tagged by Antoine Lambert
    <antoine.lambert@inria.fr> on 2019-02-28 18:08:47 +0100)
  * Upstream changes:     - version 0.0.182

 -- Software Heritage autobuilder (on jenkins-debian1) <jenkins@jenkins-debian1.internal.softwareheritage.org>  Thu, 28 Feb 2019 17:33:27 +0000

swh-web (0.0.181-1~swh1) unstable-swh; urgency=medium

  * New upstream release 0.0.181     - (tagged by Antoine Lambert
    <antoine.lambert@inria.fr> on 2019-02-13 14:58:04 +0100)
  * Upstream changes:     - version 0.0.181

 -- Software Heritage autobuilder (on jenkins-debian1) <jenkins@jenkins-debian1.internal.softwareheritage.org>  Wed, 13 Feb 2019 14:18:36 +0000

swh-web (0.0.180-1~swh1) unstable-swh; urgency=medium

  * New upstream release 0.0.180     - (tagged by Antoine Lambert
    <antoine.lambert@inria.fr> on 2019-02-13 13:52:14 +0100)
  * Upstream changes:     - version 0.0.180

 -- Software Heritage autobuilder (on jenkins-debian1) <jenkins@jenkins-debian1.internal.softwareheritage.org>  Wed, 13 Feb 2019 13:13:16 +0000

swh-web (0.0.179-1~swh1) unstable-swh; urgency=medium

  * New upstream release 0.0.179     - (tagged by Antoine Lambert
    <antoine.lambert@inria.fr> on 2019-02-08 14:20:28 +0100)
  * Upstream changes:     - version 0.0.179

 -- Software Heritage autobuilder (on jenkins-debian1) <jenkins@jenkins-debian1.internal.softwareheritage.org>  Fri, 08 Feb 2019 13:42:04 +0000

swh-web (0.0.178-1~swh1) unstable-swh; urgency=medium

  * New upstream release 0.0.178     - (tagged by Antoine Lambert
    <antoine.lambert@inria.fr> on 2019-02-04 15:21:40 +0100)
  * Upstream changes:     - version 0.0.178

 -- Software Heritage autobuilder (on jenkins-debian1) <jenkins@jenkins-debian1.internal.softwareheritage.org>  Mon, 04 Feb 2019 14:59:44 +0000

swh-web (0.0.177-1~swh1) unstable-swh; urgency=medium

  * New upstream release 0.0.177     - (tagged by Antoine Lambert
    <antoine.lambert@inria.fr> on 2019-01-30 13:46:15 +0100)
  * Upstream changes:     - version 0.0.177

 -- Software Heritage autobuilder (on jenkins-debian1) <jenkins@jenkins-debian1.internal.softwareheritage.org>  Wed, 30 Jan 2019 12:59:31 +0000

swh-web (0.0.175-1~swh1) unstable-swh; urgency=medium

  * New upstream release 0.0.175     - (tagged by Antoine Lambert
    <antoine.lambert@inria.fr> on 2019-01-25 14:31:33 +0100)
  * Upstream changes:     - version 0.0.175

 -- Software Heritage autobuilder (on jenkins-debian1) <jenkins@jenkins-debian1.internal.softwareheritage.org>  Fri, 25 Jan 2019 13:50:54 +0000

swh-web (0.0.174-1~swh1) unstable-swh; urgency=medium

  * New upstream release 0.0.174     - (tagged by Antoine Lambert
    <antoine.lambert@inria.fr> on 2019-01-24 17:43:52 +0100)
  * Upstream changes:     - version 0.0.174

 -- Software Heritage autobuilder (on jenkins-debian1) <jenkins@jenkins-debian1.internal.softwareheritage.org>  Thu, 24 Jan 2019 17:43:48 +0000

swh-web (0.0.173-1~swh1) unstable-swh; urgency=medium

  * New upstream release 0.0.173     - (tagged by Antoine Lambert
    <antoine.lambert@inria.fr> on 2019-01-10 17:18:58 +0100)
  * Upstream changes:     - version 0.0.173

 -- Software Heritage autobuilder (on jenkins-debian1) <jenkins@jenkins-debian1.internal.softwareheritage.org>  Thu, 10 Jan 2019 17:02:08 +0000

swh-web (0.0.170-1~swh1) unstable-swh; urgency=medium

  * version 0.0.170

 -- Antoine Lambert <antoine.lambert@inria.fr>  Wed, 28 Nov 2018 16:26:02 +0100

swh-web (0.0.169-1~swh1) unstable-swh; urgency=medium

  * version 0.0.169

 -- Antoine Lambert <antoine.lambert@inria.fr>  Thu, 15 Nov 2018 17:52:14 +0100

swh-web (0.0.168-1~swh1) unstable-swh; urgency=medium

  * version 0.0.168

 -- Antoine Lambert <antoine.lambert@inria.fr>  Thu, 15 Nov 2018 15:24:28 +0100

swh-web (0.0.167-1~swh1) unstable-swh; urgency=medium

  * version 0.0.167

 -- Antoine Lambert <antoine.lambert@inria.fr>  Mon, 12 Nov 2018 17:47:52 +0100

swh-web (0.0.166-1~swh1) unstable-swh; urgency=medium

  * version 0.0.166

 -- Antoine Lambert <antoine.lambert@inria.fr>  Tue, 06 Nov 2018 13:31:08 +0100

swh-web (0.0.165-1~swh1) unstable-swh; urgency=medium

  * version 0.0.165

 -- Antoine Lambert <antoine.lambert@inria.fr>  Wed, 31 Oct 2018 17:46:32 +0100

swh-web (0.0.164-1~swh1) unstable-swh; urgency=medium

  * version 0.0.164

 -- Antoine Lambert <antoine.lambert@inria.fr>  Wed, 31 Oct 2018 17:38:39 +0100

swh-web (0.0.163-1~swh1) unstable-swh; urgency=medium

  * version 0.0.163

 -- Antoine Lambert <antoine.lambert@inria.fr>  Wed, 31 Oct 2018 17:17:05 +0100

swh-web (0.0.162-1~swh1) unstable-swh; urgency=medium

  * version 0.0.162

 -- Antoine Lambert <antoine.lambert@inria.fr>  Thu, 18 Oct 2018 17:57:52 +0200

swh-web (0.0.161-1~swh1) unstable-swh; urgency=medium

  * version 0.0.161

 -- Antoine Lambert <antoine.lambert@inria.fr>  Wed, 17 Oct 2018 15:30:50 +0200

swh-web (0.0.160-1~swh1) unstable-swh; urgency=medium

  * version 0.0.160

 -- Antoine Lambert <antoine.lambert@inria.fr>  Fri, 12 Oct 2018 15:28:05 +0200

swh-web (0.0.159-1~swh1) unstable-swh; urgency=medium

  * version 0.0.159

 -- Antoine Lambert <antoine.lambert@inria.fr>  Fri, 12 Oct 2018 10:18:46 +0200

swh-web (0.0.158-1~swh1) unstable-swh; urgency=medium

  * version 0.0.158

 -- Antoine Lambert <antoine.lambert@inria.fr>  Thu, 11 Oct 2018 17:49:17 +0200

swh-web (0.0.157-1~swh1) unstable-swh; urgency=medium

  * version 0.0.157

 -- Antoine Lambert <antoine.lambert@inria.fr>  Thu, 27 Sep 2018 17:21:28 +0200

swh-web (0.0.156-1~swh1) unstable-swh; urgency=medium

  * version 0.0.156

 -- Antoine Lambert <antoine.lambert@inria.fr>  Thu, 20 Sep 2018 14:40:37 +0200

swh-web (0.0.155-1~swh1) unstable-swh; urgency=medium

  * version 0.0.155

 -- Antoine Lambert <antoine.lambert@inria.fr>  Tue, 18 Sep 2018 10:44:38 +0200

swh-web (0.0.154-1~swh1) unstable-swh; urgency=medium

  * version 0.0.154

 -- Antoine Lambert <antoine.lambert@inria.fr>  Fri, 14 Sep 2018 16:37:48 +0200

swh-web (0.0.153-1~swh1) unstable-swh; urgency=medium

  * version 0.0.153

 -- Antoine Lambert <antoine.lambert@inria.fr>  Wed, 12 Sep 2018 16:44:06 +0200

swh-web (0.0.152-1~swh1) unstable-swh; urgency=medium

  * version 0.0.152

 -- Antoine Lambert <antoine.lambert@inria.fr>  Wed, 12 Sep 2018 16:04:47 +0200

swh-web (0.0.151-1~swh1) unstable-swh; urgency=medium

  * version 0.0.151

 -- Antoine Lambert <antoine.lambert@inria.fr>  Tue, 04 Sep 2018 17:28:46 +0200

swh-web (0.0.150-1~swh1) unstable-swh; urgency=medium

  * version 0.0.150

 -- Antoine Lambert <antoine.lambert@inria.fr>  Tue, 04 Sep 2018 15:15:05 +0200

swh-web (0.0.149-1~swh1) unstable-swh; urgency=medium

  * version 0.0.149

 -- Antoine Lambert <antoine.lambert@inria.fr>  Thu, 30 Aug 2018 16:23:05 +0200

swh-web (0.0.148-1~swh1) unstable-swh; urgency=medium

  * version 0.0.148

 -- Antoine Lambert <antoine.lambert@inria.fr>  Thu, 30 Aug 2018 11:27:42 +0200

swh-web (0.0.147-1~swh1) unstable-swh; urgency=medium

  * version 0.0.147

 -- Antoine Lambert <antoine.lambert@inria.fr>  Fri, 03 Aug 2018 14:41:04 +0200

swh-web (0.0.146-1~swh1) unstable-swh; urgency=medium

  * version 0.0.146

 -- Antoine Lambert <antoine.lambert@inria.fr>  Fri, 27 Jul 2018 16:37:33 +0200

swh-web (0.0.145-1~swh1) unstable-swh; urgency=medium

  * version 0.0.145

 -- Antoine Lambert <antoine.lambert@inria.fr>  Fri, 27 Jul 2018 16:10:36 +0200

swh-web (0.0.144-1~swh1) unstable-swh; urgency=medium

  * version 0.0.144

 -- Antoine Lambert <antoine.lambert@inria.fr>  Fri, 20 Jul 2018 16:26:52 +0200

swh-web (0.0.143-1~swh1) unstable-swh; urgency=medium

  * version 0.0.143

 -- Antoine Lambert <antoine.lambert@inria.fr>  Fri, 20 Jul 2018 16:19:56 +0200

swh-web (0.0.142-1~swh1) unstable-swh; urgency=medium

  * version 0.0.142

 -- Antoine Lambert <antoine.lambert@inria.fr>  Fri, 20 Jul 2018 15:51:20 +0200

swh-web (0.0.141-1~swh1) unstable-swh; urgency=medium

  * version 0.0.141

 -- Antoine Lambert <antoine.lambert@inria.fr>  Fri, 06 Jul 2018 14:11:39 +0200

swh-web (0.0.140-1~swh1) unstable-swh; urgency=medium

  * version 0.0.140

 -- Antoine Lambert <antoine.lambert@inria.fr>  Fri, 29 Jun 2018 16:42:06 +0200

swh-web (0.0.139-1~swh1) unstable-swh; urgency=medium

  * version 0.0.139

 -- Antoine Lambert <antoine.lambert@inria.fr>  Wed, 27 Jun 2018 16:47:17 +0200

swh-web (0.0.138-1~swh1) unstable-swh; urgency=medium

  * version 0.0.138

 -- Antoine Lambert <antoine.lambert@inria.fr>  Wed, 13 Jun 2018 12:18:23 +0200

swh-web (0.0.137-1~swh1) unstable-swh; urgency=medium

  * version 0.0.137

 -- Antoine Lambert <antoine.lambert@inria.fr>  Wed, 13 Jun 2018 11:52:05 +0200

swh-web (0.0.136-1~swh1) unstable-swh; urgency=medium

  * version 0.0.136

 -- Antoine Lambert <antoine.lambert@inria.fr>  Tue, 05 Jun 2018 18:59:20 +0200

swh-web (0.0.135-1~swh1) unstable-swh; urgency=medium

  * version 0.0.135

 -- Antoine Lambert <antoine.lambert@inria.fr>  Fri, 01 Jun 2018 17:47:58 +0200

swh-web (0.0.134-1~swh1) unstable-swh; urgency=medium

  * version 0.0.134

 -- Antoine Lambert <antoine.lambert@inria.fr>  Thu, 31 May 2018 17:56:04 +0200

swh-web (0.0.133-1~swh1) unstable-swh; urgency=medium

  * version 0.0.133

 -- Antoine Lambert <antoine.lambert@inria.fr>  Tue, 29 May 2018 18:13:59 +0200

swh-web (0.0.132-1~swh1) unstable-swh; urgency=medium

  * version 0.0.132

 -- Antoine Lambert <antoine.lambert@inria.fr>  Tue, 29 May 2018 14:25:16 +0200

swh-web (0.0.131-1~swh1) unstable-swh; urgency=medium

  * version 0.0.131

 -- Antoine Lambert <antoine.lambert@inria.fr>  Fri, 25 May 2018 17:31:58 +0200

swh-web (0.0.130-1~swh1) unstable-swh; urgency=medium

  * version 0.0.130

 -- Antoine Lambert <antoine.lambert@inria.fr>  Fri, 25 May 2018 11:59:17 +0200

swh-web (0.0.129-1~swh1) unstable-swh; urgency=medium

  * version 0.0.129

 -- Antoine Lambert <antoine.lambert@inria.fr>  Thu, 24 May 2018 18:28:48 +0200

swh-web (0.0.128-1~swh1) unstable-swh; urgency=medium

  * version 0.0.128

 -- Antoine Lambert <antoine.lambert@inria.fr>  Wed, 16 May 2018 13:52:33 +0200

swh-web (0.0.127-1~swh1) unstable-swh; urgency=medium

  * version 0.0.127

 -- Antoine Lambert <antoine.lambert@inria.fr>  Fri, 04 May 2018 19:14:58 +0200

swh-web (0.0.126-1~swh1) unstable-swh; urgency=medium

  * version 0.0.126

 -- Antoine Lambert <antoine.lambert@inria.fr>  Fri, 04 May 2018 15:29:49 +0200

swh-web (0.0.125-1~swh1) unstable-swh; urgency=medium

  * version 0.0.125

 -- Antoine Lambert <antoine.lambert@inria.fr>  Fri, 20 Apr 2018 15:45:05 +0200

swh-web (0.0.124-1~swh1) unstable-swh; urgency=medium

  * version 0.0.124

 -- Antoine Lambert <antoine.lambert@inria.fr>  Fri, 20 Apr 2018 14:46:00 +0200

swh-web (0.0.123-1~swh1) unstable-swh; urgency=medium

  * version 0.0.123

 -- Antoine Lambert <antoine.lambert@inria.fr>  Mon, 26 Mar 2018 11:34:32 +0200

swh-web (0.0.122-1~swh1) unstable-swh; urgency=medium

  * version 0.0.122

 -- Antoine Lambert <antoine.lambert@inria.fr>  Wed, 14 Mar 2018 17:23:15 +0100

swh-web (0.0.121-1~swh1) unstable-swh; urgency=medium

  * version 0.0.121

 -- Antoine Lambert <antoine.lambert@inria.fr>  Wed, 07 Mar 2018 18:02:29 +0100

swh-web (0.0.120-1~swh1) unstable-swh; urgency=medium

  * version 0.0.120

 -- Antoine Lambert <antoine.lambert@inria.fr>  Wed, 07 Mar 2018 17:31:08 +0100

swh-web (0.0.119-1~swh1) unstable-swh; urgency=medium

  * version 0.0.119

 -- Antoine Lambert <antoine.lambert@inria.fr>  Thu, 01 Mar 2018 18:11:40 +0100

swh-web (0.0.118-1~swh1) unstable-swh; urgency=medium

  * version 0.0.118

 -- Antoine Lambert <antoine.lambert@inria.fr>  Thu, 22 Feb 2018 17:26:28 +0100

swh-web (0.0.117-1~swh1) unstable-swh; urgency=medium

  * version 0.0.117

 -- Antoine Lambert <antoine.lambert@inria.fr>  Wed, 21 Feb 2018 14:56:27 +0100

swh-web (0.0.116-1~swh1) unstable-swh; urgency=medium

  * version 0.0.116

 -- Antoine Lambert <antoine.lambert@inria.fr>  Mon, 19 Feb 2018 17:47:57 +0100

swh-web (0.0.115-1~swh1) unstable-swh; urgency=medium

  * version 0.0.115

 -- Antoine Lambert <antoine.lambert@inria.fr>  Mon, 19 Feb 2018 12:00:47 +0100

swh-web (0.0.114-1~swh1) unstable-swh; urgency=medium

  * version 0.0.114

 -- Antoine Lambert <antoine.lambert@inria.fr>  Fri, 16 Feb 2018 16:13:58 +0100

swh-web (0.0.113-1~swh1) unstable-swh; urgency=medium

  * version 0.0.113

 -- Antoine Lambert <antoine.lambert@inria.fr>  Thu, 15 Feb 2018 15:52:57 +0100

swh-web (0.0.112-1~swh1) unstable-swh; urgency=medium

  * version 0.0.112

 -- Antoine Lambert <antoine.lambert@inria.fr>  Thu, 08 Feb 2018 12:10:44 +0100

swh-web (0.0.111-1~swh1) unstable-swh; urgency=medium

  * Release swh.web v0.0.111
  * Support snapshot information in origin_visit

 -- Nicolas Dandrimont <nicolas@dandrimont.eu>  Tue, 06 Feb 2018 14:54:29 +0100

swh-web (0.0.110-1~swh1) unstable-swh; urgency=medium

  * version 0.0.110

 -- Antoine Lambert <antoine.lambert@inria.fr>  Fri, 02 Feb 2018 15:52:10 +0100

swh-web (0.0.109-1~swh1) unstable-swh; urgency=medium

  * version 0.0.109

 -- Antoine Lambert <antoine.lambert@inria.fr>  Thu, 01 Feb 2018 18:04:10 +0100

swh-web (0.0.108-1~swh1) unstable-swh; urgency=medium

  * version 0.0.108

 -- Antoine Lambert <antoine.lambert@inria.fr>  Tue, 23 Jan 2018 17:31:13 +0100

swh-web (0.0.107-1~swh1) unstable-swh; urgency=medium

  * version 0.0.107

 -- Antoine Lambert <antoine.lambert@inria.fr>  Tue, 23 Jan 2018 12:13:58 +0100

swh-web (0.0.106-1~swh1) unstable-swh; urgency=medium

  * version 0.0.106

 -- Antoine Lambert <antoine.lambert@inria.fr>  Thu, 18 Jan 2018 15:28:44 +0100

swh-web (0.0.105-1~swh1) unstable-swh; urgency=medium

  * version 0.0.105

 -- Antoine Lambert <antoine.lambert@inria.fr>  Tue, 09 Jan 2018 17:32:29 +0100

swh-web (0.0.104-1~swh1) unstable-swh; urgency=medium

  * version 0.0.104

 -- Antoine Lambert <antoine.lambert@inria.fr>  Tue, 09 Jan 2018 14:29:32 +0100

swh-web (0.0.103-1~swh1) unstable-swh; urgency=medium

  * version 0.0.103

 -- Antoine Lambert <antoine.lambert@inria.fr>  Thu, 04 Jan 2018 16:48:56 +0100

swh-web (0.0.102-1~swh1) unstable-swh; urgency=medium

  * version 0.0.102

 -- Antoine Lambert <antoine.lambert@inria.fr>  Thu, 14 Dec 2017 15:13:22 +0100

swh-web (0.0.101-1~swh1) unstable-swh; urgency=medium

  * version 0.0.101

 -- Antoine Pietri <antoine.pietri1@gmail.com>  Fri, 08 Dec 2017 16:38:05 +0100

swh-web (0.0.100-1~swh1) unstable-swh; urgency=medium

  * v0.0.100
  * swh.web.common.service: Read indexer data through the indexer
  * storage

 -- Antoine R. Dumont (@ardumont) <antoine.romain.dumont@gmail.com>  Thu, 07 Dec 2017 16:25:12 +0100

swh-web (0.0.99-1~swh1) unstable-swh; urgency=medium

  * version 0.0.99

 -- Antoine Lambert <antoine.lambert@inria.fr>  Wed, 06 Dec 2017 17:07:37 +0100

swh-web (0.0.98-1~swh1) unstable-swh; urgency=medium

  * version 0.0.98

 -- Antoine Lambert <antoine.lambert@inria.fr>  Wed, 06 Dec 2017 15:41:13 +0100

swh-web (0.0.97-1~swh1) unstable-swh; urgency=medium

  * version 0.0.97

 -- Antoine Lambert <antoine.lambert@inria.fr>  Fri, 24 Nov 2017 16:24:07 +0100

swh-web (0.0.96-1~swh1) unstable-swh; urgency=medium

  * version 0.0.96

 -- Antoine Lambert <antoine.lambert@inria.fr>  Fri, 24 Nov 2017 15:22:16 +0100

swh-web (0.0.95-1~swh1) unstable-swh; urgency=medium

  * version 0.0.95

 -- Antoine Lambert <antoine.lambert@inria.fr>  Thu, 09 Nov 2017 18:14:31 +0100

swh-web (0.0.94-1~swh1) unstable-swh; urgency=medium

  * version 0.0.94

 -- Antoine Lambert <antoine.lambert@inria.fr>  Mon, 06 Nov 2017 16:19:48 +0100

swh-web (0.0.93-1~swh1) unstable-swh; urgency=medium

  * version 0.0.93

 -- Antoine Lambert <antoine.lambert@inria.fr>  Fri, 27 Oct 2017 16:28:22 +0200

swh-web (0.0.92-1~swh1) unstable-swh; urgency=medium

  * version 0.0.92

 -- Antoine Lambert <antoine.lambert@inria.fr>  Fri, 27 Oct 2017 16:07:47 +0200

swh-web (0.0.91-1~swh1) unstable-swh; urgency=medium

  * v0.0.91

 -- Antoine Lambert <antoine.lambert@inria.fr>  Fri, 13 Oct 2017 20:40:07 +0200

swh-web (0.0.90-1~swh1) unstable-swh; urgency=medium

  * version 0.0.90

 -- Antoine Lambert <antoine.lambert@inria.fr>  Wed, 04 Oct 2017 13:53:28 +0200

swh-web (0.0.89-1~swh1) unstable-swh; urgency=medium

  * version 0.0.89

 -- Antoine Lambert <antoine.lambert@inria.fr>  Wed, 04 Oct 2017 10:42:11 +0200

swh-web (0.0.88-1~swh1) unstable-swh; urgency=medium

  * v0.0.88
  * Fix default webapp configuration file lookup
  * Fix templating errors
  * Fix wrong default configuration
  * Add missing endpoint information about error (origin visit endpoint)

 -- Antoine R. Dumont (@ardumont) <antoine.romain.dumont@gmail.com>  Wed, 13 Sep 2017 15:02:24 +0200

swh-web (0.0.87-1~swh1) unstable-swh; urgency=medium

  * v0.0.87
  * throttling: permit the use to define cache server
  * throttling: improve configuration intent
  * configuration: Clarify config keys intent and improve config
  * management
  * docs: change content example to ls.c from GNU corutils
  * packaging: Fix dependency requirements

 -- Antoine R. Dumont (@ardumont) <antoine.romain.dumont@gmail.com>  Tue, 12 Sep 2017 14:11:10 +0200

swh-web (0.0.86-1~swh1) unstable-swh; urgency=medium

  * v0.0.86

 -- Antoine Lambert <antoine.lambert@inria.fr>  Fri, 08 Sep 2017 14:07:19 +0200

swh-web (0.0.85-1~swh1) unstable-swh; urgency=medium

  * v0.0.85

 -- Antoine Lambert <antoine.lambert@inria.fr>  Fri, 08 Sep 2017 10:55:50 +0200

swh-web (0.0.84-1~swh1) unstable-swh; urgency=medium

  * Release swh.web.ui v0.0.84
  * Prepare stretch packaging

 -- Nicolas Dandrimont <nicolas@dandrimont.eu>  Fri, 30 Jun 2017 18:18:55 +0200

swh-web (0.0.83-1~swh1) unstable-swh; urgency=medium

  * Release swh.web.ui v0.0.83
  * Allow exemption by network for rate limiting

 -- Nicolas Dandrimont <nicolas@dandrimont.eu>  Wed, 24 May 2017 18:01:53 +0200

swh-web (0.0.82-1~swh1) unstable-swh; urgency=medium

  * v0.0.83
  * Add new blake2s256 data column on content

 -- Antoine R. Dumont (@ardumont) <antoine.romain.dumont@gmail.com>  Tue, 04 Apr 2017 16:54:25 +0200

swh-web (0.0.81-1~swh1) unstable-swh; urgency=medium

  * v0.0.81
  * Migrate functions from swh.core.hashutil to swh.model.hashutil

 -- Antoine R. Dumont (@ardumont) <antoine.romain.dumont@gmail.com>  Wed, 15 Mar 2017 16:26:42 +0100

swh-web (0.0.80-1~swh1) unstable-swh; urgency=medium

  * v0.0.80
  * /api/1/content/raw/: Make no textual content request forbidden

 -- Antoine R. Dumont (@ardumont) <antoine.romain.dumont@gmail.com>  Wed, 15 Mar 2017 12:35:43 +0100

swh-web (0.0.79-1~swh1) unstable-swh; urgency=medium

  * v0.0.79
  * /api/1/content/raw/: Improve error msg when content not available
  * /api/1/content/raw/: Open endpoint documentation in api endpoints
  * index

 -- Antoine R. Dumont (@ardumont) <antoine.romain.dumont@gmail.com>  Wed, 15 Mar 2017 11:43:00 +0100

swh-web (0.0.78-1~swh1) unstable-swh; urgency=medium

  * v0.0.78
  * /api/1/content/raw/: Open endpoint to download only text-ish
  * contents (other contents are deemed unavailable)
  * /api/1/content/raw/: Permit the user to provide a 'filename'
  * parameter to name the downloaded contents as they see fit.

 -- Antoine R. Dumont (@ardumont) <antoine.romain.dumont@gmail.com>  Wed, 15 Mar 2017 10:48:21 +0100

swh-web (0.0.77-1~swh1) unstable-swh; urgency=medium

  * v0.0.77
  * API doc: add warning about API instability
  * API: Unify remaining dates as iso8601 string
  * /api/1/revision/: Merge 'parents' key into a dict list
  * /api/1/release/: Enrich output with author_url if author mentioned
  * packaging: split internal and external requirements in separate
    files

 -- Antoine R. Dumont (@ardumont) <antoine.romain.dumont@gmail.com>  Tue, 21 Feb 2017 11:37:19 +0100

swh-web (0.0.76-1~swh1) unstable-swh; urgency=medium

  * Release swh.web.ui v0.0.76
  * Refactor APIDoc to be more sensible
  * Share rate limits between all the api_ queries

 -- Nicolas Dandrimont <nicolas@dandrimont.eu>  Thu, 02 Feb 2017 17:32:57 +0100

swh-web (0.0.75-1~swh1) unstable-swh; urgency=medium

  * v0.0.75
  * Remove build dependency on libjs-cryptojs, libjs-jquery-flot*,
  * libjs-jquery-datatables
  * views/browse,api: move main apidoc views to views/api

 -- Antoine R. Dumont (@ardumont) <antoine.romain.dumont@gmail.com>  Thu, 02 Feb 2017 15:03:20 +0100

swh-web (0.0.74-1~swh1) unstable-swh; urgency=medium

  * Release swh.web.ui v0.0.74
  * Various interface cleanups for API documentation
  * Return Error types in API error return values

 -- Nicolas Dandrimont <nicolas@dandrimont.eu>  Thu, 02 Feb 2017 11:03:56 +0100

swh-web (0.0.73-1~swh1) unstable-swh; urgency=medium

  * Deploy swh.web.ui v0.0.73
  * Add a bazillion of style fixes.

 -- Nicolas Dandrimont <nicolas@dandrimont.eu>  Wed, 01 Feb 2017 22:44:10 +0100

swh-web (0.0.72-1~swh1) unstable-swh; urgency=medium

  * v0.0.72
  * apidoc rendering: Improvments
  * apidoc: add usual copyright/license/contact footer
  * apidoc: show status code if != 200
  * apidoc: hide /content/known/ from the doc
  * apidoc: document upcoming v. available in endpoint index
  * apidoc: vertically distantiate jquery search box and preceding text

 -- Antoine R. Dumont (@ardumont) <antoine.romain.dumont@gmail.com>  Wed, 01 Feb 2017 18:34:56 +0100

swh-web (0.0.71-1~swh1) unstable-swh; urgency=medium

  * v0.0.71
  * add static/robots.txt, disabling crawling of /api/
  * re-root content-specific endpoints under /api/1/content/
  * fix not converted empty bytes string
  * /revision/origin/: Make the timestamp default to the most recent
    visit
  * api: simplify HTML layout by dropping redundant nav and about page
  * apidoc: document correctly endpoints /content/known/,
  * /revision/{origin,origin/log}/ and /stat/counters/

 -- Antoine R. Dumont (@ardumont) <antoine.romain.dumont@gmail.com>  Wed, 01 Feb 2017 16:23:56 +0100

swh-web (0.0.70-1~swh1) unstable-swh; urgency=medium

  * v0.0.70
  * apidoc: Review documentation for
  * endpoints (person/release/revision/visit-related/upcoming methods)
  * apidoc: List only method docstring's first paragraph in endpoint
    index
  * apidoc: Render type annotation for optional parameter
  * apidoc: Improve rendering issues
  * api: Fix problem in origin visit by type and url lookup

 -- Antoine R. Dumont (@ardumont) <antoine.romain.dumont@gmail.com>  Wed, 01 Feb 2017 11:28:32 +0100

swh-web (0.0.69-1~swh1) unstable-swh; urgency=medium

  * v0.0.69
  * Improve documentation information and rendering

 -- Antoine R. Dumont (@ardumont) <antoine.romain.dumont@gmail.com>  Tue, 31 Jan 2017 14:31:19 +0100

swh-web (0.0.68-1~swh1) unstable-swh; urgency=medium

  * v0.0.68
  * Improve ui with last nitpicks
  * Remove endpoints not supposed to be displayed

 -- Antoine R. Dumont (@ardumont) <antoine.romain.dumont@gmail.com>  Wed, 25 Jan 2017 13:29:49 +0100

swh-web (0.0.67-1~swh1) unstable-swh; urgency=medium

  * v0.0.67
  * Improve rendering style - pass 4

 -- Antoine R. Dumont (@ardumont) <antoine.romain.dumont@gmail.com>  Tue, 24 Jan 2017 15:30:58 +0100

swh-web (0.0.66-1~swh1) unstable-swh; urgency=medium

  * v0.0.66
  * Improve rendering style - pass 4

 -- Antoine R. Dumont (@ardumont) <antoine.romain.dumont@gmail.com>  Tue, 24 Jan 2017 15:24:05 +0100

swh-web (0.0.65-1~swh1) unstable-swh; urgency=medium

  * v0.0.65
  * Unify rendering style with www.s.o - pass 3

 -- Antoine R. Dumont (@ardumont) <antoine.romain.dumont@gmail.com>  Mon, 23 Jan 2017 19:58:19 +0100

swh-web (0.0.64-1~swh1) unstable-swh; urgency=medium

  * v0.0.64
  * Unify rendering style with www.s.o - pass 2

 -- Antoine R. Dumont (@ardumont) <antoine.romain.dumont@gmail.com>  Mon, 23 Jan 2017 19:28:31 +0100

swh-web (0.0.63-1~swh1) unstable-swh; urgency=medium

  * v0.0.63
  * Unify rendering style with www.s.o - pass 1

 -- Antoine R. Dumont (@ardumont) <antoine.romain.dumont@gmail.com>  Mon, 23 Jan 2017 16:06:30 +0100

swh-web (0.0.62-1~swh1) unstable-swh; urgency=medium

  * Release swh-web-ui v0.0.62
  * Add flask-limiter to dependencies and wire it in

 -- Nicolas Dandrimont <nicolas@dandrimont.eu>  Fri, 20 Jan 2017 16:29:48 +0100

swh-web (0.0.61-1~swh1) unstable-swh; urgency=medium

  * v0.0.61
  * Fix revision's metadata field limitation

 -- Antoine R. Dumont (@ardumont) <antoine.romain.dumont@gmail.com>  Fri, 20 Jan 2017 15:26:37 +0100

swh-web (0.0.60-1~swh1) unstable-swh; urgency=medium

  * v0.0.60
  * Improve escaping data

 -- Antoine R. Dumont (@ardumont) <antoine.romain.dumont@gmail.com>  Fri, 20 Jan 2017 12:21:22 +0100

swh-web (0.0.59-1~swh1) unstable-swh; urgency=medium

  * v0.0.59
  * Unify pagination on /revision/log/ and /revision/origin/log/
    endpoints

 -- Antoine R. Dumont (@ardumont) <antoine.romain.dumont@gmail.com>  Thu, 19 Jan 2017 15:59:06 +0100

swh-web (0.0.58-1~swh1) unstable-swh; urgency=medium

  * v0.0.58
  * Pagination on /api/1/origin/visits/ endpoint

 -- Antoine R. Dumont (@ardumont) <antoine.romain.dumont@gmail.com>  Thu, 19 Jan 2017 14:48:57 +0100

swh-web (0.0.57-1~swh1) unstable-swh; urgency=medium

  * v0.0.57
  * Improve documentation information on api endpoints

 -- Antoine R. Dumont (@ardumont) <antoine.romain.dumont@gmail.com>  Thu, 19 Jan 2017 13:32:56 +0100

swh-web (0.0.56-1~swh1) unstable-swh; urgency=medium

  * v0.0.56
  * Add abilities to display multiple examples on each doc endpoint.

 -- Antoine R. Dumont (@ardumont) <antoine.romain.dumont@gmail.com>  Wed, 18 Jan 2017 14:43:58 +0100

swh-web (0.0.55-1~swh1) unstable-swh; urgency=medium

  * v0.0.55
  * api /content/search/ to /content/known/
  * Adapt return values to empty list/dict instead of null
  * Remove empty values when mono-values are null
  * Fix broken entity endpoint
  * Update upcoming endpoints
  * apidoc: Remove hard-coded example and provide links to follow

 -- Antoine R. Dumont (@ardumont) <antoine.romain.dumont@gmail.com>  Wed, 18 Jan 2017 11:27:45 +0100

swh-web (0.0.54-1~swh1) unstable-swh; urgency=medium

  * v0.0.54
  * Improve documentation description and browsability
  * Fix css style

 -- Antoine R. Dumont (@ardumont) <antoine.romain.dumont@gmail.com>  Mon, 16 Jan 2017 17:18:21 +0100

swh-web (0.0.53-1~swh1) unstable-swh; urgency=medium

  * v0.0.53
  * apidoc: Update upcoming and hidden endpoints information
  * apidoc: Enrich route information with tags
  * apidoc: /api/1/revision/origin/log/: Add pagination explanation
  * apidoc: /api/1/revision/log/: Add pagination explanation
  * api: Fix filtering fields to work in depth

 -- Antoine R. Dumont (@ardumont) <antoine.romain.dumont@gmail.com>  Fri, 13 Jan 2017 17:33:01 +0100

swh-web (0.0.52-1~swh1) unstable-swh; urgency=medium

  * v0.0.52
  * Fix doc generation regarding arg and exception
  * Fix broken examples
  * Add missing documentation on not found origin visit

 -- Antoine R. Dumont (@ardumont) <antoine.romain.dumont@gmail.com>  Thu, 12 Jan 2017 17:38:59 +0100

swh-web (0.0.51-1~swh1) unstable-swh; urgency=medium

  * v0.0.51
  * Update configuration file from ini to yml

 -- Antoine R. Dumont (@ardumont) <antoine.romain.dumont@gmail.com>  Fri, 16 Dec 2016 13:27:08 +0100

swh-web (0.0.50-1~swh1) unstable-swh; urgency=medium

  * v0.0.50
  * Fix issue regarding data structure change in ctags' reading api
    endpoint

 -- Antoine R. Dumont (@ardumont) <antoine.romain.dumont@gmail.com>  Tue, 06 Dec 2016 16:08:01 +0100

swh-web (0.0.49-1~swh1) unstable-swh; urgency=medium

  * v0.0.49
  * Rendering improvments

 -- Antoine R. Dumont (@ardumont) <antoine.romain.dumont@gmail.com>  Thu, 01 Dec 2016 16:29:31 +0100

swh-web (0.0.48-1~swh1) unstable-swh; urgency=medium

  * v0.0.48
  * Fix api doc example to actual existing data
  * Improve search symbol view experience

 -- Antoine R. Dumont (@ardumont) <antoine.romain.dumont@gmail.com>  Thu, 01 Dec 2016 15:32:44 +0100

swh-web (0.0.47-1~swh1) unstable-swh; urgency=medium

  * v0.0.47
  * Improve search content ui (add datatable)
  * Improve search symbol ui (add datatable without pagination, with
  * multi-field search)
  * Split those views to improve readability

 -- Antoine R. Dumont (@ardumont) <antoine.romain.dumont@gmail.com>  Thu, 01 Dec 2016 11:57:16 +0100

swh-web (0.0.46-1~swh1) unstable-swh; urgency=medium

  * v0.0.46
  * Improve search output view on symbols

 -- Antoine R. Dumont (@ardumont) <antoine.romain.dumont@gmail.com>  Wed, 30 Nov 2016 17:45:40 +0100

swh-web (0.0.45-1~swh1) unstable-swh; urgency=medium

  * v0.0.45
  * Migrate search symbol api endpoint to strict equality search
  * Improve search symbol view result (based on that api) to navigate
  * through result
  * Permit to slice result per page with per page flag (limited to 100)
  * Unify behavior in renderer regarding pagination computation

 -- Antoine R. Dumont (@ardumont) <antoine.romain.dumont@gmail.com>  Wed, 30 Nov 2016 11:00:49 +0100

swh-web (0.0.44-1~swh1) unstable-swh; urgency=medium

  * v0.0.44
  * Rename appropriately /api/1/symbol to /api/1/content/symbol/
  * Improve documentation on /api/1/content/symbol/ api endpoint

 -- Antoine R. Dumont (@ardumont) <antoine.romain.dumont@gmail.com>  Tue, 29 Nov 2016 15:00:14 +0100

swh-web (0.0.43-1~swh1) unstable-swh; urgency=medium

  * v0.0.43
  * Improve edge case when looking for ctags symbols
  * Add a lookup ui to search through symbols

 -- Antoine R. Dumont (@ardumont) <antoine.romain.dumont@gmail.com>  Mon, 28 Nov 2016 16:42:33 +0100

swh-web (0.0.42-1~swh1) unstable-swh; urgency=medium

  * v0.0.42
  * List ctags line as link to content in /browse/content/ view

 -- Antoine R. Dumont (@ardumont) <antoine.romain.dumont@gmail.com>  Fri, 25 Nov 2016 16:21:12 +0100

swh-web (0.0.41-1~swh1) unstable-swh; urgency=medium

  * v0.0.41
  * Improve browse content view by:
  * adding new information (license, mimetype, language)
  * highlighting source code

 -- Antoine R. Dumont (@ardumont) <antoine.romain.dumont@gmail.com>  Fri, 25 Nov 2016 14:52:34 +0100

swh-web (0.0.40-1~swh1) unstable-swh; urgency=medium

  * v0.0.40
  * Add pagination to symbol search endpoint

 -- Antoine R. Dumont (@ardumont) <antoine.romain.dumont@gmail.com>  Thu, 24 Nov 2016 14:23:45 +0100

swh-web (0.0.39-1~swh1) unstable-swh; urgency=medium

  * v0.0.39
  * Open /api/1/symbol/<expression>/
  * Fix api breaking on /api/1/content/search/

 -- Antoine R. Dumont (@ardumont) <antoine.romain.dumont@gmail.com>  Thu, 24 Nov 2016 10:28:42 +0100

swh-web (0.0.38-1~swh1) unstable-swh; urgency=medium

  * v0.0.38
  * Minor refactoring
  * Remove one commit which breaks production

 -- Antoine R. Dumont (@ardumont) <antoine.romain.dumont@gmail.com>  Tue, 22 Nov 2016 16:26:03 +0100

swh-web (0.0.37-1~swh1) unstable-swh; urgency=medium

  * v0.0.37
  * api: Open new endpoints on license, language, filetype
  * api: Update content endpoint to add url on new endpoints

 -- Antoine R. Dumont (@ardumont) <antoine.romain.dumont@gmail.com>  Tue, 22 Nov 2016 15:04:07 +0100

swh-web (0.0.36-1~swh1) unstable-swh; urgency=medium

  * v0.0.36
  * Adapt to latest origin_visit format

 -- Antoine R. Dumont (@ardumont) <antoine.romain.dumont@gmail.com>  Thu, 08 Sep 2016 15:24:33 +0200

swh-web (0.0.35-1~swh1) unstable-swh; urgency=medium

  * v0.0.35
  * Open /api/1/provenance/<algo:content-hash>/ api endpoint
  * Open /api/1/origin/<id>/visits/(<visit-id>) api endpoint
  * View: Fix redirection url issue

 -- Antoine R. Dumont (@ardumont) <antoine.romain.dumont@gmail.com>  Mon, 05 Sep 2016 14:28:33 +0200

swh-web (0.0.34-1~swh1) unstable-swh; urgency=medium

  * v0.0.34
  * Improve global ui navigation
  * Fix apidoc rendering issue
  * Open /api/1/provenance/ about content provenant information

 -- Antoine R. Dumont (@ardumont) <antoine.romain.dumont@gmail.com>  Fri, 02 Sep 2016 11:42:04 +0200

swh-web (0.0.33-1~swh1) unstable-swh; urgency=medium

  * Release swh.web.ui v0.0.33
  * New declarative API documentation mechanisms

 -- Nicolas Dandrimont <nicolas@dandrimont.eu>  Wed, 24 Aug 2016 16:25:24 +0200

swh-web (0.0.32-1~swh1) unstable-swh; urgency=medium

  * v0.0.32
  * Activate tests during debian packaging
  * Fix issues on debian packaging
  * Fix useless jquery loading url
  * Improve date time parsing

 -- Antoine R. Dumont (@ardumont) <antoine.romain.dumont@gmail.com>  Wed, 20 Jul 2016 12:35:09 +0200

swh-web (0.0.31-1~swh1) unstable-swh; urgency=medium

  * v0.0.31
  * Unify jquery-flot library names with .min

 -- Antoine R. Dumont (@ardumont) <antoine.romain.dumont@gmail.com>  Mon, 18 Jul 2016 11:11:59 +0200

swh-web (0.0.30-1~swh1) unstable-swh; urgency=medium

  * v0.0.30
  * View: Open calendar ui view on origin
  * API: open /api/1/stat/visits/<int:origin>/

 -- Antoine R. Dumont (@ardumont) <antoine.romain.dumont@gmail.com>  Wed, 13 Jul 2016 18:42:40 +0200

swh-web (0.0.29-1~swh1) unstable-swh; urgency=medium

  * Release swh.web.ui v0.0.29
  * All around enhancements of the web ui
  * Package now tested when building

 -- Nicolas Dandrimont <nicolas@dandrimont.eu>  Tue, 14 Jun 2016 17:58:42 +0200

swh-web (0.0.28-1~swh1) unstable-swh; urgency=medium

  * v0.0.28
  * Fix packaging issues

 -- Antoine R. Dumont (@ardumont) <antoine.romain.dumont@gmail.com>  Mon, 09 May 2016 16:21:04 +0200

swh-web (0.0.27-1~swh1) unstable-swh; urgency=medium

  * v0.0.27
  * Fix packaging issue

 -- Antoine R. Dumont (@ardumont) <antoine.romain.dumont@gmail.com>  Tue, 03 May 2016 16:52:40 +0200

swh-web (0.0.24-1~swh1) unstable-swh; urgency=medium

  * Release swh.web.ui v0.0.24
  * New swh.storage API for timestamps

 -- Nicolas Dandrimont <nicolas@dandrimont.eu>  Fri, 05 Feb 2016 12:07:33 +0100

swh-web (0.0.23-1~swh1) unstable-swh; urgency=medium

  * v0.0.23
  * Bump dependency requirements to latest swh.storage
  * Returns person's identifier on api + Hide person's emails in views
    endpoint
  * Try to decode the content's raw data and fail gracefully
  * Unify /directory api to Display content's raw data when path
    resolves to a file
  * Expose unconditionally the link to download the content's raw data
  * Download link data redirects to the api ones

 -- Antoine R. Dumont (@ardumont) <antoine.romain.dumont@gmail.com>  Fri, 29 Jan 2016 17:50:31 +0100

swh-web (0.0.22-1~swh1) unstable-swh; urgency=medium

  * v0.0.22
  * Open
    /browse/revision/origin/<ORIG_ID>[/branch/<BRANCH>][/ts/<TIMESTAMP>]
    /history/<SHA1>/ view
  * Open
    /browse/revision/origin/<ORIG_ID>[/branch/<BRANCH>][/ts/<TIMESTAMP>]
    / view
  * Open
    /browse/revision/<SHA1_GIT_ROOT>/history/<SHA1_GIT>/directory/[<PATH
    >] view
  * Open
    /browse/revision/origin/<ORIG_ID>[/branch/<BRANCH>][/ts/<TIMESTAMP>]
    /history/<SHA1>/directory/[<PATH>] view
  * Open
    /browse/revision/origin/<ORIG_ID>[/branch/<BRANCH>][/ts/<TIMESTAMP>]
    /directory/[<PATH>] view
  * Open /browse/revision/<sha1_git_root>/directory/<path>/ view
  * Open /browse/revision/<sha1_git_root>/history/<sha1_git>/ view
  * Open /browse/revision/<sha1_git>/log/ view
  * Open /browse/entity/<uuid>/ view
  * Release can point to other objects than revision
  * Fix misbehavior when retrieving git log
  * Fix another edge case when listing a directory that does not exist
  * Fix edge case when listing is empty
  * Fix person_get call
  * Update documentation about possible error codes

 -- Antoine R. Dumont (@ardumont) <antoine.romain.dumont@gmail.com>  Tue, 26 Jan 2016 15:14:35 +0100

swh-web (0.0.21-1~swh1) unstable-swh; urgency=medium

  * v0.0.21
  * Deal nicely with communication downtime with storage
  * Update to latest swh.storage api

 -- Antoine R. Dumont (@ardumont) <antoine.romain.dumont@gmail.com>  Wed, 20 Jan 2016 16:31:34 +0100

swh-web (0.0.20-1~swh1) unstable-swh; urgency=medium

  * v0.0.20
  * Open /api/1/entity/<string:uuid>/

 -- Antoine R. Dumont (@ardumont) <antoine.romain.dumont@gmail.com>  Fri, 15 Jan 2016 16:40:56 +0100

swh-web (0.0.19-1~swh1) unstable-swh; urgency=medium

  * v0.0.19
  * Improve directory_get_by_path integration with storage
  * Refactor - Only lookup sha1_git_root if needed + factorize service
    behavior

 -- Antoine R. Dumont (@ardumont) <antoine.romain.dumont@gmail.com>  Fri, 15 Jan 2016 12:47:39 +0100

swh-web (0.0.18-1~swh1) unstable-swh; urgency=medium

  * v0.0.18
  * Open
    /api/1/revision/origin/<ORIG_ID>[/branch/<BRANCH>][/ts/<TIMESTAMP>]/
    history/<SHA1>/directory/[<PATH>]
  * origin/master Open
    /api/1/revision/origin/<ORIG_ID>[/branch/<BRANCH>][/ts/<TIMESTAMP>]/
    history/<SHA1>/
  * Open
    /api/1/revision/origin/<ORIG_ID>[/branch/<BRANCH>][/ts/<TIMESTAMP>]/
    directory/[<PATH>]
  * Open /api/1/revision/origin/<origin-id>/branch/<branch-
    name>/ts/<ts>/
  * /directory/ apis can now point to files too.
  * Bump dependency requirement on latest swh.storage
  * Deactivate api querying occurrences for now
  * Improve function documentation

 -- Antoine R. Dumont (@ardumont) <antoine.romain.dumont@gmail.com>  Wed, 13 Jan 2016 12:54:54 +0100

swh-web (0.0.17-1~swh1) unstable-swh; urgency=medium

  * v0.0.17
  * Open /api/1/revision/<string:sha1_git>/directory/'
  * Open
    /api/1/revision/<string:sha1_git_root>/history/<sha1_git>/directory/
    <path:dir_path>/
  * Enrich directory listing with url to next subdir
  * Improve testing coverage
  * Open 'limit' get query parameter to revision_log and
    revision_history api

 -- Antoine R. Dumont (@ardumont) <antoine.romain.dumont@gmail.com>  Fri, 08 Jan 2016 11:36:55 +0100

swh-web (0.0.16-1~swh1) unstable-swh; urgency=medium

  * v0.0.16
  * service.lookup_revision_log: Add a limit to the number of commits
  * Fix docstring rendering

 -- Antoine R. Dumont (@ardumont) <antoine.romain.dumont@gmail.com>  Wed, 06 Jan 2016 15:37:21 +0100

swh-web (0.0.15-1~swh1) unstable-swh; urgency=medium

  * v0.0.15
  * Improve browsable api rendering style
  * Fix typo in jquery.min.js link
  * Fix docstring typos
  * packaging:
  * add python3-flask-api as package dependency

 -- Antoine R. Dumont (@ardumont) <antoine.romain.dumont@gmail.com>  Wed, 06 Jan 2016 15:12:04 +0100

swh-web (0.0.14-1~swh1) unstable-swh; urgency=medium

  * v0.0.14
  * Open /revision/<sha1_git_root>/history/<sha1_git>/
  * Add links to api
  * Improve browsable api rendering -> when api links exists, actual
    html links will be displayed
  * Fix production bugs (regarding browsable api)

 -- Antoine R. Dumont (@ardumont) <antoine.romain.dumont@gmail.com>  Wed, 06 Jan 2016 11:42:18 +0100

swh-web (0.0.13-1~swh1) unstable-swh; urgency=medium

  * v0.0.13
  * Open /browse/person/ view
  * Open /browse/origin/ view
  * Open /browse/release/ view
  * Open /browse/revision/ view
  * Deactivate temporarily /browse/content/
  * Add default sha1
  * Automatic doc endpoint on base path

 -- Antoine R. Dumont (@ardumont) <antoine.romain.dumont@gmail.com>  Tue, 15 Dec 2015 17:01:27 +0100

swh-web (0.0.12-1~swh1) unstable-swh; urgency=medium

  * v0.0.12
  * Update /api/1/release/ with latest internal standard
  * Update /api/1/revision/ with latest internal standard
  * Add global filtering on 'fields' parameter
  * Update /api/1/content/<hash> with links to raw resource
  * Improve documentations
  * Open /api/1/revision/<SHA1_GIT>/log/
  * Open /browse/directory/<hash> to list directory content
  * Open /browse/content/<hash>/ to show the content
  * Open /browse/content/<hash>/raw to show the content
  * Open /api/1/person/<id>
  * Implementation detail
  * Add Flask API dependency
  * Split controller in api and views module
  * Unify internal apis' behavior

 -- Antoine R. Dumont (@ardumont) <antoine.romain.dumont@gmail.com>  Mon, 07 Dec 2015 16:44:43 +0100

swh-web (0.0.11-1~swh1) unstable-swh; urgency=medium

  * v0.0.11
  * Open /1/api/content/<algo:hash>/
  * Open /api/1/revision/<SHA1_GIT>
  * Open /api/1/release/<SHA1_GIT>
  * Open /api/1/uploadnsearch/ (POST)
  * Open /api/1/origin/
  * Unify 404 and 400 responses on api
  * Increase code coverage

 -- Antoine R. Dumont (@ardumont) <antoine.romain.dumont@gmail.com>  Thu, 19 Nov 2015 11:24:46 +0100

swh-web (0.0.10-1~swh1) unstable-swh; urgency=medium

  * v0.0.10
  * set document.domain to parent domain softwareheritage.org
  * improve HTML templates to be (more) valid
  * cosmetic change in Content-Type JSON header

 -- Stefano Zacchiroli <zack@upsilon.cc>  Mon, 02 Nov 2015 13:59:45 +0100

swh-web (0.0.9-1~swh1) unstable-swh; urgency=medium

  * v0.0.9
  * Remove query entry in api response
  * Deal with bad request properly with api calls
  * Improve coverage
  * Improve dev starting up app
  * Fix duplicated print statement in dev app startup

 -- Antoine R. Dumont (@ardumont) <antoine.romain.dumont@gmail.com>  Fri, 30 Oct 2015 17:24:15 +0100

swh-web (0.0.8-1~swh1) unstable-swh; urgency=medium

  * version 0.0.8

 -- Stefano Zacchiroli <zack@upsilon.cc>  Wed, 28 Oct 2015 20:59:40 +0100

swh-web (0.0.7-1~swh1) unstable-swh; urgency=medium

  * v0.0.7
  * Add @jsonp abilities to /api/1/stat/counters endpoint

 -- Antoine R. Dumont (@ardumont) <antoine.romain.dumont@gmail.com>  Mon, 19 Oct 2015 14:01:40 +0200

swh-web (0.0.4-1~swh1) unstable-swh; urgency=medium

  * Prepare swh.web.ui v0.0.4 deployment

 -- Nicolas Dandrimont <nicolas@dandrimont.eu>  Fri, 16 Oct 2015 15:38:44 +0200

swh-web (0.0.3-1~swh1) unstable-swh; urgency=medium

  * Prepare deployment of swh-web-ui v0.0.3

 -- Nicolas Dandrimont <nicolas@dandrimont.eu>  Wed, 14 Oct 2015 11:09:33 +0200

swh-web (0.0.2-1~swh1) unstable-swh; urgency=medium

  * Prepare swh.web.ui v0.0.2 deployment

 -- Nicolas Dandrimont <nicolas@dandrimont.eu>  Tue, 13 Oct 2015 16:25:46 +0200

swh-web (0.0.1-1~swh1) unstable-swh; urgency=medium

  * Initial release
  * v0.0.1
  * Hash lookup to check existence in swh's backend
  * Hash lookup to detail a content

 -- Antoine R. Dumont (@ardumont) <antoine.romain.dumont@gmail.com>  Thu, 01 Oct 2015 10:01:29 +0200<|MERGE_RESOLUTION|>--- conflicted
+++ resolved
@@ -1,10 +1,3 @@
-<<<<<<< HEAD
-swh-web (0.0.209-1~swh1~bpo10+1) buster-swh; urgency=medium
-
-  * Rebuild for buster-swh
-
- -- Software Heritage autobuilder (on jenkins-debian1) <jenkins@jenkins-debian1.internal.softwareheritage.org>  Mon, 26 Aug 2019 16:43:02 +0000
-=======
 swh-web (0.0.210-1~swh1) unstable-swh; urgency=medium
 
   * New upstream release 0.0.210     - (tagged by Antoine Lambert
@@ -12,7 +5,6 @@
   * Upstream changes:     - version 0.0.210
 
  -- Software Heritage autobuilder (on jenkins-debian1) <jenkins@jenkins-debian1.internal.softwareheritage.org>  Fri, 06 Sep 2019 13:14:46 +0000
->>>>>>> fd52f29b
 
 swh-web (0.0.209-1~swh1) unstable-swh; urgency=medium
 
