--- conflicted
+++ resolved
@@ -1,17 +1,9 @@
-<<<<<<< HEAD
-swh-web (0.0.50-1~swh1~bpo9+1) stretch-swh; urgency=medium
-
-  * Rebuild for stretch-backports.
-
- -- Antoine R. Dumont (@ardumont) <antoine.romain.dumont@gmail.com>  Tue, 06 Dec 2016 16:08:01 +0100
-=======
 swh-web (0.0.51-1~swh1) unstable-swh; urgency=medium
 
   * v0.0.51
   * Update configuration file from ini to yml
 
  -- Antoine R. Dumont (@ardumont) <antoine.romain.dumont@gmail.com>  Fri, 16 Dec 2016 13:27:08 +0100
->>>>>>> 4a663e06
 
 swh-web (0.0.50-1~swh1) unstable-swh; urgency=medium
 
