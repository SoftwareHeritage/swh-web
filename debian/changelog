--- conflicted
+++ resolved
@@ -1,17 +1,9 @@
-<<<<<<< HEAD
-swh-web (0.0.83-1~swh1~bpo9+1) stretch-swh; urgency=medium
-
-  * Rebuild for stretch-backports.
-
- -- Nicolas Dandrimont <nicolas@dandrimont.eu>  Wed, 24 May 2017 18:01:54 +0200
-=======
 swh-web (0.0.84-1~swh1) unstable-swh; urgency=medium
 
   * Release swh.web.ui v0.0.84
   * Prepare stretch packaging
 
  -- Nicolas Dandrimont <nicolas@dandrimont.eu>  Fri, 30 Jun 2017 18:18:55 +0200
->>>>>>> dab6635d
 
 swh-web (0.0.83-1~swh1) unstable-swh; urgency=medium
 
