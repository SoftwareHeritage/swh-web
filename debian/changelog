<<<<<<< HEAD
swh-web (0.0.398-1~swh1~bpo10+1) buster-swh; urgency=medium

  * Rebuild for buster-swh

 -- Software Heritage autobuilder (on jenkins-debian1) <jenkins@jenkins-debian1.internal.softwareheritage.org>  Thu, 11 Aug 2022 12:36:11 +0000
=======
swh-web (0.0.399-1~swh1) unstable-swh; urgency=medium

  * New upstream release 0.0.399     - (tagged by Antoine Lambert
    <anlambert@softwareheritage.org> on 2022-08-18 11:54:48 +0200)
  * Upstream changes:     - version 0.0.399

 -- Software Heritage autobuilder (on jenkins-debian1) <jenkins@jenkins-debian1.internal.softwareheritage.org>  Thu, 18 Aug 2022 10:14:09 +0000
>>>>>>> 83577295

swh-web (0.0.398-1~swh1) unstable-swh; urgency=medium

  * New upstream release 0.0.398     - (tagged by Antoine Lambert
    <anlambert@softwareheritage.org> on 2022-08-11 14:09:30 +0200)
  * Upstream changes:     - version 0.0.398

 -- Software Heritage autobuilder (on jenkins-debian1) <jenkins@jenkins-debian1.internal.softwareheritage.org>  Thu, 11 Aug 2022 12:29:34 +0000

swh-web (0.0.397-1~swh1) unstable-swh; urgency=medium

  * New upstream release 0.0.397     - (tagged by Antoine Lambert
    <anlambert@softwareheritage.org> on 2022-07-21 14:59:40 +0200)
  * Upstream changes:     - version 0.0.397

 -- Software Heritage autobuilder (on jenkins-debian1) <jenkins@jenkins-debian1.internal.softwareheritage.org>  Thu, 21 Jul 2022 13:24:42 +0000

swh-web (0.0.396-1~swh1) unstable-swh; urgency=medium

  * New upstream release 0.0.396     - (tagged by Antoine Lambert
    <anlambert@softwareheritage.org> on 2022-07-11 15:51:00 +0200)
  * Upstream changes:     - version 0.0.396

 -- Software Heritage autobuilder (on jenkins-debian1) <jenkins@jenkins-debian1.internal.softwareheritage.org>  Mon, 11 Jul 2022 16:55:10 +0000

swh-web (0.0.395-1~swh1) unstable-swh; urgency=medium

  * New upstream release 0.0.395     - (tagged by Antoine Lambert
    <anlambert@softwareheritage.org> on 2022-06-20 16:50:07 +0200)
  * Upstream changes:     - version 0.0.395

 -- Software Heritage autobuilder (on jenkins-debian1) <jenkins@jenkins-debian1.internal.softwareheritage.org>  Mon, 20 Jun 2022 15:15:50 +0000

swh-web (0.0.394-1~swh1) unstable-swh; urgency=medium

  * New upstream release 0.0.394     - (tagged by Antoine Lambert
    <anlambert@softwareheritage.org> on 2022-06-13 11:41:38 +0200)
  * Upstream changes:     - version 0.0.394

 -- Software Heritage autobuilder (on jenkins-debian1) <jenkins@jenkins-debian1.internal.softwareheritage.org>  Mon, 13 Jun 2022 11:47:03 +0000

swh-web (0.0.393-1~swh1) unstable-swh; urgency=medium

  * New upstream release 0.0.393     - (tagged by Benoit Chauvet
    <contact@benoitchauvet.com> on 2022-06-03 06:15:29 +0200)
  * Upstream changes:     - v0.0.393     - tests: Fix flaky ones since
    hypothesis 6.46.11 release

 -- Software Heritage autobuilder (on jenkins-debian1) <jenkins@jenkins-debian1.internal.softwareheritage.org>  Fri, 03 Jun 2022 04:43:41 +0000

swh-web (0.0.390-1~swh1) unstable-swh; urgency=medium

  * New upstream release 0.0.390     - (tagged by Antoine Lambert
    <anlambert@softwareheritage.org> on 2022-05-18 11:12:25 +0200)
  * Upstream changes:     - version 0.0.390

 -- Software Heritage autobuilder (on jenkins-debian1) <jenkins@jenkins-debian1.internal.softwareheritage.org>  Wed, 18 May 2022 09:44:58 +0000

swh-web (0.0.389-1~swh1) unstable-swh; urgency=medium

  * New upstream release 0.0.389     - (tagged by Antoine Lambert
    <anlambert@softwareheritage.org> on 2022-05-17 11:36:15 +0200)
  * Upstream changes:     - version 0.0.389

 -- Software Heritage autobuilder (on jenkins-debian1) <jenkins@jenkins-debian1.internal.softwareheritage.org>  Tue, 17 May 2022 10:10:55 +0000

swh-web (0.0.388-1~swh1) unstable-swh; urgency=medium

  * New upstream release 0.0.388     - (tagged by Antoine Lambert
    <anlambert@softwareheritage.org> on 2022-05-13 12:00:44 +0200)
  * Upstream changes:     - version 0.0.388

 -- Software Heritage autobuilder (on jenkins-debian1) <jenkins@jenkins-debian1.internal.softwareheritage.org>  Fri, 13 May 2022 10:27:08 +0000

swh-web (0.0.387-1~swh1) unstable-swh; urgency=medium

  * New upstream release 0.0.387     - (tagged by Antoine Lambert
    <anlambert@softwareheritage.org> on 2022-05-11 14:56:26 +0200)
  * Upstream changes:     - version 0.0.387

 -- Software Heritage autobuilder (on jenkins-debian1) <jenkins@jenkins-debian1.internal.softwareheritage.org>  Wed, 11 May 2022 13:21:55 +0000

swh-web (0.0.386-1~swh1) unstable-swh; urgency=medium

  * New upstream release 0.0.386     - (tagged by Antoine Lambert
    <anlambert@softwareheritage.org> on 2022-05-10 12:05:00 +0200)
  * Upstream changes:     - version 0.0.386

 -- Software Heritage autobuilder (on jenkins-debian1) <jenkins@jenkins-debian1.internal.softwareheritage.org>  Tue, 10 May 2022 10:32:15 +0000

swh-web (0.0.385-1~swh1) unstable-swh; urgency=medium

  * New upstream release 0.0.385     - (tagged by Antoine Lambert
    <anlambert@softwareheritage.org> on 2022-05-05 20:07:09 +0200)
  * Upstream changes:     - version 0.0.385

 -- Software Heritage autobuilder (on jenkins-debian1) <jenkins@jenkins-debian1.internal.softwareheritage.org>  Thu, 05 May 2022 18:33:36 +0000

swh-web (0.0.384-1~swh1) unstable-swh; urgency=medium

  * New upstream release 0.0.384     - (tagged by Antoine Lambert
    <anlambert@softwareheritage.org> on 2022-05-05 12:02:24 +0200)
  * Upstream changes:     - version 0.0.384

 -- Software Heritage autobuilder (on jenkins-debian1) <jenkins@jenkins-debian1.internal.softwareheritage.org>  Thu, 05 May 2022 10:28:43 +0000

swh-web (0.0.383-1~swh1) unstable-swh; urgency=medium

  * New upstream release 0.0.383     - (tagged by Antoine Lambert
    <anlambert@softwareheritage.org> on 2022-04-25 17:12:56 +0200)
  * Upstream changes:     - version 0.0.383

 -- Software Heritage autobuilder (on jenkins-debian1) <jenkins@jenkins-debian1.internal.softwareheritage.org>  Mon, 25 Apr 2022 15:56:23 +0000

swh-web (0.0.382-1~swh1) unstable-swh; urgency=medium

  * New upstream release 0.0.382     - (tagged by Antoine Lambert
    <anlambert@softwareheritage.org> on 2022-04-12 17:50:13 +0200)
  * Upstream changes:     - version 0.0.382

 -- Software Heritage autobuilder (on jenkins-debian1) <jenkins@jenkins-debian1.internal.softwareheritage.org>  Tue, 12 Apr 2022 16:25:09 +0000

swh-web (0.0.381-1~swh1) unstable-swh; urgency=medium

  * New upstream release 0.0.381     - (tagged by Antoine Lambert
    <anlambert@softwareheritage.org> on 2022-04-08 13:46:06 +0200)
  * Upstream changes:     - version 0.0.381

 -- Software Heritage autobuilder (on jenkins-debian1) <jenkins@jenkins-debian1.internal.softwareheritage.org>  Fri, 08 Apr 2022 12:13:41 +0000

swh-web (0.0.380-1~swh1) unstable-swh; urgency=medium

  * New upstream release 0.0.380     - (tagged by Valentin Lorentz
    <vlorentz@softwareheritage.org> on 2022-04-07 15:29:35 +0200)
  * Upstream changes:     - v0.0.380     - * requirements-test: Remove
    pytest pinning to < 7     - * inbound_email: add support for signed
    email addresses     - * inbound_email: add function to extract the
    plaintext from a mail     - * Rename metadata_raw to raw_metadata in
    get_deposit_raw_metadata

 -- Software Heritage autobuilder (on jenkins-debian1) <jenkins@jenkins-debian1.internal.softwareheritage.org>  Thu, 07 Apr 2022 13:55:02 +0000

swh-web (0.0.379-1~swh1) unstable-swh; urgency=medium

  * New upstream release 0.0.379     - (tagged by Antoine R. Dumont
    (@ardumont) <ardumont@softwareheritage.org> on 2022-04-06 17:08:51
    +0200)
  * Upstream changes:     - v0.0.379     - Revert "requirements-test:
    Temporarily pin django-stubs to < 1.10.0"     - package.json:
    Upgrade dependencies     - settings/production: Use webpack loader
    cache when not in debug mode     - inbound_email: split recipient
    matching logic out     - Restrict pytest-postgresql to < 4.0.0     -
    origin-search: Show original error message to users     - Add a
    button to the deposit admin UI to show deposit metadata     -
    add_forge_now: Add hyperlinks to forge URLs in Browse Requests tab
    - moderation: Fix deposit uri computation for 'code' deposits     -
    Ensure that tests run with the C.UTF-8 locale     - Move
    add_forge_now migration tests with other add_forge_now tests

 -- Software Heritage autobuilder (on jenkins-debian1) <jenkins@jenkins-debian1.internal.softwareheritage.org>  Wed, 06 Apr 2022 15:31:50 +0000

swh-web (0.0.378-1~swh1) unstable-swh; urgency=medium

  * New upstream release 0.0.378     - (tagged by Antoine R. Dumont
    (@ardumont) <ardumont@softwareheritage.org> on 2022-04-01 10:26:43
    +0200)
  * Upstream changes:     - v0.0.378     - Add-forge-now: Fix app label
    - Add Forge Now: Shorten template names     - Save Forge Now: Fix
    XSS in request list     - Save Code Now Admin: Use different views
    for each tab     - Add Forge Now: Use different views for each tab
    - Save Code Now: Use different views for each tab     -
    assets/webapp.css: Disable common ligatures of Alegreya font     -
    requirements-test: Remove workarounds to fix pytest execution     -
    requirements-test: Temporarily pin django-stubs to < 1.10.0     -
    package.json: Remove use of nodemon file watchers     - Filter user
    add-forge-now requests when authenticated     - Maintain tab
    selection on refresh     - Improve language in add-forge-now help
    text     - save-code-now: Extract the checkbox filtering into a js
    template     - Fix add-forge request list api docstring     - add-
    forge-now: Fix login link depending on the oidc context     -
    common/origin_visits: Improve get_origin_visit performance     - add-
    forge-now: Refactor help content into a tab     - Simplify date
    field display format in datatable views     - package.json: Upgrade
    dependencies     - admin: Add mailmaps administration Web UI     -
    Show forge request status in a human readable form     - add-forge-
    now: Fix create request checkbox input name     - cypress: Fix flaky
    test     - Style improvements for forge request dashboard     -
    admin/origin_save: Do not modify unauthorized URLs list when
    rejecting     - Do not report BadInputExc to Sentry     - Style to
    add asterisk to mandatory fields in HTML forms     - Store submitter
    consent to use their name when discussing with forge     - pytest:
    Exclude build directory for tests discovery     - Allow no comment
    when submitting a new add forge creation request     - Consistently
    check add-forge-now permission to access or update info     -
    add_forge_now: Rename django app and add missing app_label

 -- Software Heritage autobuilder (on jenkins-debian1) <jenkins@jenkins-debian1.internal.softwareheritage.org>  Fri, 01 Apr 2022 10:57:36 +0000

swh-web (0.0.377-1~swh1) unstable-swh; urgency=medium

  * New upstream release 0.0.377     - (tagged by Antoine Lambert
    <anlambert@softwareheritage.org> on 2022-03-18 17:07:11 +0100)
  * Upstream changes:     - version 0.0.377

 -- Software Heritage autobuilder (on jenkins-debian1) <jenkins@jenkins-debian1.internal.softwareheritage.org>  Fri, 18 Mar 2022 16:31:27 +0000

swh-web (0.0.376-1~swh1) unstable-swh; urgency=medium

  * New upstream release 0.0.376     - (tagged by Valentin Lorentz
    <vlorentz@softwareheritage.org> on 2022-03-09 16:01:58 +0100)
  * Upstream changes:     - v0.0.376     - * search QL: Raise 400
    instead of 500 on syntax error     - * package.json: Upgrade
    dependencies     - * Disable unsafe directives when rendering
    READMEs

 -- Software Heritage autobuilder (on jenkins-debian1) <jenkins@jenkins-debian1.internal.softwareheritage.org>  Wed, 09 Mar 2022 15:24:35 +0000

swh-web (0.0.375-1~swh1) unstable-swh; urgency=medium

  * New upstream release 0.0.375     - (tagged by Antoine R. Dumont
    (@ardumont) <ardumont@softwareheritage.org> on 2022-03-07 16:48:14
    +0100)
  * Upstream changes:     - v0.0.375     - deposit moderation view:
    Improve deposit types visualization

 -- Software Heritage autobuilder (on jenkins-debian1) <jenkins@jenkins-debian1.internal.softwareheritage.org>  Mon, 07 Mar 2022 16:15:01 +0000

swh-web (0.0.374-1~swh1) unstable-swh; urgency=medium

  * New upstream release 0.0.374     - (tagged by Antoine Lambert
    <anlambert@softwareheritage.org> on 2022-02-24 16:53:41 +0100)
  * Upstream changes:     - version 0.0.374

 -- Software Heritage autobuilder (on jenkins-debian1) <jenkins@jenkins-debian1.internal.softwareheritage.org>  Thu, 24 Feb 2022 16:16:48 +0000

swh-web (0.0.373-1~swh1) unstable-swh; urgency=medium

  * New upstream release 0.0.373     - (tagged by Antoine Lambert
    <anlambert@softwareheritage.org> on 2022-02-23 16:21:49 +0100)
  * Upstream changes:     - version 0.0.373

 -- Software Heritage autobuilder (on jenkins-debian1) <jenkins@jenkins-debian1.internal.softwareheritage.org>  Wed, 23 Feb 2022 15:42:46 +0000

swh-web (0.0.372-1~swh1) unstable-swh; urgency=medium

  * New upstream release 0.0.372     - (tagged by Antoine Lambert
    <anlambert@softwareheritage.org> on 2022-02-23 13:46:47 +0100)
  * Upstream changes:     - version 0.0.372

 -- Software Heritage autobuilder (on jenkins-debian1) <jenkins@jenkins-debian1.internal.softwareheritage.org>  Wed, 23 Feb 2022 14:00:01 +0000

swh-web (0.0.371-1~swh1) unstable-swh; urgency=medium

  * New upstream release 0.0.371     - (tagged by Antoine Lambert
    <anlambert@softwareheritage.org> on 2022-02-21 11:20:34 +0100)
  * Upstream changes:     - version 0.0.371

 -- Software Heritage autobuilder (on jenkins-debian1) <jenkins@jenkins-debian1.internal.softwareheritage.org>  Mon, 21 Feb 2022 10:40:13 +0000

swh-web (0.0.370-1~swh1) unstable-swh; urgency=medium

  * New upstream release 0.0.370     - (tagged by Antoine Lambert
    <anlambert@softwareheritage.org> on 2022-02-15 17:54:17 +0100)
  * Upstream changes:     - version 0.0.370

 -- Software Heritage autobuilder (on jenkins-debian1) <jenkins@jenkins-debian1.internal.softwareheritage.org>  Tue, 15 Feb 2022 17:13:16 +0000

swh-web (0.0.369-1~swh1) unstable-swh; urgency=medium

  * New upstream release 0.0.369     - (tagged by Antoine Lambert
    <anlambert@softwareheritage.org> on 2022-02-11 14:35:58 +0100)
  * Upstream changes:     - version 0.0.369

 -- Software Heritage autobuilder (on jenkins-debian1) <jenkins@jenkins-debian1.internal.softwareheritage.org>  Fri, 11 Feb 2022 13:57:11 +0000

swh-web (0.0.368-1~swh1) unstable-swh; urgency=medium

  * New upstream release 0.0.368     - (tagged by Antoine Lambert
    <anlambert@softwareheritage.org> on 2022-02-11 11:38:04 +0100)
  * Upstream changes:     - version 0.0.368

 -- Software Heritage autobuilder (on jenkins-debian1) <jenkins@jenkins-debian1.internal.softwareheritage.org>  Fri, 11 Feb 2022 11:26:56 +0000

swh-web (0.0.367-1~swh1) unstable-swh; urgency=medium

  * New upstream release 0.0.367     - (tagged by Valentin Lorentz
    <vlorentz@softwareheritage.org> on 2022-02-10 14:36:43 +0100)
  * Upstream changes:     - v0.0.367     - * mailmap: make the update
    view only update a single object     - * templates/origin-visits:
    Prefer to show all visits by default     - * package.json: Upgrade
    dependencies     - * mailmaps: Add an endpoint to fetch the list
    - * mailmaps: Return a proper error in case of duplicate from_email
    - * mailmaps: Make error handling more robust when 'from_email' is
    missing/empty.     - * mailmaps: Add table UserMailmapEvent     - *
    Add a permission to get the option to use the search QL

 -- Software Heritage autobuilder (on jenkins-debian1) <jenkins@jenkins-debian1.internal.softwareheritage.org>  Thu, 10 Feb 2022 13:58:08 +0000

swh-web (0.0.356-1~swh1) unstable-swh; urgency=medium

  * New upstream release 0.0.356     - (tagged by Nicolas Dandrimont
    <nicolas@dandrimont.eu> on 2022-02-04 21:23:45 +0100)
  * Upstream changes:     - Release swh.web 0.0.356     - Introduce a
    new mailmap feature     - Pin pytest to <7.0.0     - Use kwargs for
    revision_log

 -- Software Heritage autobuilder (on jenkins-debian1) <jenkins@jenkins-debian1.internal.softwareheritage.org>  Fri, 04 Feb 2022 20:46:57 +0000

swh-web (0.0.355-1~swh1) unstable-swh; urgency=medium

  * New upstream release 0.0.355     - (tagged by Antoine Lambert
    <anlambert@softwareheritage.org> on 2022-02-02 11:30:12 +0100)
  * Upstream changes:     - version 0.0.355

 -- Software Heritage autobuilder (on jenkins-debian1) <jenkins@jenkins-debian1.internal.softwareheritage.org>  Wed, 02 Feb 2022 10:51:50 +0000

swh-web (0.0.353-1~swh1) unstable-swh; urgency=medium

  * New upstream release 0.0.353     - (tagged by Antoine Lambert
    <anlambert@softwareheritage.org> on 2022-01-28 15:37:41 +0100)
  * Upstream changes:     - version 0.0.353

 -- Software Heritage autobuilder (on jenkins-debian1) <jenkins@jenkins-debian1.internal.softwareheritage.org>  Fri, 28 Jan 2022 15:31:12 +0000

swh-web (0.0.352-1~swh1) unstable-swh; urgency=medium

  * New upstream release 0.0.352     - (tagged by Antoine Lambert
    <anlambert@softwareheritage.org> on 2022-01-13 15:37:53 +0100)
  * Upstream changes:     - version 0.0.352

 -- Software Heritage autobuilder (on jenkins-debian1) <jenkins@jenkins-debian1.internal.softwareheritage.org>  Thu, 13 Jan 2022 14:59:47 +0000

swh-web (0.0.351-1~swh1) unstable-swh; urgency=medium

  * New upstream release 0.0.351     - (tagged by Antoine Lambert
    <anlambert@softwareheritage.org> on 2022-01-12 17:22:06 +0100)
  * Upstream changes:     - version 0.0.351

 -- Software Heritage autobuilder (on jenkins-debian1) <jenkins@jenkins-debian1.internal.softwareheritage.org>  Wed, 12 Jan 2022 16:43:19 +0000

swh-web (0.0.350-1~swh1) unstable-swh; urgency=medium

  * New upstream release 0.0.350     - (tagged by Antoine Lambert
    <anlambert@softwareheritage.org> on 2022-01-04 11:37:52 +0100)
  * Upstream changes:     - version 0.0.350

 -- Software Heritage autobuilder (on jenkins-debian1) <jenkins@jenkins-debian1.internal.softwareheritage.org>  Tue, 04 Jan 2022 10:57:23 +0000

swh-web (0.0.348-1~swh1) unstable-swh; urgency=medium

  * New upstream release 0.0.348     - (tagged by Antoine R. Dumont
    (@ardumont) <ardumont@softwareheritage.org> on 2021-12-16 17:01:49
    +0100)
  * Upstream changes:     - v0.0.348     - Adapt coverage tooltip for
    debian based distributions

 -- Software Heritage autobuilder (on jenkins-debian1) <jenkins@jenkins-debian1.internal.softwareheritage.org>  Thu, 16 Dec 2021 16:21:39 +0000

swh-web (0.0.347-1~swh1) unstable-swh; urgency=medium

  * New upstream release 0.0.347     - (tagged by Antoine Lambert
    <anlambert@softwareheritage.org> on 2021-12-14 20:05:59 +0100)
  * Upstream changes:     - version 0.0.347

 -- Software Heritage autobuilder (on jenkins-debian1) <jenkins@jenkins-debian1.internal.softwareheritage.org>  Tue, 14 Dec 2021 19:29:25 +0000

swh-web (0.0.346-1~swh1) unstable-swh; urgency=medium

  * New upstream release 0.0.346     - (tagged by Antoine Lambert
    <anlambert@softwareheritage.org> on 2021-12-13 14:19:18 +0100)
  * Upstream changes:     - version 0.0.346

 -- Software Heritage autobuilder (on jenkins-debian1) <jenkins@jenkins-debian1.internal.softwareheritage.org>  Mon, 13 Dec 2021 13:41:34 +0000

swh-web (0.0.345-1~swh1) unstable-swh; urgency=medium

  * New upstream release 0.0.345     - (tagged by Antoine Lambert
    <anlambert@softwareheritage.org> on 2021-12-07 15:49:26 +0100)
  * Upstream changes:     - version 0.0.345

 -- Software Heritage autobuilder (on jenkins-debian1) <jenkins@jenkins-debian1.internal.softwareheritage.org>  Tue, 07 Dec 2021 15:15:16 +0000

swh-web (0.0.343-1~swh1) unstable-swh; urgency=medium

  * New upstream release 0.0.343     - (tagged by Antoine Lambert
    <anlambert@softwareheritage.org> on 2021-12-01 12:06:22 +0100)
  * Upstream changes:     - version 0.0.343

 -- Software Heritage autobuilder (on jenkins-debian1) <jenkins@jenkins-debian1.internal.softwareheritage.org>  Wed, 01 Dec 2021 11:30:08 +0000

swh-web (0.0.342-1~swh1) unstable-swh; urgency=medium

  * New upstream release 0.0.342     - (tagged by Antoine Lambert
    <anlambert@softwareheritage.org> on 2021-11-29 19:17:45 +0100)
  * Upstream changes:     - version 0.0.342

 -- Software Heritage autobuilder (on jenkins-debian1) <jenkins@jenkins-debian1.internal.softwareheritage.org>  Mon, 29 Nov 2021 18:42:36 +0000

swh-web (0.0.341-1~swh1) unstable-swh; urgency=medium

  * New upstream release 0.0.341     - (tagged by Antoine Lambert
    <anlambert@softwareheritage.org> on 2021-11-29 16:01:01 +0100)
  * Upstream changes:     - version 0.0.341

 -- Software Heritage autobuilder (on jenkins-debian1) <jenkins@jenkins-debian1.internal.softwareheritage.org>  Mon, 29 Nov 2021 16:07:14 +0000

swh-web (0.0.340-1~swh1) unstable-swh; urgency=medium

  * New upstream release 0.0.340     - (tagged by Antoine Lambert
    <anlambert@softwareheritage.org> on 2021-11-24 15:34:44 +0100)
  * Upstream changes:     - version 0.0.340

 -- Software Heritage autobuilder (on jenkins-debian1) <jenkins@jenkins-debian1.internal.softwareheritage.org>  Wed, 24 Nov 2021 14:57:32 +0000

swh-web (0.0.339-1~swh1) unstable-swh; urgency=medium

  * New upstream release 0.0.339     - (tagged by Antoine Lambert
    <anlambert@softwareheritage.org> on 2021-11-17 10:59:40 +0100)
  * Upstream changes:     - version 0.0.339

 -- Software Heritage autobuilder (on jenkins-debian1) <jenkins@jenkins-debian1.internal.softwareheritage.org>  Wed, 17 Nov 2021 10:18:16 +0000

swh-web (0.0.338-1~swh1) unstable-swh; urgency=medium

  * New upstream release 0.0.338     - (tagged by Antoine Lambert
    <anlambert@softwareheritage.org> on 2021-10-26 16:16:27 +0200)
  * Upstream changes:     - version 0.0.338

 -- Software Heritage autobuilder (on jenkins-debian1) <jenkins@jenkins-debian1.internal.softwareheritage.org>  Tue, 26 Oct 2021 15:08:17 +0000

swh-web (0.0.336-1~swh1) unstable-swh; urgency=medium

  * New upstream release 0.0.336     - (tagged by Antoine R. Dumont
    (@ardumont) <ardumont@softwareheritage.org> on 2021-10-25 12:07:58
    +0200)
  * Upstream changes:     - v0.0.336     - coverage: Display cran
    origins coverage properly     - Deprecate /origin/log route     -
    templates/revision-info: Display author fullname when name is None

 -- Software Heritage autobuilder (on jenkins-debian1) <jenkins@jenkins-debian1.internal.softwareheritage.org>  Mon, 25 Oct 2021 10:27:27 +0000

swh-web (0.0.335-1~swh1) unstable-swh; urgency=medium

  * New upstream release 0.0.335     - (tagged by Antoine R. Dumont
    (@ardumont) <ardumont@softwareheritage.org> on 2021-10-21 14:30:23
    +0200)
  * Upstream changes:     - v0.0.335     - admin/deposit: Allow users
    with permission to list their deposits

 -- Software Heritage autobuilder (on jenkins-debian1) <jenkins@jenkins-debian1.internal.softwareheritage.org>  Thu, 21 Oct 2021 12:49:33 +0000

swh-web (0.0.334-1~swh1) unstable-swh; urgency=medium

  * New upstream release 0.0.334     - (tagged by Antoine Lambert
    <anlambert@softwareheritage.org> on 2021-10-20 11:29:35 +0200)
  * Upstream changes:     - version 0.0.334

 -- Software Heritage autobuilder (on jenkins-debian1) <jenkins@jenkins-debian1.internal.softwareheritage.org>  Wed, 20 Oct 2021 09:53:09 +0000

swh-web (0.0.333-1~swh1) unstable-swh; urgency=medium

  * New upstream release 0.0.333     - (tagged by Antoine Lambert
    <anlambert@softwareheritage.org> on 2021-10-19 16:11:52 +0200)
  * Upstream changes:     - version 0.0.333

 -- Software Heritage autobuilder (on jenkins-debian1) <jenkins@jenkins-debian1.internal.softwareheritage.org>  Tue, 19 Oct 2021 14:34:25 +0000

swh-web (0.0.332-1~swh1) unstable-swh; urgency=medium

  * New upstream release 0.0.332     - (tagged by Antoine Lambert
    <anlambert@softwareheritage.org> on 2021-10-07 11:37:35 +0200)
  * Upstream changes:     - version 0.0.332

 -- Software Heritage autobuilder (on jenkins-debian1) <jenkins@jenkins-debian1.internal.softwareheritage.org>  Thu, 07 Oct 2021 09:58:07 +0000

swh-web (0.0.331-1~swh1) unstable-swh; urgency=medium

  * New upstream release 0.0.331     - (tagged by Antoine Lambert
    <anlambert@softwareheritage.org> on 2021-09-29 18:35:03 +0200)
  * Upstream changes:     - version 0.0.331

 -- Software Heritage autobuilder (on jenkins-debian1) <jenkins@jenkins-debian1.internal.softwareheritage.org>  Wed, 29 Sep 2021 16:53:50 +0000

swh-web (0.0.330-1~swh1) unstable-swh; urgency=medium

  * New upstream release 0.0.330     - (tagged by David Douard
    <david.douard@sdfa3.org> on 2021-09-24 15:34:14 +0200)
  * Upstream changes:     - v0.0.330

 -- Software Heritage autobuilder (on jenkins-debian1) <jenkins@jenkins-debian1.internal.softwareheritage.org>  Fri, 24 Sep 2021 14:12:50 +0000

swh-web (0.0.329-1~swh1) unstable-swh; urgency=medium

  * New upstream release 0.0.329     - (tagged by Antoine Lambert
    <anlambert@softwareheritage.org> on 2021-09-21 11:07:24 +0200)
  * Upstream changes:     - version 0.0.329

 -- Software Heritage autobuilder (on jenkins-debian1) <jenkins@jenkins-debian1.internal.softwareheritage.org>  Tue, 21 Sep 2021 09:29:36 +0000

swh-web (0.0.328-1~swh1) unstable-swh; urgency=medium

  * New upstream release 0.0.328     - (tagged by Antoine Lambert
    <anlambert@softwareheritage.org> on 2021-09-20 17:08:14 +0200)
  * Upstream changes:     - version 0.0.328

 -- Software Heritage autobuilder (on jenkins-debian1) <jenkins@jenkins-debian1.internal.softwareheritage.org>  Mon, 20 Sep 2021 15:27:58 +0000

swh-web (0.0.327-1~swh1) unstable-swh; urgency=medium

  * New upstream release 0.0.327     - (tagged by Valentin Lorentz
    <vlorentz@softwareheritage.org> on 2021-09-15 14:03:21 +0200)
  * Upstream changes:     - v0.0.327     - * vault: Only show the first
    status line

 -- Software Heritage autobuilder (on jenkins-debian1) <jenkins@jenkins-debian1.internal.softwareheritage.org>  Wed, 15 Sep 2021 12:23:10 +0000

swh-web (0.0.326-1~swh1) unstable-swh; urgency=medium

  * New upstream release 0.0.326     - (tagged by Valentin Lorentz
    <vlorentz@softwareheritage.org> on 2021-09-10 14:43:11 +0200)
  * Upstream changes:     - v0.0.326     - * Stop logging some
    exceptions to Sentry

 -- Software Heritage autobuilder (on jenkins-debian1) <jenkins@jenkins-debian1.internal.softwareheritage.org>  Fri, 10 Sep 2021 13:04:19 +0000

swh-web (0.0.325-1~swh1) unstable-swh; urgency=medium

  * New upstream release 0.0.325     - (tagged by Antoine Lambert
    <anlambert@softwareheritage.org> on 2021-09-09 16:15:34 +0200)
  * Upstream changes:     - version 0.0.325

 -- Software Heritage autobuilder (on jenkins-debian1) <jenkins@jenkins-debian1.internal.softwareheritage.org>  Thu, 09 Sep 2021 14:35:03 +0000

swh-web (0.0.324-1~swh1) unstable-swh; urgency=medium

  * New upstream release 0.0.324     - (tagged by Valentin Lorentz
    <vlorentz@softwareheritage.org> on 2021-09-09 14:50:32 +0200)
  * Upstream changes:     - v0.0.324     - * Fix crash in vault API

 -- Software Heritage autobuilder (on jenkins-debian1) <jenkins@jenkins-debian1.internal.softwareheritage.org>  Thu, 09 Sep 2021 13:11:30 +0000

swh-web (0.0.323-1~swh1) unstable-swh; urgency=medium

  * New upstream release 0.0.323     - (tagged by Valentin Lorentz
    <vlorentz@softwareheritage.org> on 2021-09-09 13:14:58 +0200)
  * Upstream changes:     - v0.0.323     - * browse/snapshot_context:
    Ensure pull request branches can be browsed     - * Add
    'swh.vault.git_bare.ui' use role, to display the 'git bare' button
    on the UI     - * Add link to extrinsic metadata API from the browse
    view     - * misc: Add iframe view for contents and directories     -
    * directory-display: Show human-readable file sizes (KB, MB, ...).
    - * api/vault: Re-add obj_type and obj_id to legacy API endpoints

 -- Software Heritage autobuilder (on jenkins-debian1) <jenkins@jenkins-debian1.internal.softwareheritage.org>  Thu, 09 Sep 2021 11:33:07 +0000

swh-web (0.0.322-1~swh1) unstable-swh; urgency=medium

  * New upstream release 0.0.322     - (tagged by Vincent SELLIER
    <vincent.sellier@softwareheritage.org> on 2021-09-07 15:07:45 +0200)
  * Upstream changes:     - version v0.0.322

 -- Software Heritage autobuilder (on jenkins-debian1) <jenkins@jenkins-debian1.internal.softwareheritage.org>  Tue, 07 Sep 2021 13:29:51 +0000

swh-web (0.0.321-1~swh1) unstable-swh; urgency=medium

  * New upstream release 0.0.321     - (tagged by Antoine Lambert
    <anlambert@softwareheritage.org> on 2021-09-03 13:50:25 +0200)
  * Upstream changes:     - version 0.0.321

 -- Software Heritage autobuilder (on jenkins-debian1) <jenkins@jenkins-debian1.internal.softwareheritage.org>  Fri, 03 Sep 2021 12:17:16 +0000

swh-web (0.0.320-1~swh1) unstable-swh; urgency=medium

  * New upstream release 0.0.320     - (tagged by Valentin Lorentz
    <vlorentz@softwareheritage.org> on 2021-08-26 14:09:47 +0200)
  * Upstream changes:     - v0.0.320     - * vault API: Rename bundle
    types and use SWHIDs to identify objects

 -- Software Heritage autobuilder (on jenkins-debian1) <jenkins@jenkins-debian1.internal.softwareheritage.org>  Thu, 26 Aug 2021 12:26:46 +0000

swh-web (0.0.319-1~swh1) unstable-swh; urgency=medium

  * New upstream release 0.0.319     - (tagged by Antoine Lambert
    <anlambert@softwareheritage.org> on 2021-08-24 11:00:15 +0200)
  * Upstream changes:     - version 0.0.319

 -- Software Heritage autobuilder (on jenkins-debian1) <jenkins@jenkins-debian1.internal.softwareheritage.org>  Tue, 24 Aug 2021 09:30:41 +0000

swh-web (0.0.318-1~swh1) unstable-swh; urgency=medium

  * New upstream release 0.0.318     - (tagged by Antoine Lambert
    <anlambert@softwareheritage.org> on 2021-08-23 17:29:16 +0200)
  * Upstream changes:     - version 0.0.318

 -- Software Heritage autobuilder (on jenkins-debian1) <jenkins@jenkins-debian1.internal.softwareheritage.org>  Mon, 23 Aug 2021 15:47:22 +0000

swh-web (0.0.317-1~swh1) unstable-swh; urgency=medium

  * New upstream release 0.0.317     - (tagged by Antoine Lambert
    <anlambert@softwareheritage.org> on 2021-07-19 14:13:38 +0200)
  * Upstream changes:     - version 0.0.317

 -- Software Heritage autobuilder (on jenkins-debian1) <jenkins@jenkins-debian1.internal.softwareheritage.org>  Mon, 19 Jul 2021 13:43:28 +0000

swh-web (0.0.316-1~swh1) unstable-swh; urgency=medium

  * New upstream release 0.0.316     - (tagged by Antoine Lambert
    <anlambert@softwareheritage.org> on 2021-07-09 17:59:36 +0200)
  * Upstream changes:     - version 0.0.316

 -- Software Heritage autobuilder (on jenkins-debian1) <jenkins@jenkins-debian1.internal.softwareheritage.org>  Fri, 09 Jul 2021 16:55:16 +0000

swh-web (0.0.315-1~swh1) unstable-swh; urgency=medium

  * New upstream release 0.0.315     - (tagged by Antoine Lambert
    <anlambert@softwareheritage.org> on 2021-06-29 14:55:07 +0200)
  * Upstream changes:     - version 0.0.315

 -- Software Heritage autobuilder (on jenkins-debian1) <jenkins@jenkins-debian1.internal.softwareheritage.org>  Tue, 29 Jun 2021 13:32:00 +0000

swh-web (0.0.314-1~swh1) unstable-swh; urgency=medium

  * New upstream release 0.0.314     - (tagged by Antoine R. Dumont
    (@ardumont) <ardumont@softwareheritage.org> on 2021-06-28 11:47:06
    +0200)
  * Upstream changes:     - v0.0.314     - Add an endpoint to list and
    access raw extrinsic metadata.     - assets/save: Ensure to use
    canonical github repo URL as origin URL     - Simplify save code now
    request status updates using visit statuses

 -- Software Heritage autobuilder (on jenkins-debian1) <jenkins@jenkins-debian1.internal.softwareheritage.org>  Mon, 28 Jun 2021 10:04:26 +0000

swh-web (0.0.313-1~swh1.1) unstable-swh; urgency=medium

  * Bump new release

 -- Antoine R. Dumont (@ardumont) <ardumont@softwareheritage.org>  Tue, 15 Jun 2021 18:09:20 +0200

swh-web (0.0.313-1~swh1) unstable-swh; urgency=medium

  * New upstream release 0.0.313     - (tagged by Antoine R. Dumont
    (@ardumont) <ardumont@softwareheritage.org> on 2021-06-15 17:33:32
    +0200)
  * Upstream changes:     - v0.0.313     - Schedule save code now as
    recurring origins to ingest when successful

 -- Software Heritage autobuilder (on jenkins-debian1) <jenkins@jenkins-debian1.internal.softwareheritage.org>  Tue, 15 Jun 2021 15:59:11 +0000

swh-web (0.0.312-1~swh1) unstable-swh; urgency=medium

  * New upstream release 0.0.312     - (tagged by Antoine Lambert
    <anlambert@softwareheritage.org> on 2021-06-15 14:44:33 +0200)
  * Upstream changes:     - version 0.0.312

 -- Software Heritage autobuilder (on jenkins-debian1) <jenkins@jenkins-debian1.internal.softwareheritage.org>  Tue, 15 Jun 2021 13:26:35 +0000

swh-web (0.0.311-1~swh1) unstable-swh; urgency=medium

  * New upstream release 0.0.311     - (tagged by Antoine Lambert
    <antoine.lambert@inria.fr> on 2021-06-11 17:22:30 +0200)
  * Upstream changes:     - version 0.0.311

 -- Software Heritage autobuilder (on jenkins-debian1) <jenkins@jenkins-debian1.internal.softwareheritage.org>  Fri, 11 Jun 2021 15:43:04 +0000

swh-web (0.0.310-1~swh1) unstable-swh; urgency=medium

  * New upstream release 0.0.310     - (tagged by Vincent SELLIER
    <vincent.sellier@softwareheritage.org> on 2021-06-02 14:20:33 +0200)
  * Upstream changes:     - v0.0.310     - fix running sor update

 -- Software Heritage autobuilder (on jenkins-debian1) <jenkins@jenkins-debian1.internal.softwareheritage.org>  Wed, 02 Jun 2021 12:43:41 +0000

swh-web (0.0.309-1~swh1) unstable-swh; urgency=medium

  * New upstream release 0.0.309     - (tagged by Antoine R. Dumont
    (@ardumont) <ardumont@softwareheritage.org> on 2021-05-27 15:03:12
    +0200)
  * Upstream changes:     - v0.0.309     - common/origin_save: Update
    missing information when available     - Makefile.local: Ensure to
    kill child processes at devserver target exit     - cypress: Use
    webpack-dev-server to serve static assets     - Makefile.local: Wrap
    long lines     - cypress.json: Activate test retries in run mode

 -- Software Heritage autobuilder (on jenkins-debian1) <jenkins@jenkins-debian1.internal.softwareheritage.org>  Thu, 27 May 2021 13:21:25 +0000

swh-web (0.0.308-2~swh1) unstable-swh; urgency=medium

  * Rebuild after fixing tests execution

 -- Antoine Lambert <antoine.lambert@inria.fr>  Thu, 20 May 2021 14:22:11 +0200

swh-web (0.0.308-1~swh1) unstable-swh; urgency=medium

  * New upstream release 0.0.308     - (tagged by Antoine Lambert
    <antoine.lambert@inria.fr> on 2021-05-20 11:22:24 +0200)
  * Upstream changes:     - version 0.0.308

 -- Software Heritage autobuilder (on jenkins-debian1) <jenkins@jenkins-debian1.internal.softwareheritage.org>  Thu, 20 May 2021 10:46:36 +0000

swh-web (0.0.307-1~swh1) unstable-swh; urgency=medium

  * New upstream release 0.0.307     - (tagged by Antoine Lambert
    <antoine.lambert@inria.fr> on 2021-05-07 14:15:59 +0200)
  * Upstream changes:     - version 0.0.307

 -- Software Heritage autobuilder (on jenkins-debian1) <jenkins@jenkins-debian1.internal.softwareheritage.org>  Fri, 07 May 2021 12:44:27 +0000

swh-web (0.0.306-1~swh1) unstable-swh; urgency=medium

  * New upstream release 0.0.306     - (tagged by Antoine Lambert
    <antoine.lambert@inria.fr> on 2021-05-03 16:03:17 +0200)
  * Upstream changes:     - version 0.0.306

 -- Software Heritage autobuilder (on jenkins-debian1) <jenkins@jenkins-debian1.internal.softwareheritage.org>  Mon, 03 May 2021 14:25:10 +0000

swh-web (0.0.305-1~swh1) unstable-swh; urgency=medium

  * New upstream release 0.0.305     - (tagged by Antoine Lambert
    <antoine.lambert@inria.fr> on 2021-04-30 17:59:10 +0200)
  * Upstream changes:     - version 0.0.305

 -- Software Heritage autobuilder (on jenkins-debian1) <jenkins@jenkins-debian1.internal.softwareheritage.org>  Fri, 30 Apr 2021 16:34:26 +0000

swh-web (0.0.304-1~swh1) unstable-swh; urgency=medium

  * New upstream release 0.0.304     - (tagged by Antoine Lambert
    <antoine.lambert@inria.fr> on 2021-04-30 17:23:53 +0200)
  * Upstream changes:     - version 0.0.304

 -- Software Heritage autobuilder (on jenkins-debian1) <jenkins@jenkins-debian1.internal.softwareheritage.org>  Fri, 30 Apr 2021 15:45:42 +0000

swh-web (0.0.303-1~swh1) unstable-swh; urgency=medium

  * New upstream release 0.0.303     - (tagged by Antoine Lambert
    <antoine.lambert@inria.fr> on 2021-04-29 11:03:58 +0200)
  * Upstream changes:     - version 0.0.303

 -- Software Heritage autobuilder (on jenkins-debian1) <jenkins@jenkins-debian1.internal.softwareheritage.org>  Thu, 29 Apr 2021 09:35:13 +0000

swh-web (0.0.302-1~swh1) unstable-swh; urgency=medium

  * New upstream release 0.0.302     - (tagged by Antoine R. Dumont
    (@ardumont) <ardumont@softwareheritage.org> on 2021-04-27 11:29:03
    +0200)
  * Upstream changes:     - v0.0.302     - Save code now: Improve save
    request task information title     - Separate save code now status
    refresh routine from the listing ui     - common/identifiers: Fix
    content SWHID with anchor revision browse URL

 -- Software Heritage autobuilder (on jenkins-debian1) <jenkins@jenkins-debian1.internal.softwareheritage.org>  Tue, 27 Apr 2021 09:50:38 +0000

swh-web (0.0.301-1~swh1) unstable-swh; urgency=medium

  * New upstream release 0.0.301     - (tagged by Vincent SELLIER
    <vincent.sellier@softwareheritage.org> on 2021-04-23 12:31:50 +0200)
  * Upstream changes:     - v0.0.301     - reactivate the author counter
    on the homepage

 -- Software Heritage autobuilder (on jenkins-debian1) <jenkins@jenkins-debian1.internal.softwareheritage.org>  Fri, 23 Apr 2021 10:47:55 +0000

swh-web (0.0.300-1~swh1) unstable-swh; urgency=medium

  * New upstream release 0.0.300     - (tagged by Antoine Lambert
    <antoine.lambert@inria.fr> on 2021-04-22 15:39:52 +0200)
  * Upstream changes:     - version 0.0.300

 -- Software Heritage autobuilder (on jenkins-debian1) <jenkins@jenkins-debian1.internal.softwareheritage.org>  Thu, 22 Apr 2021 14:04:53 +0000

swh-web (0.0.299-1~swh2) unstable-swh; urgency=medium

  * Bump new release

 -- Antoine R. Dumont (@ardumont) <ardumont@softwareheritage.org>  Thu, 22 Apr 2021 09:43:59 +0200

swh-web (0.0.299-1~swh1) unstable-swh; urgency=medium

  * New upstream release 0.0.299     - (tagged by Antoine R. Dumont
    (@ardumont) <ardumont@softwareheritage.org> on 2021-04-22 09:12:22
    +0200)
  * Upstream changes:     - v0.0.299     - Drop redundant `Task` prefix
    in row title in save code now detail view     - Display visit status
    information in the save request information detail view     - docs:
    Remove doc_config module and its use     - tests: Turn some global
    js variables into functions     - tests: Add docstring and some test
    scenarios to the save code now code

 -- Software Heritage autobuilder (on jenkins-debian1) <jenkins@jenkins-debian1.internal.softwareheritage.org>  Thu, 22 Apr 2021 07:24:54 +0000

swh-web (0.0.298-1~swh1) unstable-swh; urgency=medium

  * New upstream release 0.0.298     - (tagged by Antoine Lambert
    <antoine.lambert@inria.fr> on 2021-04-19 19:04:47 +0200)
  * Upstream changes:     - version 0.0.298

 -- Software Heritage autobuilder (on jenkins-debian1) <jenkins@jenkins-debian1.internal.softwareheritage.org>  Mon, 19 Apr 2021 17:27:27 +0000

swh-web (0.0.297-1~swh1) unstable-swh; urgency=medium

  * New upstream release 0.0.297     - (tagged by Antoine Lambert
    <antoine.lambert@inria.fr> on 2021-04-19 14:15:25 +0200)
  * Upstream changes:     - version 0.0.297

 -- Software Heritage autobuilder (on jenkins-debian1) <jenkins@jenkins-debian1.internal.softwareheritage.org>  Mon, 19 Apr 2021 12:26:34 +0000

swh-web (0.0.296-1~swh2) unstable-swh; urgency=medium

  * Add missing swh-counters dependency

 -- Vincent SELLIER <vincent.sellier@softwareheritage.org>  Wed, 14 Apr 2021 17:14:34 +0200

swh-web (0.0.296-1~swh1) unstable-swh; urgency=medium

  * New upstream release 0.0.296     - (tagged by Vincent SELLIER
    <vincent.sellier@softwareheritage.org> on 2021-04-14 16:29:01 +0200)
  * Upstream changes:     - v0.0.296     - fix documentation syntax     -
    make the source of the object's counts configurable

 -- Software Heritage autobuilder (on jenkins-debian1) <jenkins@jenkins-debian1.internal.softwareheritage.org>  Wed, 14 Apr 2021 14:41:28 +0000

swh-web (0.0.295-1~swh1) unstable-swh; urgency=medium

  * New upstream release 0.0.295     - (tagged by Vincent SELLIER
    <vincent.sellier@softwareheritage.org> on 2021-04-13 18:04:13 +0200)
  * Upstream changes:     - v0.0.295     - counters: Remove hardcoded
    historical values

 -- Software Heritage autobuilder (on jenkins-debian1) <jenkins@jenkins-debian1.internal.softwareheritage.org>  Tue, 13 Apr 2021 16:16:07 +0000

swh-web (0.0.294-1~swh1) unstable-swh; urgency=medium

  * New upstream release 0.0.294     - (tagged by Antoine R. Dumont
    (@ardumont) <ardumont@softwareheritage.org> on 2021-04-09 14:25:58
    +0200)
  * Upstream changes:     - v0.0.294     - Add metric to monitor "save
    code now" efficiency     - tests/conftest: Keep mypy happy
    regardless hypothesis version

 -- Software Heritage autobuilder (on jenkins-debian1) <jenkins@jenkins-debian1.internal.softwareheritage.org>  Fri, 09 Apr 2021 12:36:38 +0000

swh-web (0.0.293-1~swh1) unstable-swh; urgency=medium

  * New upstream release 0.0.293     - (tagged by Antoine Lambert
    <antoine.lambert@inria.fr> on 2021-04-08 17:14:32 +0200)
  * Upstream changes:     - version 0.0.293

 -- Software Heritage autobuilder (on jenkins-debian1) <jenkins@jenkins-debian1.internal.softwareheritage.org>  Thu, 08 Apr 2021 15:41:29 +0000

swh-web (0.0.292-1~swh1) unstable-swh; urgency=medium

  * New upstream release 0.0.292     - (tagged by Antoine Lambert
    <antoine.lambert@inria.fr> on 2021-04-02 12:28:06 +0200)
  * Upstream changes:     - version 0.0.292

 -- Software Heritage autobuilder (on jenkins-debian1) <jenkins@jenkins-debian1.internal.softwareheritage.org>  Fri, 02 Apr 2021 10:45:27 +0000

swh-web (0.0.291-1~swh1) unstable-swh; urgency=medium

  * New upstream release 0.0.291     - (tagged by Antoine Lambert
    <antoine.lambert@inria.fr> on 2021-04-02 11:31:28 +0200)
  * Upstream changes:     - version 0.0.291

 -- Software Heritage autobuilder (on jenkins-debian1) <jenkins@jenkins-debian1.internal.softwareheritage.org>  Fri, 02 Apr 2021 09:42:23 +0000

swh-web (0.0.290-1~swh1) unstable-swh; urgency=medium

  * New upstream release 0.0.290     - (tagged by Antoine R. Dumont
    (@ardumont) <ardumont@softwareheritage.org> on 2021-04-01 17:42:29
    +0200)
  * Upstream changes:     - v0.0.290     - migrate-to-pg swh-web:
    Migrate from sqlite to postgresql     - auth: Use generic Django
    authentication backends from swh-auth

 -- Software Heritage autobuilder (on jenkins-debian1) <jenkins@jenkins-debian1.internal.softwareheritage.org>  Thu, 01 Apr 2021 15:59:48 +0000

swh-web (0.0.289-1~swh1) unstable-swh; urgency=medium

  * New upstream release 0.0.289     - (tagged by Antoine Lambert
    <antoine.lambert@inria.fr> on 2021-03-30 11:19:02 +0200)
  * Upstream changes:     - version 0.0.289

 -- Software Heritage autobuilder (on jenkins-debian1) <jenkins@jenkins-debian1.internal.softwareheritage.org>  Tue, 30 Mar 2021 09:45:12 +0000

swh-web (0.0.288-1~swh1) unstable-swh; urgency=medium

  * New upstream release 0.0.288     - (tagged by Antoine Lambert
    <antoine.lambert@inria.fr> on 2021-03-18 19:04:53 +0100)
  * Upstream changes:     - version 0.0.288

 -- Software Heritage autobuilder (on jenkins-debian1) <jenkins@jenkins-debian1.internal.softwareheritage.org>  Thu, 18 Mar 2021 18:22:07 +0000

swh-web (0.0.287-1~swh1) unstable-swh; urgency=medium

  * New upstream release 0.0.287     - (tagged by Antoine Lambert
    <antoine.lambert@inria.fr> on 2021-03-17 18:12:18 +0100)
  * Upstream changes:     - version 0.0.287

 -- Software Heritage autobuilder (on jenkins-debian1) <jenkins@jenkins-debian1.internal.softwareheritage.org>  Wed, 17 Mar 2021 17:31:10 +0000

swh-web (0.0.286-1~swh1) unstable-swh; urgency=medium

  * New upstream release 0.0.286     - (tagged by Antoine Lambert
    <antoine.lambert@inria.fr> on 2021-03-17 11:19:39 +0100)
  * Upstream changes:     - version 0.0.286

 -- Software Heritage autobuilder (on jenkins-debian1) <jenkins@jenkins-debian1.internal.softwareheritage.org>  Wed, 17 Mar 2021 10:39:49 +0000

swh-web (0.0.285-1~swh1) unstable-swh; urgency=medium

  * New upstream release 0.0.285     - (tagged by Antoine Lambert
    <antoine.lambert@inria.fr> on 2021-03-16 17:35:24 +0100)
  * Upstream changes:     - version 0.0.285

 -- Software Heritage autobuilder (on jenkins-debian1) <jenkins@jenkins-debian1.internal.softwareheritage.org>  Tue, 16 Mar 2021 17:01:04 +0000

swh-web (0.0.284-1~swh1) unstable-swh; urgency=medium

  * New upstream release 0.0.284     - (tagged by Antoine Lambert
    <antoine.lambert@inria.fr> on 2021-03-03 13:45:53 +0100)
  * Upstream changes:     - version 0.0.284

 -- Software Heritage autobuilder (on jenkins-debian1) <jenkins@jenkins-debian1.internal.softwareheritage.org>  Wed, 03 Mar 2021 13:04:38 +0000

swh-web (0.0.283-1~swh1) unstable-swh; urgency=medium

  * New upstream release 0.0.283     - (tagged by Antoine Lambert
    <antoine.lambert@inria.fr> on 2021-02-17 16:56:12 +0100)
  * Upstream changes:     - version 0.0.283

 -- Software Heritage autobuilder (on jenkins-debian1) <jenkins@jenkins-debian1.internal.softwareheritage.org>  Wed, 17 Feb 2021 16:12:40 +0000

swh-web (0.0.282-1~swh1) unstable-swh; urgency=medium

  * New upstream release 0.0.282     - (tagged by Antoine Lambert
    <antoine.lambert@inria.fr> on 2021-02-17 12:12:22 +0100)
  * Upstream changes:     - version 0.0.282

 -- Software Heritage autobuilder (on jenkins-debian1) <jenkins@jenkins-debian1.internal.softwareheritage.org>  Wed, 17 Feb 2021 11:37:02 +0000

swh-web (0.0.281-1~swh1) unstable-swh; urgency=medium

  * New upstream release 0.0.281     - (tagged by Antoine Lambert
    <antoine.lambert@inria.fr> on 2021-02-05 17:18:46 +0100)
  * Upstream changes:     - version 0.0.281

 -- Software Heritage autobuilder (on jenkins-debian1) <jenkins@jenkins-debian1.internal.softwareheritage.org>  Fri, 05 Feb 2021 16:36:15 +0000

swh-web (0.0.280-1~swh1) unstable-swh; urgency=medium

  * New upstream release 0.0.280     - (tagged by Antoine R. Dumont
    (@ardumont) <ardumont@softwareheritage.org> on 2021-02-03 15:31:09
    +0100)
  * Upstream changes:     - v0.0.280     - Adapt
    origin_get_latest_visit_status according to latest api change     -
    tests/data: Ensure git data are properly loaded into the test
    archive     - tests/resources: Fix mypy 0.800 errors

 -- Software Heritage autobuilder (on jenkins-debian1) <jenkins@jenkins-debian1.internal.softwareheritage.org>  Wed, 03 Feb 2021 14:45:55 +0000

swh-web (0.0.279-1~swh1) unstable-swh; urgency=medium

  * New upstream release 0.0.279     - (tagged by Antoine Lambert
    <antoine.lambert@inria.fr> on 2021-01-21 16:04:31 +0100)
  * Upstream changes:     - version 0.0.279

 -- Software Heritage autobuilder (on jenkins-debian1) <jenkins@jenkins-debian1.internal.softwareheritage.org>  Thu, 21 Jan 2021 15:40:28 +0000

swh-web (0.0.278-1~swh1) unstable-swh; urgency=medium

  * New upstream release 0.0.278     - (tagged by Antoine Lambert
    <antoine.lambert@inria.fr> on 2021-01-08 15:31:33 +0100)
  * Upstream changes:     - version 0.0.278

 -- Software Heritage autobuilder (on jenkins-debian1) <jenkins@jenkins-debian1.internal.softwareheritage.org>  Fri, 08 Jan 2021 14:42:05 +0000

swh-web (0.0.277-1~swh1) unstable-swh; urgency=medium

  * New upstream release 0.0.277     - (tagged by Antoine Lambert
    <antoine.lambert@inria.fr> on 2021-01-07 11:41:11 +0100)
  * Upstream changes:     - version 0.0.277

 -- Software Heritage autobuilder (on jenkins-debian1) <jenkins@jenkins-debian1.internal.softwareheritage.org>  Thu, 07 Jan 2021 11:04:29 +0000

swh-web (0.0.276-1~swh1) unstable-swh; urgency=medium

  * New upstream release 0.0.276     - (tagged by Antoine Lambert
    <antoine.lambert@inria.fr> on 2020-12-14 16:25:46 +0100)
  * Upstream changes:     - version 0.0.276

 -- Software Heritage autobuilder (on jenkins-debian1) <jenkins@jenkins-debian1.internal.softwareheritage.org>  Mon, 14 Dec 2020 15:43:02 +0000

swh-web (0.0.275-1~swh1) unstable-swh; urgency=medium

  * New upstream release 0.0.275     - (tagged by Antoine Lambert
    <antoine.lambert@inria.fr> on 2020-12-09 13:30:31 +0100)
  * Upstream changes:     - version 0.0.275

 -- Software Heritage autobuilder (on jenkins-debian1) <jenkins@jenkins-debian1.internal.softwareheritage.org>  Wed, 09 Dec 2020 12:48:53 +0000

swh-web (0.0.274-1~swh1) unstable-swh; urgency=medium

  * New upstream release 0.0.274     - (tagged by Antoine Lambert
    <antoine.lambert@inria.fr> on 2020-12-08 17:09:17 +0100)
  * Upstream changes:     - version 0.0.274

 -- Software Heritage autobuilder (on jenkins-debian1) <jenkins@jenkins-debian1.internal.softwareheritage.org>  Tue, 08 Dec 2020 16:35:24 +0000

swh-web (0.0.273-1~swh1) unstable-swh; urgency=medium

  * New upstream release 0.0.273     - (tagged by Antoine Lambert
    <antoine.lambert@inria.fr> on 2020-11-25 16:23:58 +0100)
  * Upstream changes:     - version 0.0.273

 -- Software Heritage autobuilder (on jenkins-debian1) <jenkins@jenkins-debian1.internal.softwareheritage.org>  Wed, 25 Nov 2020 15:42:43 +0000

swh-web (0.0.272-1~swh1) unstable-swh; urgency=medium

  * New upstream release 0.0.272     - (tagged by Antoine Lambert
    <antoine.lambert@inria.fr> on 2020-11-24 12:21:37 +0100)
  * Upstream changes:     - version 0.0.272

 -- Software Heritage autobuilder (on jenkins-debian1) <jenkins@jenkins-debian1.internal.softwareheritage.org>  Tue, 24 Nov 2020 11:51:14 +0000

swh-web (0.0.271-1~swh1) unstable-swh; urgency=medium

  * New upstream release 0.0.271     - (tagged by Antoine R. Dumont
    (@ardumont) <ardumont@softwareheritage.org> on 2020-11-19 16:09:49
    +0100)
  * Upstream changes:     - v0.0.271     - vault-ui: Log caught error
    when listing     - vault: Fix vault response schema     - assets:
    Migrate compilation to webpack 5.x     - package.json: Upgrade
    dependencies

 -- Software Heritage autobuilder (on jenkins-debian1) <jenkins@jenkins-debian1.internal.softwareheritage.org>  Thu, 19 Nov 2020 15:30:51 +0000

swh-web (0.0.270-1~swh1) unstable-swh; urgency=medium

  * New upstream release 0.0.270     - (tagged by Antoine Lambert
    <antoine.lambert@inria.fr> on 2020-11-16 16:31:43 +0100)
  * Upstream changes:     - version 0.0.270

 -- Software Heritage autobuilder (on jenkins-debian1) <jenkins@jenkins-debian1.internal.softwareheritage.org>  Mon, 16 Nov 2020 15:51:54 +0000

swh-web (0.0.269-1~swh1) unstable-swh; urgency=medium

  * New upstream release 0.0.269     - (tagged by Antoine Lambert
    <antoine.lambert@inria.fr> on 2020-11-12 15:31:37 +0100)
  * Upstream changes:     - version 0.0.269

 -- Software Heritage autobuilder (on jenkins-debian1) <jenkins@jenkins-debian1.internal.softwareheritage.org>  Thu, 12 Nov 2020 15:03:49 +0000

swh-web (0.0.268-1~swh1) unstable-swh; urgency=medium

  * New upstream release 0.0.268     - (tagged by Antoine Lambert
    <antoine.lambert@inria.fr> on 2020-11-09 12:19:05 +0100)
  * Upstream changes:     - version 0.0.268

 -- Software Heritage autobuilder (on jenkins-debian1) <jenkins@jenkins-debian1.internal.softwareheritage.org>  Mon, 09 Nov 2020 11:37:25 +0000

swh-web (0.0.267-1~swh1) unstable-swh; urgency=medium

  * New upstream release 0.0.267     - (tagged by Antoine Lambert
    <antoine.lambert@inria.fr> on 2020-11-06 17:13:03 +0100)
  * Upstream changes:     - version 0.0.267

 -- Software Heritage autobuilder (on jenkins-debian1) <jenkins@jenkins-debian1.internal.softwareheritage.org>  Fri, 06 Nov 2020 16:31:03 +0000

swh-web (0.0.266-1~swh1) unstable-swh; urgency=medium

  * New upstream release 0.0.266     - (tagged by Antoine Lambert
    <antoine.lambert@inria.fr> on 2020-11-06 12:48:47 +0100)
  * Upstream changes:     - version 0.0.266

 -- Software Heritage autobuilder (on jenkins-debian1) <jenkins@jenkins-debian1.internal.softwareheritage.org>  Fri, 06 Nov 2020 12:07:02 +0000

swh-web (0.0.265-1~swh1) unstable-swh; urgency=medium

  * New upstream release 0.0.265     - (tagged by Antoine Lambert
    <antoine.lambert@inria.fr> on 2020-10-30 16:22:10 +0100)
  * Upstream changes:     - version 0.0.265

 -- Software Heritage autobuilder (on jenkins-debian1) <jenkins@jenkins-debian1.internal.softwareheritage.org>  Fri, 30 Oct 2020 15:48:13 +0000

swh-web (0.0.264-1~swh1) unstable-swh; urgency=medium

  * New upstream release 0.0.264     - (tagged by Antoine R. Dumont
    (@ardumont) <ardumont@softwareheritage.org> on 2020-10-19 12:03:15
    +0200)
  * Upstream changes:     - v0.0.264     - web.config: Adapt indexer
    configuration structure     - web.config: Adapt scheduler
    configuration structure     - swh.web.tests: Adapt
    get_indexer_storage to latest version     - Use swh.model.model
    helpers to compute object identifiers     - common/archive: Fix
    empty content handling in lookup_content_raw     - apidoc: Fix bad
    URL replacement missed due to an invalid test     - common/typing:
    Fix error with mypy 0.790     - browse/directory: Fix invalid query
    parameter value for content links     - templates/directory-display:
    Remove permissions display for directories     - templates: Update
    save code now icon and new snapshot button

 -- Software Heritage autobuilder (on jenkins-debian1) <jenkins@jenkins-debian1.internal.softwareheritage.org>  Mon, 19 Oct 2020 12:06:32 +0000

swh-web (0.0.263-1~swh1) unstable-swh; urgency=medium

  * New upstream release 0.0.263     - (tagged by Antoine Lambert
    <antoine.lambert@inria.fr> on 2020-10-08 16:40:40 +0200)
  * Upstream changes:     - version 0.0.263

 -- Software Heritage autobuilder (on jenkins-debian1) <jenkins@jenkins-debian1.internal.softwareheritage.org>  Thu, 08 Oct 2020 15:11:38 +0000

swh-web (0.0.262-2~swh1) unstable-swh; urgency=medium

  * Make the postinst a little bit more robust

 -- Nicolas Dandrimont <olasd@debian.org>  Fri, 25 Sep 2020 19:53:02 +0200

swh-web (0.0.262-1~swh1) unstable-swh; urgency=medium

  * New upstream release 0.0.262     - (tagged by Antoine Lambert
    <antoine.lambert@inria.fr> on 2020-09-25 17:02:27 +0200)
  * Upstream changes:     - version 0.0.262

 -- Software Heritage autobuilder (on jenkins-debian1) <jenkins@jenkins-debian1.internal.softwareheritage.org>  Fri, 25 Sep 2020 15:20:11 +0000

swh-web (0.0.261-1~swh1) unstable-swh; urgency=medium

  * New upstream release 0.0.261     - (tagged by Antoine Lambert
    <antoine.lambert@inria.fr> on 2020-09-25 15:55:40 +0200)
  * Upstream changes:     - version 0.0.261

 -- Software Heritage autobuilder (on jenkins-debian1) <jenkins@jenkins-debian1.internal.softwareheritage.org>  Fri, 25 Sep 2020 14:06:26 +0000

swh-web (0.0.260-1~swh1) unstable-swh; urgency=medium

  * New upstream release 0.0.260     - (tagged by Antoine Lambert
    <antoine.lambert@inria.fr> on 2020-09-23 16:05:51 +0200)
  * Upstream changes:     - version 0.0.260

 -- Software Heritage autobuilder (on jenkins-debian1) <jenkins@jenkins-debian1.internal.softwareheritage.org>  Wed, 23 Sep 2020 14:31:59 +0000

swh-web (0.0.259-1~swh1) unstable-swh; urgency=medium

  * New upstream release 0.0.259     - (tagged by Antoine Lambert
    <antoine.lambert@inria.fr> on 2020-09-16 17:48:00 +0200)
  * Upstream changes:     - version 0.0.259

 -- Software Heritage autobuilder (on jenkins-debian1) <jenkins@jenkins-debian1.internal.softwareheritage.org>  Wed, 16 Sep 2020 16:05:10 +0000

swh-web (0.0.258-1~swh1) unstable-swh; urgency=medium

  * New upstream release 0.0.258     - (tagged by Antoine Lambert
    <antoine.lambert@inria.fr> on 2020-09-16 13:14:02 +0200)
  * Upstream changes:     - version 0.0.258

 -- Software Heritage autobuilder (on jenkins-debian1) <jenkins@jenkins-debian1.internal.softwareheritage.org>  Wed, 16 Sep 2020 11:39:10 +0000

swh-web (0.0.257-1~swh1) unstable-swh; urgency=medium

  * New upstream release 0.0.257     - (tagged by Antoine R. Dumont
    (@ardumont) <ardumont@softwareheritage.org> on 2020-09-15 12:15:49
    +0200)
  * Upstream changes:     - v0.0.257     - common/highlightjs: Fix issue
    with Pygments 2.7

 -- Software Heritage autobuilder (on jenkins-debian1) <jenkins@jenkins-debian1.internal.softwareheritage.org>  Tue, 15 Sep 2020 10:27:21 +0000

swh-web (0.0.255-1~swh1) unstable-swh; urgency=medium

  * New upstream release 0.0.255     - (tagged by Antoine R. Dumont
    (@ardumont) <ardumont@softwareheritage.org> on 2020-09-04 16:02:25
    +0200)
  * Upstream changes:     - v0.0.255     - Adapt storage.revision_get
    calls according to latest api change     - package.json: Upgrade
    dependencies     - cypress/origin-save: Improve tests implementation
    - assets/origin-save: Fix handling of null visit dates in requests
    list     - Adapt to latest storage release_get api change

 -- Software Heritage autobuilder (on jenkins-debian1) <jenkins@jenkins-debian1.internal.softwareheritage.org>  Fri, 04 Sep 2020 14:18:01 +0000

swh-web (0.0.254-1~swh1) unstable-swh; urgency=medium

  * New upstream release 0.0.254     - (tagged by Antoine Lambert
    <antoine.lambert@inria.fr> on 2020-08-28 15:35:49 +0200)
  * Upstream changes:     - version 0.0.254

 -- Software Heritage autobuilder (on jenkins-debian1) <jenkins@jenkins-debian1.internal.softwareheritage.org>  Fri, 28 Aug 2020 14:01:09 +0000

swh-web (0.0.253-1~swh1) unstable-swh; urgency=medium

  * New upstream release 0.0.253     - (tagged by Antoine Lambert
    <antoine.lambert@inria.fr> on 2020-08-27 18:51:20 +0200)
  * Upstream changes:     - version 0.0.253

 -- Software Heritage autobuilder (on jenkins-debian1) <jenkins@jenkins-debian1.internal.softwareheritage.org>  Thu, 27 Aug 2020 17:16:29 +0000

swh-web (0.0.252-1~swh1) unstable-swh; urgency=medium

  * New upstream release 0.0.252     - (tagged by Antoine Lambert
    <antoine.lambert@inria.fr> on 2020-08-24 14:07:27 +0200)
  * Upstream changes:     - version 0.0.252

 -- Software Heritage autobuilder (on jenkins-debian1) <jenkins@jenkins-debian1.internal.softwareheritage.org>  Mon, 24 Aug 2020 12:24:41 +0000

swh-web (0.0.251-1~swh1) unstable-swh; urgency=medium

  * New upstream release 0.0.251     - (tagged by Antoine Lambert
    <antoine.lambert@inria.fr> on 2020-08-24 11:15:57 +0200)
  * Upstream changes:     - version 0.0.251

 -- Software Heritage autobuilder (on jenkins-debian1) <jenkins@jenkins-debian1.internal.softwareheritage.org>  Mon, 24 Aug 2020 09:32:42 +0000

swh-web (0.0.250-1~swh1) unstable-swh; urgency=medium

  * New upstream release 0.0.250     - (tagged by Antoine Lambert
    <antoine.lambert@inria.fr> on 2020-08-21 12:06:06 +0200)
  * Upstream changes:     - version 0.0.250

 -- Software Heritage autobuilder (on jenkins-debian1) <jenkins@jenkins-debian1.internal.softwareheritage.org>  Fri, 21 Aug 2020 10:24:25 +0000

swh-web (0.0.249-1~swh1) unstable-swh; urgency=medium

  * New upstream release 0.0.249     - (tagged by Antoine Lambert
    <antoine.lambert@inria.fr> on 2020-08-18 12:12:39 +0200)
  * Upstream changes:     - version 0.0.249

 -- Software Heritage autobuilder (on jenkins-debian1) <jenkins@jenkins-debian1.internal.softwareheritage.org>  Tue, 18 Aug 2020 10:30:08 +0000

swh-web (0.0.248-1~swh1) unstable-swh; urgency=medium

  * New upstream release 0.0.248     - (tagged by Antoine R. Dumont
    (@ardumont) <ardumont@softwareheritage.org> on 2020-08-05 10:01:23
    +0200)
  * Upstream changes:     - v0.0.248     - package.json: Upgrade
    dependencies     - templates: Fix browsed object metadata
    availability from javascript     - service: Adapt according to the
    latest storage.content_find changes     - Adapt swh-search
    configuration (runtime + tests)     - origin: Migrate use to
    storage.origin_list instead of origin_get_range

 -- Software Heritage autobuilder (on jenkins-debian1) <jenkins@jenkins-debian1.internal.softwareheritage.org>  Wed, 05 Aug 2020 08:49:00 +0000

swh-web (0.0.246-1~swh2) unstable-swh; urgency=medium

  * Update missing dependency + bump

 -- Antoine R. Dumont <ardumont@softwareheritage.org>  Tue, 28 Jul 2020 06:57:28 +0000

swh-web (0.0.246-1~swh1) unstable-swh; urgency=medium

  * New upstream release 0.0.246     - (tagged by Antoine R. Dumont
    (@ardumont) <ardumont@softwareheritage.org> on 2020-07-28 08:11:28
    +0200)
  * Upstream changes:     - v0.0.246     - Update
    swh.storage.origin_visit_get_by calls to latest api change     -
    Update swh.storage.origin_get calls to latest api change     -
    setup.py: Migrate from vcversioner to setuptools-scm     -
    package.json: Upgrade dependencies     - tests: Fix flaky test     -
    assets/save: Try to set origin type when clicking on "Save again"
    - api/identifiers: Adapt to swh-model >= 0.5.0     - pytest.ini:
    Prevent swh-storage pytest plugin loading     - Rename all
    references of swh PIDs to SWHIDs for consistency

 -- Software Heritage autobuilder (on jenkins-debian1) <jenkins@jenkins-debian1.internal.softwareheritage.org>  Tue, 28 Jul 2020 06:28:05 +0000

swh-web (0.0.245-1~swh1) unstable-swh; urgency=medium

  * New upstream release 0.0.245     - (tagged by Antoine Lambert
    <antoine.lambert@inria.fr> on 2020-07-02 15:51:46 +0200)
  * Upstream changes:     - version 0.0.245

 -- Software Heritage autobuilder (on jenkins-debian1) <jenkins@jenkins-debian1.internal.softwareheritage.org>  Thu, 02 Jul 2020 14:28:23 +0000

swh-web (0.0.244-1~swh1) unstable-swh; urgency=medium

  * New upstream release 0.0.244     - (tagged by Antoine Lambert
    <antoine.lambert@inria.fr> on 2020-06-29 15:00:40 +0200)
  * Upstream changes:     - version 0.0.244

 -- Software Heritage autobuilder (on jenkins-debian1) <jenkins@jenkins-debian1.internal.softwareheritage.org>  Mon, 29 Jun 2020 13:22:24 +0000

swh-web (0.0.242-1~swh1) unstable-swh; urgency=medium

  * New upstream release 0.0.242     - (tagged by Antoine Lambert
    <antoine.lambert@inria.fr> on 2020-06-23 14:24:01 +0200)
  * Upstream changes:     - version 0.0.242

 -- Software Heritage autobuilder (on jenkins-debian1) <jenkins@jenkins-debian1.internal.softwareheritage.org>  Tue, 23 Jun 2020 12:55:08 +0000

swh-web (0.0.241-1~swh1) unstable-swh; urgency=medium

  * New upstream release 0.0.241     - (tagged by Antoine R. Dumont
    (@ardumont) <ardumont@softwareheritage.org> on 2020-06-19 18:08:44
    +0200)
  * Upstream changes:     - v0.0.241     - misc/coverage: Add IPOL and
    NixOS logos     - service: Use latest origin visit status from an
    origin     - Migrate to swh.storage.algos.snapshot_get_latest     -
    templates/browse: Improve navigation for origin/snapshot related
    views

 -- Software Heritage autobuilder (on jenkins-debian1) <jenkins@jenkins-debian1.internal.softwareheritage.org>  Fri, 19 Jun 2020 16:22:34 +0000

swh-web (0.0.240-1~swh1) unstable-swh; urgency=medium

  * New upstream release 0.0.240     - (tagged by Antoine Lambert
    <antoine.lambert@inria.fr> on 2020-06-18 14:13:12 +0200)
  * Upstream changes:     - version 0.0.240

 -- Software Heritage autobuilder (on jenkins-debian1) <jenkins@jenkins-debian1.internal.softwareheritage.org>  Thu, 18 Jun 2020 13:13:08 +0000

swh-web (0.0.239-1~swh1) unstable-swh; urgency=medium

  * New upstream release 0.0.239     - (tagged by Antoine Lambert
    <antoine.lambert@inria.fr> on 2020-06-17 10:52:06 +0200)
  * Upstream changes:     - version 0.0.239

 -- Software Heritage autobuilder (on jenkins-debian1) <jenkins@jenkins-debian1.internal.softwareheritage.org>  Wed, 17 Jun 2020 09:16:33 +0000

swh-web (0.0.238-1~swh1) unstable-swh; urgency=medium

  * New upstream release 0.0.238     - (tagged by Antoine Lambert
    <antoine.lambert@inria.fr> on 2020-06-12 14:17:47 +0200)
  * Upstream changes:     - version 0.0.238

 -- Software Heritage autobuilder (on jenkins-debian1) <jenkins@jenkins-debian1.internal.softwareheritage.org>  Fri, 12 Jun 2020 13:14:45 +0000

swh-web (0.0.237-1~swh1) unstable-swh; urgency=medium

  * New upstream release 0.0.237     - (tagged by Antoine Lambert
    <antoine.lambert@inria.fr> on 2020-06-05 17:42:35 +0200)
  * Upstream changes:     - version 0.0.237

 -- Software Heritage autobuilder (on jenkins-debian1) <jenkins@jenkins-debian1.internal.softwareheritage.org>  Fri, 05 Jun 2020 16:24:05 +0000

swh-web (0.0.236-1~swh1) unstable-swh; urgency=medium

  * New upstream release 0.0.236     - (tagged by Antoine Lambert
    <antoine.lambert@inria.fr> on 2020-06-05 14:38:37 +0200)
  * Upstream changes:     - version 0.0.236

 -- Software Heritage autobuilder (on jenkins-debian1) <jenkins@jenkins-debian1.internal.softwareheritage.org>  Fri, 05 Jun 2020 13:05:41 +0000

swh-web (0.0.235-1~swh1) unstable-swh; urgency=medium

  * New upstream release 0.0.235     - (tagged by Antoine R. Dumont
    (@ardumont) <ardumont@softwareheritage.org> on 2020-05-27 14:58:13
    +0200)
  * Upstream changes:     - v0.0.235     - admin-deposit: Fix edge case
    on empty exclude pattern

 -- Software Heritage autobuilder (on jenkins-debian1) <jenkins@jenkins-debian1.internal.softwareheritage.org>  Wed, 27 May 2020 13:10:37 +0000

swh-web (0.0.234-1~swh1) unstable-swh; urgency=medium

  * New upstream release 0.0.234     - (tagged by Antoine R. Dumont
    (@ardumont) <ardumont@softwareheritage.org> on 2020-05-26 15:39:22
    +0200)
  * Upstream changes:     - v0.0.234     - deposit-admin: Filtering out
    deposits matching an excluding pattern     - deposit-admin-spec:
    Improve default tests on admin page     - deposit-admin.spec: Add
    coverage to the deposit admin page     - admin/deposit: Fix
    discrepancy     - admin/deposit: Fix column identifiers

 -- Software Heritage autobuilder (on jenkins-debian1) <jenkins@jenkins-debian1.internal.softwareheritage.org>  Tue, 26 May 2020 13:58:52 +0000

swh-web (0.0.233-1~swh1) unstable-swh; urgency=medium

  * New upstream release 0.0.233     - (tagged by Antoine R. Dumont
    (@ardumont) <ardumont@softwareheritage.org> on 2020-05-20 11:32:57
    +0200)
  * Upstream changes:     - v0.0.233     - admin/deposit: Drop unused
    columns and rename "directory with context"     - Drop
    swh_anchor_id* references from Deposit model

 -- Software Heritage autobuilder (on jenkins-debian1) <jenkins@jenkins-debian1.internal.softwareheritage.org>  Wed, 20 May 2020 09:51:40 +0000

swh-web (0.0.232-1~swh1) unstable-swh; urgency=medium

  * New upstream release 0.0.232     - (tagged by Antoine R. Dumont
    (@ardumont) <ardumont@softwareheritage.org> on 2020-05-19 09:57:29
    +0200)
  * Upstream changes:     - v0.0.232     - admin/deposit: Extract origin
    from swh_anchor_id according to latest change     - Fix pep8
    violations

 -- Software Heritage autobuilder (on jenkins-debian1) <jenkins@jenkins-debian1.internal.softwareheritage.org>  Tue, 19 May 2020 08:08:47 +0000

swh-web (0.0.231-1~swh1) unstable-swh; urgency=medium

  * New upstream release 0.0.231     - (tagged by Antoine Lambert
    <antoine.lambert@inria.fr> on 2020-05-07 18:07:33 +0200)
  * Upstream changes:     - version 0.0.231

 -- Software Heritage autobuilder (on jenkins-debian1) <jenkins@jenkins-debian1.internal.softwareheritage.org>  Thu, 07 May 2020 16:29:01 +0000

swh-web (0.0.230-1~swh1) unstable-swh; urgency=medium

  * New upstream release 0.0.230     - (tagged by Antoine Lambert
    <antoine.lambert@inria.fr> on 2020-05-05 19:19:24 +0200)
  * Upstream changes:     - version 0.0.230

 -- Software Heritage autobuilder (on jenkins-debian1) <jenkins@jenkins-debian1.internal.softwareheritage.org>  Tue, 05 May 2020 17:55:59 +0000

swh-web (0.0.229-1~swh1) unstable-swh; urgency=medium

  * New upstream release 0.0.229     - (tagged by Antoine Lambert
    <antoine.lambert@inria.fr> on 2020-04-22 12:54:34 +0200)
  * Upstream changes:     - version 0.0.229

 -- Software Heritage autobuilder (on jenkins-debian1) <jenkins@jenkins-debian1.internal.softwareheritage.org>  Wed, 22 Apr 2020 11:23:17 +0000

swh-web (0.0.228-1~swh1) unstable-swh; urgency=medium

  * New upstream release 0.0.228     - (tagged by Antoine Lambert
    <antoine.lambert@inria.fr> on 2020-04-21 13:59:34 +0200)
  * Upstream changes:     - version 0.0.228

 -- Software Heritage autobuilder (on jenkins-debian1) <jenkins@jenkins-debian1.internal.softwareheritage.org>  Tue, 21 Apr 2020 12:19:31 +0000

swh-web (0.0.227-1~swh1) unstable-swh; urgency=medium

  * New upstream release 0.0.227     - (tagged by Antoine Lambert
    <antoine.lambert@inria.fr> on 2020-04-07 12:34:35 +0200)
  * Upstream changes:     - version 0.0.227

 -- Software Heritage autobuilder (on jenkins-debian1) <jenkins@jenkins-debian1.internal.softwareheritage.org>  Tue, 07 Apr 2020 14:41:45 +0000

swh-web (0.0.226-1~swh1) unstable-swh; urgency=medium

  * New upstream release 0.0.226     - (tagged by Antoine Lambert
    <antoine.lambert@inria.fr> on 2020-02-18 16:46:42 +0100)
  * Upstream changes:     - version 0.0.226

 -- Software Heritage autobuilder (on jenkins-debian1) <jenkins@jenkins-debian1.internal.softwareheritage.org>  Tue, 18 Feb 2020 16:38:01 +0000

swh-web (0.0.225-1~swh1) unstable-swh; urgency=medium

  * New upstream release 0.0.225     - (tagged by Antoine Lambert
    <antoine.lambert@inria.fr> on 2020-02-10 11:39:19 +0100)
  * Upstream changes:     - version 0.0.225

 -- Software Heritage autobuilder (on jenkins-debian1) <jenkins@jenkins-debian1.internal.softwareheritage.org>  Mon, 10 Feb 2020 11:35:35 +0000

swh-web (0.0.224-1~swh1) unstable-swh; urgency=medium

  * New upstream release 0.0.224     - (tagged by Antoine Lambert
    <antoine.lambert@inria.fr> on 2020-01-16 13:42:20 +0100)
  * Upstream changes:     - version 0.0.224

 -- Software Heritage autobuilder (on jenkins-debian1) <jenkins@jenkins-debian1.internal.softwareheritage.org>  Thu, 16 Jan 2020 13:09:29 +0000

swh-web (0.0.223-1~swh1) unstable-swh; urgency=medium

  * New upstream release 0.0.223     - (tagged by Antoine Lambert
    <antoine.lambert@inria.fr> on 2019-12-13 15:01:06 +0100)
  * Upstream changes:     - version 0.0.223

 -- Software Heritage autobuilder (on jenkins-debian1) <jenkins@jenkins-debian1.internal.softwareheritage.org>  Fri, 13 Dec 2019 14:24:54 +0000

swh-web (0.0.221-1~swh1) unstable-swh; urgency=medium

  * New upstream release 0.0.221     - (tagged by Antoine Lambert
    <antoine.lambert@inria.fr> on 2019-12-04 13:30:38 +0100)
  * Upstream changes:     - version 0.0.221

 -- Software Heritage autobuilder (on jenkins-debian1) <jenkins@jenkins-debian1.internal.softwareheritage.org>  Wed, 04 Dec 2019 12:53:41 +0000

swh-web (0.0.220-1~swh1) unstable-swh; urgency=medium

  * New upstream release 0.0.220     - (tagged by Valentin Lorentz
    <vlorentz@softwareheritage.org> on 2019-11-08 18:00:47 +0100)
  * Upstream changes:     - v0.0.220     - * typing: minimal changes to
    make a no-op mypy run pass     - * Makefile.local: port to new swh-
    environment typecheck naming     - * sphinx: Fix doc generation and
    warnings     - * Add support for swh-indexer v0.0.157.

 -- Software Heritage autobuilder (on jenkins-debian1) <jenkins@jenkins-debian1.internal.softwareheritage.org>  Fri, 08 Nov 2019 17:21:30 +0000

swh-web (0.0.219-1~swh1) unstable-swh; urgency=medium

  * New upstream release 0.0.219     - (tagged by Antoine Lambert
    <antoine.lambert@inria.fr> on 2019-11-06 10:49:54 +0100)
  * Upstream changes:     - version 0.0.219

 -- Software Heritage autobuilder (on jenkins-debian1) <jenkins@jenkins-debian1.internal.softwareheritage.org>  Wed, 06 Nov 2019 10:10:30 +0000

swh-web (0.0.218-1~swh1) unstable-swh; urgency=medium

  * New upstream release 0.0.218     - (tagged by Antoine Lambert
    <antoine.lambert@inria.fr> on 2019-11-04 13:43:02 +0100)
  * Upstream changes:     - version 0.0.218

 -- Software Heritage autobuilder (on jenkins-debian1) <jenkins@jenkins-debian1.internal.softwareheritage.org>  Mon, 04 Nov 2019 13:11:48 +0000

swh-web (0.0.216-1~swh1) unstable-swh; urgency=medium

  * New upstream release 0.0.216     - (tagged by Nicolas Dandrimont
    <nicolas@dandrimont.eu> on 2019-10-14 19:56:40 +0200)
  * Upstream changes:     - Release swh.web v0.0.216

 -- Software Heritage autobuilder (on jenkins-debian1) <jenkins@jenkins-debian1.internal.softwareheritage.org>  Mon, 14 Oct 2019 18:14:01 +0000

swh-web (0.0.215-1~swh1) unstable-swh; urgency=medium

  * New upstream release 0.0.215     - (tagged by Antoine Lambert
    <antoine.lambert@inria.fr> on 2019-10-09 14:38:48 +0200)
  * Upstream changes:     - version 0.0.215

 -- Software Heritage autobuilder (on jenkins-debian1) <jenkins@jenkins-debian1.internal.softwareheritage.org>  Wed, 09 Oct 2019 13:20:53 +0000

swh-web (0.0.214-1~swh1) unstable-swh; urgency=medium

  * New upstream release 0.0.214     - (tagged by Antoine Lambert
    <antoine.lambert@inria.fr> on 2019-09-27 16:31:59 +0200)
  * Upstream changes:     - version 0.0.214

 -- Software Heritage autobuilder (on jenkins-debian1) <jenkins@jenkins-debian1.internal.softwareheritage.org>  Fri, 27 Sep 2019 16:17:33 +0000

swh-web (0.0.213-1~swh1) unstable-swh; urgency=medium

  * New upstream release 0.0.213     - (tagged by Antoine Lambert
    <antoine.lambert@inria.fr> on 2019-09-25 16:17:06 +0200)
  * Upstream changes:     - version 0.0.213

 -- Software Heritage autobuilder (on jenkins-debian1) <jenkins@jenkins-debian1.internal.softwareheritage.org>  Wed, 25 Sep 2019 15:13:06 +0000

swh-web (0.0.212-1~swh1) unstable-swh; urgency=medium

  * New upstream release 0.0.212     - (tagged by Antoine Lambert
    <antoine.lambert@inria.fr> on 2019-09-17 17:41:43 +0200)
  * Upstream changes:     - version 0.0.212

 -- Software Heritage autobuilder (on jenkins-debian1) <jenkins@jenkins-debian1.internal.softwareheritage.org>  Tue, 17 Sep 2019 16:07:58 +0000

swh-web (0.0.211-1~swh1) unstable-swh; urgency=medium

  * New upstream release 0.0.211     - (tagged by Antoine Lambert
    <antoine.lambert@inria.fr> on 2019-09-17 17:04:19 +0200)
  * Upstream changes:     - version 0.0.211

 -- Software Heritage autobuilder (on jenkins-debian1) <jenkins@jenkins-debian1.internal.softwareheritage.org>  Tue, 17 Sep 2019 15:34:22 +0000

swh-web (0.0.210-1~swh1) unstable-swh; urgency=medium

  * New upstream release 0.0.210     - (tagged by Antoine Lambert
    <antoine.lambert@inria.fr> on 2019-09-06 14:26:33 +0200)
  * Upstream changes:     - version 0.0.210

 -- Software Heritage autobuilder (on jenkins-debian1) <jenkins@jenkins-debian1.internal.softwareheritage.org>  Fri, 06 Sep 2019 13:14:46 +0000

swh-web (0.0.209-1~swh1) unstable-swh; urgency=medium

  * New upstream release 0.0.209     - (tagged by Valentin Lorentz
    <vlorentz@softwareheritage.org> on 2019-08-26 18:14:16 +0200)
  * Upstream changes:     - v0.0.209     - * fix in generated
    documentation     - * test fixes / new tests     - * remove
    references to `person['id']` and person_get API/browse     - * fix
    crash on metadata search results whose `origin_url` is missing

 -- Software Heritage autobuilder (on jenkins-debian1) <jenkins@jenkins-debian1.internal.softwareheritage.org>  Mon, 26 Aug 2019 16:39:53 +0000

swh-web (0.0.208-1~swh1) unstable-swh; urgency=medium

  * New upstream release 0.0.208     - (tagged by Valentin Lorentz
    <vlorentz@softwareheritage.org> on 2019-08-20 13:52:25 +0200)
  * Upstream changes:     - v0.0.208     - * Remove "person_get"
    endpoints     - * Add cypress tests

 -- Software Heritage autobuilder (on jenkins-debian1) <jenkins@jenkins-debian1.internal.softwareheritage.org>  Tue, 20 Aug 2019 12:30:54 +0000

swh-web (0.0.207-1~swh1) unstable-swh; urgency=medium

  * New upstream release 0.0.207     - (tagged by Antoine Lambert
    <antoine.lambert@inria.fr> on 2019-08-09 14:43:05 +0200)
  * Upstream changes:     - version 0.0.207

 -- Software Heritage autobuilder (on jenkins-debian1) <jenkins@jenkins-debian1.internal.softwareheritage.org>  Fri, 09 Aug 2019 13:08:31 +0000

swh-web (0.0.206-1~swh1) unstable-swh; urgency=medium

  * New upstream release 0.0.206     - (tagged by Antoine Lambert
    <antoine.lambert@inria.fr> on 2019-07-31 17:37:41 +0200)
  * Upstream changes:     - version 0.0.206

 -- Software Heritage autobuilder (on jenkins-debian1) <jenkins@jenkins-debian1.internal.softwareheritage.org>  Wed, 31 Jul 2019 15:54:55 +0000

swh-web (0.0.205-1~swh1) unstable-swh; urgency=medium

  * New upstream release 0.0.205     - (tagged by Antoine Lambert
    <antoine.lambert@inria.fr> on 2019-07-31 16:13:39 +0200)
  * Upstream changes:     - version 0.0.205

 -- Software Heritage autobuilder (on jenkins-debian1) <jenkins@jenkins-debian1.internal.softwareheritage.org>  Wed, 31 Jul 2019 14:47:24 +0000

swh-web (0.0.204-1~swh1) unstable-swh; urgency=medium

  * New upstream release 0.0.204     - (tagged by Antoine Lambert
    <antoine.lambert@inria.fr> on 2019-07-30 15:54:26 +0200)
  * Upstream changes:     - version 0.0.204

 -- Software Heritage autobuilder (on jenkins-debian1) <jenkins@jenkins-debian1.internal.softwareheritage.org>  Tue, 30 Jul 2019 14:21:24 +0000

swh-web (0.0.203-1~swh1) unstable-swh; urgency=medium

  * New upstream release 0.0.203     - (tagged by Antoine Lambert
    <antoine.lambert@inria.fr> on 2019-06-24 17:11:04 +0200)
  * Upstream changes:     - version 0.0.203

 -- Software Heritage autobuilder (on jenkins-debian1) <jenkins@jenkins-debian1.internal.softwareheritage.org>  Mon, 24 Jun 2019 15:57:25 +0000

swh-web (0.0.202-1~swh1) unstable-swh; urgency=medium

  * New upstream release 0.0.202     - (tagged by Antoine Lambert
    <antoine.lambert@inria.fr> on 2019-06-18 16:22:03 +0200)
  * Upstream changes:     - version 0.0.202

 -- Software Heritage autobuilder (on jenkins-debian1) <jenkins@jenkins-debian1.internal.softwareheritage.org>  Tue, 18 Jun 2019 15:02:25 +0000

swh-web (0.0.201-1~swh1) unstable-swh; urgency=medium

  * New upstream release 0.0.201     - (tagged by Antoine Lambert
    <antoine.lambert@inria.fr> on 2019-06-06 16:01:50 +0200)
  * Upstream changes:     - version 0.0.201

 -- Software Heritage autobuilder (on jenkins-debian1) <jenkins@jenkins-debian1.internal.softwareheritage.org>  Thu, 06 Jun 2019 14:39:51 +0000

swh-web (0.0.200-1~swh1) unstable-swh; urgency=medium

  * New upstream release 0.0.200     - (tagged by Antoine Lambert
    <antoine.lambert@inria.fr> on 2019-05-29 15:22:18 +0200)
  * Upstream changes:     - version 0.0.200

 -- Software Heritage autobuilder (on jenkins-debian1) <jenkins@jenkins-debian1.internal.softwareheritage.org>  Wed, 29 May 2019 13:52:48 +0000

swh-web (0.0.199-1~swh1) unstable-swh; urgency=medium

  * New upstream release 0.0.199     - (tagged by Antoine Lambert
    <antoine.lambert@inria.fr> on 2019-05-21 15:57:10 +0200)
  * Upstream changes:     - version 0.0.199

 -- Software Heritage autobuilder (on jenkins-debian1) <jenkins@jenkins-debian1.internal.softwareheritage.org>  Tue, 21 May 2019 14:17:57 +0000

swh-web (0.0.198-1~swh1) unstable-swh; urgency=medium

  * New upstream release 0.0.198     - (tagged by Antoine Lambert
    <antoine.lambert@inria.fr> on 2019-05-20 10:55:57 +0200)
  * Upstream changes:     - version 0.0.198

 -- Software Heritage autobuilder (on jenkins-debian1) <jenkins@jenkins-debian1.internal.softwareheritage.org>  Mon, 20 May 2019 09:17:32 +0000

swh-web (0.0.196-1~swh1) unstable-swh; urgency=medium

  * New upstream release 0.0.196     - (tagged by Antoine Lambert
    <antoine.lambert@inria.fr> on 2019-05-16 14:58:49 +0200)
  * Upstream changes:     - version 0.0.196

 -- Software Heritage autobuilder (on jenkins-debian1) <jenkins@jenkins-debian1.internal.softwareheritage.org>  Thu, 16 May 2019 13:16:14 +0000

swh-web (0.0.195-1~swh1) unstable-swh; urgency=medium

  * New upstream release 0.0.195     - (tagged by Antoine Lambert
    <antoine.lambert@inria.fr> on 2019-05-15 17:42:02 +0200)
  * Upstream changes:     - version 0.0.195

 -- Software Heritage autobuilder (on jenkins-debian1) <jenkins@jenkins-debian1.internal.softwareheritage.org>  Wed, 15 May 2019 16:19:28 +0000

swh-web (0.0.194-1~swh1) unstable-swh; urgency=medium

  * New upstream release 0.0.194     - (tagged by Antoine Lambert
    <antoine.lambert@inria.fr> on 2019-05-07 10:51:28 +0200)
  * Upstream changes:     - version 0.0.194

 -- Software Heritage autobuilder (on jenkins-debian1) <jenkins@jenkins-debian1.internal.softwareheritage.org>  Tue, 07 May 2019 09:01:19 +0000

swh-web (0.0.193-1~swh1) unstable-swh; urgency=medium

  * New upstream release 0.0.193     - (tagged by Antoine Lambert
    <antoine.lambert@inria.fr> on 2019-05-02 16:59:26 +0200)
  * Upstream changes:     - version 0.0.193

 -- Software Heritage autobuilder (on jenkins-debian1) <jenkins@jenkins-debian1.internal.softwareheritage.org>  Thu, 02 May 2019 15:12:33 +0000

swh-web (0.0.192-1~swh1) unstable-swh; urgency=medium

  * New upstream release 0.0.192     - (tagged by Antoine Lambert
    <antoine.lambert@inria.fr> on 2019-05-02 14:14:32 +0200)
  * Upstream changes:     - version 0.0.192

 -- Software Heritage autobuilder (on jenkins-debian1) <jenkins@jenkins-debian1.internal.softwareheritage.org>  Thu, 02 May 2019 12:33:10 +0000

swh-web (0.0.191-1~swh1) unstable-swh; urgency=medium

  * New upstream release 0.0.191     - (tagged by Antoine Lambert
    <antoine.lambert@inria.fr> on 2019-05-02 11:35:19 +0200)
  * Upstream changes:     - version 0.0.191

 -- Software Heritage autobuilder (on jenkins-debian1) <jenkins@jenkins-debian1.internal.softwareheritage.org>  Thu, 02 May 2019 09:57:15 +0000

swh-web (0.0.190-1~swh1) unstable-swh; urgency=medium

  * New upstream release 0.0.190     - (tagged by Antoine Lambert
    <antoine.lambert@inria.fr> on 2019-04-10 16:59:12 +0200)
  * Upstream changes:     - version 0.0.190

 -- Software Heritage autobuilder (on jenkins-debian1) <jenkins@jenkins-debian1.internal.softwareheritage.org>  Wed, 10 Apr 2019 15:14:12 +0000

swh-web (0.0.189-1~swh1) unstable-swh; urgency=medium

  * New upstream release 0.0.189     - (tagged by Antoine Lambert
    <antoine.lambert@inria.fr> on 2019-04-01 14:32:45 +0200)
  * Upstream changes:     - version 0.0.189

 -- Software Heritage autobuilder (on jenkins-debian1) <jenkins@jenkins-debian1.internal.softwareheritage.org>  Mon, 01 Apr 2019 12:51:57 +0000

swh-web (0.0.188-1~swh1) unstable-swh; urgency=medium

  * New upstream release 0.0.188     - (tagged by Antoine Lambert
    <antoine.lambert@inria.fr> on 2019-03-29 11:39:52 +0100)
  * Upstream changes:     - version 0.0.188

 -- Software Heritage autobuilder (on jenkins-debian1) <jenkins@jenkins-debian1.internal.softwareheritage.org>  Fri, 29 Mar 2019 11:00:27 +0000

swh-web (0.0.187-1~swh1) unstable-swh; urgency=medium

  * New upstream release 0.0.187     - (tagged by Valentin Lorentz
    <vlorentz@softwareheritage.org> on 2019-03-14 15:22:01 +0100)
  * Upstream changes:     - Apply rename of 'origin_id' in the indexer
    API.

 -- Software Heritage autobuilder (on jenkins-debian1) <jenkins@jenkins-debian1.internal.softwareheritage.org>  Thu, 14 Mar 2019 14:41:39 +0000

swh-web (0.0.186-1~swh1) unstable-swh; urgency=medium

  * New upstream release 0.0.186     - (tagged by Antoine Lambert
    <antoine.lambert@inria.fr> on 2019-03-05 16:36:03 +0100)
  * Upstream changes:     - version 0.0.186

 -- Software Heritage autobuilder (on jenkins-debian1) <jenkins@jenkins-debian1.internal.softwareheritage.org>  Tue, 05 Mar 2019 15:57:31 +0000

swh-web (0.0.185-1~swh1) unstable-swh; urgency=medium

  * New upstream release 0.0.185     - (tagged by Antoine Lambert
    <antoine.lambert@inria.fr> on 2019-03-05 14:30:09 +0100)
  * Upstream changes:     - version 0.0.185

 -- Software Heritage autobuilder (on jenkins-debian1) <jenkins@jenkins-debian1.internal.softwareheritage.org>  Tue, 05 Mar 2019 13:52:13 +0000

swh-web (0.0.184-1~swh1) unstable-swh; urgency=medium

  * New upstream release 0.0.184     - (tagged by Antoine Lambert
    <antoine.lambert@inria.fr> on 2019-03-04 14:49:46 +0100)
  * Upstream changes:     - version 0.0.184

 -- Software Heritage autobuilder (on jenkins-debian1) <jenkins@jenkins-debian1.internal.softwareheritage.org>  Mon, 04 Mar 2019 14:09:10 +0000

swh-web (0.0.182-1~swh1) unstable-swh; urgency=medium

  * New upstream release 0.0.182     - (tagged by Antoine Lambert
    <antoine.lambert@inria.fr> on 2019-02-28 18:08:47 +0100)
  * Upstream changes:     - version 0.0.182

 -- Software Heritage autobuilder (on jenkins-debian1) <jenkins@jenkins-debian1.internal.softwareheritage.org>  Thu, 28 Feb 2019 17:33:27 +0000

swh-web (0.0.181-1~swh1) unstable-swh; urgency=medium

  * New upstream release 0.0.181     - (tagged by Antoine Lambert
    <antoine.lambert@inria.fr> on 2019-02-13 14:58:04 +0100)
  * Upstream changes:     - version 0.0.181

 -- Software Heritage autobuilder (on jenkins-debian1) <jenkins@jenkins-debian1.internal.softwareheritage.org>  Wed, 13 Feb 2019 14:18:36 +0000

swh-web (0.0.180-1~swh1) unstable-swh; urgency=medium

  * New upstream release 0.0.180     - (tagged by Antoine Lambert
    <antoine.lambert@inria.fr> on 2019-02-13 13:52:14 +0100)
  * Upstream changes:     - version 0.0.180

 -- Software Heritage autobuilder (on jenkins-debian1) <jenkins@jenkins-debian1.internal.softwareheritage.org>  Wed, 13 Feb 2019 13:13:16 +0000

swh-web (0.0.179-1~swh1) unstable-swh; urgency=medium

  * New upstream release 0.0.179     - (tagged by Antoine Lambert
    <antoine.lambert@inria.fr> on 2019-02-08 14:20:28 +0100)
  * Upstream changes:     - version 0.0.179

 -- Software Heritage autobuilder (on jenkins-debian1) <jenkins@jenkins-debian1.internal.softwareheritage.org>  Fri, 08 Feb 2019 13:42:04 +0000

swh-web (0.0.178-1~swh1) unstable-swh; urgency=medium

  * New upstream release 0.0.178     - (tagged by Antoine Lambert
    <antoine.lambert@inria.fr> on 2019-02-04 15:21:40 +0100)
  * Upstream changes:     - version 0.0.178

 -- Software Heritage autobuilder (on jenkins-debian1) <jenkins@jenkins-debian1.internal.softwareheritage.org>  Mon, 04 Feb 2019 14:59:44 +0000

swh-web (0.0.177-1~swh1) unstable-swh; urgency=medium

  * New upstream release 0.0.177     - (tagged by Antoine Lambert
    <antoine.lambert@inria.fr> on 2019-01-30 13:46:15 +0100)
  * Upstream changes:     - version 0.0.177

 -- Software Heritage autobuilder (on jenkins-debian1) <jenkins@jenkins-debian1.internal.softwareheritage.org>  Wed, 30 Jan 2019 12:59:31 +0000

swh-web (0.0.175-1~swh1) unstable-swh; urgency=medium

  * New upstream release 0.0.175     - (tagged by Antoine Lambert
    <antoine.lambert@inria.fr> on 2019-01-25 14:31:33 +0100)
  * Upstream changes:     - version 0.0.175

 -- Software Heritage autobuilder (on jenkins-debian1) <jenkins@jenkins-debian1.internal.softwareheritage.org>  Fri, 25 Jan 2019 13:50:54 +0000

swh-web (0.0.174-1~swh1) unstable-swh; urgency=medium

  * New upstream release 0.0.174     - (tagged by Antoine Lambert
    <antoine.lambert@inria.fr> on 2019-01-24 17:43:52 +0100)
  * Upstream changes:     - version 0.0.174

 -- Software Heritage autobuilder (on jenkins-debian1) <jenkins@jenkins-debian1.internal.softwareheritage.org>  Thu, 24 Jan 2019 17:43:48 +0000

swh-web (0.0.173-1~swh1) unstable-swh; urgency=medium

  * New upstream release 0.0.173     - (tagged by Antoine Lambert
    <antoine.lambert@inria.fr> on 2019-01-10 17:18:58 +0100)
  * Upstream changes:     - version 0.0.173

 -- Software Heritage autobuilder (on jenkins-debian1) <jenkins@jenkins-debian1.internal.softwareheritage.org>  Thu, 10 Jan 2019 17:02:08 +0000

swh-web (0.0.170-1~swh1) unstable-swh; urgency=medium

  * version 0.0.170

 -- Antoine Lambert <antoine.lambert@inria.fr>  Wed, 28 Nov 2018 16:26:02 +0100

swh-web (0.0.169-1~swh1) unstable-swh; urgency=medium

  * version 0.0.169

 -- Antoine Lambert <antoine.lambert@inria.fr>  Thu, 15 Nov 2018 17:52:14 +0100

swh-web (0.0.168-1~swh1) unstable-swh; urgency=medium

  * version 0.0.168

 -- Antoine Lambert <antoine.lambert@inria.fr>  Thu, 15 Nov 2018 15:24:28 +0100

swh-web (0.0.167-1~swh1) unstable-swh; urgency=medium

  * version 0.0.167

 -- Antoine Lambert <antoine.lambert@inria.fr>  Mon, 12 Nov 2018 17:47:52 +0100

swh-web (0.0.166-1~swh1) unstable-swh; urgency=medium

  * version 0.0.166

 -- Antoine Lambert <antoine.lambert@inria.fr>  Tue, 06 Nov 2018 13:31:08 +0100

swh-web (0.0.165-1~swh1) unstable-swh; urgency=medium

  * version 0.0.165

 -- Antoine Lambert <antoine.lambert@inria.fr>  Wed, 31 Oct 2018 17:46:32 +0100

swh-web (0.0.164-1~swh1) unstable-swh; urgency=medium

  * version 0.0.164

 -- Antoine Lambert <antoine.lambert@inria.fr>  Wed, 31 Oct 2018 17:38:39 +0100

swh-web (0.0.163-1~swh1) unstable-swh; urgency=medium

  * version 0.0.163

 -- Antoine Lambert <antoine.lambert@inria.fr>  Wed, 31 Oct 2018 17:17:05 +0100

swh-web (0.0.162-1~swh1) unstable-swh; urgency=medium

  * version 0.0.162

 -- Antoine Lambert <antoine.lambert@inria.fr>  Thu, 18 Oct 2018 17:57:52 +0200

swh-web (0.0.161-1~swh1) unstable-swh; urgency=medium

  * version 0.0.161

 -- Antoine Lambert <antoine.lambert@inria.fr>  Wed, 17 Oct 2018 15:30:50 +0200

swh-web (0.0.160-1~swh1) unstable-swh; urgency=medium

  * version 0.0.160

 -- Antoine Lambert <antoine.lambert@inria.fr>  Fri, 12 Oct 2018 15:28:05 +0200

swh-web (0.0.159-1~swh1) unstable-swh; urgency=medium

  * version 0.0.159

 -- Antoine Lambert <antoine.lambert@inria.fr>  Fri, 12 Oct 2018 10:18:46 +0200

swh-web (0.0.158-1~swh1) unstable-swh; urgency=medium

  * version 0.0.158

 -- Antoine Lambert <antoine.lambert@inria.fr>  Thu, 11 Oct 2018 17:49:17 +0200

swh-web (0.0.157-1~swh1) unstable-swh; urgency=medium

  * version 0.0.157

 -- Antoine Lambert <antoine.lambert@inria.fr>  Thu, 27 Sep 2018 17:21:28 +0200

swh-web (0.0.156-1~swh1) unstable-swh; urgency=medium

  * version 0.0.156

 -- Antoine Lambert <antoine.lambert@inria.fr>  Thu, 20 Sep 2018 14:40:37 +0200

swh-web (0.0.155-1~swh1) unstable-swh; urgency=medium

  * version 0.0.155

 -- Antoine Lambert <antoine.lambert@inria.fr>  Tue, 18 Sep 2018 10:44:38 +0200

swh-web (0.0.154-1~swh1) unstable-swh; urgency=medium

  * version 0.0.154

 -- Antoine Lambert <antoine.lambert@inria.fr>  Fri, 14 Sep 2018 16:37:48 +0200

swh-web (0.0.153-1~swh1) unstable-swh; urgency=medium

  * version 0.0.153

 -- Antoine Lambert <antoine.lambert@inria.fr>  Wed, 12 Sep 2018 16:44:06 +0200

swh-web (0.0.152-1~swh1) unstable-swh; urgency=medium

  * version 0.0.152

 -- Antoine Lambert <antoine.lambert@inria.fr>  Wed, 12 Sep 2018 16:04:47 +0200

swh-web (0.0.151-1~swh1) unstable-swh; urgency=medium

  * version 0.0.151

 -- Antoine Lambert <antoine.lambert@inria.fr>  Tue, 04 Sep 2018 17:28:46 +0200

swh-web (0.0.150-1~swh1) unstable-swh; urgency=medium

  * version 0.0.150

 -- Antoine Lambert <antoine.lambert@inria.fr>  Tue, 04 Sep 2018 15:15:05 +0200

swh-web (0.0.149-1~swh1) unstable-swh; urgency=medium

  * version 0.0.149

 -- Antoine Lambert <antoine.lambert@inria.fr>  Thu, 30 Aug 2018 16:23:05 +0200

swh-web (0.0.148-1~swh1) unstable-swh; urgency=medium

  * version 0.0.148

 -- Antoine Lambert <antoine.lambert@inria.fr>  Thu, 30 Aug 2018 11:27:42 +0200

swh-web (0.0.147-1~swh1) unstable-swh; urgency=medium

  * version 0.0.147

 -- Antoine Lambert <antoine.lambert@inria.fr>  Fri, 03 Aug 2018 14:41:04 +0200

swh-web (0.0.146-1~swh1) unstable-swh; urgency=medium

  * version 0.0.146

 -- Antoine Lambert <antoine.lambert@inria.fr>  Fri, 27 Jul 2018 16:37:33 +0200

swh-web (0.0.145-1~swh1) unstable-swh; urgency=medium

  * version 0.0.145

 -- Antoine Lambert <antoine.lambert@inria.fr>  Fri, 27 Jul 2018 16:10:36 +0200

swh-web (0.0.144-1~swh1) unstable-swh; urgency=medium

  * version 0.0.144

 -- Antoine Lambert <antoine.lambert@inria.fr>  Fri, 20 Jul 2018 16:26:52 +0200

swh-web (0.0.143-1~swh1) unstable-swh; urgency=medium

  * version 0.0.143

 -- Antoine Lambert <antoine.lambert@inria.fr>  Fri, 20 Jul 2018 16:19:56 +0200

swh-web (0.0.142-1~swh1) unstable-swh; urgency=medium

  * version 0.0.142

 -- Antoine Lambert <antoine.lambert@inria.fr>  Fri, 20 Jul 2018 15:51:20 +0200

swh-web (0.0.141-1~swh1) unstable-swh; urgency=medium

  * version 0.0.141

 -- Antoine Lambert <antoine.lambert@inria.fr>  Fri, 06 Jul 2018 14:11:39 +0200

swh-web (0.0.140-1~swh1) unstable-swh; urgency=medium

  * version 0.0.140

 -- Antoine Lambert <antoine.lambert@inria.fr>  Fri, 29 Jun 2018 16:42:06 +0200

swh-web (0.0.139-1~swh1) unstable-swh; urgency=medium

  * version 0.0.139

 -- Antoine Lambert <antoine.lambert@inria.fr>  Wed, 27 Jun 2018 16:47:17 +0200

swh-web (0.0.138-1~swh1) unstable-swh; urgency=medium

  * version 0.0.138

 -- Antoine Lambert <antoine.lambert@inria.fr>  Wed, 13 Jun 2018 12:18:23 +0200

swh-web (0.0.137-1~swh1) unstable-swh; urgency=medium

  * version 0.0.137

 -- Antoine Lambert <antoine.lambert@inria.fr>  Wed, 13 Jun 2018 11:52:05 +0200

swh-web (0.0.136-1~swh1) unstable-swh; urgency=medium

  * version 0.0.136

 -- Antoine Lambert <antoine.lambert@inria.fr>  Tue, 05 Jun 2018 18:59:20 +0200

swh-web (0.0.135-1~swh1) unstable-swh; urgency=medium

  * version 0.0.135

 -- Antoine Lambert <antoine.lambert@inria.fr>  Fri, 01 Jun 2018 17:47:58 +0200

swh-web (0.0.134-1~swh1) unstable-swh; urgency=medium

  * version 0.0.134

 -- Antoine Lambert <antoine.lambert@inria.fr>  Thu, 31 May 2018 17:56:04 +0200

swh-web (0.0.133-1~swh1) unstable-swh; urgency=medium

  * version 0.0.133

 -- Antoine Lambert <antoine.lambert@inria.fr>  Tue, 29 May 2018 18:13:59 +0200

swh-web (0.0.132-1~swh1) unstable-swh; urgency=medium

  * version 0.0.132

 -- Antoine Lambert <antoine.lambert@inria.fr>  Tue, 29 May 2018 14:25:16 +0200

swh-web (0.0.131-1~swh1) unstable-swh; urgency=medium

  * version 0.0.131

 -- Antoine Lambert <antoine.lambert@inria.fr>  Fri, 25 May 2018 17:31:58 +0200

swh-web (0.0.130-1~swh1) unstable-swh; urgency=medium

  * version 0.0.130

 -- Antoine Lambert <antoine.lambert@inria.fr>  Fri, 25 May 2018 11:59:17 +0200

swh-web (0.0.129-1~swh1) unstable-swh; urgency=medium

  * version 0.0.129

 -- Antoine Lambert <antoine.lambert@inria.fr>  Thu, 24 May 2018 18:28:48 +0200

swh-web (0.0.128-1~swh1) unstable-swh; urgency=medium

  * version 0.0.128

 -- Antoine Lambert <antoine.lambert@inria.fr>  Wed, 16 May 2018 13:52:33 +0200

swh-web (0.0.127-1~swh1) unstable-swh; urgency=medium

  * version 0.0.127

 -- Antoine Lambert <antoine.lambert@inria.fr>  Fri, 04 May 2018 19:14:58 +0200

swh-web (0.0.126-1~swh1) unstable-swh; urgency=medium

  * version 0.0.126

 -- Antoine Lambert <antoine.lambert@inria.fr>  Fri, 04 May 2018 15:29:49 +0200

swh-web (0.0.125-1~swh1) unstable-swh; urgency=medium

  * version 0.0.125

 -- Antoine Lambert <antoine.lambert@inria.fr>  Fri, 20 Apr 2018 15:45:05 +0200

swh-web (0.0.124-1~swh1) unstable-swh; urgency=medium

  * version 0.0.124

 -- Antoine Lambert <antoine.lambert@inria.fr>  Fri, 20 Apr 2018 14:46:00 +0200

swh-web (0.0.123-1~swh1) unstable-swh; urgency=medium

  * version 0.0.123

 -- Antoine Lambert <antoine.lambert@inria.fr>  Mon, 26 Mar 2018 11:34:32 +0200

swh-web (0.0.122-1~swh1) unstable-swh; urgency=medium

  * version 0.0.122

 -- Antoine Lambert <antoine.lambert@inria.fr>  Wed, 14 Mar 2018 17:23:15 +0100

swh-web (0.0.121-1~swh1) unstable-swh; urgency=medium

  * version 0.0.121

 -- Antoine Lambert <antoine.lambert@inria.fr>  Wed, 07 Mar 2018 18:02:29 +0100

swh-web (0.0.120-1~swh1) unstable-swh; urgency=medium

  * version 0.0.120

 -- Antoine Lambert <antoine.lambert@inria.fr>  Wed, 07 Mar 2018 17:31:08 +0100

swh-web (0.0.119-1~swh1) unstable-swh; urgency=medium

  * version 0.0.119

 -- Antoine Lambert <antoine.lambert@inria.fr>  Thu, 01 Mar 2018 18:11:40 +0100

swh-web (0.0.118-1~swh1) unstable-swh; urgency=medium

  * version 0.0.118

 -- Antoine Lambert <antoine.lambert@inria.fr>  Thu, 22 Feb 2018 17:26:28 +0100

swh-web (0.0.117-1~swh1) unstable-swh; urgency=medium

  * version 0.0.117

 -- Antoine Lambert <antoine.lambert@inria.fr>  Wed, 21 Feb 2018 14:56:27 +0100

swh-web (0.0.116-1~swh1) unstable-swh; urgency=medium

  * version 0.0.116

 -- Antoine Lambert <antoine.lambert@inria.fr>  Mon, 19 Feb 2018 17:47:57 +0100

swh-web (0.0.115-1~swh1) unstable-swh; urgency=medium

  * version 0.0.115

 -- Antoine Lambert <antoine.lambert@inria.fr>  Mon, 19 Feb 2018 12:00:47 +0100

swh-web (0.0.114-1~swh1) unstable-swh; urgency=medium

  * version 0.0.114

 -- Antoine Lambert <antoine.lambert@inria.fr>  Fri, 16 Feb 2018 16:13:58 +0100

swh-web (0.0.113-1~swh1) unstable-swh; urgency=medium

  * version 0.0.113

 -- Antoine Lambert <antoine.lambert@inria.fr>  Thu, 15 Feb 2018 15:52:57 +0100

swh-web (0.0.112-1~swh1) unstable-swh; urgency=medium

  * version 0.0.112

 -- Antoine Lambert <antoine.lambert@inria.fr>  Thu, 08 Feb 2018 12:10:44 +0100

swh-web (0.0.111-1~swh1) unstable-swh; urgency=medium

  * Release swh.web v0.0.111
  * Support snapshot information in origin_visit

 -- Nicolas Dandrimont <nicolas@dandrimont.eu>  Tue, 06 Feb 2018 14:54:29 +0100

swh-web (0.0.110-1~swh1) unstable-swh; urgency=medium

  * version 0.0.110

 -- Antoine Lambert <antoine.lambert@inria.fr>  Fri, 02 Feb 2018 15:52:10 +0100

swh-web (0.0.109-1~swh1) unstable-swh; urgency=medium

  * version 0.0.109

 -- Antoine Lambert <antoine.lambert@inria.fr>  Thu, 01 Feb 2018 18:04:10 +0100

swh-web (0.0.108-1~swh1) unstable-swh; urgency=medium

  * version 0.0.108

 -- Antoine Lambert <antoine.lambert@inria.fr>  Tue, 23 Jan 2018 17:31:13 +0100

swh-web (0.0.107-1~swh1) unstable-swh; urgency=medium

  * version 0.0.107

 -- Antoine Lambert <antoine.lambert@inria.fr>  Tue, 23 Jan 2018 12:13:58 +0100

swh-web (0.0.106-1~swh1) unstable-swh; urgency=medium

  * version 0.0.106

 -- Antoine Lambert <antoine.lambert@inria.fr>  Thu, 18 Jan 2018 15:28:44 +0100

swh-web (0.0.105-1~swh1) unstable-swh; urgency=medium

  * version 0.0.105

 -- Antoine Lambert <antoine.lambert@inria.fr>  Tue, 09 Jan 2018 17:32:29 +0100

swh-web (0.0.104-1~swh1) unstable-swh; urgency=medium

  * version 0.0.104

 -- Antoine Lambert <antoine.lambert@inria.fr>  Tue, 09 Jan 2018 14:29:32 +0100

swh-web (0.0.103-1~swh1) unstable-swh; urgency=medium

  * version 0.0.103

 -- Antoine Lambert <antoine.lambert@inria.fr>  Thu, 04 Jan 2018 16:48:56 +0100

swh-web (0.0.102-1~swh1) unstable-swh; urgency=medium

  * version 0.0.102

 -- Antoine Lambert <antoine.lambert@inria.fr>  Thu, 14 Dec 2017 15:13:22 +0100

swh-web (0.0.101-1~swh1) unstable-swh; urgency=medium

  * version 0.0.101

 -- Antoine Pietri <antoine.pietri1@gmail.com>  Fri, 08 Dec 2017 16:38:05 +0100

swh-web (0.0.100-1~swh1) unstable-swh; urgency=medium

  * v0.0.100
  * swh.web.common.service: Read indexer data through the indexer
  * storage

 -- Antoine R. Dumont (@ardumont) <antoine.romain.dumont@gmail.com>  Thu, 07 Dec 2017 16:25:12 +0100

swh-web (0.0.99-1~swh1) unstable-swh; urgency=medium

  * version 0.0.99

 -- Antoine Lambert <antoine.lambert@inria.fr>  Wed, 06 Dec 2017 17:07:37 +0100

swh-web (0.0.98-1~swh1) unstable-swh; urgency=medium

  * version 0.0.98

 -- Antoine Lambert <antoine.lambert@inria.fr>  Wed, 06 Dec 2017 15:41:13 +0100

swh-web (0.0.97-1~swh1) unstable-swh; urgency=medium

  * version 0.0.97

 -- Antoine Lambert <antoine.lambert@inria.fr>  Fri, 24 Nov 2017 16:24:07 +0100

swh-web (0.0.96-1~swh1) unstable-swh; urgency=medium

  * version 0.0.96

 -- Antoine Lambert <antoine.lambert@inria.fr>  Fri, 24 Nov 2017 15:22:16 +0100

swh-web (0.0.95-1~swh1) unstable-swh; urgency=medium

  * version 0.0.95

 -- Antoine Lambert <antoine.lambert@inria.fr>  Thu, 09 Nov 2017 18:14:31 +0100

swh-web (0.0.94-1~swh1) unstable-swh; urgency=medium

  * version 0.0.94

 -- Antoine Lambert <antoine.lambert@inria.fr>  Mon, 06 Nov 2017 16:19:48 +0100

swh-web (0.0.93-1~swh1) unstable-swh; urgency=medium

  * version 0.0.93

 -- Antoine Lambert <antoine.lambert@inria.fr>  Fri, 27 Oct 2017 16:28:22 +0200

swh-web (0.0.92-1~swh1) unstable-swh; urgency=medium

  * version 0.0.92

 -- Antoine Lambert <antoine.lambert@inria.fr>  Fri, 27 Oct 2017 16:07:47 +0200

swh-web (0.0.91-1~swh1) unstable-swh; urgency=medium

  * v0.0.91

 -- Antoine Lambert <antoine.lambert@inria.fr>  Fri, 13 Oct 2017 20:40:07 +0200

swh-web (0.0.90-1~swh1) unstable-swh; urgency=medium

  * version 0.0.90

 -- Antoine Lambert <antoine.lambert@inria.fr>  Wed, 04 Oct 2017 13:53:28 +0200

swh-web (0.0.89-1~swh1) unstable-swh; urgency=medium

  * version 0.0.89

 -- Antoine Lambert <antoine.lambert@inria.fr>  Wed, 04 Oct 2017 10:42:11 +0200

swh-web (0.0.88-1~swh1) unstable-swh; urgency=medium

  * v0.0.88
  * Fix default webapp configuration file lookup
  * Fix templating errors
  * Fix wrong default configuration
  * Add missing endpoint information about error (origin visit endpoint)

 -- Antoine R. Dumont (@ardumont) <antoine.romain.dumont@gmail.com>  Wed, 13 Sep 2017 15:02:24 +0200

swh-web (0.0.87-1~swh1) unstable-swh; urgency=medium

  * v0.0.87
  * throttling: permit the use to define cache server
  * throttling: improve configuration intent
  * configuration: Clarify config keys intent and improve config
  * management
  * docs: change content example to ls.c from GNU corutils
  * packaging: Fix dependency requirements

 -- Antoine R. Dumont (@ardumont) <antoine.romain.dumont@gmail.com>  Tue, 12 Sep 2017 14:11:10 +0200

swh-web (0.0.86-1~swh1) unstable-swh; urgency=medium

  * v0.0.86

 -- Antoine Lambert <antoine.lambert@inria.fr>  Fri, 08 Sep 2017 14:07:19 +0200

swh-web (0.0.85-1~swh1) unstable-swh; urgency=medium

  * v0.0.85

 -- Antoine Lambert <antoine.lambert@inria.fr>  Fri, 08 Sep 2017 10:55:50 +0200

swh-web (0.0.84-1~swh1) unstable-swh; urgency=medium

  * Release swh.web.ui v0.0.84
  * Prepare stretch packaging

 -- Nicolas Dandrimont <nicolas@dandrimont.eu>  Fri, 30 Jun 2017 18:18:55 +0200

swh-web (0.0.83-1~swh1) unstable-swh; urgency=medium

  * Release swh.web.ui v0.0.83
  * Allow exemption by network for rate limiting

 -- Nicolas Dandrimont <nicolas@dandrimont.eu>  Wed, 24 May 2017 18:01:53 +0200

swh-web (0.0.82-1~swh1) unstable-swh; urgency=medium

  * v0.0.83
  * Add new blake2s256 data column on content

 -- Antoine R. Dumont (@ardumont) <antoine.romain.dumont@gmail.com>  Tue, 04 Apr 2017 16:54:25 +0200

swh-web (0.0.81-1~swh1) unstable-swh; urgency=medium

  * v0.0.81
  * Migrate functions from swh.core.hashutil to swh.model.hashutil

 -- Antoine R. Dumont (@ardumont) <antoine.romain.dumont@gmail.com>  Wed, 15 Mar 2017 16:26:42 +0100

swh-web (0.0.80-1~swh1) unstable-swh; urgency=medium

  * v0.0.80
  * /api/1/content/raw/: Make no textual content request forbidden

 -- Antoine R. Dumont (@ardumont) <antoine.romain.dumont@gmail.com>  Wed, 15 Mar 2017 12:35:43 +0100

swh-web (0.0.79-1~swh1) unstable-swh; urgency=medium

  * v0.0.79
  * /api/1/content/raw/: Improve error msg when content not available
  * /api/1/content/raw/: Open endpoint documentation in api endpoints
  * index

 -- Antoine R. Dumont (@ardumont) <antoine.romain.dumont@gmail.com>  Wed, 15 Mar 2017 11:43:00 +0100

swh-web (0.0.78-1~swh1) unstable-swh; urgency=medium

  * v0.0.78
  * /api/1/content/raw/: Open endpoint to download only text-ish
  * contents (other contents are deemed unavailable)
  * /api/1/content/raw/: Permit the user to provide a 'filename'
  * parameter to name the downloaded contents as they see fit.

 -- Antoine R. Dumont (@ardumont) <antoine.romain.dumont@gmail.com>  Wed, 15 Mar 2017 10:48:21 +0100

swh-web (0.0.77-1~swh1) unstable-swh; urgency=medium

  * v0.0.77
  * API doc: add warning about API instability
  * API: Unify remaining dates as iso8601 string
  * /api/1/revision/: Merge 'parents' key into a dict list
  * /api/1/release/: Enrich output with author_url if author mentioned
  * packaging: split internal and external requirements in separate
    files

 -- Antoine R. Dumont (@ardumont) <antoine.romain.dumont@gmail.com>  Tue, 21 Feb 2017 11:37:19 +0100

swh-web (0.0.76-1~swh1) unstable-swh; urgency=medium

  * Release swh.web.ui v0.0.76
  * Refactor APIDoc to be more sensible
  * Share rate limits between all the api_ queries

 -- Nicolas Dandrimont <nicolas@dandrimont.eu>  Thu, 02 Feb 2017 17:32:57 +0100

swh-web (0.0.75-1~swh1) unstable-swh; urgency=medium

  * v0.0.75
  * Remove build dependency on libjs-cryptojs, libjs-jquery-flot*,
  * libjs-jquery-datatables
  * views/browse,api: move main apidoc views to views/api

 -- Antoine R. Dumont (@ardumont) <antoine.romain.dumont@gmail.com>  Thu, 02 Feb 2017 15:03:20 +0100

swh-web (0.0.74-1~swh1) unstable-swh; urgency=medium

  * Release swh.web.ui v0.0.74
  * Various interface cleanups for API documentation
  * Return Error types in API error return values

 -- Nicolas Dandrimont <nicolas@dandrimont.eu>  Thu, 02 Feb 2017 11:03:56 +0100

swh-web (0.0.73-1~swh1) unstable-swh; urgency=medium

  * Deploy swh.web.ui v0.0.73
  * Add a bazillion of style fixes.

 -- Nicolas Dandrimont <nicolas@dandrimont.eu>  Wed, 01 Feb 2017 22:44:10 +0100

swh-web (0.0.72-1~swh1) unstable-swh; urgency=medium

  * v0.0.72
  * apidoc rendering: Improvements
  * apidoc: add usual copyright/license/contact footer
  * apidoc: show status code if != 200
  * apidoc: hide /content/known/ from the doc
  * apidoc: document upcoming v. available in endpoint index
  * apidoc: vertically distantiate jquery search box and preceding text

 -- Antoine R. Dumont (@ardumont) <antoine.romain.dumont@gmail.com>  Wed, 01 Feb 2017 18:34:56 +0100

swh-web (0.0.71-1~swh1) unstable-swh; urgency=medium

  * v0.0.71
  * add static/robots.txt, disabling crawling of /api/
  * re-root content-specific endpoints under /api/1/content/
  * fix not converted empty bytes string
  * /revision/origin/: Make the timestamp default to the most recent
    visit
  * api: simplify HTML layout by dropping redundant nav and about page
  * apidoc: document correctly endpoints /content/known/,
  * /revision/{origin,origin/log}/ and /stat/counters/

 -- Antoine R. Dumont (@ardumont) <antoine.romain.dumont@gmail.com>  Wed, 01 Feb 2017 16:23:56 +0100

swh-web (0.0.70-1~swh1) unstable-swh; urgency=medium

  * v0.0.70
  * apidoc: Review documentation for
  * endpoints (person/release/revision/visit-related/upcoming methods)
  * apidoc: List only method docstring's first paragraph in endpoint
    index
  * apidoc: Render type annotation for optional parameter
  * apidoc: Improve rendering issues
  * api: Fix problem in origin visit by type and url lookup

 -- Antoine R. Dumont (@ardumont) <antoine.romain.dumont@gmail.com>  Wed, 01 Feb 2017 11:28:32 +0100

swh-web (0.0.69-1~swh1) unstable-swh; urgency=medium

  * v0.0.69
  * Improve documentation information and rendering

 -- Antoine R. Dumont (@ardumont) <antoine.romain.dumont@gmail.com>  Tue, 31 Jan 2017 14:31:19 +0100

swh-web (0.0.68-1~swh1) unstable-swh; urgency=medium

  * v0.0.68
  * Improve ui with last nitpicks
  * Remove endpoints not supposed to be displayed

 -- Antoine R. Dumont (@ardumont) <antoine.romain.dumont@gmail.com>  Wed, 25 Jan 2017 13:29:49 +0100

swh-web (0.0.67-1~swh1) unstable-swh; urgency=medium

  * v0.0.67
  * Improve rendering style - pass 4

 -- Antoine R. Dumont (@ardumont) <antoine.romain.dumont@gmail.com>  Tue, 24 Jan 2017 15:30:58 +0100

swh-web (0.0.66-1~swh1) unstable-swh; urgency=medium

  * v0.0.66
  * Improve rendering style - pass 4

 -- Antoine R. Dumont (@ardumont) <antoine.romain.dumont@gmail.com>  Tue, 24 Jan 2017 15:24:05 +0100

swh-web (0.0.65-1~swh1) unstable-swh; urgency=medium

  * v0.0.65
  * Unify rendering style with www.s.o - pass 3

 -- Antoine R. Dumont (@ardumont) <antoine.romain.dumont@gmail.com>  Mon, 23 Jan 2017 19:58:19 +0100

swh-web (0.0.64-1~swh1) unstable-swh; urgency=medium

  * v0.0.64
  * Unify rendering style with www.s.o - pass 2

 -- Antoine R. Dumont (@ardumont) <antoine.romain.dumont@gmail.com>  Mon, 23 Jan 2017 19:28:31 +0100

swh-web (0.0.63-1~swh1) unstable-swh; urgency=medium

  * v0.0.63
  * Unify rendering style with www.s.o - pass 1

 -- Antoine R. Dumont (@ardumont) <antoine.romain.dumont@gmail.com>  Mon, 23 Jan 2017 16:06:30 +0100

swh-web (0.0.62-1~swh1) unstable-swh; urgency=medium

  * Release swh-web-ui v0.0.62
  * Add flask-limiter to dependencies and wire it in

 -- Nicolas Dandrimont <nicolas@dandrimont.eu>  Fri, 20 Jan 2017 16:29:48 +0100

swh-web (0.0.61-1~swh1) unstable-swh; urgency=medium

  * v0.0.61
  * Fix revision's metadata field limitation

 -- Antoine R. Dumont (@ardumont) <antoine.romain.dumont@gmail.com>  Fri, 20 Jan 2017 15:26:37 +0100

swh-web (0.0.60-1~swh1) unstable-swh; urgency=medium

  * v0.0.60
  * Improve escaping data

 -- Antoine R. Dumont (@ardumont) <antoine.romain.dumont@gmail.com>  Fri, 20 Jan 2017 12:21:22 +0100

swh-web (0.0.59-1~swh1) unstable-swh; urgency=medium

  * v0.0.59
  * Unify pagination on /revision/log/ and /revision/origin/log/
    endpoints

 -- Antoine R. Dumont (@ardumont) <antoine.romain.dumont@gmail.com>  Thu, 19 Jan 2017 15:59:06 +0100

swh-web (0.0.58-1~swh1) unstable-swh; urgency=medium

  * v0.0.58
  * Pagination on /api/1/origin/visits/ endpoint

 -- Antoine R. Dumont (@ardumont) <antoine.romain.dumont@gmail.com>  Thu, 19 Jan 2017 14:48:57 +0100

swh-web (0.0.57-1~swh1) unstable-swh; urgency=medium

  * v0.0.57
  * Improve documentation information on api endpoints

 -- Antoine R. Dumont (@ardumont) <antoine.romain.dumont@gmail.com>  Thu, 19 Jan 2017 13:32:56 +0100

swh-web (0.0.56-1~swh1) unstable-swh; urgency=medium

  * v0.0.56
  * Add abilities to display multiple examples on each doc endpoint.

 -- Antoine R. Dumont (@ardumont) <antoine.romain.dumont@gmail.com>  Wed, 18 Jan 2017 14:43:58 +0100

swh-web (0.0.55-1~swh1) unstable-swh; urgency=medium

  * v0.0.55
  * api /content/search/ to /content/known/
  * Adapt return values to empty list/dict instead of null
  * Remove empty values when mono-values are null
  * Fix broken entity endpoint
  * Update upcoming endpoints
  * apidoc: Remove hard-coded example and provide links to follow

 -- Antoine R. Dumont (@ardumont) <antoine.romain.dumont@gmail.com>  Wed, 18 Jan 2017 11:27:45 +0100

swh-web (0.0.54-1~swh1) unstable-swh; urgency=medium

  * v0.0.54
  * Improve documentation description and browsability
  * Fix css style

 -- Antoine R. Dumont (@ardumont) <antoine.romain.dumont@gmail.com>  Mon, 16 Jan 2017 17:18:21 +0100

swh-web (0.0.53-1~swh1) unstable-swh; urgency=medium

  * v0.0.53
  * apidoc: Update upcoming and hidden endpoints information
  * apidoc: Enrich route information with tags
  * apidoc: /api/1/revision/origin/log/: Add pagination explanation
  * apidoc: /api/1/revision/log/: Add pagination explanation
  * api: Fix filtering fields to work in depth

 -- Antoine R. Dumont (@ardumont) <antoine.romain.dumont@gmail.com>  Fri, 13 Jan 2017 17:33:01 +0100

swh-web (0.0.52-1~swh1) unstable-swh; urgency=medium

  * v0.0.52
  * Fix doc generation regarding arg and exception
  * Fix broken examples
  * Add missing documentation on not found origin visit

 -- Antoine R. Dumont (@ardumont) <antoine.romain.dumont@gmail.com>  Thu, 12 Jan 2017 17:38:59 +0100

swh-web (0.0.51-1~swh1) unstable-swh; urgency=medium

  * v0.0.51
  * Update configuration file from ini to yml

 -- Antoine R. Dumont (@ardumont) <antoine.romain.dumont@gmail.com>  Fri, 16 Dec 2016 13:27:08 +0100

swh-web (0.0.50-1~swh1) unstable-swh; urgency=medium

  * v0.0.50
  * Fix issue regarding data structure change in ctags' reading api
    endpoint

 -- Antoine R. Dumont (@ardumont) <antoine.romain.dumont@gmail.com>  Tue, 06 Dec 2016 16:08:01 +0100

swh-web (0.0.49-1~swh1) unstable-swh; urgency=medium

  * v0.0.49
  * Rendering improvements

 -- Antoine R. Dumont (@ardumont) <antoine.romain.dumont@gmail.com>  Thu, 01 Dec 2016 16:29:31 +0100

swh-web (0.0.48-1~swh1) unstable-swh; urgency=medium

  * v0.0.48
  * Fix api doc example to actual existing data
  * Improve search symbol view experience

 -- Antoine R. Dumont (@ardumont) <antoine.romain.dumont@gmail.com>  Thu, 01 Dec 2016 15:32:44 +0100

swh-web (0.0.47-1~swh1) unstable-swh; urgency=medium

  * v0.0.47
  * Improve search content ui (add datatable)
  * Improve search symbol ui (add datatable without pagination, with
  * multi-field search)
  * Split those views to improve readability

 -- Antoine R. Dumont (@ardumont) <antoine.romain.dumont@gmail.com>  Thu, 01 Dec 2016 11:57:16 +0100

swh-web (0.0.46-1~swh1) unstable-swh; urgency=medium

  * v0.0.46
  * Improve search output view on symbols

 -- Antoine R. Dumont (@ardumont) <antoine.romain.dumont@gmail.com>  Wed, 30 Nov 2016 17:45:40 +0100

swh-web (0.0.45-1~swh1) unstable-swh; urgency=medium

  * v0.0.45
  * Migrate search symbol api endpoint to strict equality search
  * Improve search symbol view result (based on that api) to navigate
  * through result
  * Permit to slice result per page with per page flag (limited to 100)
  * Unify behavior in renderer regarding pagination computation

 -- Antoine R. Dumont (@ardumont) <antoine.romain.dumont@gmail.com>  Wed, 30 Nov 2016 11:00:49 +0100

swh-web (0.0.44-1~swh1) unstable-swh; urgency=medium

  * v0.0.44
  * Rename appropriately /api/1/symbol to /api/1/content/symbol/
  * Improve documentation on /api/1/content/symbol/ api endpoint

 -- Antoine R. Dumont (@ardumont) <antoine.romain.dumont@gmail.com>  Tue, 29 Nov 2016 15:00:14 +0100

swh-web (0.0.43-1~swh1) unstable-swh; urgency=medium

  * v0.0.43
  * Improve edge case when looking for ctags symbols
  * Add a lookup ui to search through symbols

 -- Antoine R. Dumont (@ardumont) <antoine.romain.dumont@gmail.com>  Mon, 28 Nov 2016 16:42:33 +0100

swh-web (0.0.42-1~swh1) unstable-swh; urgency=medium

  * v0.0.42
  * List ctags line as link to content in /browse/content/ view

 -- Antoine R. Dumont (@ardumont) <antoine.romain.dumont@gmail.com>  Fri, 25 Nov 2016 16:21:12 +0100

swh-web (0.0.41-1~swh1) unstable-swh; urgency=medium

  * v0.0.41
  * Improve browse content view by:
  * adding new information (license, mimetype, language)
  * highlighting source code

 -- Antoine R. Dumont (@ardumont) <antoine.romain.dumont@gmail.com>  Fri, 25 Nov 2016 14:52:34 +0100

swh-web (0.0.40-1~swh1) unstable-swh; urgency=medium

  * v0.0.40
  * Add pagination to symbol search endpoint

 -- Antoine R. Dumont (@ardumont) <antoine.romain.dumont@gmail.com>  Thu, 24 Nov 2016 14:23:45 +0100

swh-web (0.0.39-1~swh1) unstable-swh; urgency=medium

  * v0.0.39
  * Open /api/1/symbol/<expression>/
  * Fix api breaking on /api/1/content/search/

 -- Antoine R. Dumont (@ardumont) <antoine.romain.dumont@gmail.com>  Thu, 24 Nov 2016 10:28:42 +0100

swh-web (0.0.38-1~swh1) unstable-swh; urgency=medium

  * v0.0.38
  * Minor refactoring
  * Remove one commit which breaks production

 -- Antoine R. Dumont (@ardumont) <antoine.romain.dumont@gmail.com>  Tue, 22 Nov 2016 16:26:03 +0100

swh-web (0.0.37-1~swh1) unstable-swh; urgency=medium

  * v0.0.37
  * api: Open new endpoints on license, language, filetype
  * api: Update content endpoint to add url on new endpoints

 -- Antoine R. Dumont (@ardumont) <antoine.romain.dumont@gmail.com>  Tue, 22 Nov 2016 15:04:07 +0100

swh-web (0.0.36-1~swh1) unstable-swh; urgency=medium

  * v0.0.36
  * Adapt to latest origin_visit format

 -- Antoine R. Dumont (@ardumont) <antoine.romain.dumont@gmail.com>  Thu, 08 Sep 2016 15:24:33 +0200

swh-web (0.0.35-1~swh1) unstable-swh; urgency=medium

  * v0.0.35
  * Open /api/1/provenance/<algo:content-hash>/ api endpoint
  * Open /api/1/origin/<id>/visits/(<visit-id>) api endpoint
  * View: Fix redirection url issue

 -- Antoine R. Dumont (@ardumont) <antoine.romain.dumont@gmail.com>  Mon, 05 Sep 2016 14:28:33 +0200

swh-web (0.0.34-1~swh1) unstable-swh; urgency=medium

  * v0.0.34
  * Improve global ui navigation
  * Fix apidoc rendering issue
  * Open /api/1/provenance/ about content provenant information

 -- Antoine R. Dumont (@ardumont) <antoine.romain.dumont@gmail.com>  Fri, 02 Sep 2016 11:42:04 +0200

swh-web (0.0.33-1~swh1) unstable-swh; urgency=medium

  * Release swh.web.ui v0.0.33
  * New declarative API documentation mechanisms

 -- Nicolas Dandrimont <nicolas@dandrimont.eu>  Wed, 24 Aug 2016 16:25:24 +0200

swh-web (0.0.32-1~swh1) unstable-swh; urgency=medium

  * v0.0.32
  * Activate tests during debian packaging
  * Fix issues on debian packaging
  * Fix useless jquery loading url
  * Improve date time parsing

 -- Antoine R. Dumont (@ardumont) <antoine.romain.dumont@gmail.com>  Wed, 20 Jul 2016 12:35:09 +0200

swh-web (0.0.31-1~swh1) unstable-swh; urgency=medium

  * v0.0.31
  * Unify jquery-flot library names with .min

 -- Antoine R. Dumont (@ardumont) <antoine.romain.dumont@gmail.com>  Mon, 18 Jul 2016 11:11:59 +0200

swh-web (0.0.30-1~swh1) unstable-swh; urgency=medium

  * v0.0.30
  * View: Open calendar ui view on origin
  * API: open /api/1/stat/visits/<int:origin>/

 -- Antoine R. Dumont (@ardumont) <antoine.romain.dumont@gmail.com>  Wed, 13 Jul 2016 18:42:40 +0200

swh-web (0.0.29-1~swh1) unstable-swh; urgency=medium

  * Release swh.web.ui v0.0.29
  * All around enhancements of the web ui
  * Package now tested when building

 -- Nicolas Dandrimont <nicolas@dandrimont.eu>  Tue, 14 Jun 2016 17:58:42 +0200

swh-web (0.0.28-1~swh1) unstable-swh; urgency=medium

  * v0.0.28
  * Fix packaging issues

 -- Antoine R. Dumont (@ardumont) <antoine.romain.dumont@gmail.com>  Mon, 09 May 2016 16:21:04 +0200

swh-web (0.0.27-1~swh1) unstable-swh; urgency=medium

  * v0.0.27
  * Fix packaging issue

 -- Antoine R. Dumont (@ardumont) <antoine.romain.dumont@gmail.com>  Tue, 03 May 2016 16:52:40 +0200

swh-web (0.0.24-1~swh1) unstable-swh; urgency=medium

  * Release swh.web.ui v0.0.24
  * New swh.storage API for timestamps

 -- Nicolas Dandrimont <nicolas@dandrimont.eu>  Fri, 05 Feb 2016 12:07:33 +0100

swh-web (0.0.23-1~swh1) unstable-swh; urgency=medium

  * v0.0.23
  * Bump dependency requirements to latest swh.storage
  * Returns person's identifier on api + Hide person's emails in views
    endpoint
  * Try to decode the content's raw data and fail gracefully
  * Unify /directory api to Display content's raw data when path
    resolves to a file
  * Expose unconditionally the link to download the content's raw data
  * Download link data redirects to the api ones

 -- Antoine R. Dumont (@ardumont) <antoine.romain.dumont@gmail.com>  Fri, 29 Jan 2016 17:50:31 +0100

swh-web (0.0.22-1~swh1) unstable-swh; urgency=medium

  * v0.0.22
  * Open
    /browse/revision/origin/<ORIG_ID>[/branch/<BRANCH>][/ts/<TIMESTAMP>]
    /history/<SHA1>/ view
  * Open
    /browse/revision/origin/<ORIG_ID>[/branch/<BRANCH>][/ts/<TIMESTAMP>]
    / view
  * Open
    /browse/revision/<SHA1_GIT_ROOT>/history/<SHA1_GIT>/directory/[<PATH
    >] view
  * Open
    /browse/revision/origin/<ORIG_ID>[/branch/<BRANCH>][/ts/<TIMESTAMP>]
    /history/<SHA1>/directory/[<PATH>] view
  * Open
    /browse/revision/origin/<ORIG_ID>[/branch/<BRANCH>][/ts/<TIMESTAMP>]
    /directory/[<PATH>] view
  * Open /browse/revision/<sha1_git_root>/directory/<path>/ view
  * Open /browse/revision/<sha1_git_root>/history/<sha1_git>/ view
  * Open /browse/revision/<sha1_git>/log/ view
  * Open /browse/entity/<uuid>/ view
  * Release can point to other objects than revision
  * Fix misbehavior when retrieving git log
  * Fix another edge case when listing a directory that does not exist
  * Fix edge case when listing is empty
  * Fix person_get call
  * Update documentation about possible error codes

 -- Antoine R. Dumont (@ardumont) <antoine.romain.dumont@gmail.com>  Tue, 26 Jan 2016 15:14:35 +0100

swh-web (0.0.21-1~swh1) unstable-swh; urgency=medium

  * v0.0.21
  * Deal nicely with communication downtime with storage
  * Update to latest swh.storage api

 -- Antoine R. Dumont (@ardumont) <antoine.romain.dumont@gmail.com>  Wed, 20 Jan 2016 16:31:34 +0100

swh-web (0.0.20-1~swh1) unstable-swh; urgency=medium

  * v0.0.20
  * Open /api/1/entity/<string:uuid>/

 -- Antoine R. Dumont (@ardumont) <antoine.romain.dumont@gmail.com>  Fri, 15 Jan 2016 16:40:56 +0100

swh-web (0.0.19-1~swh1) unstable-swh; urgency=medium

  * v0.0.19
  * Improve directory_get_by_path integration with storage
  * Refactor - Only lookup sha1_git_root if needed + factorize service
    behavior

 -- Antoine R. Dumont (@ardumont) <antoine.romain.dumont@gmail.com>  Fri, 15 Jan 2016 12:47:39 +0100

swh-web (0.0.18-1~swh1) unstable-swh; urgency=medium

  * v0.0.18
  * Open
    /api/1/revision/origin/<ORIG_ID>[/branch/<BRANCH>][/ts/<TIMESTAMP>]/
    history/<SHA1>/directory/[<PATH>]
  * origin/master Open
    /api/1/revision/origin/<ORIG_ID>[/branch/<BRANCH>][/ts/<TIMESTAMP>]/
    history/<SHA1>/
  * Open
    /api/1/revision/origin/<ORIG_ID>[/branch/<BRANCH>][/ts/<TIMESTAMP>]/
    directory/[<PATH>]
  * Open /api/1/revision/origin/<origin-id>/branch/<branch-
    name>/ts/<ts>/
  * /directory/ apis can now point to files too.
  * Bump dependency requirement on latest swh.storage
  * Deactivate api querying occurrences for now
  * Improve function documentation

 -- Antoine R. Dumont (@ardumont) <antoine.romain.dumont@gmail.com>  Wed, 13 Jan 2016 12:54:54 +0100

swh-web (0.0.17-1~swh1) unstable-swh; urgency=medium

  * v0.0.17
  * Open /api/1/revision/<string:sha1_git>/directory/'
  * Open
    /api/1/revision/<string:sha1_git_root>/history/<sha1_git>/directory/
    <path:dir_path>/
  * Enrich directory listing with url to next subdir
  * Improve testing coverage
  * Open 'limit' get query parameter to revision_log and
    revision_history api

 -- Antoine R. Dumont (@ardumont) <antoine.romain.dumont@gmail.com>  Fri, 08 Jan 2016 11:36:55 +0100

swh-web (0.0.16-1~swh1) unstable-swh; urgency=medium

  * v0.0.16
  * service.lookup_revision_log: Add a limit to the number of commits
  * Fix docstring rendering

 -- Antoine R. Dumont (@ardumont) <antoine.romain.dumont@gmail.com>  Wed, 06 Jan 2016 15:37:21 +0100

swh-web (0.0.15-1~swh1) unstable-swh; urgency=medium

  * v0.0.15
  * Improve browsable api rendering style
  * Fix typo in jquery.min.js link
  * Fix docstring typos
  * packaging:
  * add python3-flask-api as package dependency

 -- Antoine R. Dumont (@ardumont) <antoine.romain.dumont@gmail.com>  Wed, 06 Jan 2016 15:12:04 +0100

swh-web (0.0.14-1~swh1) unstable-swh; urgency=medium

  * v0.0.14
  * Open /revision/<sha1_git_root>/history/<sha1_git>/
  * Add links to api
  * Improve browsable api rendering -> when api links exists, actual
    html links will be displayed
  * Fix production bugs (regarding browsable api)

 -- Antoine R. Dumont (@ardumont) <antoine.romain.dumont@gmail.com>  Wed, 06 Jan 2016 11:42:18 +0100

swh-web (0.0.13-1~swh1) unstable-swh; urgency=medium

  * v0.0.13
  * Open /browse/person/ view
  * Open /browse/origin/ view
  * Open /browse/release/ view
  * Open /browse/revision/ view
  * Deactivate temporarily /browse/content/
  * Add default sha1
  * Automatic doc endpoint on base path

 -- Antoine R. Dumont (@ardumont) <antoine.romain.dumont@gmail.com>  Tue, 15 Dec 2015 17:01:27 +0100

swh-web (0.0.12-1~swh1) unstable-swh; urgency=medium

  * v0.0.12
  * Update /api/1/release/ with latest internal standard
  * Update /api/1/revision/ with latest internal standard
  * Add global filtering on 'fields' parameter
  * Update /api/1/content/<hash> with links to raw resource
  * Improve documentations
  * Open /api/1/revision/<SHA1_GIT>/log/
  * Open /browse/directory/<hash> to list directory content
  * Open /browse/content/<hash>/ to show the content
  * Open /browse/content/<hash>/raw to show the content
  * Open /api/1/person/<id>
  * Implementation detail
  * Add Flask API dependency
  * Split controller in api and views module
  * Unify internal apis' behavior

 -- Antoine R. Dumont (@ardumont) <antoine.romain.dumont@gmail.com>  Mon, 07 Dec 2015 16:44:43 +0100

swh-web (0.0.11-1~swh1) unstable-swh; urgency=medium

  * v0.0.11
  * Open /1/api/content/<algo:hash>/
  * Open /api/1/revision/<SHA1_GIT>
  * Open /api/1/release/<SHA1_GIT>
  * Open /api/1/uploadnsearch/ (POST)
  * Open /api/1/origin/
  * Unify 404 and 400 responses on api
  * Increase code coverage

 -- Antoine R. Dumont (@ardumont) <antoine.romain.dumont@gmail.com>  Thu, 19 Nov 2015 11:24:46 +0100

swh-web (0.0.10-1~swh1) unstable-swh; urgency=medium

  * v0.0.10
  * set document.domain to parent domain softwareheritage.org
  * improve HTML templates to be (more) valid
  * cosmetic change in Content-Type JSON header

 -- Stefano Zacchiroli <zack@upsilon.cc>  Mon, 02 Nov 2015 13:59:45 +0100

swh-web (0.0.9-1~swh1) unstable-swh; urgency=medium

  * v0.0.9
  * Remove query entry in api response
  * Deal with bad request properly with api calls
  * Improve coverage
  * Improve dev starting up app
  * Fix duplicated print statement in dev app startup

 -- Antoine R. Dumont (@ardumont) <antoine.romain.dumont@gmail.com>  Fri, 30 Oct 2015 17:24:15 +0100

swh-web (0.0.8-1~swh1) unstable-swh; urgency=medium

  * version 0.0.8

 -- Stefano Zacchiroli <zack@upsilon.cc>  Wed, 28 Oct 2015 20:59:40 +0100

swh-web (0.0.7-1~swh1) unstable-swh; urgency=medium

  * v0.0.7
  * Add @jsonp abilities to /api/1/stat/counters endpoint

 -- Antoine R. Dumont (@ardumont) <antoine.romain.dumont@gmail.com>  Mon, 19 Oct 2015 14:01:40 +0200

swh-web (0.0.4-1~swh1) unstable-swh; urgency=medium

  * Prepare swh.web.ui v0.0.4 deployment

 -- Nicolas Dandrimont <nicolas@dandrimont.eu>  Fri, 16 Oct 2015 15:38:44 +0200

swh-web (0.0.3-1~swh1) unstable-swh; urgency=medium

  * Prepare deployment of swh-web-ui v0.0.3

 -- Nicolas Dandrimont <nicolas@dandrimont.eu>  Wed, 14 Oct 2015 11:09:33 +0200

swh-web (0.0.2-1~swh1) unstable-swh; urgency=medium

  * Prepare swh.web.ui v0.0.2 deployment

 -- Nicolas Dandrimont <nicolas@dandrimont.eu>  Tue, 13 Oct 2015 16:25:46 +0200

swh-web (0.0.1-1~swh1) unstable-swh; urgency=medium

  * Initial release
  * v0.0.1
  * Hash lookup to check existence in swh's backend
  * Hash lookup to detail a content

 -- Antoine R. Dumont (@ardumont) <antoine.romain.dumont@gmail.com>  Thu, 01 Oct 2015 10:01:29 +0200<|MERGE_RESOLUTION|>--- conflicted
+++ resolved
@@ -1,10 +1,3 @@
-<<<<<<< HEAD
-swh-web (0.0.398-1~swh1~bpo10+1) buster-swh; urgency=medium
-
-  * Rebuild for buster-swh
-
- -- Software Heritage autobuilder (on jenkins-debian1) <jenkins@jenkins-debian1.internal.softwareheritage.org>  Thu, 11 Aug 2022 12:36:11 +0000
-=======
 swh-web (0.0.399-1~swh1) unstable-swh; urgency=medium
 
   * New upstream release 0.0.399     - (tagged by Antoine Lambert
@@ -12,7 +5,6 @@
   * Upstream changes:     - version 0.0.399
 
  -- Software Heritage autobuilder (on jenkins-debian1) <jenkins@jenkins-debian1.internal.softwareheritage.org>  Thu, 18 Aug 2022 10:14:09 +0000
->>>>>>> 83577295
 
 swh-web (0.0.398-1~swh1) unstable-swh; urgency=medium
 
