<<<<<<< HEAD
swh-web (0.0.106-1~swh1~bpo9+1) stretch-swh; urgency=medium

  * Rebuild for stretch-backports.

 -- Antoine Lambert <antoine.lambert@inria.fr>  Thu, 18 Jan 2018 15:28:44 +0100
=======
swh-web (0.0.107-1~swh1) unstable-swh; urgency=medium

  * version 0.0.107

 -- Antoine Lambert <antoine.lambert@inria.fr>  Tue, 23 Jan 2018 12:13:58 +0100
>>>>>>> 62524822

swh-web (0.0.106-1~swh1) unstable-swh; urgency=medium

  * version 0.0.106

 -- Antoine Lambert <antoine.lambert@inria.fr>  Thu, 18 Jan 2018 15:28:44 +0100

swh-web (0.0.105-1~swh1) unstable-swh; urgency=medium

  * version 0.0.105

 -- Antoine Lambert <antoine.lambert@inria.fr>  Tue, 09 Jan 2018 17:32:29 +0100

swh-web (0.0.104-1~swh1) unstable-swh; urgency=medium

  * version 0.0.104

 -- Antoine Lambert <antoine.lambert@inria.fr>  Tue, 09 Jan 2018 14:29:32 +0100

swh-web (0.0.103-1~swh1) unstable-swh; urgency=medium

  * version 0.0.103

 -- Antoine Lambert <antoine.lambert@inria.fr>  Thu, 04 Jan 2018 16:48:56 +0100

swh-web (0.0.102-1~swh1) unstable-swh; urgency=medium

  * version 0.0.102

 -- Antoine Lambert <antoine.lambert@inria.fr>  Thu, 14 Dec 2017 15:13:22 +0100

swh-web (0.0.101-1~swh1) unstable-swh; urgency=medium

  * version 0.0.101

 -- Antoine Pietri <antoine.pietri1@gmail.com>  Fri, 08 Dec 2017 16:38:05 +0100

swh-web (0.0.100-1~swh1) unstable-swh; urgency=medium

  * v0.0.100
  * swh.web.common.service: Read indexer data through the indexer
  * storage

 -- Antoine R. Dumont (@ardumont) <antoine.romain.dumont@gmail.com>  Thu, 07 Dec 2017 16:25:12 +0100

swh-web (0.0.99-1~swh1) unstable-swh; urgency=medium

  * version 0.0.99

 -- Antoine Lambert <antoine.lambert@inria.fr>  Wed, 06 Dec 2017 17:07:37 +0100

swh-web (0.0.98-1~swh1) unstable-swh; urgency=medium

  * version 0.0.98

 -- Antoine Lambert <antoine.lambert@inria.fr>  Wed, 06 Dec 2017 15:41:13 +0100

swh-web (0.0.97-1~swh1) unstable-swh; urgency=medium

  * version 0.0.97

 -- Antoine Lambert <antoine.lambert@inria.fr>  Fri, 24 Nov 2017 16:24:07 +0100

swh-web (0.0.96-1~swh1) unstable-swh; urgency=medium

  * version 0.0.96

 -- Antoine Lambert <antoine.lambert@inria.fr>  Fri, 24 Nov 2017 15:22:16 +0100

swh-web (0.0.95-1~swh1) unstable-swh; urgency=medium

  * version 0.0.95

 -- Antoine Lambert <antoine.lambert@inria.fr>  Thu, 09 Nov 2017 18:14:31 +0100

swh-web (0.0.94-1~swh1) unstable-swh; urgency=medium

  * version 0.0.94

 -- Antoine Lambert <antoine.lambert@inria.fr>  Mon, 06 Nov 2017 16:19:48 +0100

swh-web (0.0.93-1~swh1) unstable-swh; urgency=medium

  * version 0.0.93

 -- Antoine Lambert <antoine.lambert@inria.fr>  Fri, 27 Oct 2017 16:28:22 +0200

swh-web (0.0.92-1~swh1) unstable-swh; urgency=medium

  * version 0.0.92

 -- Antoine Lambert <antoine.lambert@inria.fr>  Fri, 27 Oct 2017 16:07:47 +0200

swh-web (0.0.91-1~swh1) unstable-swh; urgency=medium

  * v0.0.91

 -- Antoine Lambert <antoine.lambert@inria.fr>  Fri, 13 Oct 2017 20:40:07 +0200

swh-web (0.0.90-1~swh1) unstable-swh; urgency=medium

  * version 0.0.90

 -- Antoine Lambert <antoine.lambert@inria.fr>  Wed, 04 Oct 2017 13:53:28 +0200

swh-web (0.0.89-1~swh1) unstable-swh; urgency=medium

  * version 0.0.89

 -- Antoine Lambert <antoine.lambert@inria.fr>  Wed, 04 Oct 2017 10:42:11 +0200

swh-web (0.0.88-1~swh1) unstable-swh; urgency=medium

  * v0.0.88
  * Fix default webapp configuration file lookup
  * Fix templating errors
  * Fix wrong default configuration
  * Add missing endpoint information about error (origin visit endpoint)

 -- Antoine R. Dumont (@ardumont) <antoine.romain.dumont@gmail.com>  Wed, 13 Sep 2017 15:02:24 +0200

swh-web (0.0.87-1~swh1) unstable-swh; urgency=medium

  * v0.0.87
  * throttling: permit the use to define cache server
  * throttling: improve configuration intent
  * configuration: Clarify config keys intent and improve config
  * management
  * docs: change content example to ls.c from GNU corutils
  * packaging: Fix dependency requirements

 -- Antoine R. Dumont (@ardumont) <antoine.romain.dumont@gmail.com>  Tue, 12 Sep 2017 14:11:10 +0200

swh-web (0.0.86-1~swh1) unstable-swh; urgency=medium

  * v0.0.86

 -- Antoine Lambert <antoine.lambert@inria.fr>  Fri, 08 Sep 2017 14:07:19 +0200

swh-web (0.0.85-1~swh1) unstable-swh; urgency=medium

  * v0.0.85

 -- Antoine Lambert <antoine.lambert@inria.fr>  Fri, 08 Sep 2017 10:55:50 +0200

swh-web (0.0.84-1~swh1) unstable-swh; urgency=medium

  * Release swh.web.ui v0.0.84
  * Prepare stretch packaging

 -- Nicolas Dandrimont <nicolas@dandrimont.eu>  Fri, 30 Jun 2017 18:18:55 +0200

swh-web (0.0.83-1~swh1) unstable-swh; urgency=medium

  * Release swh.web.ui v0.0.83
  * Allow exemption by network for rate limiting

 -- Nicolas Dandrimont <nicolas@dandrimont.eu>  Wed, 24 May 2017 18:01:53 +0200

swh-web (0.0.82-1~swh1) unstable-swh; urgency=medium

  * v0.0.83
  * Add new blake2s256 data column on content

 -- Antoine R. Dumont (@ardumont) <antoine.romain.dumont@gmail.com>  Tue, 04 Apr 2017 16:54:25 +0200

swh-web (0.0.81-1~swh1) unstable-swh; urgency=medium

  * v0.0.81
  * Migrate functions from swh.core.hashutil to swh.model.hashutil

 -- Antoine R. Dumont (@ardumont) <antoine.romain.dumont@gmail.com>  Wed, 15 Mar 2017 16:26:42 +0100

swh-web (0.0.80-1~swh1) unstable-swh; urgency=medium

  * v0.0.80
  * /api/1/content/raw/: Make no textual content request forbidden

 -- Antoine R. Dumont (@ardumont) <antoine.romain.dumont@gmail.com>  Wed, 15 Mar 2017 12:35:43 +0100

swh-web (0.0.79-1~swh1) unstable-swh; urgency=medium

  * v0.0.79
  * /api/1/content/raw/: Improve error msg when content not available
  * /api/1/content/raw/: Open endpoint documentation in api endpoints
  * index

 -- Antoine R. Dumont (@ardumont) <antoine.romain.dumont@gmail.com>  Wed, 15 Mar 2017 11:43:00 +0100

swh-web (0.0.78-1~swh1) unstable-swh; urgency=medium

  * v0.0.78
  * /api/1/content/raw/: Open endpoint to download only text-ish
  * contents (other contents are deemed unavailable)
  * /api/1/content/raw/: Permit the user to provide a 'filename'
  * parameter to name the downloaded contents as they see fit.

 -- Antoine R. Dumont (@ardumont) <antoine.romain.dumont@gmail.com>  Wed, 15 Mar 2017 10:48:21 +0100

swh-web (0.0.77-1~swh1) unstable-swh; urgency=medium

  * v0.0.77
  * API doc: add warning about API instability
  * API: Unify remaining dates as iso8601 string
  * /api/1/revision/: Merge 'parents' key into a dict list
  * /api/1/release/: Enrich output with author_url if author mentioned
  * packaging: split internal and external requirements in separate
    files

 -- Antoine R. Dumont (@ardumont) <antoine.romain.dumont@gmail.com>  Tue, 21 Feb 2017 11:37:19 +0100

swh-web (0.0.76-1~swh1) unstable-swh; urgency=medium

  * Release swh.web.ui v0.0.76
  * Refactor APIDoc to be more sensible
  * Share rate limits between all the api_ queries

 -- Nicolas Dandrimont <nicolas@dandrimont.eu>  Thu, 02 Feb 2017 17:32:57 +0100

swh-web (0.0.75-1~swh1) unstable-swh; urgency=medium

  * v0.0.75
  * Remove build dependency on libjs-cryptojs, libjs-jquery-flot*,
  * libjs-jquery-datatables
  * views/browse,api: move main apidoc views to views/api

 -- Antoine R. Dumont (@ardumont) <antoine.romain.dumont@gmail.com>  Thu, 02 Feb 2017 15:03:20 +0100

swh-web (0.0.74-1~swh1) unstable-swh; urgency=medium

  * Release swh.web.ui v0.0.74
  * Various interface cleanups for API documentation
  * Return Error types in API error return values

 -- Nicolas Dandrimont <nicolas@dandrimont.eu>  Thu, 02 Feb 2017 11:03:56 +0100

swh-web (0.0.73-1~swh1) unstable-swh; urgency=medium

  * Deploy swh.web.ui v0.0.73
  * Add a bazillion of style fixes.

 -- Nicolas Dandrimont <nicolas@dandrimont.eu>  Wed, 01 Feb 2017 22:44:10 +0100

swh-web (0.0.72-1~swh1) unstable-swh; urgency=medium

  * v0.0.72
  * apidoc rendering: Improvments
  * apidoc: add usual copyright/license/contact footer
  * apidoc: show status code if != 200
  * apidoc: hide /content/known/ from the doc
  * apidoc: document upcoming v. available in endpoint index
  * apidoc: vertically distantiate jquery search box and preceding text

 -- Antoine R. Dumont (@ardumont) <antoine.romain.dumont@gmail.com>  Wed, 01 Feb 2017 18:34:56 +0100

swh-web (0.0.71-1~swh1) unstable-swh; urgency=medium

  * v0.0.71
  * add static/robots.txt, disabling crawling of /api/
  * re-root content-specific endpoints under /api/1/content/
  * fix not converted empty bytes string
  * /revision/origin/: Make the timestamp default to the most recent
    visit
  * api: simplify HTML layout by dropping redundant nav and about page
  * apidoc: document correctly endpoints /content/known/,
  * /revision/{origin,origin/log}/ and /stat/counters/

 -- Antoine R. Dumont (@ardumont) <antoine.romain.dumont@gmail.com>  Wed, 01 Feb 2017 16:23:56 +0100

swh-web (0.0.70-1~swh1) unstable-swh; urgency=medium

  * v0.0.70
  * apidoc: Review documentation for
  * endpoints (person/release/revision/visit-related/upcoming methods)
  * apidoc: List only method docstring's first paragraph in endpoint
    index
  * apidoc: Render type annotation for optional parameter
  * apidoc: Improve rendering issues
  * api: Fix problem in origin visit by type and url lookup

 -- Antoine R. Dumont (@ardumont) <antoine.romain.dumont@gmail.com>  Wed, 01 Feb 2017 11:28:32 +0100

swh-web (0.0.69-1~swh1) unstable-swh; urgency=medium

  * v0.0.69
  * Improve documentation information and rendering

 -- Antoine R. Dumont (@ardumont) <antoine.romain.dumont@gmail.com>  Tue, 31 Jan 2017 14:31:19 +0100

swh-web (0.0.68-1~swh1) unstable-swh; urgency=medium

  * v0.0.68
  * Improve ui with last nitpicks
  * Remove endpoints not supposed to be displayed

 -- Antoine R. Dumont (@ardumont) <antoine.romain.dumont@gmail.com>  Wed, 25 Jan 2017 13:29:49 +0100

swh-web (0.0.67-1~swh1) unstable-swh; urgency=medium

  * v0.0.67
  * Improve rendering style - pass 4

 -- Antoine R. Dumont (@ardumont) <antoine.romain.dumont@gmail.com>  Tue, 24 Jan 2017 15:30:58 +0100

swh-web (0.0.66-1~swh1) unstable-swh; urgency=medium

  * v0.0.66
  * Improve rendering style - pass 4

 -- Antoine R. Dumont (@ardumont) <antoine.romain.dumont@gmail.com>  Tue, 24 Jan 2017 15:24:05 +0100

swh-web (0.0.65-1~swh1) unstable-swh; urgency=medium

  * v0.0.65
  * Unify rendering style with www.s.o - pass 3

 -- Antoine R. Dumont (@ardumont) <antoine.romain.dumont@gmail.com>  Mon, 23 Jan 2017 19:58:19 +0100

swh-web (0.0.64-1~swh1) unstable-swh; urgency=medium

  * v0.0.64
  * Unify rendering style with www.s.o - pass 2

 -- Antoine R. Dumont (@ardumont) <antoine.romain.dumont@gmail.com>  Mon, 23 Jan 2017 19:28:31 +0100

swh-web (0.0.63-1~swh1) unstable-swh; urgency=medium

  * v0.0.63
  * Unify rendering style with www.s.o - pass 1

 -- Antoine R. Dumont (@ardumont) <antoine.romain.dumont@gmail.com>  Mon, 23 Jan 2017 16:06:30 +0100

swh-web (0.0.62-1~swh1) unstable-swh; urgency=medium

  * Release swh-web-ui v0.0.62
  * Add flask-limiter to dependencies and wire it in

 -- Nicolas Dandrimont <nicolas@dandrimont.eu>  Fri, 20 Jan 2017 16:29:48 +0100

swh-web (0.0.61-1~swh1) unstable-swh; urgency=medium

  * v0.0.61
  * Fix revision's metadata field limitation

 -- Antoine R. Dumont (@ardumont) <antoine.romain.dumont@gmail.com>  Fri, 20 Jan 2017 15:26:37 +0100

swh-web (0.0.60-1~swh1) unstable-swh; urgency=medium

  * v0.0.60
  * Improve escaping data

 -- Antoine R. Dumont (@ardumont) <antoine.romain.dumont@gmail.com>  Fri, 20 Jan 2017 12:21:22 +0100

swh-web (0.0.59-1~swh1) unstable-swh; urgency=medium

  * v0.0.59
  * Unify pagination on /revision/log/ and /revision/origin/log/
    endpoints

 -- Antoine R. Dumont (@ardumont) <antoine.romain.dumont@gmail.com>  Thu, 19 Jan 2017 15:59:06 +0100

swh-web (0.0.58-1~swh1) unstable-swh; urgency=medium

  * v0.0.58
  * Pagination on /api/1/origin/visits/ endpoint

 -- Antoine R. Dumont (@ardumont) <antoine.romain.dumont@gmail.com>  Thu, 19 Jan 2017 14:48:57 +0100

swh-web (0.0.57-1~swh1) unstable-swh; urgency=medium

  * v0.0.57
  * Improve documentation information on api endpoints

 -- Antoine R. Dumont (@ardumont) <antoine.romain.dumont@gmail.com>  Thu, 19 Jan 2017 13:32:56 +0100

swh-web (0.0.56-1~swh1) unstable-swh; urgency=medium

  * v0.0.56
  * Add abilities to display multiple examples on each doc endpoint.

 -- Antoine R. Dumont (@ardumont) <antoine.romain.dumont@gmail.com>  Wed, 18 Jan 2017 14:43:58 +0100

swh-web (0.0.55-1~swh1) unstable-swh; urgency=medium

  * v0.0.55
  * api /content/search/ to /content/known/
  * Adapt return values to empty list/dict instead of null
  * Remove empty values when mono-values are null
  * Fix broken entity endpoint
  * Update upcoming endpoints
  * apidoc: Remove hard-coded example and provide links to follow

 -- Antoine R. Dumont (@ardumont) <antoine.romain.dumont@gmail.com>  Wed, 18 Jan 2017 11:27:45 +0100

swh-web (0.0.54-1~swh1) unstable-swh; urgency=medium

  * v0.0.54
  * Improve documentation description and browsability
  * Fix css style

 -- Antoine R. Dumont (@ardumont) <antoine.romain.dumont@gmail.com>  Mon, 16 Jan 2017 17:18:21 +0100

swh-web (0.0.53-1~swh1) unstable-swh; urgency=medium

  * v0.0.53
  * apidoc: Update upcoming and hidden endpoints information
  * apidoc: Enrich route information with tags
  * apidoc: /api/1/revision/origin/log/: Add pagination explanation
  * apidoc: /api/1/revision/log/: Add pagination explanation
  * api: Fix filtering fields to work in depth

 -- Antoine R. Dumont (@ardumont) <antoine.romain.dumont@gmail.com>  Fri, 13 Jan 2017 17:33:01 +0100

swh-web (0.0.52-1~swh1) unstable-swh; urgency=medium

  * v0.0.52
  * Fix doc generation regarding arg and exception
  * Fix broken examples
  * Add missing documentation on not found origin visit

 -- Antoine R. Dumont (@ardumont) <antoine.romain.dumont@gmail.com>  Thu, 12 Jan 2017 17:38:59 +0100

swh-web (0.0.51-1~swh1) unstable-swh; urgency=medium

  * v0.0.51
  * Update configuration file from ini to yml

 -- Antoine R. Dumont (@ardumont) <antoine.romain.dumont@gmail.com>  Fri, 16 Dec 2016 13:27:08 +0100

swh-web (0.0.50-1~swh1) unstable-swh; urgency=medium

  * v0.0.50
  * Fix issue regarding data structure change in ctags' reading api
    endpoint

 -- Antoine R. Dumont (@ardumont) <antoine.romain.dumont@gmail.com>  Tue, 06 Dec 2016 16:08:01 +0100

swh-web (0.0.49-1~swh1) unstable-swh; urgency=medium

  * v0.0.49
  * Rendering improvments

 -- Antoine R. Dumont (@ardumont) <antoine.romain.dumont@gmail.com>  Thu, 01 Dec 2016 16:29:31 +0100

swh-web (0.0.48-1~swh1) unstable-swh; urgency=medium

  * v0.0.48
  * Fix api doc example to actual existing data
  * Improve search symbol view experience

 -- Antoine R. Dumont (@ardumont) <antoine.romain.dumont@gmail.com>  Thu, 01 Dec 2016 15:32:44 +0100

swh-web (0.0.47-1~swh1) unstable-swh; urgency=medium

  * v0.0.47
  * Improve search content ui (add datatable)
  * Improve search symbol ui (add datatable without pagination, with
  * multi-field search)
  * Split those views to improve readability

 -- Antoine R. Dumont (@ardumont) <antoine.romain.dumont@gmail.com>  Thu, 01 Dec 2016 11:57:16 +0100

swh-web (0.0.46-1~swh1) unstable-swh; urgency=medium

  * v0.0.46
  * Improve search output view on symbols

 -- Antoine R. Dumont (@ardumont) <antoine.romain.dumont@gmail.com>  Wed, 30 Nov 2016 17:45:40 +0100

swh-web (0.0.45-1~swh1) unstable-swh; urgency=medium

  * v0.0.45
  * Migrate search symbol api endpoint to strict equality search
  * Improve search symbol view result (based on that api) to navigate
  * through result
  * Permit to slice result per page with per page flag (limited to 100)
  * Unify behavior in renderer regarding pagination computation

 -- Antoine R. Dumont (@ardumont) <antoine.romain.dumont@gmail.com>  Wed, 30 Nov 2016 11:00:49 +0100

swh-web (0.0.44-1~swh1) unstable-swh; urgency=medium

  * v0.0.44
  * Rename appropriately /api/1/symbol to /api/1/content/symbol/
  * Improve documentation on /api/1/content/symbol/ api endpoint

 -- Antoine R. Dumont (@ardumont) <antoine.romain.dumont@gmail.com>  Tue, 29 Nov 2016 15:00:14 +0100

swh-web (0.0.43-1~swh1) unstable-swh; urgency=medium

  * v0.0.43
  * Improve edge case when looking for ctags symbols
  * Add a lookup ui to search through symbols

 -- Antoine R. Dumont (@ardumont) <antoine.romain.dumont@gmail.com>  Mon, 28 Nov 2016 16:42:33 +0100

swh-web (0.0.42-1~swh1) unstable-swh; urgency=medium

  * v0.0.42
  * List ctags line as link to content in /browse/content/ view

 -- Antoine R. Dumont (@ardumont) <antoine.romain.dumont@gmail.com>  Fri, 25 Nov 2016 16:21:12 +0100

swh-web (0.0.41-1~swh1) unstable-swh; urgency=medium

  * v0.0.41
  * Improve browse content view by:
  * adding new information (license, mimetype, language)
  * highlighting source code

 -- Antoine R. Dumont (@ardumont) <antoine.romain.dumont@gmail.com>  Fri, 25 Nov 2016 14:52:34 +0100

swh-web (0.0.40-1~swh1) unstable-swh; urgency=medium

  * v0.0.40
  * Add pagination to symbol search endpoint

 -- Antoine R. Dumont (@ardumont) <antoine.romain.dumont@gmail.com>  Thu, 24 Nov 2016 14:23:45 +0100

swh-web (0.0.39-1~swh1) unstable-swh; urgency=medium

  * v0.0.39
  * Open /api/1/symbol/<expression>/
  * Fix api breaking on /api/1/content/search/

 -- Antoine R. Dumont (@ardumont) <antoine.romain.dumont@gmail.com>  Thu, 24 Nov 2016 10:28:42 +0100

swh-web (0.0.38-1~swh1) unstable-swh; urgency=medium

  * v0.0.38
  * Minor refactoring
  * Remove one commit which breaks production

 -- Antoine R. Dumont (@ardumont) <antoine.romain.dumont@gmail.com>  Tue, 22 Nov 2016 16:26:03 +0100

swh-web (0.0.37-1~swh1) unstable-swh; urgency=medium

  * v0.0.37
  * api: Open new endpoints on license, language, filetype
  * api: Update content endpoint to add url on new endpoints

 -- Antoine R. Dumont (@ardumont) <antoine.romain.dumont@gmail.com>  Tue, 22 Nov 2016 15:04:07 +0100

swh-web (0.0.36-1~swh1) unstable-swh; urgency=medium

  * v0.0.36
  * Adapt to latest origin_visit format

 -- Antoine R. Dumont (@ardumont) <antoine.romain.dumont@gmail.com>  Thu, 08 Sep 2016 15:24:33 +0200

swh-web (0.0.35-1~swh1) unstable-swh; urgency=medium

  * v0.0.35
  * Open /api/1/provenance/<algo:content-hash>/ api endpoint
  * Open /api/1/origin/<id>/visits/(<visit-id>) api endpoint
  * View: Fix redirection url issue

 -- Antoine R. Dumont (@ardumont) <antoine.romain.dumont@gmail.com>  Mon, 05 Sep 2016 14:28:33 +0200

swh-web (0.0.34-1~swh1) unstable-swh; urgency=medium

  * v0.0.34
  * Improve global ui navigation
  * Fix apidoc rendering issue
  * Open /api/1/provenance/ about content provenant information

 -- Antoine R. Dumont (@ardumont) <antoine.romain.dumont@gmail.com>  Fri, 02 Sep 2016 11:42:04 +0200

swh-web (0.0.33-1~swh1) unstable-swh; urgency=medium

  * Release swh.web.ui v0.0.33
  * New declarative API documentation mechanisms

 -- Nicolas Dandrimont <nicolas@dandrimont.eu>  Wed, 24 Aug 2016 16:25:24 +0200

swh-web (0.0.32-1~swh1) unstable-swh; urgency=medium

  * v0.0.32
  * Activate tests during debian packaging
  * Fix issues on debian packaging
  * Fix useless jquery loading url
  * Improve date time parsing

 -- Antoine R. Dumont (@ardumont) <antoine.romain.dumont@gmail.com>  Wed, 20 Jul 2016 12:35:09 +0200

swh-web (0.0.31-1~swh1) unstable-swh; urgency=medium

  * v0.0.31
  * Unify jquery-flot library names with .min

 -- Antoine R. Dumont (@ardumont) <antoine.romain.dumont@gmail.com>  Mon, 18 Jul 2016 11:11:59 +0200

swh-web (0.0.30-1~swh1) unstable-swh; urgency=medium

  * v0.0.30
  * View: Open calendar ui view on origin
  * API: open /api/1/stat/visits/<int:origin>/

 -- Antoine R. Dumont (@ardumont) <antoine.romain.dumont@gmail.com>  Wed, 13 Jul 2016 18:42:40 +0200

swh-web (0.0.29-1~swh1) unstable-swh; urgency=medium

  * Release swh.web.ui v0.0.29
  * All around enhancements of the web ui
  * Package now tested when building

 -- Nicolas Dandrimont <nicolas@dandrimont.eu>  Tue, 14 Jun 2016 17:58:42 +0200

swh-web (0.0.28-1~swh1) unstable-swh; urgency=medium

  * v0.0.28
  * Fix packaging issues

 -- Antoine R. Dumont (@ardumont) <antoine.romain.dumont@gmail.com>  Mon, 09 May 2016 16:21:04 +0200

swh-web (0.0.27-1~swh1) unstable-swh; urgency=medium

  * v0.0.27
  * Fix packaging issue

 -- Antoine R. Dumont (@ardumont) <antoine.romain.dumont@gmail.com>  Tue, 03 May 2016 16:52:40 +0200

swh-web (0.0.24-1~swh1) unstable-swh; urgency=medium

  * Release swh.web.ui v0.0.24
  * New swh.storage API for timestamps

 -- Nicolas Dandrimont <nicolas@dandrimont.eu>  Fri, 05 Feb 2016 12:07:33 +0100

swh-web (0.0.23-1~swh1) unstable-swh; urgency=medium

  * v0.0.23
  * Bump dependency requirements to latest swh.storage
  * Returns person's identifier on api + Hide person's emails in views
    endpoint
  * Try to decode the content's raw data and fail gracefully
  * Unify /directory api to Display content's raw data when path
    resolves to a file
  * Expose unconditionally the link to download the content's raw data
  * Download link data redirects to the api ones

 -- Antoine R. Dumont (@ardumont) <antoine.romain.dumont@gmail.com>  Fri, 29 Jan 2016 17:50:31 +0100

swh-web (0.0.22-1~swh1) unstable-swh; urgency=medium

  * v0.0.22
  * Open
    /browse/revision/origin/<ORIG_ID>[/branch/<BRANCH>][/ts/<TIMESTAMP>]
    /history/<SHA1>/ view
  * Open
    /browse/revision/origin/<ORIG_ID>[/branch/<BRANCH>][/ts/<TIMESTAMP>]
    / view
  * Open
    /browse/revision/<SHA1_GIT_ROOT>/history/<SHA1_GIT>/directory/[<PATH
    >] view
  * Open
    /browse/revision/origin/<ORIG_ID>[/branch/<BRANCH>][/ts/<TIMESTAMP>]
    /history/<SHA1>/directory/[<PATH>] view
  * Open
    /browse/revision/origin/<ORIG_ID>[/branch/<BRANCH>][/ts/<TIMESTAMP>]
    /directory/[<PATH>] view
  * Open /browse/revision/<sha1_git_root>/directory/<path>/ view
  * Open /browse/revision/<sha1_git_root>/history/<sha1_git>/ view
  * Open /browse/revision/<sha1_git>/log/ view
  * Open /browse/entity/<uuid>/ view
  * Release can point to other objects than revision
  * Fix misbehavior when retrieving git log
  * Fix another edge case when listing a directory that does not exist
  * Fix edge case when listing is empty
  * Fix person_get call
  * Update documentation about possible error codes

 -- Antoine R. Dumont (@ardumont) <antoine.romain.dumont@gmail.com>  Tue, 26 Jan 2016 15:14:35 +0100

swh-web (0.0.21-1~swh1) unstable-swh; urgency=medium

  * v0.0.21
  * Deal nicely with communication downtime with storage
  * Update to latest swh.storage api

 -- Antoine R. Dumont (@ardumont) <antoine.romain.dumont@gmail.com>  Wed, 20 Jan 2016 16:31:34 +0100

swh-web (0.0.20-1~swh1) unstable-swh; urgency=medium

  * v0.0.20
  * Open /api/1/entity/<string:uuid>/

 -- Antoine R. Dumont (@ardumont) <antoine.romain.dumont@gmail.com>  Fri, 15 Jan 2016 16:40:56 +0100

swh-web (0.0.19-1~swh1) unstable-swh; urgency=medium

  * v0.0.19
  * Improve directory_get_by_path integration with storage
  * Refactor - Only lookup sha1_git_root if needed + factorize service
    behavior

 -- Antoine R. Dumont (@ardumont) <antoine.romain.dumont@gmail.com>  Fri, 15 Jan 2016 12:47:39 +0100

swh-web (0.0.18-1~swh1) unstable-swh; urgency=medium

  * v0.0.18
  * Open
    /api/1/revision/origin/<ORIG_ID>[/branch/<BRANCH>][/ts/<TIMESTAMP>]/
    history/<SHA1>/directory/[<PATH>]
  * origin/master Open
    /api/1/revision/origin/<ORIG_ID>[/branch/<BRANCH>][/ts/<TIMESTAMP>]/
    history/<SHA1>/
  * Open
    /api/1/revision/origin/<ORIG_ID>[/branch/<BRANCH>][/ts/<TIMESTAMP>]/
    directory/[<PATH>]
  * Open /api/1/revision/origin/<origin-id>/branch/<branch-
    name>/ts/<ts>/
  * /directory/ apis can now point to files too.
  * Bump dependency requirement on latest swh.storage
  * Deactivate api querying occurrences for now
  * Improve function documentation

 -- Antoine R. Dumont (@ardumont) <antoine.romain.dumont@gmail.com>  Wed, 13 Jan 2016 12:54:54 +0100

swh-web (0.0.17-1~swh1) unstable-swh; urgency=medium

  * v0.0.17
  * Open /api/1/revision/<string:sha1_git>/directory/'
  * Open
    /api/1/revision/<string:sha1_git_root>/history/<sha1_git>/directory/
    <path:dir_path>/
  * Enrich directory listing with url to next subdir
  * Improve testing coverage
  * Open 'limit' get query parameter to revision_log and
    revision_history api

 -- Antoine R. Dumont (@ardumont) <antoine.romain.dumont@gmail.com>  Fri, 08 Jan 2016 11:36:55 +0100

swh-web (0.0.16-1~swh1) unstable-swh; urgency=medium

  * v0.0.16
  * service.lookup_revision_log: Add a limit to the number of commits
  * Fix docstring rendering

 -- Antoine R. Dumont (@ardumont) <antoine.romain.dumont@gmail.com>  Wed, 06 Jan 2016 15:37:21 +0100

swh-web (0.0.15-1~swh1) unstable-swh; urgency=medium

  * v0.0.15
  * Improve browsable api rendering style
  * Fix typo in jquery.min.js link
  * Fix docstring typos
  * packaging:
  * add python3-flask-api as package dependency

 -- Antoine R. Dumont (@ardumont) <antoine.romain.dumont@gmail.com>  Wed, 06 Jan 2016 15:12:04 +0100

swh-web (0.0.14-1~swh1) unstable-swh; urgency=medium

  * v0.0.14
  * Open /revision/<sha1_git_root>/history/<sha1_git>/
  * Add links to api
  * Improve browsable api rendering -> when api links exists, actual
    html links will be displayed
  * Fix production bugs (regarding browsable api)

 -- Antoine R. Dumont (@ardumont) <antoine.romain.dumont@gmail.com>  Wed, 06 Jan 2016 11:42:18 +0100

swh-web (0.0.13-1~swh1) unstable-swh; urgency=medium

  * v0.0.13
  * Open /browse/person/ view
  * Open /browse/origin/ view
  * Open /browse/release/ view
  * Open /browse/revision/ view
  * Deactivate temporarily /browse/content/
  * Add default sha1
  * Automatic doc endpoint on base path

 -- Antoine R. Dumont (@ardumont) <antoine.romain.dumont@gmail.com>  Tue, 15 Dec 2015 17:01:27 +0100

swh-web (0.0.12-1~swh1) unstable-swh; urgency=medium

  * v0.0.12
  * Update /api/1/release/ with latest internal standard
  * Update /api/1/revision/ with latest internal standard
  * Add global filtering on 'fields' parameter
  * Update /api/1/content/<hash> with links to raw resource
  * Improve documentations
  * Open /api/1/revision/<SHA1_GIT>/log/
  * Open /browse/directory/<hash> to list directory content
  * Open /browse/content/<hash>/ to show the content
  * Open /browse/content/<hash>/raw to show the content
  * Open /api/1/person/<id>
  * Implementation detail
  * Add Flask API dependency
  * Split controller in api and views module
  * Unify internal apis' behavior

 -- Antoine R. Dumont (@ardumont) <antoine.romain.dumont@gmail.com>  Mon, 07 Dec 2015 16:44:43 +0100

swh-web (0.0.11-1~swh1) unstable-swh; urgency=medium

  * v0.0.11
  * Open /1/api/content/<algo:hash>/
  * Open /api/1/revision/<SHA1_GIT>
  * Open /api/1/release/<SHA1_GIT>
  * Open /api/1/uploadnsearch/ (POST)
  * Open /api/1/origin/
  * Unify 404 and 400 responses on api
  * Increase code coverage

 -- Antoine R. Dumont (@ardumont) <antoine.romain.dumont@gmail.com>  Thu, 19 Nov 2015 11:24:46 +0100

swh-web (0.0.10-1~swh1) unstable-swh; urgency=medium

  * v0.0.10
  * set document.domain to parent domain softwareheritage.org
  * improve HTML templates to be (more) valid
  * cosmetic change in Content-Type JSON header

 -- Stefano Zacchiroli <zack@upsilon.cc>  Mon, 02 Nov 2015 13:59:45 +0100

swh-web (0.0.9-1~swh1) unstable-swh; urgency=medium

  * v0.0.9
  * Remove query entry in api response
  * Deal with bad request properly with api calls
  * Improve coverage
  * Improve dev starting up app
  * Fix duplicated print statement in dev app startup

 -- Antoine R. Dumont (@ardumont) <antoine.romain.dumont@gmail.com>  Fri, 30 Oct 2015 17:24:15 +0100

swh-web (0.0.8-1~swh1) unstable-swh; urgency=medium

  * version 0.0.8

 -- Stefano Zacchiroli <zack@upsilon.cc>  Wed, 28 Oct 2015 20:59:40 +0100

swh-web (0.0.7-1~swh1) unstable-swh; urgency=medium

  * v0.0.7
  * Add @jsonp abilities to /api/1/stat/counters endpoint

 -- Antoine R. Dumont (@ardumont) <antoine.romain.dumont@gmail.com>  Mon, 19 Oct 2015 14:01:40 +0200

swh-web (0.0.4-1~swh1) unstable-swh; urgency=medium

  * Prepare swh.web.ui v0.0.4 deployment

 -- Nicolas Dandrimont <nicolas@dandrimont.eu>  Fri, 16 Oct 2015 15:38:44 +0200

swh-web (0.0.3-1~swh1) unstable-swh; urgency=medium

  * Prepare deployment of swh-web-ui v0.0.3

 -- Nicolas Dandrimont <nicolas@dandrimont.eu>  Wed, 14 Oct 2015 11:09:33 +0200

swh-web (0.0.2-1~swh1) unstable-swh; urgency=medium

  * Prepare swh.web.ui v0.0.2 deployment

 -- Nicolas Dandrimont <nicolas@dandrimont.eu>  Tue, 13 Oct 2015 16:25:46 +0200

swh-web (0.0.1-1~swh1) unstable-swh; urgency=medium

  * Initial release
  * v0.0.1
  * Hash lookup to check existence in swh's backend
  * Hash lookup to detail a content

 -- Antoine R. Dumont (@ardumont) <antoine.romain.dumont@gmail.com>  Thu, 01 Oct 2015 10:01:29 +0200<|MERGE_RESOLUTION|>--- conflicted
+++ resolved
@@ -1,16 +1,8 @@
-<<<<<<< HEAD
-swh-web (0.0.106-1~swh1~bpo9+1) stretch-swh; urgency=medium
-
-  * Rebuild for stretch-backports.
-
- -- Antoine Lambert <antoine.lambert@inria.fr>  Thu, 18 Jan 2018 15:28:44 +0100
-=======
 swh-web (0.0.107-1~swh1) unstable-swh; urgency=medium
 
   * version 0.0.107
 
  -- Antoine Lambert <antoine.lambert@inria.fr>  Tue, 23 Jan 2018 12:13:58 +0100
->>>>>>> 62524822
 
 swh-web (0.0.106-1~swh1) unstable-swh; urgency=medium
 
