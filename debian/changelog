<<<<<<< HEAD
swh-web (0.0.122-1~swh1~bpo9+1) stretch-swh; urgency=medium

  * Rebuild for stretch-backports.

 -- Antoine Lambert <antoine.lambert@inria.fr>  Wed, 14 Mar 2018 17:23:15 +0100
=======
swh-web (0.0.123-1~swh1) unstable-swh; urgency=medium

  * version 0.0.123

 -- Antoine Lambert <antoine.lambert@inria.fr>  Mon, 26 Mar 2018 11:34:32 +0200
>>>>>>> 0be979e7

swh-web (0.0.122-1~swh1) unstable-swh; urgency=medium

  * version 0.0.122

 -- Antoine Lambert <antoine.lambert@inria.fr>  Wed, 14 Mar 2018 17:23:15 +0100

swh-web (0.0.121-1~swh1) unstable-swh; urgency=medium

  * version 0.0.121

 -- Antoine Lambert <antoine.lambert@inria.fr>  Wed, 07 Mar 2018 18:02:29 +0100

swh-web (0.0.120-1~swh1) unstable-swh; urgency=medium

  * version 0.0.120

 -- Antoine Lambert <antoine.lambert@inria.fr>  Wed, 07 Mar 2018 17:31:08 +0100

swh-web (0.0.119-1~swh1) unstable-swh; urgency=medium

  * version 0.0.119

 -- Antoine Lambert <antoine.lambert@inria.fr>  Thu, 01 Mar 2018 18:11:40 +0100

swh-web (0.0.118-1~swh1) unstable-swh; urgency=medium

  * version 0.0.118

 -- Antoine Lambert <antoine.lambert@inria.fr>  Thu, 22 Feb 2018 17:26:28 +0100

swh-web (0.0.117-1~swh1) unstable-swh; urgency=medium

  * version 0.0.117

 -- Antoine Lambert <antoine.lambert@inria.fr>  Wed, 21 Feb 2018 14:56:27 +0100

swh-web (0.0.116-1~swh1) unstable-swh; urgency=medium

  * version 0.0.116

 -- Antoine Lambert <antoine.lambert@inria.fr>  Mon, 19 Feb 2018 17:47:57 +0100

swh-web (0.0.115-1~swh1) unstable-swh; urgency=medium

  * version 0.0.115

 -- Antoine Lambert <antoine.lambert@inria.fr>  Mon, 19 Feb 2018 12:00:47 +0100

swh-web (0.0.114-1~swh1) unstable-swh; urgency=medium

  * version 0.0.114

 -- Antoine Lambert <antoine.lambert@inria.fr>  Fri, 16 Feb 2018 16:13:58 +0100

swh-web (0.0.113-1~swh1) unstable-swh; urgency=medium

  * version 0.0.113

 -- Antoine Lambert <antoine.lambert@inria.fr>  Thu, 15 Feb 2018 15:52:57 +0100

swh-web (0.0.112-1~swh1) unstable-swh; urgency=medium

  * version 0.0.112

 -- Antoine Lambert <antoine.lambert@inria.fr>  Thu, 08 Feb 2018 12:10:44 +0100

swh-web (0.0.111-1~swh1) unstable-swh; urgency=medium

  * Release swh.web v0.0.111
  * Support snapshot information in origin_visit

 -- Nicolas Dandrimont <nicolas@dandrimont.eu>  Tue, 06 Feb 2018 14:54:29 +0100

swh-web (0.0.110-1~swh1) unstable-swh; urgency=medium

  * version 0.0.110

 -- Antoine Lambert <antoine.lambert@inria.fr>  Fri, 02 Feb 2018 15:52:10 +0100

swh-web (0.0.109-1~swh1) unstable-swh; urgency=medium

  * version 0.0.109

 -- Antoine Lambert <antoine.lambert@inria.fr>  Thu, 01 Feb 2018 18:04:10 +0100

swh-web (0.0.108-1~swh1) unstable-swh; urgency=medium

  * version 0.0.108

 -- Antoine Lambert <antoine.lambert@inria.fr>  Tue, 23 Jan 2018 17:31:13 +0100

swh-web (0.0.107-1~swh1) unstable-swh; urgency=medium

  * version 0.0.107

 -- Antoine Lambert <antoine.lambert@inria.fr>  Tue, 23 Jan 2018 12:13:58 +0100

swh-web (0.0.106-1~swh1) unstable-swh; urgency=medium

  * version 0.0.106

 -- Antoine Lambert <antoine.lambert@inria.fr>  Thu, 18 Jan 2018 15:28:44 +0100

swh-web (0.0.105-1~swh1) unstable-swh; urgency=medium

  * version 0.0.105

 -- Antoine Lambert <antoine.lambert@inria.fr>  Tue, 09 Jan 2018 17:32:29 +0100

swh-web (0.0.104-1~swh1) unstable-swh; urgency=medium

  * version 0.0.104

 -- Antoine Lambert <antoine.lambert@inria.fr>  Tue, 09 Jan 2018 14:29:32 +0100

swh-web (0.0.103-1~swh1) unstable-swh; urgency=medium

  * version 0.0.103

 -- Antoine Lambert <antoine.lambert@inria.fr>  Thu, 04 Jan 2018 16:48:56 +0100

swh-web (0.0.102-1~swh1) unstable-swh; urgency=medium

  * version 0.0.102

 -- Antoine Lambert <antoine.lambert@inria.fr>  Thu, 14 Dec 2017 15:13:22 +0100

swh-web (0.0.101-1~swh1) unstable-swh; urgency=medium

  * version 0.0.101

 -- Antoine Pietri <antoine.pietri1@gmail.com>  Fri, 08 Dec 2017 16:38:05 +0100

swh-web (0.0.100-1~swh1) unstable-swh; urgency=medium

  * v0.0.100
  * swh.web.common.service: Read indexer data through the indexer
  * storage

 -- Antoine R. Dumont (@ardumont) <antoine.romain.dumont@gmail.com>  Thu, 07 Dec 2017 16:25:12 +0100

swh-web (0.0.99-1~swh1) unstable-swh; urgency=medium

  * version 0.0.99

 -- Antoine Lambert <antoine.lambert@inria.fr>  Wed, 06 Dec 2017 17:07:37 +0100

swh-web (0.0.98-1~swh1) unstable-swh; urgency=medium

  * version 0.0.98

 -- Antoine Lambert <antoine.lambert@inria.fr>  Wed, 06 Dec 2017 15:41:13 +0100

swh-web (0.0.97-1~swh1) unstable-swh; urgency=medium

  * version 0.0.97

 -- Antoine Lambert <antoine.lambert@inria.fr>  Fri, 24 Nov 2017 16:24:07 +0100

swh-web (0.0.96-1~swh1) unstable-swh; urgency=medium

  * version 0.0.96

 -- Antoine Lambert <antoine.lambert@inria.fr>  Fri, 24 Nov 2017 15:22:16 +0100

swh-web (0.0.95-1~swh1) unstable-swh; urgency=medium

  * version 0.0.95

 -- Antoine Lambert <antoine.lambert@inria.fr>  Thu, 09 Nov 2017 18:14:31 +0100

swh-web (0.0.94-1~swh1) unstable-swh; urgency=medium

  * version 0.0.94

 -- Antoine Lambert <antoine.lambert@inria.fr>  Mon, 06 Nov 2017 16:19:48 +0100

swh-web (0.0.93-1~swh1) unstable-swh; urgency=medium

  * version 0.0.93

 -- Antoine Lambert <antoine.lambert@inria.fr>  Fri, 27 Oct 2017 16:28:22 +0200

swh-web (0.0.92-1~swh1) unstable-swh; urgency=medium

  * version 0.0.92

 -- Antoine Lambert <antoine.lambert@inria.fr>  Fri, 27 Oct 2017 16:07:47 +0200

swh-web (0.0.91-1~swh1) unstable-swh; urgency=medium

  * v0.0.91

 -- Antoine Lambert <antoine.lambert@inria.fr>  Fri, 13 Oct 2017 20:40:07 +0200

swh-web (0.0.90-1~swh1) unstable-swh; urgency=medium

  * version 0.0.90

 -- Antoine Lambert <antoine.lambert@inria.fr>  Wed, 04 Oct 2017 13:53:28 +0200

swh-web (0.0.89-1~swh1) unstable-swh; urgency=medium

  * version 0.0.89

 -- Antoine Lambert <antoine.lambert@inria.fr>  Wed, 04 Oct 2017 10:42:11 +0200

swh-web (0.0.88-1~swh1) unstable-swh; urgency=medium

  * v0.0.88
  * Fix default webapp configuration file lookup
  * Fix templating errors
  * Fix wrong default configuration
  * Add missing endpoint information about error (origin visit endpoint)

 -- Antoine R. Dumont (@ardumont) <antoine.romain.dumont@gmail.com>  Wed, 13 Sep 2017 15:02:24 +0200

swh-web (0.0.87-1~swh1) unstable-swh; urgency=medium

  * v0.0.87
  * throttling: permit the use to define cache server
  * throttling: improve configuration intent
  * configuration: Clarify config keys intent and improve config
  * management
  * docs: change content example to ls.c from GNU corutils
  * packaging: Fix dependency requirements

 -- Antoine R. Dumont (@ardumont) <antoine.romain.dumont@gmail.com>  Tue, 12 Sep 2017 14:11:10 +0200

swh-web (0.0.86-1~swh1) unstable-swh; urgency=medium

  * v0.0.86

 -- Antoine Lambert <antoine.lambert@inria.fr>  Fri, 08 Sep 2017 14:07:19 +0200

swh-web (0.0.85-1~swh1) unstable-swh; urgency=medium

  * v0.0.85

 -- Antoine Lambert <antoine.lambert@inria.fr>  Fri, 08 Sep 2017 10:55:50 +0200

swh-web (0.0.84-1~swh1) unstable-swh; urgency=medium

  * Release swh.web.ui v0.0.84
  * Prepare stretch packaging

 -- Nicolas Dandrimont <nicolas@dandrimont.eu>  Fri, 30 Jun 2017 18:18:55 +0200

swh-web (0.0.83-1~swh1) unstable-swh; urgency=medium

  * Release swh.web.ui v0.0.83
  * Allow exemption by network for rate limiting

 -- Nicolas Dandrimont <nicolas@dandrimont.eu>  Wed, 24 May 2017 18:01:53 +0200

swh-web (0.0.82-1~swh1) unstable-swh; urgency=medium

  * v0.0.83
  * Add new blake2s256 data column on content

 -- Antoine R. Dumont (@ardumont) <antoine.romain.dumont@gmail.com>  Tue, 04 Apr 2017 16:54:25 +0200

swh-web (0.0.81-1~swh1) unstable-swh; urgency=medium

  * v0.0.81
  * Migrate functions from swh.core.hashutil to swh.model.hashutil

 -- Antoine R. Dumont (@ardumont) <antoine.romain.dumont@gmail.com>  Wed, 15 Mar 2017 16:26:42 +0100

swh-web (0.0.80-1~swh1) unstable-swh; urgency=medium

  * v0.0.80
  * /api/1/content/raw/: Make no textual content request forbidden

 -- Antoine R. Dumont (@ardumont) <antoine.romain.dumont@gmail.com>  Wed, 15 Mar 2017 12:35:43 +0100

swh-web (0.0.79-1~swh1) unstable-swh; urgency=medium

  * v0.0.79
  * /api/1/content/raw/: Improve error msg when content not available
  * /api/1/content/raw/: Open endpoint documentation in api endpoints
  * index

 -- Antoine R. Dumont (@ardumont) <antoine.romain.dumont@gmail.com>  Wed, 15 Mar 2017 11:43:00 +0100

swh-web (0.0.78-1~swh1) unstable-swh; urgency=medium

  * v0.0.78
  * /api/1/content/raw/: Open endpoint to download only text-ish
  * contents (other contents are deemed unavailable)
  * /api/1/content/raw/: Permit the user to provide a 'filename'
  * parameter to name the downloaded contents as they see fit.

 -- Antoine R. Dumont (@ardumont) <antoine.romain.dumont@gmail.com>  Wed, 15 Mar 2017 10:48:21 +0100

swh-web (0.0.77-1~swh1) unstable-swh; urgency=medium

  * v0.0.77
  * API doc: add warning about API instability
  * API: Unify remaining dates as iso8601 string
  * /api/1/revision/: Merge 'parents' key into a dict list
  * /api/1/release/: Enrich output with author_url if author mentioned
  * packaging: split internal and external requirements in separate
    files

 -- Antoine R. Dumont (@ardumont) <antoine.romain.dumont@gmail.com>  Tue, 21 Feb 2017 11:37:19 +0100

swh-web (0.0.76-1~swh1) unstable-swh; urgency=medium

  * Release swh.web.ui v0.0.76
  * Refactor APIDoc to be more sensible
  * Share rate limits between all the api_ queries

 -- Nicolas Dandrimont <nicolas@dandrimont.eu>  Thu, 02 Feb 2017 17:32:57 +0100

swh-web (0.0.75-1~swh1) unstable-swh; urgency=medium

  * v0.0.75
  * Remove build dependency on libjs-cryptojs, libjs-jquery-flot*,
  * libjs-jquery-datatables
  * views/browse,api: move main apidoc views to views/api

 -- Antoine R. Dumont (@ardumont) <antoine.romain.dumont@gmail.com>  Thu, 02 Feb 2017 15:03:20 +0100

swh-web (0.0.74-1~swh1) unstable-swh; urgency=medium

  * Release swh.web.ui v0.0.74
  * Various interface cleanups for API documentation
  * Return Error types in API error return values

 -- Nicolas Dandrimont <nicolas@dandrimont.eu>  Thu, 02 Feb 2017 11:03:56 +0100

swh-web (0.0.73-1~swh1) unstable-swh; urgency=medium

  * Deploy swh.web.ui v0.0.73
  * Add a bazillion of style fixes.

 -- Nicolas Dandrimont <nicolas@dandrimont.eu>  Wed, 01 Feb 2017 22:44:10 +0100

swh-web (0.0.72-1~swh1) unstable-swh; urgency=medium

  * v0.0.72
  * apidoc rendering: Improvments
  * apidoc: add usual copyright/license/contact footer
  * apidoc: show status code if != 200
  * apidoc: hide /content/known/ from the doc
  * apidoc: document upcoming v. available in endpoint index
  * apidoc: vertically distantiate jquery search box and preceding text

 -- Antoine R. Dumont (@ardumont) <antoine.romain.dumont@gmail.com>  Wed, 01 Feb 2017 18:34:56 +0100

swh-web (0.0.71-1~swh1) unstable-swh; urgency=medium

  * v0.0.71
  * add static/robots.txt, disabling crawling of /api/
  * re-root content-specific endpoints under /api/1/content/
  * fix not converted empty bytes string
  * /revision/origin/: Make the timestamp default to the most recent
    visit
  * api: simplify HTML layout by dropping redundant nav and about page
  * apidoc: document correctly endpoints /content/known/,
  * /revision/{origin,origin/log}/ and /stat/counters/

 -- Antoine R. Dumont (@ardumont) <antoine.romain.dumont@gmail.com>  Wed, 01 Feb 2017 16:23:56 +0100

swh-web (0.0.70-1~swh1) unstable-swh; urgency=medium

  * v0.0.70
  * apidoc: Review documentation for
  * endpoints (person/release/revision/visit-related/upcoming methods)
  * apidoc: List only method docstring's first paragraph in endpoint
    index
  * apidoc: Render type annotation for optional parameter
  * apidoc: Improve rendering issues
  * api: Fix problem in origin visit by type and url lookup

 -- Antoine R. Dumont (@ardumont) <antoine.romain.dumont@gmail.com>  Wed, 01 Feb 2017 11:28:32 +0100

swh-web (0.0.69-1~swh1) unstable-swh; urgency=medium

  * v0.0.69
  * Improve documentation information and rendering

 -- Antoine R. Dumont (@ardumont) <antoine.romain.dumont@gmail.com>  Tue, 31 Jan 2017 14:31:19 +0100

swh-web (0.0.68-1~swh1) unstable-swh; urgency=medium

  * v0.0.68
  * Improve ui with last nitpicks
  * Remove endpoints not supposed to be displayed

 -- Antoine R. Dumont (@ardumont) <antoine.romain.dumont@gmail.com>  Wed, 25 Jan 2017 13:29:49 +0100

swh-web (0.0.67-1~swh1) unstable-swh; urgency=medium

  * v0.0.67
  * Improve rendering style - pass 4

 -- Antoine R. Dumont (@ardumont) <antoine.romain.dumont@gmail.com>  Tue, 24 Jan 2017 15:30:58 +0100

swh-web (0.0.66-1~swh1) unstable-swh; urgency=medium

  * v0.0.66
  * Improve rendering style - pass 4

 -- Antoine R. Dumont (@ardumont) <antoine.romain.dumont@gmail.com>  Tue, 24 Jan 2017 15:24:05 +0100

swh-web (0.0.65-1~swh1) unstable-swh; urgency=medium

  * v0.0.65
  * Unify rendering style with www.s.o - pass 3

 -- Antoine R. Dumont (@ardumont) <antoine.romain.dumont@gmail.com>  Mon, 23 Jan 2017 19:58:19 +0100

swh-web (0.0.64-1~swh1) unstable-swh; urgency=medium

  * v0.0.64
  * Unify rendering style with www.s.o - pass 2

 -- Antoine R. Dumont (@ardumont) <antoine.romain.dumont@gmail.com>  Mon, 23 Jan 2017 19:28:31 +0100

swh-web (0.0.63-1~swh1) unstable-swh; urgency=medium

  * v0.0.63
  * Unify rendering style with www.s.o - pass 1

 -- Antoine R. Dumont (@ardumont) <antoine.romain.dumont@gmail.com>  Mon, 23 Jan 2017 16:06:30 +0100

swh-web (0.0.62-1~swh1) unstable-swh; urgency=medium

  * Release swh-web-ui v0.0.62
  * Add flask-limiter to dependencies and wire it in

 -- Nicolas Dandrimont <nicolas@dandrimont.eu>  Fri, 20 Jan 2017 16:29:48 +0100

swh-web (0.0.61-1~swh1) unstable-swh; urgency=medium

  * v0.0.61
  * Fix revision's metadata field limitation

 -- Antoine R. Dumont (@ardumont) <antoine.romain.dumont@gmail.com>  Fri, 20 Jan 2017 15:26:37 +0100

swh-web (0.0.60-1~swh1) unstable-swh; urgency=medium

  * v0.0.60
  * Improve escaping data

 -- Antoine R. Dumont (@ardumont) <antoine.romain.dumont@gmail.com>  Fri, 20 Jan 2017 12:21:22 +0100

swh-web (0.0.59-1~swh1) unstable-swh; urgency=medium

  * v0.0.59
  * Unify pagination on /revision/log/ and /revision/origin/log/
    endpoints

 -- Antoine R. Dumont (@ardumont) <antoine.romain.dumont@gmail.com>  Thu, 19 Jan 2017 15:59:06 +0100

swh-web (0.0.58-1~swh1) unstable-swh; urgency=medium

  * v0.0.58
  * Pagination on /api/1/origin/visits/ endpoint

 -- Antoine R. Dumont (@ardumont) <antoine.romain.dumont@gmail.com>  Thu, 19 Jan 2017 14:48:57 +0100

swh-web (0.0.57-1~swh1) unstable-swh; urgency=medium

  * v0.0.57
  * Improve documentation information on api endpoints

 -- Antoine R. Dumont (@ardumont) <antoine.romain.dumont@gmail.com>  Thu, 19 Jan 2017 13:32:56 +0100

swh-web (0.0.56-1~swh1) unstable-swh; urgency=medium

  * v0.0.56
  * Add abilities to display multiple examples on each doc endpoint.

 -- Antoine R. Dumont (@ardumont) <antoine.romain.dumont@gmail.com>  Wed, 18 Jan 2017 14:43:58 +0100

swh-web (0.0.55-1~swh1) unstable-swh; urgency=medium

  * v0.0.55
  * api /content/search/ to /content/known/
  * Adapt return values to empty list/dict instead of null
  * Remove empty values when mono-values are null
  * Fix broken entity endpoint
  * Update upcoming endpoints
  * apidoc: Remove hard-coded example and provide links to follow

 -- Antoine R. Dumont (@ardumont) <antoine.romain.dumont@gmail.com>  Wed, 18 Jan 2017 11:27:45 +0100

swh-web (0.0.54-1~swh1) unstable-swh; urgency=medium

  * v0.0.54
  * Improve documentation description and browsability
  * Fix css style

 -- Antoine R. Dumont (@ardumont) <antoine.romain.dumont@gmail.com>  Mon, 16 Jan 2017 17:18:21 +0100

swh-web (0.0.53-1~swh1) unstable-swh; urgency=medium

  * v0.0.53
  * apidoc: Update upcoming and hidden endpoints information
  * apidoc: Enrich route information with tags
  * apidoc: /api/1/revision/origin/log/: Add pagination explanation
  * apidoc: /api/1/revision/log/: Add pagination explanation
  * api: Fix filtering fields to work in depth

 -- Antoine R. Dumont (@ardumont) <antoine.romain.dumont@gmail.com>  Fri, 13 Jan 2017 17:33:01 +0100

swh-web (0.0.52-1~swh1) unstable-swh; urgency=medium

  * v0.0.52
  * Fix doc generation regarding arg and exception
  * Fix broken examples
  * Add missing documentation on not found origin visit

 -- Antoine R. Dumont (@ardumont) <antoine.romain.dumont@gmail.com>  Thu, 12 Jan 2017 17:38:59 +0100

swh-web (0.0.51-1~swh1) unstable-swh; urgency=medium

  * v0.0.51
  * Update configuration file from ini to yml

 -- Antoine R. Dumont (@ardumont) <antoine.romain.dumont@gmail.com>  Fri, 16 Dec 2016 13:27:08 +0100

swh-web (0.0.50-1~swh1) unstable-swh; urgency=medium

  * v0.0.50
  * Fix issue regarding data structure change in ctags' reading api
    endpoint

 -- Antoine R. Dumont (@ardumont) <antoine.romain.dumont@gmail.com>  Tue, 06 Dec 2016 16:08:01 +0100

swh-web (0.0.49-1~swh1) unstable-swh; urgency=medium

  * v0.0.49
  * Rendering improvments

 -- Antoine R. Dumont (@ardumont) <antoine.romain.dumont@gmail.com>  Thu, 01 Dec 2016 16:29:31 +0100

swh-web (0.0.48-1~swh1) unstable-swh; urgency=medium

  * v0.0.48
  * Fix api doc example to actual existing data
  * Improve search symbol view experience

 -- Antoine R. Dumont (@ardumont) <antoine.romain.dumont@gmail.com>  Thu, 01 Dec 2016 15:32:44 +0100

swh-web (0.0.47-1~swh1) unstable-swh; urgency=medium

  * v0.0.47
  * Improve search content ui (add datatable)
  * Improve search symbol ui (add datatable without pagination, with
  * multi-field search)
  * Split those views to improve readability

 -- Antoine R. Dumont (@ardumont) <antoine.romain.dumont@gmail.com>  Thu, 01 Dec 2016 11:57:16 +0100

swh-web (0.0.46-1~swh1) unstable-swh; urgency=medium

  * v0.0.46
  * Improve search output view on symbols

 -- Antoine R. Dumont (@ardumont) <antoine.romain.dumont@gmail.com>  Wed, 30 Nov 2016 17:45:40 +0100

swh-web (0.0.45-1~swh1) unstable-swh; urgency=medium

  * v0.0.45
  * Migrate search symbol api endpoint to strict equality search
  * Improve search symbol view result (based on that api) to navigate
  * through result
  * Permit to slice result per page with per page flag (limited to 100)
  * Unify behavior in renderer regarding pagination computation

 -- Antoine R. Dumont (@ardumont) <antoine.romain.dumont@gmail.com>  Wed, 30 Nov 2016 11:00:49 +0100

swh-web (0.0.44-1~swh1) unstable-swh; urgency=medium

  * v0.0.44
  * Rename appropriately /api/1/symbol to /api/1/content/symbol/
  * Improve documentation on /api/1/content/symbol/ api endpoint

 -- Antoine R. Dumont (@ardumont) <antoine.romain.dumont@gmail.com>  Tue, 29 Nov 2016 15:00:14 +0100

swh-web (0.0.43-1~swh1) unstable-swh; urgency=medium

  * v0.0.43
  * Improve edge case when looking for ctags symbols
  * Add a lookup ui to search through symbols

 -- Antoine R. Dumont (@ardumont) <antoine.romain.dumont@gmail.com>  Mon, 28 Nov 2016 16:42:33 +0100

swh-web (0.0.42-1~swh1) unstable-swh; urgency=medium

  * v0.0.42
  * List ctags line as link to content in /browse/content/ view

 -- Antoine R. Dumont (@ardumont) <antoine.romain.dumont@gmail.com>  Fri, 25 Nov 2016 16:21:12 +0100

swh-web (0.0.41-1~swh1) unstable-swh; urgency=medium

  * v0.0.41
  * Improve browse content view by:
  * adding new information (license, mimetype, language)
  * highlighting source code

 -- Antoine R. Dumont (@ardumont) <antoine.romain.dumont@gmail.com>  Fri, 25 Nov 2016 14:52:34 +0100

swh-web (0.0.40-1~swh1) unstable-swh; urgency=medium

  * v0.0.40
  * Add pagination to symbol search endpoint

 -- Antoine R. Dumont (@ardumont) <antoine.romain.dumont@gmail.com>  Thu, 24 Nov 2016 14:23:45 +0100

swh-web (0.0.39-1~swh1) unstable-swh; urgency=medium

  * v0.0.39
  * Open /api/1/symbol/<expression>/
  * Fix api breaking on /api/1/content/search/

 -- Antoine R. Dumont (@ardumont) <antoine.romain.dumont@gmail.com>  Thu, 24 Nov 2016 10:28:42 +0100

swh-web (0.0.38-1~swh1) unstable-swh; urgency=medium

  * v0.0.38
  * Minor refactoring
  * Remove one commit which breaks production

 -- Antoine R. Dumont (@ardumont) <antoine.romain.dumont@gmail.com>  Tue, 22 Nov 2016 16:26:03 +0100

swh-web (0.0.37-1~swh1) unstable-swh; urgency=medium

  * v0.0.37
  * api: Open new endpoints on license, language, filetype
  * api: Update content endpoint to add url on new endpoints

 -- Antoine R. Dumont (@ardumont) <antoine.romain.dumont@gmail.com>  Tue, 22 Nov 2016 15:04:07 +0100

swh-web (0.0.36-1~swh1) unstable-swh; urgency=medium

  * v0.0.36
  * Adapt to latest origin_visit format

 -- Antoine R. Dumont (@ardumont) <antoine.romain.dumont@gmail.com>  Thu, 08 Sep 2016 15:24:33 +0200

swh-web (0.0.35-1~swh1) unstable-swh; urgency=medium

  * v0.0.35
  * Open /api/1/provenance/<algo:content-hash>/ api endpoint
  * Open /api/1/origin/<id>/visits/(<visit-id>) api endpoint
  * View: Fix redirection url issue

 -- Antoine R. Dumont (@ardumont) <antoine.romain.dumont@gmail.com>  Mon, 05 Sep 2016 14:28:33 +0200

swh-web (0.0.34-1~swh1) unstable-swh; urgency=medium

  * v0.0.34
  * Improve global ui navigation
  * Fix apidoc rendering issue
  * Open /api/1/provenance/ about content provenant information

 -- Antoine R. Dumont (@ardumont) <antoine.romain.dumont@gmail.com>  Fri, 02 Sep 2016 11:42:04 +0200

swh-web (0.0.33-1~swh1) unstable-swh; urgency=medium

  * Release swh.web.ui v0.0.33
  * New declarative API documentation mechanisms

 -- Nicolas Dandrimont <nicolas@dandrimont.eu>  Wed, 24 Aug 2016 16:25:24 +0200

swh-web (0.0.32-1~swh1) unstable-swh; urgency=medium

  * v0.0.32
  * Activate tests during debian packaging
  * Fix issues on debian packaging
  * Fix useless jquery loading url
  * Improve date time parsing

 -- Antoine R. Dumont (@ardumont) <antoine.romain.dumont@gmail.com>  Wed, 20 Jul 2016 12:35:09 +0200

swh-web (0.0.31-1~swh1) unstable-swh; urgency=medium

  * v0.0.31
  * Unify jquery-flot library names with .min

 -- Antoine R. Dumont (@ardumont) <antoine.romain.dumont@gmail.com>  Mon, 18 Jul 2016 11:11:59 +0200

swh-web (0.0.30-1~swh1) unstable-swh; urgency=medium

  * v0.0.30
  * View: Open calendar ui view on origin
  * API: open /api/1/stat/visits/<int:origin>/

 -- Antoine R. Dumont (@ardumont) <antoine.romain.dumont@gmail.com>  Wed, 13 Jul 2016 18:42:40 +0200

swh-web (0.0.29-1~swh1) unstable-swh; urgency=medium

  * Release swh.web.ui v0.0.29
  * All around enhancements of the web ui
  * Package now tested when building

 -- Nicolas Dandrimont <nicolas@dandrimont.eu>  Tue, 14 Jun 2016 17:58:42 +0200

swh-web (0.0.28-1~swh1) unstable-swh; urgency=medium

  * v0.0.28
  * Fix packaging issues

 -- Antoine R. Dumont (@ardumont) <antoine.romain.dumont@gmail.com>  Mon, 09 May 2016 16:21:04 +0200

swh-web (0.0.27-1~swh1) unstable-swh; urgency=medium

  * v0.0.27
  * Fix packaging issue

 -- Antoine R. Dumont (@ardumont) <antoine.romain.dumont@gmail.com>  Tue, 03 May 2016 16:52:40 +0200

swh-web (0.0.24-1~swh1) unstable-swh; urgency=medium

  * Release swh.web.ui v0.0.24
  * New swh.storage API for timestamps

 -- Nicolas Dandrimont <nicolas@dandrimont.eu>  Fri, 05 Feb 2016 12:07:33 +0100

swh-web (0.0.23-1~swh1) unstable-swh; urgency=medium

  * v0.0.23
  * Bump dependency requirements to latest swh.storage
  * Returns person's identifier on api + Hide person's emails in views
    endpoint
  * Try to decode the content's raw data and fail gracefully
  * Unify /directory api to Display content's raw data when path
    resolves to a file
  * Expose unconditionally the link to download the content's raw data
  * Download link data redirects to the api ones

 -- Antoine R. Dumont (@ardumont) <antoine.romain.dumont@gmail.com>  Fri, 29 Jan 2016 17:50:31 +0100

swh-web (0.0.22-1~swh1) unstable-swh; urgency=medium

  * v0.0.22
  * Open
    /browse/revision/origin/<ORIG_ID>[/branch/<BRANCH>][/ts/<TIMESTAMP>]
    /history/<SHA1>/ view
  * Open
    /browse/revision/origin/<ORIG_ID>[/branch/<BRANCH>][/ts/<TIMESTAMP>]
    / view
  * Open
    /browse/revision/<SHA1_GIT_ROOT>/history/<SHA1_GIT>/directory/[<PATH
    >] view
  * Open
    /browse/revision/origin/<ORIG_ID>[/branch/<BRANCH>][/ts/<TIMESTAMP>]
    /history/<SHA1>/directory/[<PATH>] view
  * Open
    /browse/revision/origin/<ORIG_ID>[/branch/<BRANCH>][/ts/<TIMESTAMP>]
    /directory/[<PATH>] view
  * Open /browse/revision/<sha1_git_root>/directory/<path>/ view
  * Open /browse/revision/<sha1_git_root>/history/<sha1_git>/ view
  * Open /browse/revision/<sha1_git>/log/ view
  * Open /browse/entity/<uuid>/ view
  * Release can point to other objects than revision
  * Fix misbehavior when retrieving git log
  * Fix another edge case when listing a directory that does not exist
  * Fix edge case when listing is empty
  * Fix person_get call
  * Update documentation about possible error codes

 -- Antoine R. Dumont (@ardumont) <antoine.romain.dumont@gmail.com>  Tue, 26 Jan 2016 15:14:35 +0100

swh-web (0.0.21-1~swh1) unstable-swh; urgency=medium

  * v0.0.21
  * Deal nicely with communication downtime with storage
  * Update to latest swh.storage api

 -- Antoine R. Dumont (@ardumont) <antoine.romain.dumont@gmail.com>  Wed, 20 Jan 2016 16:31:34 +0100

swh-web (0.0.20-1~swh1) unstable-swh; urgency=medium

  * v0.0.20
  * Open /api/1/entity/<string:uuid>/

 -- Antoine R. Dumont (@ardumont) <antoine.romain.dumont@gmail.com>  Fri, 15 Jan 2016 16:40:56 +0100

swh-web (0.0.19-1~swh1) unstable-swh; urgency=medium

  * v0.0.19
  * Improve directory_get_by_path integration with storage
  * Refactor - Only lookup sha1_git_root if needed + factorize service
    behavior

 -- Antoine R. Dumont (@ardumont) <antoine.romain.dumont@gmail.com>  Fri, 15 Jan 2016 12:47:39 +0100

swh-web (0.0.18-1~swh1) unstable-swh; urgency=medium

  * v0.0.18
  * Open
    /api/1/revision/origin/<ORIG_ID>[/branch/<BRANCH>][/ts/<TIMESTAMP>]/
    history/<SHA1>/directory/[<PATH>]
  * origin/master Open
    /api/1/revision/origin/<ORIG_ID>[/branch/<BRANCH>][/ts/<TIMESTAMP>]/
    history/<SHA1>/
  * Open
    /api/1/revision/origin/<ORIG_ID>[/branch/<BRANCH>][/ts/<TIMESTAMP>]/
    directory/[<PATH>]
  * Open /api/1/revision/origin/<origin-id>/branch/<branch-
    name>/ts/<ts>/
  * /directory/ apis can now point to files too.
  * Bump dependency requirement on latest swh.storage
  * Deactivate api querying occurrences for now
  * Improve function documentation

 -- Antoine R. Dumont (@ardumont) <antoine.romain.dumont@gmail.com>  Wed, 13 Jan 2016 12:54:54 +0100

swh-web (0.0.17-1~swh1) unstable-swh; urgency=medium

  * v0.0.17
  * Open /api/1/revision/<string:sha1_git>/directory/'
  * Open
    /api/1/revision/<string:sha1_git_root>/history/<sha1_git>/directory/
    <path:dir_path>/
  * Enrich directory listing with url to next subdir
  * Improve testing coverage
  * Open 'limit' get query parameter to revision_log and
    revision_history api

 -- Antoine R. Dumont (@ardumont) <antoine.romain.dumont@gmail.com>  Fri, 08 Jan 2016 11:36:55 +0100

swh-web (0.0.16-1~swh1) unstable-swh; urgency=medium

  * v0.0.16
  * service.lookup_revision_log: Add a limit to the number of commits
  * Fix docstring rendering

 -- Antoine R. Dumont (@ardumont) <antoine.romain.dumont@gmail.com>  Wed, 06 Jan 2016 15:37:21 +0100

swh-web (0.0.15-1~swh1) unstable-swh; urgency=medium

  * v0.0.15
  * Improve browsable api rendering style
  * Fix typo in jquery.min.js link
  * Fix docstring typos
  * packaging:
  * add python3-flask-api as package dependency

 -- Antoine R. Dumont (@ardumont) <antoine.romain.dumont@gmail.com>  Wed, 06 Jan 2016 15:12:04 +0100

swh-web (0.0.14-1~swh1) unstable-swh; urgency=medium

  * v0.0.14
  * Open /revision/<sha1_git_root>/history/<sha1_git>/
  * Add links to api
  * Improve browsable api rendering -> when api links exists, actual
    html links will be displayed
  * Fix production bugs (regarding browsable api)

 -- Antoine R. Dumont (@ardumont) <antoine.romain.dumont@gmail.com>  Wed, 06 Jan 2016 11:42:18 +0100

swh-web (0.0.13-1~swh1) unstable-swh; urgency=medium

  * v0.0.13
  * Open /browse/person/ view
  * Open /browse/origin/ view
  * Open /browse/release/ view
  * Open /browse/revision/ view
  * Deactivate temporarily /browse/content/
  * Add default sha1
  * Automatic doc endpoint on base path

 -- Antoine R. Dumont (@ardumont) <antoine.romain.dumont@gmail.com>  Tue, 15 Dec 2015 17:01:27 +0100

swh-web (0.0.12-1~swh1) unstable-swh; urgency=medium

  * v0.0.12
  * Update /api/1/release/ with latest internal standard
  * Update /api/1/revision/ with latest internal standard
  * Add global filtering on 'fields' parameter
  * Update /api/1/content/<hash> with links to raw resource
  * Improve documentations
  * Open /api/1/revision/<SHA1_GIT>/log/
  * Open /browse/directory/<hash> to list directory content
  * Open /browse/content/<hash>/ to show the content
  * Open /browse/content/<hash>/raw to show the content
  * Open /api/1/person/<id>
  * Implementation detail
  * Add Flask API dependency
  * Split controller in api and views module
  * Unify internal apis' behavior

 -- Antoine R. Dumont (@ardumont) <antoine.romain.dumont@gmail.com>  Mon, 07 Dec 2015 16:44:43 +0100

swh-web (0.0.11-1~swh1) unstable-swh; urgency=medium

  * v0.0.11
  * Open /1/api/content/<algo:hash>/
  * Open /api/1/revision/<SHA1_GIT>
  * Open /api/1/release/<SHA1_GIT>
  * Open /api/1/uploadnsearch/ (POST)
  * Open /api/1/origin/
  * Unify 404 and 400 responses on api
  * Increase code coverage

 -- Antoine R. Dumont (@ardumont) <antoine.romain.dumont@gmail.com>  Thu, 19 Nov 2015 11:24:46 +0100

swh-web (0.0.10-1~swh1) unstable-swh; urgency=medium

  * v0.0.10
  * set document.domain to parent domain softwareheritage.org
  * improve HTML templates to be (more) valid
  * cosmetic change in Content-Type JSON header

 -- Stefano Zacchiroli <zack@upsilon.cc>  Mon, 02 Nov 2015 13:59:45 +0100

swh-web (0.0.9-1~swh1) unstable-swh; urgency=medium

  * v0.0.9
  * Remove query entry in api response
  * Deal with bad request properly with api calls
  * Improve coverage
  * Improve dev starting up app
  * Fix duplicated print statement in dev app startup

 -- Antoine R. Dumont (@ardumont) <antoine.romain.dumont@gmail.com>  Fri, 30 Oct 2015 17:24:15 +0100

swh-web (0.0.8-1~swh1) unstable-swh; urgency=medium

  * version 0.0.8

 -- Stefano Zacchiroli <zack@upsilon.cc>  Wed, 28 Oct 2015 20:59:40 +0100

swh-web (0.0.7-1~swh1) unstable-swh; urgency=medium

  * v0.0.7
  * Add @jsonp abilities to /api/1/stat/counters endpoint

 -- Antoine R. Dumont (@ardumont) <antoine.romain.dumont@gmail.com>  Mon, 19 Oct 2015 14:01:40 +0200

swh-web (0.0.4-1~swh1) unstable-swh; urgency=medium

  * Prepare swh.web.ui v0.0.4 deployment

 -- Nicolas Dandrimont <nicolas@dandrimont.eu>  Fri, 16 Oct 2015 15:38:44 +0200

swh-web (0.0.3-1~swh1) unstable-swh; urgency=medium

  * Prepare deployment of swh-web-ui v0.0.3

 -- Nicolas Dandrimont <nicolas@dandrimont.eu>  Wed, 14 Oct 2015 11:09:33 +0200

swh-web (0.0.2-1~swh1) unstable-swh; urgency=medium

  * Prepare swh.web.ui v0.0.2 deployment

 -- Nicolas Dandrimont <nicolas@dandrimont.eu>  Tue, 13 Oct 2015 16:25:46 +0200

swh-web (0.0.1-1~swh1) unstable-swh; urgency=medium

  * Initial release
  * v0.0.1
  * Hash lookup to check existence in swh's backend
  * Hash lookup to detail a content

 -- Antoine R. Dumont (@ardumont) <antoine.romain.dumont@gmail.com>  Thu, 01 Oct 2015 10:01:29 +0200<|MERGE_RESOLUTION|>--- conflicted
+++ resolved
@@ -1,16 +1,8 @@
-<<<<<<< HEAD
-swh-web (0.0.122-1~swh1~bpo9+1) stretch-swh; urgency=medium
-
-  * Rebuild for stretch-backports.
-
- -- Antoine Lambert <antoine.lambert@inria.fr>  Wed, 14 Mar 2018 17:23:15 +0100
-=======
 swh-web (0.0.123-1~swh1) unstable-swh; urgency=medium
 
   * version 0.0.123
 
  -- Antoine Lambert <antoine.lambert@inria.fr>  Mon, 26 Mar 2018 11:34:32 +0200
->>>>>>> 0be979e7
 
 swh-web (0.0.122-1~swh1) unstable-swh; urgency=medium
 
