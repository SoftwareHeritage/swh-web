--- conflicted
+++ resolved
@@ -1,10 +1,3 @@
-<<<<<<< HEAD
-swh-web (0.0.248-1~swh1~bpo10+1) buster-swh; urgency=medium
-
-  * Rebuild for buster-swh
-
- -- Software Heritage autobuilder (on jenkins-debian1) <jenkins@jenkins-debian1.internal.softwareheritage.org>  Wed, 05 Aug 2020 09:07:39 +0000
-=======
 swh-web (0.0.249-1~swh1) unstable-swh; urgency=medium
 
   * New upstream release 0.0.249     - (tagged by Antoine Lambert
@@ -12,7 +5,6 @@
   * Upstream changes:     - version 0.0.249
 
  -- Software Heritage autobuilder (on jenkins-debian1) <jenkins@jenkins-debian1.internal.softwareheritage.org>  Tue, 18 Aug 2020 10:30:08 +0000
->>>>>>> f18d411e
 
 swh-web (0.0.248-1~swh1) unstable-swh; urgency=medium
 
