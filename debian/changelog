<<<<<<< HEAD
swh-web (0.0.170-1~swh1~bpo9+1) stretch-swh; urgency=medium

  * Rebuild for stretch-backports.

 -- Antoine Lambert <antoine.lambert@inria.fr>  Wed, 28 Nov 2018 16:26:01 +0100
=======
swh-web (0.0.175-1~swh1) unstable-swh; urgency=medium

  * New upstream release 0.0.175     - (tagged by Antoine Lambert
    <antoine.lambert@inria.fr> on 2019-01-25 14:31:33 +0100)
  * Upstream changes:     - version 0.0.175

 -- Software Heritage autobuilder (on jenkins-debian1) <jenkins@jenkins-debian1.internal.softwareheritage.org>  Fri, 25 Jan 2019 13:50:54 +0000

swh-web (0.0.174-1~swh1) unstable-swh; urgency=medium

  * New upstream release 0.0.174     - (tagged by Antoine Lambert
    <antoine.lambert@inria.fr> on 2019-01-24 17:43:52 +0100)
  * Upstream changes:     - version 0.0.174

 -- Software Heritage autobuilder (on jenkins-debian1) <jenkins@jenkins-debian1.internal.softwareheritage.org>  Thu, 24 Jan 2019 17:43:48 +0000

swh-web (0.0.173-1~swh1) unstable-swh; urgency=medium

  * New upstream release 0.0.173     - (tagged by Antoine Lambert
    <antoine.lambert@inria.fr> on 2019-01-10 17:18:58 +0100)
  * Upstream changes:     - version 0.0.173

 -- Software Heritage autobuilder (on jenkins-debian1) <jenkins@jenkins-debian1.internal.softwareheritage.org>  Thu, 10 Jan 2019 17:02:08 +0000
>>>>>>> d29fa684

swh-web (0.0.170-1~swh1) unstable-swh; urgency=medium

  * version 0.0.170

 -- Antoine Lambert <antoine.lambert@inria.fr>  Wed, 28 Nov 2018 16:26:02 +0100

swh-web (0.0.169-1~swh1) unstable-swh; urgency=medium

  * version 0.0.169

 -- Antoine Lambert <antoine.lambert@inria.fr>  Thu, 15 Nov 2018 17:52:14 +0100

swh-web (0.0.168-1~swh1) unstable-swh; urgency=medium

  * version 0.0.168

 -- Antoine Lambert <antoine.lambert@inria.fr>  Thu, 15 Nov 2018 15:24:28 +0100

swh-web (0.0.167-1~swh1) unstable-swh; urgency=medium

  * version 0.0.167

 -- Antoine Lambert <antoine.lambert@inria.fr>  Mon, 12 Nov 2018 17:47:52 +0100

swh-web (0.0.166-1~swh1) unstable-swh; urgency=medium

  * version 0.0.166

 -- Antoine Lambert <antoine.lambert@inria.fr>  Tue, 06 Nov 2018 13:31:08 +0100

swh-web (0.0.165-1~swh1) unstable-swh; urgency=medium

  * version 0.0.165

 -- Antoine Lambert <antoine.lambert@inria.fr>  Wed, 31 Oct 2018 17:46:32 +0100

swh-web (0.0.164-1~swh1) unstable-swh; urgency=medium

  * version 0.0.164

 -- Antoine Lambert <antoine.lambert@inria.fr>  Wed, 31 Oct 2018 17:38:39 +0100

swh-web (0.0.163-1~swh1) unstable-swh; urgency=medium

  * version 0.0.163

 -- Antoine Lambert <antoine.lambert@inria.fr>  Wed, 31 Oct 2018 17:17:05 +0100

swh-web (0.0.162-1~swh1) unstable-swh; urgency=medium

  * version 0.0.162

 -- Antoine Lambert <antoine.lambert@inria.fr>  Thu, 18 Oct 2018 17:57:52 +0200

swh-web (0.0.161-1~swh1) unstable-swh; urgency=medium

  * version 0.0.161

 -- Antoine Lambert <antoine.lambert@inria.fr>  Wed, 17 Oct 2018 15:30:50 +0200

swh-web (0.0.160-1~swh1) unstable-swh; urgency=medium

  * version 0.0.160

 -- Antoine Lambert <antoine.lambert@inria.fr>  Fri, 12 Oct 2018 15:28:05 +0200

swh-web (0.0.159-1~swh1) unstable-swh; urgency=medium

  * version 0.0.159

 -- Antoine Lambert <antoine.lambert@inria.fr>  Fri, 12 Oct 2018 10:18:46 +0200

swh-web (0.0.158-1~swh1) unstable-swh; urgency=medium

  * version 0.0.158

 -- Antoine Lambert <antoine.lambert@inria.fr>  Thu, 11 Oct 2018 17:49:17 +0200

swh-web (0.0.157-1~swh1) unstable-swh; urgency=medium

  * version 0.0.157

 -- Antoine Lambert <antoine.lambert@inria.fr>  Thu, 27 Sep 2018 17:21:28 +0200

swh-web (0.0.156-1~swh1) unstable-swh; urgency=medium

  * version 0.0.156

 -- Antoine Lambert <antoine.lambert@inria.fr>  Thu, 20 Sep 2018 14:40:37 +0200

swh-web (0.0.155-1~swh1) unstable-swh; urgency=medium

  * version 0.0.155

 -- Antoine Lambert <antoine.lambert@inria.fr>  Tue, 18 Sep 2018 10:44:38 +0200

swh-web (0.0.154-1~swh1) unstable-swh; urgency=medium

  * version 0.0.154

 -- Antoine Lambert <antoine.lambert@inria.fr>  Fri, 14 Sep 2018 16:37:48 +0200

swh-web (0.0.153-1~swh1) unstable-swh; urgency=medium

  * version 0.0.153

 -- Antoine Lambert <antoine.lambert@inria.fr>  Wed, 12 Sep 2018 16:44:06 +0200

swh-web (0.0.152-1~swh1) unstable-swh; urgency=medium

  * version 0.0.152

 -- Antoine Lambert <antoine.lambert@inria.fr>  Wed, 12 Sep 2018 16:04:47 +0200

swh-web (0.0.151-1~swh1) unstable-swh; urgency=medium

  * version 0.0.151

 -- Antoine Lambert <antoine.lambert@inria.fr>  Tue, 04 Sep 2018 17:28:46 +0200

swh-web (0.0.150-1~swh1) unstable-swh; urgency=medium

  * version 0.0.150

 -- Antoine Lambert <antoine.lambert@inria.fr>  Tue, 04 Sep 2018 15:15:05 +0200

swh-web (0.0.149-1~swh1) unstable-swh; urgency=medium

  * version 0.0.149

 -- Antoine Lambert <antoine.lambert@inria.fr>  Thu, 30 Aug 2018 16:23:05 +0200

swh-web (0.0.148-1~swh1) unstable-swh; urgency=medium

  * version 0.0.148

 -- Antoine Lambert <antoine.lambert@inria.fr>  Thu, 30 Aug 2018 11:27:42 +0200

swh-web (0.0.147-1~swh1) unstable-swh; urgency=medium

  * version 0.0.147

 -- Antoine Lambert <antoine.lambert@inria.fr>  Fri, 03 Aug 2018 14:41:04 +0200

swh-web (0.0.146-1~swh1) unstable-swh; urgency=medium

  * version 0.0.146

 -- Antoine Lambert <antoine.lambert@inria.fr>  Fri, 27 Jul 2018 16:37:33 +0200

swh-web (0.0.145-1~swh1) unstable-swh; urgency=medium

  * version 0.0.145

 -- Antoine Lambert <antoine.lambert@inria.fr>  Fri, 27 Jul 2018 16:10:36 +0200

swh-web (0.0.144-1~swh1) unstable-swh; urgency=medium

  * version 0.0.144

 -- Antoine Lambert <antoine.lambert@inria.fr>  Fri, 20 Jul 2018 16:26:52 +0200

swh-web (0.0.143-1~swh1) unstable-swh; urgency=medium

  * version 0.0.143

 -- Antoine Lambert <antoine.lambert@inria.fr>  Fri, 20 Jul 2018 16:19:56 +0200

swh-web (0.0.142-1~swh1) unstable-swh; urgency=medium

  * version 0.0.142

 -- Antoine Lambert <antoine.lambert@inria.fr>  Fri, 20 Jul 2018 15:51:20 +0200

swh-web (0.0.141-1~swh1) unstable-swh; urgency=medium

  * version 0.0.141

 -- Antoine Lambert <antoine.lambert@inria.fr>  Fri, 06 Jul 2018 14:11:39 +0200

swh-web (0.0.140-1~swh1) unstable-swh; urgency=medium

  * version 0.0.140

 -- Antoine Lambert <antoine.lambert@inria.fr>  Fri, 29 Jun 2018 16:42:06 +0200

swh-web (0.0.139-1~swh1) unstable-swh; urgency=medium

  * version 0.0.139

 -- Antoine Lambert <antoine.lambert@inria.fr>  Wed, 27 Jun 2018 16:47:17 +0200

swh-web (0.0.138-1~swh1) unstable-swh; urgency=medium

  * version 0.0.138

 -- Antoine Lambert <antoine.lambert@inria.fr>  Wed, 13 Jun 2018 12:18:23 +0200

swh-web (0.0.137-1~swh1) unstable-swh; urgency=medium

  * version 0.0.137

 -- Antoine Lambert <antoine.lambert@inria.fr>  Wed, 13 Jun 2018 11:52:05 +0200

swh-web (0.0.136-1~swh1) unstable-swh; urgency=medium

  * version 0.0.136

 -- Antoine Lambert <antoine.lambert@inria.fr>  Tue, 05 Jun 2018 18:59:20 +0200

swh-web (0.0.135-1~swh1) unstable-swh; urgency=medium

  * version 0.0.135

 -- Antoine Lambert <antoine.lambert@inria.fr>  Fri, 01 Jun 2018 17:47:58 +0200

swh-web (0.0.134-1~swh1) unstable-swh; urgency=medium

  * version 0.0.134

 -- Antoine Lambert <antoine.lambert@inria.fr>  Thu, 31 May 2018 17:56:04 +0200

swh-web (0.0.133-1~swh1) unstable-swh; urgency=medium

  * version 0.0.133

 -- Antoine Lambert <antoine.lambert@inria.fr>  Tue, 29 May 2018 18:13:59 +0200

swh-web (0.0.132-1~swh1) unstable-swh; urgency=medium

  * version 0.0.132

 -- Antoine Lambert <antoine.lambert@inria.fr>  Tue, 29 May 2018 14:25:16 +0200

swh-web (0.0.131-1~swh1) unstable-swh; urgency=medium

  * version 0.0.131

 -- Antoine Lambert <antoine.lambert@inria.fr>  Fri, 25 May 2018 17:31:58 +0200

swh-web (0.0.130-1~swh1) unstable-swh; urgency=medium

  * version 0.0.130

 -- Antoine Lambert <antoine.lambert@inria.fr>  Fri, 25 May 2018 11:59:17 +0200

swh-web (0.0.129-1~swh1) unstable-swh; urgency=medium

  * version 0.0.129

 -- Antoine Lambert <antoine.lambert@inria.fr>  Thu, 24 May 2018 18:28:48 +0200

swh-web (0.0.128-1~swh1) unstable-swh; urgency=medium

  * version 0.0.128

 -- Antoine Lambert <antoine.lambert@inria.fr>  Wed, 16 May 2018 13:52:33 +0200

swh-web (0.0.127-1~swh1) unstable-swh; urgency=medium

  * version 0.0.127

 -- Antoine Lambert <antoine.lambert@inria.fr>  Fri, 04 May 2018 19:14:58 +0200

swh-web (0.0.126-1~swh1) unstable-swh; urgency=medium

  * version 0.0.126

 -- Antoine Lambert <antoine.lambert@inria.fr>  Fri, 04 May 2018 15:29:49 +0200

swh-web (0.0.125-1~swh1) unstable-swh; urgency=medium

  * version 0.0.125

 -- Antoine Lambert <antoine.lambert@inria.fr>  Fri, 20 Apr 2018 15:45:05 +0200

swh-web (0.0.124-1~swh1) unstable-swh; urgency=medium

  * version 0.0.124

 -- Antoine Lambert <antoine.lambert@inria.fr>  Fri, 20 Apr 2018 14:46:00 +0200

swh-web (0.0.123-1~swh1) unstable-swh; urgency=medium

  * version 0.0.123

 -- Antoine Lambert <antoine.lambert@inria.fr>  Mon, 26 Mar 2018 11:34:32 +0200

swh-web (0.0.122-1~swh1) unstable-swh; urgency=medium

  * version 0.0.122

 -- Antoine Lambert <antoine.lambert@inria.fr>  Wed, 14 Mar 2018 17:23:15 +0100

swh-web (0.0.121-1~swh1) unstable-swh; urgency=medium

  * version 0.0.121

 -- Antoine Lambert <antoine.lambert@inria.fr>  Wed, 07 Mar 2018 18:02:29 +0100

swh-web (0.0.120-1~swh1) unstable-swh; urgency=medium

  * version 0.0.120

 -- Antoine Lambert <antoine.lambert@inria.fr>  Wed, 07 Mar 2018 17:31:08 +0100

swh-web (0.0.119-1~swh1) unstable-swh; urgency=medium

  * version 0.0.119

 -- Antoine Lambert <antoine.lambert@inria.fr>  Thu, 01 Mar 2018 18:11:40 +0100

swh-web (0.0.118-1~swh1) unstable-swh; urgency=medium

  * version 0.0.118

 -- Antoine Lambert <antoine.lambert@inria.fr>  Thu, 22 Feb 2018 17:26:28 +0100

swh-web (0.0.117-1~swh1) unstable-swh; urgency=medium

  * version 0.0.117

 -- Antoine Lambert <antoine.lambert@inria.fr>  Wed, 21 Feb 2018 14:56:27 +0100

swh-web (0.0.116-1~swh1) unstable-swh; urgency=medium

  * version 0.0.116

 -- Antoine Lambert <antoine.lambert@inria.fr>  Mon, 19 Feb 2018 17:47:57 +0100

swh-web (0.0.115-1~swh1) unstable-swh; urgency=medium

  * version 0.0.115

 -- Antoine Lambert <antoine.lambert@inria.fr>  Mon, 19 Feb 2018 12:00:47 +0100

swh-web (0.0.114-1~swh1) unstable-swh; urgency=medium

  * version 0.0.114

 -- Antoine Lambert <antoine.lambert@inria.fr>  Fri, 16 Feb 2018 16:13:58 +0100

swh-web (0.0.113-1~swh1) unstable-swh; urgency=medium

  * version 0.0.113

 -- Antoine Lambert <antoine.lambert@inria.fr>  Thu, 15 Feb 2018 15:52:57 +0100

swh-web (0.0.112-1~swh1) unstable-swh; urgency=medium

  * version 0.0.112

 -- Antoine Lambert <antoine.lambert@inria.fr>  Thu, 08 Feb 2018 12:10:44 +0100

swh-web (0.0.111-1~swh1) unstable-swh; urgency=medium

  * Release swh.web v0.0.111
  * Support snapshot information in origin_visit

 -- Nicolas Dandrimont <nicolas@dandrimont.eu>  Tue, 06 Feb 2018 14:54:29 +0100

swh-web (0.0.110-1~swh1) unstable-swh; urgency=medium

  * version 0.0.110

 -- Antoine Lambert <antoine.lambert@inria.fr>  Fri, 02 Feb 2018 15:52:10 +0100

swh-web (0.0.109-1~swh1) unstable-swh; urgency=medium

  * version 0.0.109

 -- Antoine Lambert <antoine.lambert@inria.fr>  Thu, 01 Feb 2018 18:04:10 +0100

swh-web (0.0.108-1~swh1) unstable-swh; urgency=medium

  * version 0.0.108

 -- Antoine Lambert <antoine.lambert@inria.fr>  Tue, 23 Jan 2018 17:31:13 +0100

swh-web (0.0.107-1~swh1) unstable-swh; urgency=medium

  * version 0.0.107

 -- Antoine Lambert <antoine.lambert@inria.fr>  Tue, 23 Jan 2018 12:13:58 +0100

swh-web (0.0.106-1~swh1) unstable-swh; urgency=medium

  * version 0.0.106

 -- Antoine Lambert <antoine.lambert@inria.fr>  Thu, 18 Jan 2018 15:28:44 +0100

swh-web (0.0.105-1~swh1) unstable-swh; urgency=medium

  * version 0.0.105

 -- Antoine Lambert <antoine.lambert@inria.fr>  Tue, 09 Jan 2018 17:32:29 +0100

swh-web (0.0.104-1~swh1) unstable-swh; urgency=medium

  * version 0.0.104

 -- Antoine Lambert <antoine.lambert@inria.fr>  Tue, 09 Jan 2018 14:29:32 +0100

swh-web (0.0.103-1~swh1) unstable-swh; urgency=medium

  * version 0.0.103

 -- Antoine Lambert <antoine.lambert@inria.fr>  Thu, 04 Jan 2018 16:48:56 +0100

swh-web (0.0.102-1~swh1) unstable-swh; urgency=medium

  * version 0.0.102

 -- Antoine Lambert <antoine.lambert@inria.fr>  Thu, 14 Dec 2017 15:13:22 +0100

swh-web (0.0.101-1~swh1) unstable-swh; urgency=medium

  * version 0.0.101

 -- Antoine Pietri <antoine.pietri1@gmail.com>  Fri, 08 Dec 2017 16:38:05 +0100

swh-web (0.0.100-1~swh1) unstable-swh; urgency=medium

  * v0.0.100
  * swh.web.common.service: Read indexer data through the indexer
  * storage

 -- Antoine R. Dumont (@ardumont) <antoine.romain.dumont@gmail.com>  Thu, 07 Dec 2017 16:25:12 +0100

swh-web (0.0.99-1~swh1) unstable-swh; urgency=medium

  * version 0.0.99

 -- Antoine Lambert <antoine.lambert@inria.fr>  Wed, 06 Dec 2017 17:07:37 +0100

swh-web (0.0.98-1~swh1) unstable-swh; urgency=medium

  * version 0.0.98

 -- Antoine Lambert <antoine.lambert@inria.fr>  Wed, 06 Dec 2017 15:41:13 +0100

swh-web (0.0.97-1~swh1) unstable-swh; urgency=medium

  * version 0.0.97

 -- Antoine Lambert <antoine.lambert@inria.fr>  Fri, 24 Nov 2017 16:24:07 +0100

swh-web (0.0.96-1~swh1) unstable-swh; urgency=medium

  * version 0.0.96

 -- Antoine Lambert <antoine.lambert@inria.fr>  Fri, 24 Nov 2017 15:22:16 +0100

swh-web (0.0.95-1~swh1) unstable-swh; urgency=medium

  * version 0.0.95

 -- Antoine Lambert <antoine.lambert@inria.fr>  Thu, 09 Nov 2017 18:14:31 +0100

swh-web (0.0.94-1~swh1) unstable-swh; urgency=medium

  * version 0.0.94

 -- Antoine Lambert <antoine.lambert@inria.fr>  Mon, 06 Nov 2017 16:19:48 +0100

swh-web (0.0.93-1~swh1) unstable-swh; urgency=medium

  * version 0.0.93

 -- Antoine Lambert <antoine.lambert@inria.fr>  Fri, 27 Oct 2017 16:28:22 +0200

swh-web (0.0.92-1~swh1) unstable-swh; urgency=medium

  * version 0.0.92

 -- Antoine Lambert <antoine.lambert@inria.fr>  Fri, 27 Oct 2017 16:07:47 +0200

swh-web (0.0.91-1~swh1) unstable-swh; urgency=medium

  * v0.0.91

 -- Antoine Lambert <antoine.lambert@inria.fr>  Fri, 13 Oct 2017 20:40:07 +0200

swh-web (0.0.90-1~swh1) unstable-swh; urgency=medium

  * version 0.0.90

 -- Antoine Lambert <antoine.lambert@inria.fr>  Wed, 04 Oct 2017 13:53:28 +0200

swh-web (0.0.89-1~swh1) unstable-swh; urgency=medium

  * version 0.0.89

 -- Antoine Lambert <antoine.lambert@inria.fr>  Wed, 04 Oct 2017 10:42:11 +0200

swh-web (0.0.88-1~swh1) unstable-swh; urgency=medium

  * v0.0.88
  * Fix default webapp configuration file lookup
  * Fix templating errors
  * Fix wrong default configuration
  * Add missing endpoint information about error (origin visit endpoint)

 -- Antoine R. Dumont (@ardumont) <antoine.romain.dumont@gmail.com>  Wed, 13 Sep 2017 15:02:24 +0200

swh-web (0.0.87-1~swh1) unstable-swh; urgency=medium

  * v0.0.87
  * throttling: permit the use to define cache server
  * throttling: improve configuration intent
  * configuration: Clarify config keys intent and improve config
  * management
  * docs: change content example to ls.c from GNU corutils
  * packaging: Fix dependency requirements

 -- Antoine R. Dumont (@ardumont) <antoine.romain.dumont@gmail.com>  Tue, 12 Sep 2017 14:11:10 +0200

swh-web (0.0.86-1~swh1) unstable-swh; urgency=medium

  * v0.0.86

 -- Antoine Lambert <antoine.lambert@inria.fr>  Fri, 08 Sep 2017 14:07:19 +0200

swh-web (0.0.85-1~swh1) unstable-swh; urgency=medium

  * v0.0.85

 -- Antoine Lambert <antoine.lambert@inria.fr>  Fri, 08 Sep 2017 10:55:50 +0200

swh-web (0.0.84-1~swh1) unstable-swh; urgency=medium

  * Release swh.web.ui v0.0.84
  * Prepare stretch packaging

 -- Nicolas Dandrimont <nicolas@dandrimont.eu>  Fri, 30 Jun 2017 18:18:55 +0200

swh-web (0.0.83-1~swh1) unstable-swh; urgency=medium

  * Release swh.web.ui v0.0.83
  * Allow exemption by network for rate limiting

 -- Nicolas Dandrimont <nicolas@dandrimont.eu>  Wed, 24 May 2017 18:01:53 +0200

swh-web (0.0.82-1~swh1) unstable-swh; urgency=medium

  * v0.0.83
  * Add new blake2s256 data column on content

 -- Antoine R. Dumont (@ardumont) <antoine.romain.dumont@gmail.com>  Tue, 04 Apr 2017 16:54:25 +0200

swh-web (0.0.81-1~swh1) unstable-swh; urgency=medium

  * v0.0.81
  * Migrate functions from swh.core.hashutil to swh.model.hashutil

 -- Antoine R. Dumont (@ardumont) <antoine.romain.dumont@gmail.com>  Wed, 15 Mar 2017 16:26:42 +0100

swh-web (0.0.80-1~swh1) unstable-swh; urgency=medium

  * v0.0.80
  * /api/1/content/raw/: Make no textual content request forbidden

 -- Antoine R. Dumont (@ardumont) <antoine.romain.dumont@gmail.com>  Wed, 15 Mar 2017 12:35:43 +0100

swh-web (0.0.79-1~swh1) unstable-swh; urgency=medium

  * v0.0.79
  * /api/1/content/raw/: Improve error msg when content not available
  * /api/1/content/raw/: Open endpoint documentation in api endpoints
  * index

 -- Antoine R. Dumont (@ardumont) <antoine.romain.dumont@gmail.com>  Wed, 15 Mar 2017 11:43:00 +0100

swh-web (0.0.78-1~swh1) unstable-swh; urgency=medium

  * v0.0.78
  * /api/1/content/raw/: Open endpoint to download only text-ish
  * contents (other contents are deemed unavailable)
  * /api/1/content/raw/: Permit the user to provide a 'filename'
  * parameter to name the downloaded contents as they see fit.

 -- Antoine R. Dumont (@ardumont) <antoine.romain.dumont@gmail.com>  Wed, 15 Mar 2017 10:48:21 +0100

swh-web (0.0.77-1~swh1) unstable-swh; urgency=medium

  * v0.0.77
  * API doc: add warning about API instability
  * API: Unify remaining dates as iso8601 string
  * /api/1/revision/: Merge 'parents' key into a dict list
  * /api/1/release/: Enrich output with author_url if author mentioned
  * packaging: split internal and external requirements in separate
    files

 -- Antoine R. Dumont (@ardumont) <antoine.romain.dumont@gmail.com>  Tue, 21 Feb 2017 11:37:19 +0100

swh-web (0.0.76-1~swh1) unstable-swh; urgency=medium

  * Release swh.web.ui v0.0.76
  * Refactor APIDoc to be more sensible
  * Share rate limits between all the api_ queries

 -- Nicolas Dandrimont <nicolas@dandrimont.eu>  Thu, 02 Feb 2017 17:32:57 +0100

swh-web (0.0.75-1~swh1) unstable-swh; urgency=medium

  * v0.0.75
  * Remove build dependency on libjs-cryptojs, libjs-jquery-flot*,
  * libjs-jquery-datatables
  * views/browse,api: move main apidoc views to views/api

 -- Antoine R. Dumont (@ardumont) <antoine.romain.dumont@gmail.com>  Thu, 02 Feb 2017 15:03:20 +0100

swh-web (0.0.74-1~swh1) unstable-swh; urgency=medium

  * Release swh.web.ui v0.0.74
  * Various interface cleanups for API documentation
  * Return Error types in API error return values

 -- Nicolas Dandrimont <nicolas@dandrimont.eu>  Thu, 02 Feb 2017 11:03:56 +0100

swh-web (0.0.73-1~swh1) unstable-swh; urgency=medium

  * Deploy swh.web.ui v0.0.73
  * Add a bazillion of style fixes.

 -- Nicolas Dandrimont <nicolas@dandrimont.eu>  Wed, 01 Feb 2017 22:44:10 +0100

swh-web (0.0.72-1~swh1) unstable-swh; urgency=medium

  * v0.0.72
  * apidoc rendering: Improvments
  * apidoc: add usual copyright/license/contact footer
  * apidoc: show status code if != 200
  * apidoc: hide /content/known/ from the doc
  * apidoc: document upcoming v. available in endpoint index
  * apidoc: vertically distantiate jquery search box and preceding text

 -- Antoine R. Dumont (@ardumont) <antoine.romain.dumont@gmail.com>  Wed, 01 Feb 2017 18:34:56 +0100

swh-web (0.0.71-1~swh1) unstable-swh; urgency=medium

  * v0.0.71
  * add static/robots.txt, disabling crawling of /api/
  * re-root content-specific endpoints under /api/1/content/
  * fix not converted empty bytes string
  * /revision/origin/: Make the timestamp default to the most recent
    visit
  * api: simplify HTML layout by dropping redundant nav and about page
  * apidoc: document correctly endpoints /content/known/,
  * /revision/{origin,origin/log}/ and /stat/counters/

 -- Antoine R. Dumont (@ardumont) <antoine.romain.dumont@gmail.com>  Wed, 01 Feb 2017 16:23:56 +0100

swh-web (0.0.70-1~swh1) unstable-swh; urgency=medium

  * v0.0.70
  * apidoc: Review documentation for
  * endpoints (person/release/revision/visit-related/upcoming methods)
  * apidoc: List only method docstring's first paragraph in endpoint
    index
  * apidoc: Render type annotation for optional parameter
  * apidoc: Improve rendering issues
  * api: Fix problem in origin visit by type and url lookup

 -- Antoine R. Dumont (@ardumont) <antoine.romain.dumont@gmail.com>  Wed, 01 Feb 2017 11:28:32 +0100

swh-web (0.0.69-1~swh1) unstable-swh; urgency=medium

  * v0.0.69
  * Improve documentation information and rendering

 -- Antoine R. Dumont (@ardumont) <antoine.romain.dumont@gmail.com>  Tue, 31 Jan 2017 14:31:19 +0100

swh-web (0.0.68-1~swh1) unstable-swh; urgency=medium

  * v0.0.68
  * Improve ui with last nitpicks
  * Remove endpoints not supposed to be displayed

 -- Antoine R. Dumont (@ardumont) <antoine.romain.dumont@gmail.com>  Wed, 25 Jan 2017 13:29:49 +0100

swh-web (0.0.67-1~swh1) unstable-swh; urgency=medium

  * v0.0.67
  * Improve rendering style - pass 4

 -- Antoine R. Dumont (@ardumont) <antoine.romain.dumont@gmail.com>  Tue, 24 Jan 2017 15:30:58 +0100

swh-web (0.0.66-1~swh1) unstable-swh; urgency=medium

  * v0.0.66
  * Improve rendering style - pass 4

 -- Antoine R. Dumont (@ardumont) <antoine.romain.dumont@gmail.com>  Tue, 24 Jan 2017 15:24:05 +0100

swh-web (0.0.65-1~swh1) unstable-swh; urgency=medium

  * v0.0.65
  * Unify rendering style with www.s.o - pass 3

 -- Antoine R. Dumont (@ardumont) <antoine.romain.dumont@gmail.com>  Mon, 23 Jan 2017 19:58:19 +0100

swh-web (0.0.64-1~swh1) unstable-swh; urgency=medium

  * v0.0.64
  * Unify rendering style with www.s.o - pass 2

 -- Antoine R. Dumont (@ardumont) <antoine.romain.dumont@gmail.com>  Mon, 23 Jan 2017 19:28:31 +0100

swh-web (0.0.63-1~swh1) unstable-swh; urgency=medium

  * v0.0.63
  * Unify rendering style with www.s.o - pass 1

 -- Antoine R. Dumont (@ardumont) <antoine.romain.dumont@gmail.com>  Mon, 23 Jan 2017 16:06:30 +0100

swh-web (0.0.62-1~swh1) unstable-swh; urgency=medium

  * Release swh-web-ui v0.0.62
  * Add flask-limiter to dependencies and wire it in

 -- Nicolas Dandrimont <nicolas@dandrimont.eu>  Fri, 20 Jan 2017 16:29:48 +0100

swh-web (0.0.61-1~swh1) unstable-swh; urgency=medium

  * v0.0.61
  * Fix revision's metadata field limitation

 -- Antoine R. Dumont (@ardumont) <antoine.romain.dumont@gmail.com>  Fri, 20 Jan 2017 15:26:37 +0100

swh-web (0.0.60-1~swh1) unstable-swh; urgency=medium

  * v0.0.60
  * Improve escaping data

 -- Antoine R. Dumont (@ardumont) <antoine.romain.dumont@gmail.com>  Fri, 20 Jan 2017 12:21:22 +0100

swh-web (0.0.59-1~swh1) unstable-swh; urgency=medium

  * v0.0.59
  * Unify pagination on /revision/log/ and /revision/origin/log/
    endpoints

 -- Antoine R. Dumont (@ardumont) <antoine.romain.dumont@gmail.com>  Thu, 19 Jan 2017 15:59:06 +0100

swh-web (0.0.58-1~swh1) unstable-swh; urgency=medium

  * v0.0.58
  * Pagination on /api/1/origin/visits/ endpoint

 -- Antoine R. Dumont (@ardumont) <antoine.romain.dumont@gmail.com>  Thu, 19 Jan 2017 14:48:57 +0100

swh-web (0.0.57-1~swh1) unstable-swh; urgency=medium

  * v0.0.57
  * Improve documentation information on api endpoints

 -- Antoine R. Dumont (@ardumont) <antoine.romain.dumont@gmail.com>  Thu, 19 Jan 2017 13:32:56 +0100

swh-web (0.0.56-1~swh1) unstable-swh; urgency=medium

  * v0.0.56
  * Add abilities to display multiple examples on each doc endpoint.

 -- Antoine R. Dumont (@ardumont) <antoine.romain.dumont@gmail.com>  Wed, 18 Jan 2017 14:43:58 +0100

swh-web (0.0.55-1~swh1) unstable-swh; urgency=medium

  * v0.0.55
  * api /content/search/ to /content/known/
  * Adapt return values to empty list/dict instead of null
  * Remove empty values when mono-values are null
  * Fix broken entity endpoint
  * Update upcoming endpoints
  * apidoc: Remove hard-coded example and provide links to follow

 -- Antoine R. Dumont (@ardumont) <antoine.romain.dumont@gmail.com>  Wed, 18 Jan 2017 11:27:45 +0100

swh-web (0.0.54-1~swh1) unstable-swh; urgency=medium

  * v0.0.54
  * Improve documentation description and browsability
  * Fix css style

 -- Antoine R. Dumont (@ardumont) <antoine.romain.dumont@gmail.com>  Mon, 16 Jan 2017 17:18:21 +0100

swh-web (0.0.53-1~swh1) unstable-swh; urgency=medium

  * v0.0.53
  * apidoc: Update upcoming and hidden endpoints information
  * apidoc: Enrich route information with tags
  * apidoc: /api/1/revision/origin/log/: Add pagination explanation
  * apidoc: /api/1/revision/log/: Add pagination explanation
  * api: Fix filtering fields to work in depth

 -- Antoine R. Dumont (@ardumont) <antoine.romain.dumont@gmail.com>  Fri, 13 Jan 2017 17:33:01 +0100

swh-web (0.0.52-1~swh1) unstable-swh; urgency=medium

  * v0.0.52
  * Fix doc generation regarding arg and exception
  * Fix broken examples
  * Add missing documentation on not found origin visit

 -- Antoine R. Dumont (@ardumont) <antoine.romain.dumont@gmail.com>  Thu, 12 Jan 2017 17:38:59 +0100

swh-web (0.0.51-1~swh1) unstable-swh; urgency=medium

  * v0.0.51
  * Update configuration file from ini to yml

 -- Antoine R. Dumont (@ardumont) <antoine.romain.dumont@gmail.com>  Fri, 16 Dec 2016 13:27:08 +0100

swh-web (0.0.50-1~swh1) unstable-swh; urgency=medium

  * v0.0.50
  * Fix issue regarding data structure change in ctags' reading api
    endpoint

 -- Antoine R. Dumont (@ardumont) <antoine.romain.dumont@gmail.com>  Tue, 06 Dec 2016 16:08:01 +0100

swh-web (0.0.49-1~swh1) unstable-swh; urgency=medium

  * v0.0.49
  * Rendering improvments

 -- Antoine R. Dumont (@ardumont) <antoine.romain.dumont@gmail.com>  Thu, 01 Dec 2016 16:29:31 +0100

swh-web (0.0.48-1~swh1) unstable-swh; urgency=medium

  * v0.0.48
  * Fix api doc example to actual existing data
  * Improve search symbol view experience

 -- Antoine R. Dumont (@ardumont) <antoine.romain.dumont@gmail.com>  Thu, 01 Dec 2016 15:32:44 +0100

swh-web (0.0.47-1~swh1) unstable-swh; urgency=medium

  * v0.0.47
  * Improve search content ui (add datatable)
  * Improve search symbol ui (add datatable without pagination, with
  * multi-field search)
  * Split those views to improve readability

 -- Antoine R. Dumont (@ardumont) <antoine.romain.dumont@gmail.com>  Thu, 01 Dec 2016 11:57:16 +0100

swh-web (0.0.46-1~swh1) unstable-swh; urgency=medium

  * v0.0.46
  * Improve search output view on symbols

 -- Antoine R. Dumont (@ardumont) <antoine.romain.dumont@gmail.com>  Wed, 30 Nov 2016 17:45:40 +0100

swh-web (0.0.45-1~swh1) unstable-swh; urgency=medium

  * v0.0.45
  * Migrate search symbol api endpoint to strict equality search
  * Improve search symbol view result (based on that api) to navigate
  * through result
  * Permit to slice result per page with per page flag (limited to 100)
  * Unify behavior in renderer regarding pagination computation

 -- Antoine R. Dumont (@ardumont) <antoine.romain.dumont@gmail.com>  Wed, 30 Nov 2016 11:00:49 +0100

swh-web (0.0.44-1~swh1) unstable-swh; urgency=medium

  * v0.0.44
  * Rename appropriately /api/1/symbol to /api/1/content/symbol/
  * Improve documentation on /api/1/content/symbol/ api endpoint

 -- Antoine R. Dumont (@ardumont) <antoine.romain.dumont@gmail.com>  Tue, 29 Nov 2016 15:00:14 +0100

swh-web (0.0.43-1~swh1) unstable-swh; urgency=medium

  * v0.0.43
  * Improve edge case when looking for ctags symbols
  * Add a lookup ui to search through symbols

 -- Antoine R. Dumont (@ardumont) <antoine.romain.dumont@gmail.com>  Mon, 28 Nov 2016 16:42:33 +0100

swh-web (0.0.42-1~swh1) unstable-swh; urgency=medium

  * v0.0.42
  * List ctags line as link to content in /browse/content/ view

 -- Antoine R. Dumont (@ardumont) <antoine.romain.dumont@gmail.com>  Fri, 25 Nov 2016 16:21:12 +0100

swh-web (0.0.41-1~swh1) unstable-swh; urgency=medium

  * v0.0.41
  * Improve browse content view by:
  * adding new information (license, mimetype, language)
  * highlighting source code

 -- Antoine R. Dumont (@ardumont) <antoine.romain.dumont@gmail.com>  Fri, 25 Nov 2016 14:52:34 +0100

swh-web (0.0.40-1~swh1) unstable-swh; urgency=medium

  * v0.0.40
  * Add pagination to symbol search endpoint

 -- Antoine R. Dumont (@ardumont) <antoine.romain.dumont@gmail.com>  Thu, 24 Nov 2016 14:23:45 +0100

swh-web (0.0.39-1~swh1) unstable-swh; urgency=medium

  * v0.0.39
  * Open /api/1/symbol/<expression>/
  * Fix api breaking on /api/1/content/search/

 -- Antoine R. Dumont (@ardumont) <antoine.romain.dumont@gmail.com>  Thu, 24 Nov 2016 10:28:42 +0100

swh-web (0.0.38-1~swh1) unstable-swh; urgency=medium

  * v0.0.38
  * Minor refactoring
  * Remove one commit which breaks production

 -- Antoine R. Dumont (@ardumont) <antoine.romain.dumont@gmail.com>  Tue, 22 Nov 2016 16:26:03 +0100

swh-web (0.0.37-1~swh1) unstable-swh; urgency=medium

  * v0.0.37
  * api: Open new endpoints on license, language, filetype
  * api: Update content endpoint to add url on new endpoints

 -- Antoine R. Dumont (@ardumont) <antoine.romain.dumont@gmail.com>  Tue, 22 Nov 2016 15:04:07 +0100

swh-web (0.0.36-1~swh1) unstable-swh; urgency=medium

  * v0.0.36
  * Adapt to latest origin_visit format

 -- Antoine R. Dumont (@ardumont) <antoine.romain.dumont@gmail.com>  Thu, 08 Sep 2016 15:24:33 +0200

swh-web (0.0.35-1~swh1) unstable-swh; urgency=medium

  * v0.0.35
  * Open /api/1/provenance/<algo:content-hash>/ api endpoint
  * Open /api/1/origin/<id>/visits/(<visit-id>) api endpoint
  * View: Fix redirection url issue

 -- Antoine R. Dumont (@ardumont) <antoine.romain.dumont@gmail.com>  Mon, 05 Sep 2016 14:28:33 +0200

swh-web (0.0.34-1~swh1) unstable-swh; urgency=medium

  * v0.0.34
  * Improve global ui navigation
  * Fix apidoc rendering issue
  * Open /api/1/provenance/ about content provenant information

 -- Antoine R. Dumont (@ardumont) <antoine.romain.dumont@gmail.com>  Fri, 02 Sep 2016 11:42:04 +0200

swh-web (0.0.33-1~swh1) unstable-swh; urgency=medium

  * Release swh.web.ui v0.0.33
  * New declarative API documentation mechanisms

 -- Nicolas Dandrimont <nicolas@dandrimont.eu>  Wed, 24 Aug 2016 16:25:24 +0200

swh-web (0.0.32-1~swh1) unstable-swh; urgency=medium

  * v0.0.32
  * Activate tests during debian packaging
  * Fix issues on debian packaging
  * Fix useless jquery loading url
  * Improve date time parsing

 -- Antoine R. Dumont (@ardumont) <antoine.romain.dumont@gmail.com>  Wed, 20 Jul 2016 12:35:09 +0200

swh-web (0.0.31-1~swh1) unstable-swh; urgency=medium

  * v0.0.31
  * Unify jquery-flot library names with .min

 -- Antoine R. Dumont (@ardumont) <antoine.romain.dumont@gmail.com>  Mon, 18 Jul 2016 11:11:59 +0200

swh-web (0.0.30-1~swh1) unstable-swh; urgency=medium

  * v0.0.30
  * View: Open calendar ui view on origin
  * API: open /api/1/stat/visits/<int:origin>/

 -- Antoine R. Dumont (@ardumont) <antoine.romain.dumont@gmail.com>  Wed, 13 Jul 2016 18:42:40 +0200

swh-web (0.0.29-1~swh1) unstable-swh; urgency=medium

  * Release swh.web.ui v0.0.29
  * All around enhancements of the web ui
  * Package now tested when building

 -- Nicolas Dandrimont <nicolas@dandrimont.eu>  Tue, 14 Jun 2016 17:58:42 +0200

swh-web (0.0.28-1~swh1) unstable-swh; urgency=medium

  * v0.0.28
  * Fix packaging issues

 -- Antoine R. Dumont (@ardumont) <antoine.romain.dumont@gmail.com>  Mon, 09 May 2016 16:21:04 +0200

swh-web (0.0.27-1~swh1) unstable-swh; urgency=medium

  * v0.0.27
  * Fix packaging issue

 -- Antoine R. Dumont (@ardumont) <antoine.romain.dumont@gmail.com>  Tue, 03 May 2016 16:52:40 +0200

swh-web (0.0.24-1~swh1) unstable-swh; urgency=medium

  * Release swh.web.ui v0.0.24
  * New swh.storage API for timestamps

 -- Nicolas Dandrimont <nicolas@dandrimont.eu>  Fri, 05 Feb 2016 12:07:33 +0100

swh-web (0.0.23-1~swh1) unstable-swh; urgency=medium

  * v0.0.23
  * Bump dependency requirements to latest swh.storage
  * Returns person's identifier on api + Hide person's emails in views
    endpoint
  * Try to decode the content's raw data and fail gracefully
  * Unify /directory api to Display content's raw data when path
    resolves to a file
  * Expose unconditionally the link to download the content's raw data
  * Download link data redirects to the api ones

 -- Antoine R. Dumont (@ardumont) <antoine.romain.dumont@gmail.com>  Fri, 29 Jan 2016 17:50:31 +0100

swh-web (0.0.22-1~swh1) unstable-swh; urgency=medium

  * v0.0.22
  * Open
    /browse/revision/origin/<ORIG_ID>[/branch/<BRANCH>][/ts/<TIMESTAMP>]
    /history/<SHA1>/ view
  * Open
    /browse/revision/origin/<ORIG_ID>[/branch/<BRANCH>][/ts/<TIMESTAMP>]
    / view
  * Open
    /browse/revision/<SHA1_GIT_ROOT>/history/<SHA1_GIT>/directory/[<PATH
    >] view
  * Open
    /browse/revision/origin/<ORIG_ID>[/branch/<BRANCH>][/ts/<TIMESTAMP>]
    /history/<SHA1>/directory/[<PATH>] view
  * Open
    /browse/revision/origin/<ORIG_ID>[/branch/<BRANCH>][/ts/<TIMESTAMP>]
    /directory/[<PATH>] view
  * Open /browse/revision/<sha1_git_root>/directory/<path>/ view
  * Open /browse/revision/<sha1_git_root>/history/<sha1_git>/ view
  * Open /browse/revision/<sha1_git>/log/ view
  * Open /browse/entity/<uuid>/ view
  * Release can point to other objects than revision
  * Fix misbehavior when retrieving git log
  * Fix another edge case when listing a directory that does not exist
  * Fix edge case when listing is empty
  * Fix person_get call
  * Update documentation about possible error codes

 -- Antoine R. Dumont (@ardumont) <antoine.romain.dumont@gmail.com>  Tue, 26 Jan 2016 15:14:35 +0100

swh-web (0.0.21-1~swh1) unstable-swh; urgency=medium

  * v0.0.21
  * Deal nicely with communication downtime with storage
  * Update to latest swh.storage api

 -- Antoine R. Dumont (@ardumont) <antoine.romain.dumont@gmail.com>  Wed, 20 Jan 2016 16:31:34 +0100

swh-web (0.0.20-1~swh1) unstable-swh; urgency=medium

  * v0.0.20
  * Open /api/1/entity/<string:uuid>/

 -- Antoine R. Dumont (@ardumont) <antoine.romain.dumont@gmail.com>  Fri, 15 Jan 2016 16:40:56 +0100

swh-web (0.0.19-1~swh1) unstable-swh; urgency=medium

  * v0.0.19
  * Improve directory_get_by_path integration with storage
  * Refactor - Only lookup sha1_git_root if needed + factorize service
    behavior

 -- Antoine R. Dumont (@ardumont) <antoine.romain.dumont@gmail.com>  Fri, 15 Jan 2016 12:47:39 +0100

swh-web (0.0.18-1~swh1) unstable-swh; urgency=medium

  * v0.0.18
  * Open
    /api/1/revision/origin/<ORIG_ID>[/branch/<BRANCH>][/ts/<TIMESTAMP>]/
    history/<SHA1>/directory/[<PATH>]
  * origin/master Open
    /api/1/revision/origin/<ORIG_ID>[/branch/<BRANCH>][/ts/<TIMESTAMP>]/
    history/<SHA1>/
  * Open
    /api/1/revision/origin/<ORIG_ID>[/branch/<BRANCH>][/ts/<TIMESTAMP>]/
    directory/[<PATH>]
  * Open /api/1/revision/origin/<origin-id>/branch/<branch-
    name>/ts/<ts>/
  * /directory/ apis can now point to files too.
  * Bump dependency requirement on latest swh.storage
  * Deactivate api querying occurrences for now
  * Improve function documentation

 -- Antoine R. Dumont (@ardumont) <antoine.romain.dumont@gmail.com>  Wed, 13 Jan 2016 12:54:54 +0100

swh-web (0.0.17-1~swh1) unstable-swh; urgency=medium

  * v0.0.17
  * Open /api/1/revision/<string:sha1_git>/directory/'
  * Open
    /api/1/revision/<string:sha1_git_root>/history/<sha1_git>/directory/
    <path:dir_path>/
  * Enrich directory listing with url to next subdir
  * Improve testing coverage
  * Open 'limit' get query parameter to revision_log and
    revision_history api

 -- Antoine R. Dumont (@ardumont) <antoine.romain.dumont@gmail.com>  Fri, 08 Jan 2016 11:36:55 +0100

swh-web (0.0.16-1~swh1) unstable-swh; urgency=medium

  * v0.0.16
  * service.lookup_revision_log: Add a limit to the number of commits
  * Fix docstring rendering

 -- Antoine R. Dumont (@ardumont) <antoine.romain.dumont@gmail.com>  Wed, 06 Jan 2016 15:37:21 +0100

swh-web (0.0.15-1~swh1) unstable-swh; urgency=medium

  * v0.0.15
  * Improve browsable api rendering style
  * Fix typo in jquery.min.js link
  * Fix docstring typos
  * packaging:
  * add python3-flask-api as package dependency

 -- Antoine R. Dumont (@ardumont) <antoine.romain.dumont@gmail.com>  Wed, 06 Jan 2016 15:12:04 +0100

swh-web (0.0.14-1~swh1) unstable-swh; urgency=medium

  * v0.0.14
  * Open /revision/<sha1_git_root>/history/<sha1_git>/
  * Add links to api
  * Improve browsable api rendering -> when api links exists, actual
    html links will be displayed
  * Fix production bugs (regarding browsable api)

 -- Antoine R. Dumont (@ardumont) <antoine.romain.dumont@gmail.com>  Wed, 06 Jan 2016 11:42:18 +0100

swh-web (0.0.13-1~swh1) unstable-swh; urgency=medium

  * v0.0.13
  * Open /browse/person/ view
  * Open /browse/origin/ view
  * Open /browse/release/ view
  * Open /browse/revision/ view
  * Deactivate temporarily /browse/content/
  * Add default sha1
  * Automatic doc endpoint on base path

 -- Antoine R. Dumont (@ardumont) <antoine.romain.dumont@gmail.com>  Tue, 15 Dec 2015 17:01:27 +0100

swh-web (0.0.12-1~swh1) unstable-swh; urgency=medium

  * v0.0.12
  * Update /api/1/release/ with latest internal standard
  * Update /api/1/revision/ with latest internal standard
  * Add global filtering on 'fields' parameter
  * Update /api/1/content/<hash> with links to raw resource
  * Improve documentations
  * Open /api/1/revision/<SHA1_GIT>/log/
  * Open /browse/directory/<hash> to list directory content
  * Open /browse/content/<hash>/ to show the content
  * Open /browse/content/<hash>/raw to show the content
  * Open /api/1/person/<id>
  * Implementation detail
  * Add Flask API dependency
  * Split controller in api and views module
  * Unify internal apis' behavior

 -- Antoine R. Dumont (@ardumont) <antoine.romain.dumont@gmail.com>  Mon, 07 Dec 2015 16:44:43 +0100

swh-web (0.0.11-1~swh1) unstable-swh; urgency=medium

  * v0.0.11
  * Open /1/api/content/<algo:hash>/
  * Open /api/1/revision/<SHA1_GIT>
  * Open /api/1/release/<SHA1_GIT>
  * Open /api/1/uploadnsearch/ (POST)
  * Open /api/1/origin/
  * Unify 404 and 400 responses on api
  * Increase code coverage

 -- Antoine R. Dumont (@ardumont) <antoine.romain.dumont@gmail.com>  Thu, 19 Nov 2015 11:24:46 +0100

swh-web (0.0.10-1~swh1) unstable-swh; urgency=medium

  * v0.0.10
  * set document.domain to parent domain softwareheritage.org
  * improve HTML templates to be (more) valid
  * cosmetic change in Content-Type JSON header

 -- Stefano Zacchiroli <zack@upsilon.cc>  Mon, 02 Nov 2015 13:59:45 +0100

swh-web (0.0.9-1~swh1) unstable-swh; urgency=medium

  * v0.0.9
  * Remove query entry in api response
  * Deal with bad request properly with api calls
  * Improve coverage
  * Improve dev starting up app
  * Fix duplicated print statement in dev app startup

 -- Antoine R. Dumont (@ardumont) <antoine.romain.dumont@gmail.com>  Fri, 30 Oct 2015 17:24:15 +0100

swh-web (0.0.8-1~swh1) unstable-swh; urgency=medium

  * version 0.0.8

 -- Stefano Zacchiroli <zack@upsilon.cc>  Wed, 28 Oct 2015 20:59:40 +0100

swh-web (0.0.7-1~swh1) unstable-swh; urgency=medium

  * v0.0.7
  * Add @jsonp abilities to /api/1/stat/counters endpoint

 -- Antoine R. Dumont (@ardumont) <antoine.romain.dumont@gmail.com>  Mon, 19 Oct 2015 14:01:40 +0200

swh-web (0.0.4-1~swh1) unstable-swh; urgency=medium

  * Prepare swh.web.ui v0.0.4 deployment

 -- Nicolas Dandrimont <nicolas@dandrimont.eu>  Fri, 16 Oct 2015 15:38:44 +0200

swh-web (0.0.3-1~swh1) unstable-swh; urgency=medium

  * Prepare deployment of swh-web-ui v0.0.3

 -- Nicolas Dandrimont <nicolas@dandrimont.eu>  Wed, 14 Oct 2015 11:09:33 +0200

swh-web (0.0.2-1~swh1) unstable-swh; urgency=medium

  * Prepare swh.web.ui v0.0.2 deployment

 -- Nicolas Dandrimont <nicolas@dandrimont.eu>  Tue, 13 Oct 2015 16:25:46 +0200

swh-web (0.0.1-1~swh1) unstable-swh; urgency=medium

  * Initial release
  * v0.0.1
  * Hash lookup to check existence in swh's backend
  * Hash lookup to detail a content

 -- Antoine R. Dumont (@ardumont) <antoine.romain.dumont@gmail.com>  Thu, 01 Oct 2015 10:01:29 +0200<|MERGE_RESOLUTION|>--- conflicted
+++ resolved
@@ -1,10 +1,3 @@
-<<<<<<< HEAD
-swh-web (0.0.170-1~swh1~bpo9+1) stretch-swh; urgency=medium
-
-  * Rebuild for stretch-backports.
-
- -- Antoine Lambert <antoine.lambert@inria.fr>  Wed, 28 Nov 2018 16:26:01 +0100
-=======
 swh-web (0.0.175-1~swh1) unstable-swh; urgency=medium
 
   * New upstream release 0.0.175     - (tagged by Antoine Lambert
@@ -28,7 +21,6 @@
   * Upstream changes:     - version 0.0.173
 
  -- Software Heritage autobuilder (on jenkins-debian1) <jenkins@jenkins-debian1.internal.softwareheritage.org>  Thu, 10 Jan 2019 17:02:08 +0000
->>>>>>> d29fa684
 
 swh-web (0.0.170-1~swh1) unstable-swh; urgency=medium
 
