--- conflicted
+++ resolved
@@ -1,10 +1,3 @@
-<<<<<<< HEAD
-swh-web (0.0.77-1~swh1~bpo9+1) stretch-swh; urgency=medium
-
-  * Rebuild for stretch-backports.
-
- -- Antoine R. Dumont (@ardumont) <antoine.romain.dumont@gmail.com>  Tue, 21 Feb 2017 11:37:19 +0100
-=======
 swh-web (0.0.78-1~swh1) unstable-swh; urgency=medium
 
   * v0.0.78
@@ -14,7 +7,6 @@
   * parameter to name the downloaded contents as they see fit.
 
  -- Antoine R. Dumont (@ardumont) <antoine.romain.dumont@gmail.com>  Wed, 15 Mar 2017 10:48:21 +0100
->>>>>>> ae683527
 
 swh-web (0.0.77-1~swh1) unstable-swh; urgency=medium
 
