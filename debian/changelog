<<<<<<< HEAD
swh-web (0.2.19-2~swh1~bpo10+1) buster-swh; urgency=medium

  * Fix missing python3-django-js-reverse dependency in control file

 -- Antoine Lambert <anlambert@softwareheritage.org>  Thu, 02 Mar 2023 22:27:39 +0100

swh-web (0.2.19-1~swh1~bpo10+1) buster-swh; urgency=medium

  * Rebuild for buster-swh

 -- Software Heritage autobuilder (on jenkins-debian1) <jenkins@jenkins-debian1.internal.softwareheritage.org>  Wed, 01 Mar 2023 18:38:08 +0000
=======
swh-web (0.2.20-1~swh1) unstable-swh; urgency=medium

  * New upstream release 0.2.20     - (tagged by Antoine Lambert
    <anlambert@softwareheritage.org> on 2023-03-08 11:19:47 +0100)
  * Upstream changes:     - version 0.2.20

 -- Software Heritage autobuilder (on jenkins-debian1) <jenkins@jenkins-debian1.internal.softwareheritage.org>  Wed, 08 Mar 2023 10:42:10 +0000
>>>>>>> 24ca6c7a

swh-web (0.2.19-1~swh1) unstable-swh; urgency=medium

  * New upstream release 0.2.19     - (tagged by Antoine Lambert
    <anlambert@softwareheritage.org> on 2023-03-01 18:08:01 +0100)
  * Upstream changes:     - version 0.2.19

 -- Software Heritage autobuilder (on jenkins-debian1) <jenkins@jenkins-debian1.internal.softwareheritage.org>  Wed, 01 Mar 2023 17:34:00 +0000

swh-web (0.2.17-1~swh1) unstable-swh; urgency=medium

  * New upstream release 0.2.17     - (tagged by Antoine Lambert
    <anlambert@softwareheritage.org> on 2023-02-21 10:54:26 +0100)
  * Upstream changes:     - version 0.2.17

 -- Software Heritage autobuilder (on jenkins-debian1) <jenkins@jenkins-debian1.internal.softwareheritage.org>  Tue, 21 Feb 2023 10:22:30 +0000

swh-web (0.2.16-1~swh1) unstable-swh; urgency=medium

  * New upstream release 0.2.16     - (tagged by Antoine Lambert
    <anlambert@softwareheritage.org> on 2023-01-27 12:41:30 +0100)
  * Upstream changes:     - banners: Fix tests after application
    deactivation

 -- Software Heritage autobuilder (on jenkins-debian1) <jenkins@jenkins-debian1.internal.softwareheritage.org>  Fri, 27 Jan 2023 11:56:04 +0000

swh-web (0.2.15-1~swh1) unstable-swh; urgency=medium

  * New upstream release 0.2.15     - (tagged by Antoine Lambert
    <anlambert@softwareheritage.org> on 2023-01-20 15:44:27 +0100)
  * Upstream changes:     - version 0.2.15

 -- Software Heritage autobuilder (on jenkins-debian1) <jenkins@jenkins-debian1.internal.softwareheritage.org>  Fri, 20 Jan 2023 14:59:28 +0000

swh-web (0.2.14-1~swh1) unstable-swh; urgency=medium

  * New upstream release 0.2.14     - (tagged by Antoine Lambert
    <anlambert@softwareheritage.org> on 2023-01-19 11:30:52 +0100)
  * Upstream changes:     - version 0.2.14

 -- Software Heritage autobuilder (on jenkins-debian1) <jenkins@jenkins-debian1.internal.softwareheritage.org>  Thu, 19 Jan 2023 10:45:48 +0000

swh-web (0.2.13-1~swh1) unstable-swh; urgency=medium

  * New upstream release 0.2.13     - (tagged by Antoine Lambert
    <anlambert@softwareheritage.org> on 2023-01-16 14:37:40 +0100)
  * Upstream changes:     - version 0.2.13

 -- Software Heritage autobuilder (on jenkins-debian1) <jenkins@jenkins-debian1.internal.softwareheritage.org>  Mon, 16 Jan 2023 13:50:02 +0000

swh-web (0.2.12-1~swh1) unstable-swh; urgency=medium

  * New upstream release 0.2.12     - (tagged by Antoine Lambert
    <anlambert@softwareheritage.org> on 2023-01-13 14:24:28 +0100)
  * Upstream changes:     - version 0.2.12

 -- Software Heritage autobuilder (on jenkins-debian1) <jenkins@jenkins-debian1.internal.softwareheritage.org>  Fri, 13 Jan 2023 13:37:23 +0000

swh-web (0.2.11-1~swh1) unstable-swh; urgency=medium

  * New upstream release 0.2.11     - (tagged by Antoine Lambert
    <anlambert@softwareheritage.org> on 2022-12-15 15:43:49 +0100)
  * Upstream changes:     - version 0.2.11

 -- Software Heritage autobuilder (on jenkins-debian1) <jenkins@jenkins-debian1.internal.softwareheritage.org>  Thu, 15 Dec 2022 15:24:31 +0000

swh-web (0.2.10-1~swh1) unstable-swh; urgency=medium

  * New upstream release 0.2.10     - (tagged by Antoine Lambert
    <anlambert@softwareheritage.org> on 2022-12-09 16:46:13 +0100)
  * Upstream changes:     - version 0.2.10

 -- Software Heritage autobuilder (on jenkins-debian1) <jenkins@jenkins-debian1.internal.softwareheritage.org>  Fri, 09 Dec 2022 15:59:45 +0000

swh-web (0.2.9-1~swh1) unstable-swh; urgency=medium

  * New upstream release 0.2.9     - (tagged by Antoine Lambert
    <anlambert@softwareheritage.org> on 2022-11-30 16:22:10 +0100)
  * Upstream changes:     - version 0.2.9

 -- Software Heritage autobuilder (on jenkins-debian1) <jenkins@jenkins-debian1.internal.softwareheritage.org>  Wed, 30 Nov 2022 15:57:40 +0000

swh-web (0.2.8-1~swh1) unstable-swh; urgency=medium

  * New upstream release 0.2.8     - (tagged by Antoine Lambert
    <anlambert@softwareheritage.org> on 2022-11-25 16:23:36 +0100)
  * Upstream changes:     - version 0.2.8

 -- Software Heritage autobuilder (on jenkins-debian1) <jenkins@jenkins-debian1.internal.softwareheritage.org>  Fri, 25 Nov 2022 15:55:46 +0000

swh-web (0.2.7-1~swh1) unstable-swh; urgency=medium

  * New upstream release 0.2.7     - (tagged by Antoine Lambert
    <anlambert@softwareheritage.org> on 2022-11-22 10:59:45 +0100)
  * Upstream changes:     - version 0.2.7

 -- Software Heritage autobuilder (on jenkins-debian1) <jenkins@jenkins-debian1.internal.softwareheritage.org>  Tue, 22 Nov 2022 10:53:15 +0000

swh-web (0.2.6-1~swh1) unstable-swh; urgency=medium

  * New upstream release 0.2.6     - (tagged by Antoine Lambert
    <anlambert@softwareheritage.org> on 2022-11-16 17:13:00 +0100)
  * Upstream changes:     - version 0.2.6

 -- Software Heritage autobuilder (on jenkins-debian1) <jenkins@jenkins-debian1.internal.softwareheritage.org>  Wed, 16 Nov 2022 16:39:18 +0000

swh-web (0.2.4-1~swh1) unstable-swh; urgency=medium

  * New upstream release 0.2.4     - (tagged by Valentin Lorentz
    <vlorentz@softwareheritage.org> on 2022-11-15 11:51:58 +0100)
  * Upstream changes:     - v0.2.4     - * Fix crash when browsing non-
    ASCII file contents     - * Include swh-search results not in swh-
    indexer-storage's intrinsic     - metadata table     - * Avoid
    unncessary call to swh-indexer-storage when searching origin     -
    URLs using swh-search

 -- Software Heritage autobuilder (on jenkins-debian1) <jenkins@jenkins-debian1.internal.softwareheritage.org>  Tue, 15 Nov 2022 11:08:08 +0000

swh-web (0.2.3-1~swh1) unstable-swh; urgency=medium

  * New upstream release 0.2.3     - (tagged by Antoine Lambert
    <anlambert@softwareheritage.org> on 2022-11-09 17:24:26 +0100)
  * Upstream changes:     - version 0.2.3

 -- Software Heritage autobuilder (on jenkins-debian1) <jenkins@jenkins-debian1.internal.softwareheritage.org>  Wed, 09 Nov 2022 17:09:04 +0000

swh-web (0.2.2-1~swh1) unstable-swh; urgency=medium

  * New upstream release 0.2.2     - (tagged by Antoine Lambert
    <anlambert@softwareheritage.org> on 2022-11-08 15:57:51 +0100)
  * Upstream changes:     - version 0.2.2

 -- Software Heritage autobuilder (on jenkins-debian1) <jenkins@jenkins-debian1.internal.softwareheritage.org>  Tue, 08 Nov 2022 15:11:55 +0000

swh-web (0.2.0-1~swh1) unstable-swh; urgency=medium

  * New upstream release 0.2.0     - (tagged by Antoine Lambert
    <anlambert@softwareheritage.org> on 2022-11-07 13:30:34 +0100)
  * Upstream changes:     - version 0.2.0

 -- Software Heritage autobuilder (on jenkins-debian1) <jenkins@jenkins-debian1.internal.softwareheritage.org>  Mon, 07 Nov 2022 12:47:38 +0000

swh-web (0.1.8-1~swh1) unstable-swh; urgency=medium

  * New upstream release 0.1.8     - (tagged by Antoine Lambert
    <anlambert@softwareheritage.org> on 2022-10-26 19:15:48 +0200)
  * Upstream changes:     - version 0.1.8

 -- Software Heritage autobuilder (on jenkins-debian1) <jenkins@jenkins-debian1.internal.softwareheritage.org>  Wed, 26 Oct 2022 17:31:50 +0000

swh-web (0.1.6-1~swh1) unstable-swh; urgency=medium

  * New upstream release 0.1.6     - (tagged by Antoine Lambert
    <anlambert@softwareheritage.org> on 2022-10-12 15:05:02 +0200)
  * Upstream changes:     - version 0.1.6

 -- Software Heritage autobuilder (on jenkins-debian1) <jenkins@jenkins-debian1.internal.softwareheritage.org>  Wed, 12 Oct 2022 13:27:34 +0000

swh-web (0.1.5-1~swh1) unstable-swh; urgency=medium

  * New upstream release 0.1.5     - (tagged by Antoine Lambert
    <anlambert@softwareheritage.org> on 2022-09-28 15:40:16 +0200)
  * Upstream changes:     - version 0.1.5

 -- Software Heritage autobuilder (on jenkins-debian1) <jenkins@jenkins-debian1.internal.softwareheritage.org>  Wed, 28 Sep 2022 14:11:00 +0000

swh-web (0.1.4-1~swh1) unstable-swh; urgency=medium

  * New upstream release 0.1.4     - (tagged by Valentin Lorentz
    <vlorentz@softwareheritage.org> on 2022-09-21 10:53:46 +0200)
  * Upstream changes:     - v0.1.4     - * Fix validateForgeUrl

 -- Software Heritage autobuilder (on jenkins-debian1) <jenkins@jenkins-debian1.internal.softwareheritage.org>  Wed, 21 Sep 2022 09:09:21 +0000

swh-web (0.1.3-1~swh1) unstable-swh; urgency=medium

  * New upstream release 0.1.3     - (tagged by Antoine Lambert
    <anlambert@softwareheritage.org> on 2022-09-15 16:59:29 +0200)
  * Upstream changes:     - version 0.1.3

 -- Software Heritage autobuilder (on jenkins-debian1) <jenkins@jenkins-debian1.internal.softwareheritage.org>  Thu, 15 Sep 2022 15:13:32 +0000

swh-web (0.1.2-1~swh1) unstable-swh; urgency=medium

  * New upstream release 0.1.2     - (tagged by Antoine Lambert
    <anlambert@softwareheritage.org> on 2022-09-15 12:16:13 +0200)
  * Upstream changes:     - version 0.1.2

 -- Software Heritage autobuilder (on jenkins-debian1) <jenkins@jenkins-debian1.internal.softwareheritage.org>  Thu, 15 Sep 2022 10:29:09 +0000

swh-web (0.1.1-1~swh1) unstable-swh; urgency=medium

  * New upstream release 0.1.1     - (tagged by Antoine Lambert
    <anlambert@softwareheritage.org> on 2022-09-13 16:36:43 +0200)
  * Upstream changes:     - version 0.1.1

 -- Software Heritage autobuilder (on jenkins-debian1) <jenkins@jenkins-debian1.internal.softwareheritage.org>  Tue, 13 Sep 2022 14:58:14 +0000

swh-web (0.1.0-1~swh1) unstable-swh; urgency=medium

  * New upstream release 0.1.0     - (tagged by Antoine Lambert
    <anlambert@softwareheritage.org> on 2022-09-13 15:08:13 +0200)
  * Upstream changes:     - version 0.1.0

 -- Software Heritage autobuilder (on jenkins-debian1) <jenkins@jenkins-debian1.internal.softwareheritage.org>  Tue, 13 Sep 2022 13:48:42 +0000

swh-web (0.0.399-1~swh1) unstable-swh; urgency=medium

  * New upstream release 0.0.399     - (tagged by Antoine Lambert
    <anlambert@softwareheritage.org> on 2022-08-18 11:54:48 +0200)
  * Upstream changes:     - version 0.0.399

 -- Software Heritage autobuilder (on jenkins-debian1) <jenkins@jenkins-debian1.internal.softwareheritage.org>  Thu, 18 Aug 2022 10:14:09 +0000

swh-web (0.0.398-1~swh1) unstable-swh; urgency=medium

  * New upstream release 0.0.398     - (tagged by Antoine Lambert
    <anlambert@softwareheritage.org> on 2022-08-11 14:09:30 +0200)
  * Upstream changes:     - version 0.0.398

 -- Software Heritage autobuilder (on jenkins-debian1) <jenkins@jenkins-debian1.internal.softwareheritage.org>  Thu, 11 Aug 2022 12:29:34 +0000

swh-web (0.0.397-1~swh1) unstable-swh; urgency=medium

  * New upstream release 0.0.397     - (tagged by Antoine Lambert
    <anlambert@softwareheritage.org> on 2022-07-21 14:59:40 +0200)
  * Upstream changes:     - version 0.0.397

 -- Software Heritage autobuilder (on jenkins-debian1) <jenkins@jenkins-debian1.internal.softwareheritage.org>  Thu, 21 Jul 2022 13:24:42 +0000

swh-web (0.0.396-1~swh1) unstable-swh; urgency=medium

  * New upstream release 0.0.396     - (tagged by Antoine Lambert
    <anlambert@softwareheritage.org> on 2022-07-11 15:51:00 +0200)
  * Upstream changes:     - version 0.0.396

 -- Software Heritage autobuilder (on jenkins-debian1) <jenkins@jenkins-debian1.internal.softwareheritage.org>  Mon, 11 Jul 2022 16:55:10 +0000

swh-web (0.0.395-1~swh1) unstable-swh; urgency=medium

  * New upstream release 0.0.395     - (tagged by Antoine Lambert
    <anlambert@softwareheritage.org> on 2022-06-20 16:50:07 +0200)
  * Upstream changes:     - version 0.0.395

 -- Software Heritage autobuilder (on jenkins-debian1) <jenkins@jenkins-debian1.internal.softwareheritage.org>  Mon, 20 Jun 2022 15:15:50 +0000

swh-web (0.0.394-1~swh1) unstable-swh; urgency=medium

  * New upstream release 0.0.394     - (tagged by Antoine Lambert
    <anlambert@softwareheritage.org> on 2022-06-13 11:41:38 +0200)
  * Upstream changes:     - version 0.0.394

 -- Software Heritage autobuilder (on jenkins-debian1) <jenkins@jenkins-debian1.internal.softwareheritage.org>  Mon, 13 Jun 2022 11:47:03 +0000

swh-web (0.0.393-1~swh1) unstable-swh; urgency=medium

  * New upstream release 0.0.393     - (tagged by Benoit Chauvet
    <contact@benoitchauvet.com> on 2022-06-03 06:15:29 +0200)
  * Upstream changes:     - v0.0.393     - tests: Fix flaky ones since
    hypothesis 6.46.11 release

 -- Software Heritage autobuilder (on jenkins-debian1) <jenkins@jenkins-debian1.internal.softwareheritage.org>  Fri, 03 Jun 2022 04:43:41 +0000

swh-web (0.0.390-1~swh1) unstable-swh; urgency=medium

  * New upstream release 0.0.390     - (tagged by Antoine Lambert
    <anlambert@softwareheritage.org> on 2022-05-18 11:12:25 +0200)
  * Upstream changes:     - version 0.0.390

 -- Software Heritage autobuilder (on jenkins-debian1) <jenkins@jenkins-debian1.internal.softwareheritage.org>  Wed, 18 May 2022 09:44:58 +0000

swh-web (0.0.389-1~swh1) unstable-swh; urgency=medium

  * New upstream release 0.0.389     - (tagged by Antoine Lambert
    <anlambert@softwareheritage.org> on 2022-05-17 11:36:15 +0200)
  * Upstream changes:     - version 0.0.389

 -- Software Heritage autobuilder (on jenkins-debian1) <jenkins@jenkins-debian1.internal.softwareheritage.org>  Tue, 17 May 2022 10:10:55 +0000

swh-web (0.0.388-1~swh1) unstable-swh; urgency=medium

  * New upstream release 0.0.388     - (tagged by Antoine Lambert
    <anlambert@softwareheritage.org> on 2022-05-13 12:00:44 +0200)
  * Upstream changes:     - version 0.0.388

 -- Software Heritage autobuilder (on jenkins-debian1) <jenkins@jenkins-debian1.internal.softwareheritage.org>  Fri, 13 May 2022 10:27:08 +0000

swh-web (0.0.387-1~swh1) unstable-swh; urgency=medium

  * New upstream release 0.0.387     - (tagged by Antoine Lambert
    <anlambert@softwareheritage.org> on 2022-05-11 14:56:26 +0200)
  * Upstream changes:     - version 0.0.387

 -- Software Heritage autobuilder (on jenkins-debian1) <jenkins@jenkins-debian1.internal.softwareheritage.org>  Wed, 11 May 2022 13:21:55 +0000

swh-web (0.0.386-1~swh1) unstable-swh; urgency=medium

  * New upstream release 0.0.386     - (tagged by Antoine Lambert
    <anlambert@softwareheritage.org> on 2022-05-10 12:05:00 +0200)
  * Upstream changes:     - version 0.0.386

 -- Software Heritage autobuilder (on jenkins-debian1) <jenkins@jenkins-debian1.internal.softwareheritage.org>  Tue, 10 May 2022 10:32:15 +0000

swh-web (0.0.385-1~swh1) unstable-swh; urgency=medium

  * New upstream release 0.0.385     - (tagged by Antoine Lambert
    <anlambert@softwareheritage.org> on 2022-05-05 20:07:09 +0200)
  * Upstream changes:     - version 0.0.385

 -- Software Heritage autobuilder (on jenkins-debian1) <jenkins@jenkins-debian1.internal.softwareheritage.org>  Thu, 05 May 2022 18:33:36 +0000

swh-web (0.0.384-1~swh1) unstable-swh; urgency=medium

  * New upstream release 0.0.384     - (tagged by Antoine Lambert
    <anlambert@softwareheritage.org> on 2022-05-05 12:02:24 +0200)
  * Upstream changes:     - version 0.0.384

 -- Software Heritage autobuilder (on jenkins-debian1) <jenkins@jenkins-debian1.internal.softwareheritage.org>  Thu, 05 May 2022 10:28:43 +0000

swh-web (0.0.383-1~swh1) unstable-swh; urgency=medium

  * New upstream release 0.0.383     - (tagged by Antoine Lambert
    <anlambert@softwareheritage.org> on 2022-04-25 17:12:56 +0200)
  * Upstream changes:     - version 0.0.383

 -- Software Heritage autobuilder (on jenkins-debian1) <jenkins@jenkins-debian1.internal.softwareheritage.org>  Mon, 25 Apr 2022 15:56:23 +0000

swh-web (0.0.382-1~swh1) unstable-swh; urgency=medium

  * New upstream release 0.0.382     - (tagged by Antoine Lambert
    <anlambert@softwareheritage.org> on 2022-04-12 17:50:13 +0200)
  * Upstream changes:     - version 0.0.382

 -- Software Heritage autobuilder (on jenkins-debian1) <jenkins@jenkins-debian1.internal.softwareheritage.org>  Tue, 12 Apr 2022 16:25:09 +0000

swh-web (0.0.381-1~swh1) unstable-swh; urgency=medium

  * New upstream release 0.0.381     - (tagged by Antoine Lambert
    <anlambert@softwareheritage.org> on 2022-04-08 13:46:06 +0200)
  * Upstream changes:     - version 0.0.381

 -- Software Heritage autobuilder (on jenkins-debian1) <jenkins@jenkins-debian1.internal.softwareheritage.org>  Fri, 08 Apr 2022 12:13:41 +0000

swh-web (0.0.380-1~swh1) unstable-swh; urgency=medium

  * New upstream release 0.0.380     - (tagged by Valentin Lorentz
    <vlorentz@softwareheritage.org> on 2022-04-07 15:29:35 +0200)
  * Upstream changes:     - v0.0.380     - * requirements-test: Remove
    pytest pinning to < 7     - * inbound_email: add support for signed
    email addresses     - * inbound_email: add function to extract the
    plaintext from a mail     - * Rename metadata_raw to raw_metadata in
    get_deposit_raw_metadata

 -- Software Heritage autobuilder (on jenkins-debian1) <jenkins@jenkins-debian1.internal.softwareheritage.org>  Thu, 07 Apr 2022 13:55:02 +0000

swh-web (0.0.379-1~swh1) unstable-swh; urgency=medium

  * New upstream release 0.0.379     - (tagged by Antoine R. Dumont
    (@ardumont) <ardumont@softwareheritage.org> on 2022-04-06 17:08:51
    +0200)
  * Upstream changes:     - v0.0.379     - Revert "requirements-test:
    Temporarily pin django-stubs to < 1.10.0"     - package.json:
    Upgrade dependencies     - settings/production: Use webpack loader
    cache when not in debug mode     - inbound_email: split recipient
    matching logic out     - Restrict pytest-postgresql to < 4.0.0     -
    origin-search: Show original error message to users     - Add a
    button to the deposit admin UI to show deposit metadata     -
    add_forge_now: Add hyperlinks to forge URLs in Browse Requests tab
    - moderation: Fix deposit uri computation for 'code' deposits     -
    Ensure that tests run with the C.UTF-8 locale     - Move
    add_forge_now migration tests with other add_forge_now tests

 -- Software Heritage autobuilder (on jenkins-debian1) <jenkins@jenkins-debian1.internal.softwareheritage.org>  Wed, 06 Apr 2022 15:31:50 +0000

swh-web (0.0.378-1~swh1) unstable-swh; urgency=medium

  * New upstream release 0.0.378     - (tagged by Antoine R. Dumont
    (@ardumont) <ardumont@softwareheritage.org> on 2022-04-01 10:26:43
    +0200)
  * Upstream changes:     - v0.0.378     - Add-forge-now: Fix app label
    - Add Forge Now: Shorten template names     - Save Forge Now: Fix
    XSS in request list     - Save Code Now Admin: Use different views
    for each tab     - Add Forge Now: Use different views for each tab
    - Save Code Now: Use different views for each tab     -
    assets/webapp.css: Disable common ligatures of Alegreya font     -
    requirements-test: Remove workarounds to fix pytest execution     -
    requirements-test: Temporarily pin django-stubs to < 1.10.0     -
    package.json: Remove use of nodemon file watchers     - Filter user
    add-forge-now requests when authenticated     - Maintain tab
    selection on refresh     - Improve language in add-forge-now help
    text     - save-code-now: Extract the checkbox filtering into a js
    template     - Fix add-forge request list api docstring     - add-
    forge-now: Fix login link depending on the oidc context     -
    common/origin_visits: Improve get_origin_visit performance     - add-
    forge-now: Refactor help content into a tab     - Simplify date
    field display format in datatable views     - package.json: Upgrade
    dependencies     - admin: Add mailmaps administration Web UI     -
    Show forge request status in a human readable form     - add-forge-
    now: Fix create request checkbox input name     - cypress: Fix flaky
    test     - Style improvements for forge request dashboard     -
    admin/origin_save: Do not modify unauthorized URLs list when
    rejecting     - Do not report BadInputExc to Sentry     - Style to
    add asterisk to mandatory fields in HTML forms     - Store submitter
    consent to use their name when discussing with forge     - pytest:
    Exclude build directory for tests discovery     - Allow no comment
    when submitting a new add forge creation request     - Consistently
    check add-forge-now permission to access or update info     -
    add_forge_now: Rename django app and add missing app_label

 -- Software Heritage autobuilder (on jenkins-debian1) <jenkins@jenkins-debian1.internal.softwareheritage.org>  Fri, 01 Apr 2022 10:57:36 +0000

swh-web (0.0.377-1~swh1) unstable-swh; urgency=medium

  * New upstream release 0.0.377     - (tagged by Antoine Lambert
    <anlambert@softwareheritage.org> on 2022-03-18 17:07:11 +0100)
  * Upstream changes:     - version 0.0.377

 -- Software Heritage autobuilder (on jenkins-debian1) <jenkins@jenkins-debian1.internal.softwareheritage.org>  Fri, 18 Mar 2022 16:31:27 +0000

swh-web (0.0.376-1~swh1) unstable-swh; urgency=medium

  * New upstream release 0.0.376     - (tagged by Valentin Lorentz
    <vlorentz@softwareheritage.org> on 2022-03-09 16:01:58 +0100)
  * Upstream changes:     - v0.0.376     - * search QL: Raise 400
    instead of 500 on syntax error     - * package.json: Upgrade
    dependencies     - * Disable unsafe directives when rendering
    READMEs

 -- Software Heritage autobuilder (on jenkins-debian1) <jenkins@jenkins-debian1.internal.softwareheritage.org>  Wed, 09 Mar 2022 15:24:35 +0000

swh-web (0.0.375-1~swh1) unstable-swh; urgency=medium

  * New upstream release 0.0.375     - (tagged by Antoine R. Dumont
    (@ardumont) <ardumont@softwareheritage.org> on 2022-03-07 16:48:14
    +0100)
  * Upstream changes:     - v0.0.375     - deposit moderation view:
    Improve deposit types visualization

 -- Software Heritage autobuilder (on jenkins-debian1) <jenkins@jenkins-debian1.internal.softwareheritage.org>  Mon, 07 Mar 2022 16:15:01 +0000

swh-web (0.0.374-1~swh1) unstable-swh; urgency=medium

  * New upstream release 0.0.374     - (tagged by Antoine Lambert
    <anlambert@softwareheritage.org> on 2022-02-24 16:53:41 +0100)
  * Upstream changes:     - version 0.0.374

 -- Software Heritage autobuilder (on jenkins-debian1) <jenkins@jenkins-debian1.internal.softwareheritage.org>  Thu, 24 Feb 2022 16:16:48 +0000

swh-web (0.0.373-1~swh1) unstable-swh; urgency=medium

  * New upstream release 0.0.373     - (tagged by Antoine Lambert
    <anlambert@softwareheritage.org> on 2022-02-23 16:21:49 +0100)
  * Upstream changes:     - version 0.0.373

 -- Software Heritage autobuilder (on jenkins-debian1) <jenkins@jenkins-debian1.internal.softwareheritage.org>  Wed, 23 Feb 2022 15:42:46 +0000

swh-web (0.0.372-1~swh1) unstable-swh; urgency=medium

  * New upstream release 0.0.372     - (tagged by Antoine Lambert
    <anlambert@softwareheritage.org> on 2022-02-23 13:46:47 +0100)
  * Upstream changes:     - version 0.0.372

 -- Software Heritage autobuilder (on jenkins-debian1) <jenkins@jenkins-debian1.internal.softwareheritage.org>  Wed, 23 Feb 2022 14:00:01 +0000

swh-web (0.0.371-1~swh1) unstable-swh; urgency=medium

  * New upstream release 0.0.371     - (tagged by Antoine Lambert
    <anlambert@softwareheritage.org> on 2022-02-21 11:20:34 +0100)
  * Upstream changes:     - version 0.0.371

 -- Software Heritage autobuilder (on jenkins-debian1) <jenkins@jenkins-debian1.internal.softwareheritage.org>  Mon, 21 Feb 2022 10:40:13 +0000

swh-web (0.0.370-1~swh1) unstable-swh; urgency=medium

  * New upstream release 0.0.370     - (tagged by Antoine Lambert
    <anlambert@softwareheritage.org> on 2022-02-15 17:54:17 +0100)
  * Upstream changes:     - version 0.0.370

 -- Software Heritage autobuilder (on jenkins-debian1) <jenkins@jenkins-debian1.internal.softwareheritage.org>  Tue, 15 Feb 2022 17:13:16 +0000

swh-web (0.0.369-1~swh1) unstable-swh; urgency=medium

  * New upstream release 0.0.369     - (tagged by Antoine Lambert
    <anlambert@softwareheritage.org> on 2022-02-11 14:35:58 +0100)
  * Upstream changes:     - version 0.0.369

 -- Software Heritage autobuilder (on jenkins-debian1) <jenkins@jenkins-debian1.internal.softwareheritage.org>  Fri, 11 Feb 2022 13:57:11 +0000

swh-web (0.0.368-1~swh1) unstable-swh; urgency=medium

  * New upstream release 0.0.368     - (tagged by Antoine Lambert
    <anlambert@softwareheritage.org> on 2022-02-11 11:38:04 +0100)
  * Upstream changes:     - version 0.0.368

 -- Software Heritage autobuilder (on jenkins-debian1) <jenkins@jenkins-debian1.internal.softwareheritage.org>  Fri, 11 Feb 2022 11:26:56 +0000

swh-web (0.0.367-1~swh1) unstable-swh; urgency=medium

  * New upstream release 0.0.367     - (tagged by Valentin Lorentz
    <vlorentz@softwareheritage.org> on 2022-02-10 14:36:43 +0100)
  * Upstream changes:     - v0.0.367     - * mailmap: make the update
    view only update a single object     - * templates/origin-visits:
    Prefer to show all visits by default     - * package.json: Upgrade
    dependencies     - * mailmaps: Add an endpoint to fetch the list
    - * mailmaps: Return a proper error in case of duplicate from_email
    - * mailmaps: Make error handling more robust when 'from_email' is
    missing/empty.     - * mailmaps: Add table UserMailmapEvent     - *
    Add a permission to get the option to use the search QL

 -- Software Heritage autobuilder (on jenkins-debian1) <jenkins@jenkins-debian1.internal.softwareheritage.org>  Thu, 10 Feb 2022 13:58:08 +0000

swh-web (0.0.356-1~swh1) unstable-swh; urgency=medium

  * New upstream release 0.0.356     - (tagged by Nicolas Dandrimont
    <nicolas@dandrimont.eu> on 2022-02-04 21:23:45 +0100)
  * Upstream changes:     - Release swh.web 0.0.356     - Introduce a
    new mailmap feature     - Pin pytest to <7.0.0     - Use kwargs for
    revision_log

 -- Software Heritage autobuilder (on jenkins-debian1) <jenkins@jenkins-debian1.internal.softwareheritage.org>  Fri, 04 Feb 2022 20:46:57 +0000

swh-web (0.0.355-1~swh1) unstable-swh; urgency=medium

  * New upstream release 0.0.355     - (tagged by Antoine Lambert
    <anlambert@softwareheritage.org> on 2022-02-02 11:30:12 +0100)
  * Upstream changes:     - version 0.0.355

 -- Software Heritage autobuilder (on jenkins-debian1) <jenkins@jenkins-debian1.internal.softwareheritage.org>  Wed, 02 Feb 2022 10:51:50 +0000

swh-web (0.0.353-1~swh1) unstable-swh; urgency=medium

  * New upstream release 0.0.353     - (tagged by Antoine Lambert
    <anlambert@softwareheritage.org> on 2022-01-28 15:37:41 +0100)
  * Upstream changes:     - version 0.0.353

 -- Software Heritage autobuilder (on jenkins-debian1) <jenkins@jenkins-debian1.internal.softwareheritage.org>  Fri, 28 Jan 2022 15:31:12 +0000

swh-web (0.0.352-1~swh1) unstable-swh; urgency=medium

  * New upstream release 0.0.352     - (tagged by Antoine Lambert
    <anlambert@softwareheritage.org> on 2022-01-13 15:37:53 +0100)
  * Upstream changes:     - version 0.0.352

 -- Software Heritage autobuilder (on jenkins-debian1) <jenkins@jenkins-debian1.internal.softwareheritage.org>  Thu, 13 Jan 2022 14:59:47 +0000

swh-web (0.0.351-1~swh1) unstable-swh; urgency=medium

  * New upstream release 0.0.351     - (tagged by Antoine Lambert
    <anlambert@softwareheritage.org> on 2022-01-12 17:22:06 +0100)
  * Upstream changes:     - version 0.0.351

 -- Software Heritage autobuilder (on jenkins-debian1) <jenkins@jenkins-debian1.internal.softwareheritage.org>  Wed, 12 Jan 2022 16:43:19 +0000

swh-web (0.0.350-1~swh1) unstable-swh; urgency=medium

  * New upstream release 0.0.350     - (tagged by Antoine Lambert
    <anlambert@softwareheritage.org> on 2022-01-04 11:37:52 +0100)
  * Upstream changes:     - version 0.0.350

 -- Software Heritage autobuilder (on jenkins-debian1) <jenkins@jenkins-debian1.internal.softwareheritage.org>  Tue, 04 Jan 2022 10:57:23 +0000

swh-web (0.0.348-1~swh1) unstable-swh; urgency=medium

  * New upstream release 0.0.348     - (tagged by Antoine R. Dumont
    (@ardumont) <ardumont@softwareheritage.org> on 2021-12-16 17:01:49
    +0100)
  * Upstream changes:     - v0.0.348     - Adapt coverage tooltip for
    debian based distributions

 -- Software Heritage autobuilder (on jenkins-debian1) <jenkins@jenkins-debian1.internal.softwareheritage.org>  Thu, 16 Dec 2021 16:21:39 +0000

swh-web (0.0.347-1~swh1) unstable-swh; urgency=medium

  * New upstream release 0.0.347     - (tagged by Antoine Lambert
    <anlambert@softwareheritage.org> on 2021-12-14 20:05:59 +0100)
  * Upstream changes:     - version 0.0.347

 -- Software Heritage autobuilder (on jenkins-debian1) <jenkins@jenkins-debian1.internal.softwareheritage.org>  Tue, 14 Dec 2021 19:29:25 +0000

swh-web (0.0.346-1~swh1) unstable-swh; urgency=medium

  * New upstream release 0.0.346     - (tagged by Antoine Lambert
    <anlambert@softwareheritage.org> on 2021-12-13 14:19:18 +0100)
  * Upstream changes:     - version 0.0.346

 -- Software Heritage autobuilder (on jenkins-debian1) <jenkins@jenkins-debian1.internal.softwareheritage.org>  Mon, 13 Dec 2021 13:41:34 +0000

swh-web (0.0.345-1~swh1) unstable-swh; urgency=medium

  * New upstream release 0.0.345     - (tagged by Antoine Lambert
    <anlambert@softwareheritage.org> on 2021-12-07 15:49:26 +0100)
  * Upstream changes:     - version 0.0.345

 -- Software Heritage autobuilder (on jenkins-debian1) <jenkins@jenkins-debian1.internal.softwareheritage.org>  Tue, 07 Dec 2021 15:15:16 +0000

swh-web (0.0.343-1~swh1) unstable-swh; urgency=medium

  * New upstream release 0.0.343     - (tagged by Antoine Lambert
    <anlambert@softwareheritage.org> on 2021-12-01 12:06:22 +0100)
  * Upstream changes:     - version 0.0.343

 -- Software Heritage autobuilder (on jenkins-debian1) <jenkins@jenkins-debian1.internal.softwareheritage.org>  Wed, 01 Dec 2021 11:30:08 +0000

swh-web (0.0.342-1~swh1) unstable-swh; urgency=medium

  * New upstream release 0.0.342     - (tagged by Antoine Lambert
    <anlambert@softwareheritage.org> on 2021-11-29 19:17:45 +0100)
  * Upstream changes:     - version 0.0.342

 -- Software Heritage autobuilder (on jenkins-debian1) <jenkins@jenkins-debian1.internal.softwareheritage.org>  Mon, 29 Nov 2021 18:42:36 +0000

swh-web (0.0.341-1~swh1) unstable-swh; urgency=medium

  * New upstream release 0.0.341     - (tagged by Antoine Lambert
    <anlambert@softwareheritage.org> on 2021-11-29 16:01:01 +0100)
  * Upstream changes:     - version 0.0.341

 -- Software Heritage autobuilder (on jenkins-debian1) <jenkins@jenkins-debian1.internal.softwareheritage.org>  Mon, 29 Nov 2021 16:07:14 +0000

swh-web (0.0.340-1~swh1) unstable-swh; urgency=medium

  * New upstream release 0.0.340     - (tagged by Antoine Lambert
    <anlambert@softwareheritage.org> on 2021-11-24 15:34:44 +0100)
  * Upstream changes:     - version 0.0.340

 -- Software Heritage autobuilder (on jenkins-debian1) <jenkins@jenkins-debian1.internal.softwareheritage.org>  Wed, 24 Nov 2021 14:57:32 +0000

swh-web (0.0.339-1~swh1) unstable-swh; urgency=medium

  * New upstream release 0.0.339     - (tagged by Antoine Lambert
    <anlambert@softwareheritage.org> on 2021-11-17 10:59:40 +0100)
  * Upstream changes:     - version 0.0.339

 -- Software Heritage autobuilder (on jenkins-debian1) <jenkins@jenkins-debian1.internal.softwareheritage.org>  Wed, 17 Nov 2021 10:18:16 +0000

swh-web (0.0.338-1~swh1) unstable-swh; urgency=medium

  * New upstream release 0.0.338     - (tagged by Antoine Lambert
    <anlambert@softwareheritage.org> on 2021-10-26 16:16:27 +0200)
  * Upstream changes:     - version 0.0.338

 -- Software Heritage autobuilder (on jenkins-debian1) <jenkins@jenkins-debian1.internal.softwareheritage.org>  Tue, 26 Oct 2021 15:08:17 +0000

swh-web (0.0.336-1~swh1) unstable-swh; urgency=medium

  * New upstream release 0.0.336     - (tagged by Antoine R. Dumont
    (@ardumont) <ardumont@softwareheritage.org> on 2021-10-25 12:07:58
    +0200)
  * Upstream changes:     - v0.0.336     - coverage: Display cran
    origins coverage properly     - Deprecate /origin/log route     -
    templates/revision-info: Display author fullname when name is None

 -- Software Heritage autobuilder (on jenkins-debian1) <jenkins@jenkins-debian1.internal.softwareheritage.org>  Mon, 25 Oct 2021 10:27:27 +0000

swh-web (0.0.335-1~swh1) unstable-swh; urgency=medium

  * New upstream release 0.0.335     - (tagged by Antoine R. Dumont
    (@ardumont) <ardumont@softwareheritage.org> on 2021-10-21 14:30:23
    +0200)
  * Upstream changes:     - v0.0.335     - admin/deposit: Allow users
    with permission to list their deposits

 -- Software Heritage autobuilder (on jenkins-debian1) <jenkins@jenkins-debian1.internal.softwareheritage.org>  Thu, 21 Oct 2021 12:49:33 +0000

swh-web (0.0.334-1~swh1) unstable-swh; urgency=medium

  * New upstream release 0.0.334     - (tagged by Antoine Lambert
    <anlambert@softwareheritage.org> on 2021-10-20 11:29:35 +0200)
  * Upstream changes:     - version 0.0.334

 -- Software Heritage autobuilder (on jenkins-debian1) <jenkins@jenkins-debian1.internal.softwareheritage.org>  Wed, 20 Oct 2021 09:53:09 +0000

swh-web (0.0.333-1~swh1) unstable-swh; urgency=medium

  * New upstream release 0.0.333     - (tagged by Antoine Lambert
    <anlambert@softwareheritage.org> on 2021-10-19 16:11:52 +0200)
  * Upstream changes:     - version 0.0.333

 -- Software Heritage autobuilder (on jenkins-debian1) <jenkins@jenkins-debian1.internal.softwareheritage.org>  Tue, 19 Oct 2021 14:34:25 +0000

swh-web (0.0.332-1~swh1) unstable-swh; urgency=medium

  * New upstream release 0.0.332     - (tagged by Antoine Lambert
    <anlambert@softwareheritage.org> on 2021-10-07 11:37:35 +0200)
  * Upstream changes:     - version 0.0.332

 -- Software Heritage autobuilder (on jenkins-debian1) <jenkins@jenkins-debian1.internal.softwareheritage.org>  Thu, 07 Oct 2021 09:58:07 +0000

swh-web (0.0.331-1~swh1) unstable-swh; urgency=medium

  * New upstream release 0.0.331     - (tagged by Antoine Lambert
    <anlambert@softwareheritage.org> on 2021-09-29 18:35:03 +0200)
  * Upstream changes:     - version 0.0.331

 -- Software Heritage autobuilder (on jenkins-debian1) <jenkins@jenkins-debian1.internal.softwareheritage.org>  Wed, 29 Sep 2021 16:53:50 +0000

swh-web (0.0.330-1~swh1) unstable-swh; urgency=medium

  * New upstream release 0.0.330     - (tagged by David Douard
    <david.douard@sdfa3.org> on 2021-09-24 15:34:14 +0200)
  * Upstream changes:     - v0.0.330

 -- Software Heritage autobuilder (on jenkins-debian1) <jenkins@jenkins-debian1.internal.softwareheritage.org>  Fri, 24 Sep 2021 14:12:50 +0000

swh-web (0.0.329-1~swh1) unstable-swh; urgency=medium

  * New upstream release 0.0.329     - (tagged by Antoine Lambert
    <anlambert@softwareheritage.org> on 2021-09-21 11:07:24 +0200)
  * Upstream changes:     - version 0.0.329

 -- Software Heritage autobuilder (on jenkins-debian1) <jenkins@jenkins-debian1.internal.softwareheritage.org>  Tue, 21 Sep 2021 09:29:36 +0000

swh-web (0.0.328-1~swh1) unstable-swh; urgency=medium

  * New upstream release 0.0.328     - (tagged by Antoine Lambert
    <anlambert@softwareheritage.org> on 2021-09-20 17:08:14 +0200)
  * Upstream changes:     - version 0.0.328

 -- Software Heritage autobuilder (on jenkins-debian1) <jenkins@jenkins-debian1.internal.softwareheritage.org>  Mon, 20 Sep 2021 15:27:58 +0000

swh-web (0.0.327-1~swh1) unstable-swh; urgency=medium

  * New upstream release 0.0.327     - (tagged by Valentin Lorentz
    <vlorentz@softwareheritage.org> on 2021-09-15 14:03:21 +0200)
  * Upstream changes:     - v0.0.327     - * vault: Only show the first
    status line

 -- Software Heritage autobuilder (on jenkins-debian1) <jenkins@jenkins-debian1.internal.softwareheritage.org>  Wed, 15 Sep 2021 12:23:10 +0000

swh-web (0.0.326-1~swh1) unstable-swh; urgency=medium

  * New upstream release 0.0.326     - (tagged by Valentin Lorentz
    <vlorentz@softwareheritage.org> on 2021-09-10 14:43:11 +0200)
  * Upstream changes:     - v0.0.326     - * Stop logging some
    exceptions to Sentry

 -- Software Heritage autobuilder (on jenkins-debian1) <jenkins@jenkins-debian1.internal.softwareheritage.org>  Fri, 10 Sep 2021 13:04:19 +0000

swh-web (0.0.325-1~swh1) unstable-swh; urgency=medium

  * New upstream release 0.0.325     - (tagged by Antoine Lambert
    <anlambert@softwareheritage.org> on 2021-09-09 16:15:34 +0200)
  * Upstream changes:     - version 0.0.325

 -- Software Heritage autobuilder (on jenkins-debian1) <jenkins@jenkins-debian1.internal.softwareheritage.org>  Thu, 09 Sep 2021 14:35:03 +0000

swh-web (0.0.324-1~swh1) unstable-swh; urgency=medium

  * New upstream release 0.0.324     - (tagged by Valentin Lorentz
    <vlorentz@softwareheritage.org> on 2021-09-09 14:50:32 +0200)
  * Upstream changes:     - v0.0.324     - * Fix crash in vault API

 -- Software Heritage autobuilder (on jenkins-debian1) <jenkins@jenkins-debian1.internal.softwareheritage.org>  Thu, 09 Sep 2021 13:11:30 +0000

swh-web (0.0.323-1~swh1) unstable-swh; urgency=medium

  * New upstream release 0.0.323     - (tagged by Valentin Lorentz
    <vlorentz@softwareheritage.org> on 2021-09-09 13:14:58 +0200)
  * Upstream changes:     - v0.0.323     - * browse/snapshot_context:
    Ensure pull request branches can be browsed     - * Add
    'swh.vault.git_bare.ui' use role, to display the 'git bare' button
    on the UI     - * Add link to extrinsic metadata API from the browse
    view     - * misc: Add iframe view for contents and directories     -
    * directory-display: Show human-readable file sizes (KB, MB, ...).
    - * api/vault: Re-add obj_type and obj_id to legacy API endpoints

 -- Software Heritage autobuilder (on jenkins-debian1) <jenkins@jenkins-debian1.internal.softwareheritage.org>  Thu, 09 Sep 2021 11:33:07 +0000

swh-web (0.0.322-1~swh1) unstable-swh; urgency=medium

  * New upstream release 0.0.322     - (tagged by Vincent SELLIER
    <vincent.sellier@softwareheritage.org> on 2021-09-07 15:07:45 +0200)
  * Upstream changes:     - version v0.0.322

 -- Software Heritage autobuilder (on jenkins-debian1) <jenkins@jenkins-debian1.internal.softwareheritage.org>  Tue, 07 Sep 2021 13:29:51 +0000

swh-web (0.0.321-1~swh1) unstable-swh; urgency=medium

  * New upstream release 0.0.321     - (tagged by Antoine Lambert
    <anlambert@softwareheritage.org> on 2021-09-03 13:50:25 +0200)
  * Upstream changes:     - version 0.0.321

 -- Software Heritage autobuilder (on jenkins-debian1) <jenkins@jenkins-debian1.internal.softwareheritage.org>  Fri, 03 Sep 2021 12:17:16 +0000

swh-web (0.0.320-1~swh1) unstable-swh; urgency=medium

  * New upstream release 0.0.320     - (tagged by Valentin Lorentz
    <vlorentz@softwareheritage.org> on 2021-08-26 14:09:47 +0200)
  * Upstream changes:     - v0.0.320     - * vault API: Rename bundle
    types and use SWHIDs to identify objects

 -- Software Heritage autobuilder (on jenkins-debian1) <jenkins@jenkins-debian1.internal.softwareheritage.org>  Thu, 26 Aug 2021 12:26:46 +0000

swh-web (0.0.319-1~swh1) unstable-swh; urgency=medium

  * New upstream release 0.0.319     - (tagged by Antoine Lambert
    <anlambert@softwareheritage.org> on 2021-08-24 11:00:15 +0200)
  * Upstream changes:     - version 0.0.319

 -- Software Heritage autobuilder (on jenkins-debian1) <jenkins@jenkins-debian1.internal.softwareheritage.org>  Tue, 24 Aug 2021 09:30:41 +0000

swh-web (0.0.318-1~swh1) unstable-swh; urgency=medium

  * New upstream release 0.0.318     - (tagged by Antoine Lambert
    <anlambert@softwareheritage.org> on 2021-08-23 17:29:16 +0200)
  * Upstream changes:     - version 0.0.318

 -- Software Heritage autobuilder (on jenkins-debian1) <jenkins@jenkins-debian1.internal.softwareheritage.org>  Mon, 23 Aug 2021 15:47:22 +0000

swh-web (0.0.317-1~swh1) unstable-swh; urgency=medium

  * New upstream release 0.0.317     - (tagged by Antoine Lambert
    <anlambert@softwareheritage.org> on 2021-07-19 14:13:38 +0200)
  * Upstream changes:     - version 0.0.317

 -- Software Heritage autobuilder (on jenkins-debian1) <jenkins@jenkins-debian1.internal.softwareheritage.org>  Mon, 19 Jul 2021 13:43:28 +0000

swh-web (0.0.316-1~swh1) unstable-swh; urgency=medium

  * New upstream release 0.0.316     - (tagged by Antoine Lambert
    <anlambert@softwareheritage.org> on 2021-07-09 17:59:36 +0200)
  * Upstream changes:     - version 0.0.316

 -- Software Heritage autobuilder (on jenkins-debian1) <jenkins@jenkins-debian1.internal.softwareheritage.org>  Fri, 09 Jul 2021 16:55:16 +0000

swh-web (0.0.315-1~swh1) unstable-swh; urgency=medium

  * New upstream release 0.0.315     - (tagged by Antoine Lambert
    <anlambert@softwareheritage.org> on 2021-06-29 14:55:07 +0200)
  * Upstream changes:     - version 0.0.315

 -- Software Heritage autobuilder (on jenkins-debian1) <jenkins@jenkins-debian1.internal.softwareheritage.org>  Tue, 29 Jun 2021 13:32:00 +0000

swh-web (0.0.314-1~swh1) unstable-swh; urgency=medium

  * New upstream release 0.0.314     - (tagged by Antoine R. Dumont
    (@ardumont) <ardumont@softwareheritage.org> on 2021-06-28 11:47:06
    +0200)
  * Upstream changes:     - v0.0.314     - Add an endpoint to list and
    access raw extrinsic metadata.     - assets/save: Ensure to use
    canonical github repo URL as origin URL     - Simplify save code now
    request status updates using visit statuses

 -- Software Heritage autobuilder (on jenkins-debian1) <jenkins@jenkins-debian1.internal.softwareheritage.org>  Mon, 28 Jun 2021 10:04:26 +0000

swh-web (0.0.313-1~swh1.1) unstable-swh; urgency=medium

  * Bump new release

 -- Antoine R. Dumont (@ardumont) <ardumont@softwareheritage.org>  Tue, 15 Jun 2021 18:09:20 +0200

swh-web (0.0.313-1~swh1) unstable-swh; urgency=medium

  * New upstream release 0.0.313     - (tagged by Antoine R. Dumont
    (@ardumont) <ardumont@softwareheritage.org> on 2021-06-15 17:33:32
    +0200)
  * Upstream changes:     - v0.0.313     - Schedule save code now as
    recurring origins to ingest when successful

 -- Software Heritage autobuilder (on jenkins-debian1) <jenkins@jenkins-debian1.internal.softwareheritage.org>  Tue, 15 Jun 2021 15:59:11 +0000

swh-web (0.0.312-1~swh1) unstable-swh; urgency=medium

  * New upstream release 0.0.312     - (tagged by Antoine Lambert
    <anlambert@softwareheritage.org> on 2021-06-15 14:44:33 +0200)
  * Upstream changes:     - version 0.0.312

 -- Software Heritage autobuilder (on jenkins-debian1) <jenkins@jenkins-debian1.internal.softwareheritage.org>  Tue, 15 Jun 2021 13:26:35 +0000

swh-web (0.0.311-1~swh1) unstable-swh; urgency=medium

  * New upstream release 0.0.311     - (tagged by Antoine Lambert
    <antoine.lambert@inria.fr> on 2021-06-11 17:22:30 +0200)
  * Upstream changes:     - version 0.0.311

 -- Software Heritage autobuilder (on jenkins-debian1) <jenkins@jenkins-debian1.internal.softwareheritage.org>  Fri, 11 Jun 2021 15:43:04 +0000

swh-web (0.0.310-1~swh1) unstable-swh; urgency=medium

  * New upstream release 0.0.310     - (tagged by Vincent SELLIER
    <vincent.sellier@softwareheritage.org> on 2021-06-02 14:20:33 +0200)
  * Upstream changes:     - v0.0.310     - fix running sor update

 -- Software Heritage autobuilder (on jenkins-debian1) <jenkins@jenkins-debian1.internal.softwareheritage.org>  Wed, 02 Jun 2021 12:43:41 +0000

swh-web (0.0.309-1~swh1) unstable-swh; urgency=medium

  * New upstream release 0.0.309     - (tagged by Antoine R. Dumont
    (@ardumont) <ardumont@softwareheritage.org> on 2021-05-27 15:03:12
    +0200)
  * Upstream changes:     - v0.0.309     - common/origin_save: Update
    missing information when available     - Makefile.local: Ensure to
    kill child processes at devserver target exit     - cypress: Use
    webpack-dev-server to serve static assets     - Makefile.local: Wrap
    long lines     - cypress.json: Activate test retries in run mode

 -- Software Heritage autobuilder (on jenkins-debian1) <jenkins@jenkins-debian1.internal.softwareheritage.org>  Thu, 27 May 2021 13:21:25 +0000

swh-web (0.0.308-2~swh1) unstable-swh; urgency=medium

  * Rebuild after fixing tests execution

 -- Antoine Lambert <antoine.lambert@inria.fr>  Thu, 20 May 2021 14:22:11 +0200

swh-web (0.0.308-1~swh1) unstable-swh; urgency=medium

  * New upstream release 0.0.308     - (tagged by Antoine Lambert
    <antoine.lambert@inria.fr> on 2021-05-20 11:22:24 +0200)
  * Upstream changes:     - version 0.0.308

 -- Software Heritage autobuilder (on jenkins-debian1) <jenkins@jenkins-debian1.internal.softwareheritage.org>  Thu, 20 May 2021 10:46:36 +0000

swh-web (0.0.307-1~swh1) unstable-swh; urgency=medium

  * New upstream release 0.0.307     - (tagged by Antoine Lambert
    <antoine.lambert@inria.fr> on 2021-05-07 14:15:59 +0200)
  * Upstream changes:     - version 0.0.307

 -- Software Heritage autobuilder (on jenkins-debian1) <jenkins@jenkins-debian1.internal.softwareheritage.org>  Fri, 07 May 2021 12:44:27 +0000

swh-web (0.0.306-1~swh1) unstable-swh; urgency=medium

  * New upstream release 0.0.306     - (tagged by Antoine Lambert
    <antoine.lambert@inria.fr> on 2021-05-03 16:03:17 +0200)
  * Upstream changes:     - version 0.0.306

 -- Software Heritage autobuilder (on jenkins-debian1) <jenkins@jenkins-debian1.internal.softwareheritage.org>  Mon, 03 May 2021 14:25:10 +0000

swh-web (0.0.305-1~swh1) unstable-swh; urgency=medium

  * New upstream release 0.0.305     - (tagged by Antoine Lambert
    <antoine.lambert@inria.fr> on 2021-04-30 17:59:10 +0200)
  * Upstream changes:     - version 0.0.305

 -- Software Heritage autobuilder (on jenkins-debian1) <jenkins@jenkins-debian1.internal.softwareheritage.org>  Fri, 30 Apr 2021 16:34:26 +0000

swh-web (0.0.304-1~swh1) unstable-swh; urgency=medium

  * New upstream release 0.0.304     - (tagged by Antoine Lambert
    <antoine.lambert@inria.fr> on 2021-04-30 17:23:53 +0200)
  * Upstream changes:     - version 0.0.304

 -- Software Heritage autobuilder (on jenkins-debian1) <jenkins@jenkins-debian1.internal.softwareheritage.org>  Fri, 30 Apr 2021 15:45:42 +0000

swh-web (0.0.303-1~swh1) unstable-swh; urgency=medium

  * New upstream release 0.0.303     - (tagged by Antoine Lambert
    <antoine.lambert@inria.fr> on 2021-04-29 11:03:58 +0200)
  * Upstream changes:     - version 0.0.303

 -- Software Heritage autobuilder (on jenkins-debian1) <jenkins@jenkins-debian1.internal.softwareheritage.org>  Thu, 29 Apr 2021 09:35:13 +0000

swh-web (0.0.302-1~swh1) unstable-swh; urgency=medium

  * New upstream release 0.0.302     - (tagged by Antoine R. Dumont
    (@ardumont) <ardumont@softwareheritage.org> on 2021-04-27 11:29:03
    +0200)
  * Upstream changes:     - v0.0.302     - Save code now: Improve save
    request task information title     - Separate save code now status
    refresh routine from the listing ui     - common/identifiers: Fix
    content SWHID with anchor revision browse URL

 -- Software Heritage autobuilder (on jenkins-debian1) <jenkins@jenkins-debian1.internal.softwareheritage.org>  Tue, 27 Apr 2021 09:50:38 +0000

swh-web (0.0.301-1~swh1) unstable-swh; urgency=medium

  * New upstream release 0.0.301     - (tagged by Vincent SELLIER
    <vincent.sellier@softwareheritage.org> on 2021-04-23 12:31:50 +0200)
  * Upstream changes:     - v0.0.301     - reactivate the author counter
    on the homepage

 -- Software Heritage autobuilder (on jenkins-debian1) <jenkins@jenkins-debian1.internal.softwareheritage.org>  Fri, 23 Apr 2021 10:47:55 +0000

swh-web (0.0.300-1~swh1) unstable-swh; urgency=medium

  * New upstream release 0.0.300     - (tagged by Antoine Lambert
    <antoine.lambert@inria.fr> on 2021-04-22 15:39:52 +0200)
  * Upstream changes:     - version 0.0.300

 -- Software Heritage autobuilder (on jenkins-debian1) <jenkins@jenkins-debian1.internal.softwareheritage.org>  Thu, 22 Apr 2021 14:04:53 +0000

swh-web (0.0.299-1~swh2) unstable-swh; urgency=medium

  * Bump new release

 -- Antoine R. Dumont (@ardumont) <ardumont@softwareheritage.org>  Thu, 22 Apr 2021 09:43:59 +0200

swh-web (0.0.299-1~swh1) unstable-swh; urgency=medium

  * New upstream release 0.0.299     - (tagged by Antoine R. Dumont
    (@ardumont) <ardumont@softwareheritage.org> on 2021-04-22 09:12:22
    +0200)
  * Upstream changes:     - v0.0.299     - Drop redundant `Task` prefix
    in row title in save code now detail view     - Display visit status
    information in the save request information detail view     - docs:
    Remove doc_config module and its use     - tests: Turn some global
    js variables into functions     - tests: Add docstring and some test
    scenarios to the save code now code

 -- Software Heritage autobuilder (on jenkins-debian1) <jenkins@jenkins-debian1.internal.softwareheritage.org>  Thu, 22 Apr 2021 07:24:54 +0000

swh-web (0.0.298-1~swh1) unstable-swh; urgency=medium

  * New upstream release 0.0.298     - (tagged by Antoine Lambert
    <antoine.lambert@inria.fr> on 2021-04-19 19:04:47 +0200)
  * Upstream changes:     - version 0.0.298

 -- Software Heritage autobuilder (on jenkins-debian1) <jenkins@jenkins-debian1.internal.softwareheritage.org>  Mon, 19 Apr 2021 17:27:27 +0000

swh-web (0.0.297-1~swh1) unstable-swh; urgency=medium

  * New upstream release 0.0.297     - (tagged by Antoine Lambert
    <antoine.lambert@inria.fr> on 2021-04-19 14:15:25 +0200)
  * Upstream changes:     - version 0.0.297

 -- Software Heritage autobuilder (on jenkins-debian1) <jenkins@jenkins-debian1.internal.softwareheritage.org>  Mon, 19 Apr 2021 12:26:34 +0000

swh-web (0.0.296-1~swh2) unstable-swh; urgency=medium

  * Add missing swh-counters dependency

 -- Vincent SELLIER <vincent.sellier@softwareheritage.org>  Wed, 14 Apr 2021 17:14:34 +0200

swh-web (0.0.296-1~swh1) unstable-swh; urgency=medium

  * New upstream release 0.0.296     - (tagged by Vincent SELLIER
    <vincent.sellier@softwareheritage.org> on 2021-04-14 16:29:01 +0200)
  * Upstream changes:     - v0.0.296     - fix documentation syntax     -
    make the source of the object's counts configurable

 -- Software Heritage autobuilder (on jenkins-debian1) <jenkins@jenkins-debian1.internal.softwareheritage.org>  Wed, 14 Apr 2021 14:41:28 +0000

swh-web (0.0.295-1~swh1) unstable-swh; urgency=medium

  * New upstream release 0.0.295     - (tagged by Vincent SELLIER
    <vincent.sellier@softwareheritage.org> on 2021-04-13 18:04:13 +0200)
  * Upstream changes:     - v0.0.295     - counters: Remove hardcoded
    historical values

 -- Software Heritage autobuilder (on jenkins-debian1) <jenkins@jenkins-debian1.internal.softwareheritage.org>  Tue, 13 Apr 2021 16:16:07 +0000

swh-web (0.0.294-1~swh1) unstable-swh; urgency=medium

  * New upstream release 0.0.294     - (tagged by Antoine R. Dumont
    (@ardumont) <ardumont@softwareheritage.org> on 2021-04-09 14:25:58
    +0200)
  * Upstream changes:     - v0.0.294     - Add metric to monitor "save
    code now" efficiency     - tests/conftest: Keep mypy happy
    regardless hypothesis version

 -- Software Heritage autobuilder (on jenkins-debian1) <jenkins@jenkins-debian1.internal.softwareheritage.org>  Fri, 09 Apr 2021 12:36:38 +0000

swh-web (0.0.293-1~swh1) unstable-swh; urgency=medium

  * New upstream release 0.0.293     - (tagged by Antoine Lambert
    <antoine.lambert@inria.fr> on 2021-04-08 17:14:32 +0200)
  * Upstream changes:     - version 0.0.293

 -- Software Heritage autobuilder (on jenkins-debian1) <jenkins@jenkins-debian1.internal.softwareheritage.org>  Thu, 08 Apr 2021 15:41:29 +0000

swh-web (0.0.292-1~swh1) unstable-swh; urgency=medium

  * New upstream release 0.0.292     - (tagged by Antoine Lambert
    <antoine.lambert@inria.fr> on 2021-04-02 12:28:06 +0200)
  * Upstream changes:     - version 0.0.292

 -- Software Heritage autobuilder (on jenkins-debian1) <jenkins@jenkins-debian1.internal.softwareheritage.org>  Fri, 02 Apr 2021 10:45:27 +0000

swh-web (0.0.291-1~swh1) unstable-swh; urgency=medium

  * New upstream release 0.0.291     - (tagged by Antoine Lambert
    <antoine.lambert@inria.fr> on 2021-04-02 11:31:28 +0200)
  * Upstream changes:     - version 0.0.291

 -- Software Heritage autobuilder (on jenkins-debian1) <jenkins@jenkins-debian1.internal.softwareheritage.org>  Fri, 02 Apr 2021 09:42:23 +0000

swh-web (0.0.290-1~swh1) unstable-swh; urgency=medium

  * New upstream release 0.0.290     - (tagged by Antoine R. Dumont
    (@ardumont) <ardumont@softwareheritage.org> on 2021-04-01 17:42:29
    +0200)
  * Upstream changes:     - v0.0.290     - migrate-to-pg swh-web:
    Migrate from sqlite to postgresql     - auth: Use generic Django
    authentication backends from swh-auth

 -- Software Heritage autobuilder (on jenkins-debian1) <jenkins@jenkins-debian1.internal.softwareheritage.org>  Thu, 01 Apr 2021 15:59:48 +0000

swh-web (0.0.289-1~swh1) unstable-swh; urgency=medium

  * New upstream release 0.0.289     - (tagged by Antoine Lambert
    <antoine.lambert@inria.fr> on 2021-03-30 11:19:02 +0200)
  * Upstream changes:     - version 0.0.289

 -- Software Heritage autobuilder (on jenkins-debian1) <jenkins@jenkins-debian1.internal.softwareheritage.org>  Tue, 30 Mar 2021 09:45:12 +0000

swh-web (0.0.288-1~swh1) unstable-swh; urgency=medium

  * New upstream release 0.0.288     - (tagged by Antoine Lambert
    <antoine.lambert@inria.fr> on 2021-03-18 19:04:53 +0100)
  * Upstream changes:     - version 0.0.288

 -- Software Heritage autobuilder (on jenkins-debian1) <jenkins@jenkins-debian1.internal.softwareheritage.org>  Thu, 18 Mar 2021 18:22:07 +0000

swh-web (0.0.287-1~swh1) unstable-swh; urgency=medium

  * New upstream release 0.0.287     - (tagged by Antoine Lambert
    <antoine.lambert@inria.fr> on 2021-03-17 18:12:18 +0100)
  * Upstream changes:     - version 0.0.287

 -- Software Heritage autobuilder (on jenkins-debian1) <jenkins@jenkins-debian1.internal.softwareheritage.org>  Wed, 17 Mar 2021 17:31:10 +0000

swh-web (0.0.286-1~swh1) unstable-swh; urgency=medium

  * New upstream release 0.0.286     - (tagged by Antoine Lambert
    <antoine.lambert@inria.fr> on 2021-03-17 11:19:39 +0100)
  * Upstream changes:     - version 0.0.286

 -- Software Heritage autobuilder (on jenkins-debian1) <jenkins@jenkins-debian1.internal.softwareheritage.org>  Wed, 17 Mar 2021 10:39:49 +0000

swh-web (0.0.285-1~swh1) unstable-swh; urgency=medium

  * New upstream release 0.0.285     - (tagged by Antoine Lambert
    <antoine.lambert@inria.fr> on 2021-03-16 17:35:24 +0100)
  * Upstream changes:     - version 0.0.285

 -- Software Heritage autobuilder (on jenkins-debian1) <jenkins@jenkins-debian1.internal.softwareheritage.org>  Tue, 16 Mar 2021 17:01:04 +0000

swh-web (0.0.284-1~swh1) unstable-swh; urgency=medium

  * New upstream release 0.0.284     - (tagged by Antoine Lambert
    <antoine.lambert@inria.fr> on 2021-03-03 13:45:53 +0100)
  * Upstream changes:     - version 0.0.284

 -- Software Heritage autobuilder (on jenkins-debian1) <jenkins@jenkins-debian1.internal.softwareheritage.org>  Wed, 03 Mar 2021 13:04:38 +0000

swh-web (0.0.283-1~swh1) unstable-swh; urgency=medium

  * New upstream release 0.0.283     - (tagged by Antoine Lambert
    <antoine.lambert@inria.fr> on 2021-02-17 16:56:12 +0100)
  * Upstream changes:     - version 0.0.283

 -- Software Heritage autobuilder (on jenkins-debian1) <jenkins@jenkins-debian1.internal.softwareheritage.org>  Wed, 17 Feb 2021 16:12:40 +0000

swh-web (0.0.282-1~swh1) unstable-swh; urgency=medium

  * New upstream release 0.0.282     - (tagged by Antoine Lambert
    <antoine.lambert@inria.fr> on 2021-02-17 12:12:22 +0100)
  * Upstream changes:     - version 0.0.282

 -- Software Heritage autobuilder (on jenkins-debian1) <jenkins@jenkins-debian1.internal.softwareheritage.org>  Wed, 17 Feb 2021 11:37:02 +0000

swh-web (0.0.281-1~swh1) unstable-swh; urgency=medium

  * New upstream release 0.0.281     - (tagged by Antoine Lambert
    <antoine.lambert@inria.fr> on 2021-02-05 17:18:46 +0100)
  * Upstream changes:     - version 0.0.281

 -- Software Heritage autobuilder (on jenkins-debian1) <jenkins@jenkins-debian1.internal.softwareheritage.org>  Fri, 05 Feb 2021 16:36:15 +0000

swh-web (0.0.280-1~swh1) unstable-swh; urgency=medium

  * New upstream release 0.0.280     - (tagged by Antoine R. Dumont
    (@ardumont) <ardumont@softwareheritage.org> on 2021-02-03 15:31:09
    +0100)
  * Upstream changes:     - v0.0.280     - Adapt
    origin_get_latest_visit_status according to latest api change     -
    tests/data: Ensure git data are properly loaded into the test
    archive     - tests/resources: Fix mypy 0.800 errors

 -- Software Heritage autobuilder (on jenkins-debian1) <jenkins@jenkins-debian1.internal.softwareheritage.org>  Wed, 03 Feb 2021 14:45:55 +0000

swh-web (0.0.279-1~swh1) unstable-swh; urgency=medium

  * New upstream release 0.0.279     - (tagged by Antoine Lambert
    <antoine.lambert@inria.fr> on 2021-01-21 16:04:31 +0100)
  * Upstream changes:     - version 0.0.279

 -- Software Heritage autobuilder (on jenkins-debian1) <jenkins@jenkins-debian1.internal.softwareheritage.org>  Thu, 21 Jan 2021 15:40:28 +0000

swh-web (0.0.278-1~swh1) unstable-swh; urgency=medium

  * New upstream release 0.0.278     - (tagged by Antoine Lambert
    <antoine.lambert@inria.fr> on 2021-01-08 15:31:33 +0100)
  * Upstream changes:     - version 0.0.278

 -- Software Heritage autobuilder (on jenkins-debian1) <jenkins@jenkins-debian1.internal.softwareheritage.org>  Fri, 08 Jan 2021 14:42:05 +0000

swh-web (0.0.277-1~swh1) unstable-swh; urgency=medium

  * New upstream release 0.0.277     - (tagged by Antoine Lambert
    <antoine.lambert@inria.fr> on 2021-01-07 11:41:11 +0100)
  * Upstream changes:     - version 0.0.277

 -- Software Heritage autobuilder (on jenkins-debian1) <jenkins@jenkins-debian1.internal.softwareheritage.org>  Thu, 07 Jan 2021 11:04:29 +0000

swh-web (0.0.276-1~swh1) unstable-swh; urgency=medium

  * New upstream release 0.0.276     - (tagged by Antoine Lambert
    <antoine.lambert@inria.fr> on 2020-12-14 16:25:46 +0100)
  * Upstream changes:     - version 0.0.276

 -- Software Heritage autobuilder (on jenkins-debian1) <jenkins@jenkins-debian1.internal.softwareheritage.org>  Mon, 14 Dec 2020 15:43:02 +0000

swh-web (0.0.275-1~swh1) unstable-swh; urgency=medium

  * New upstream release 0.0.275     - (tagged by Antoine Lambert
    <antoine.lambert@inria.fr> on 2020-12-09 13:30:31 +0100)
  * Upstream changes:     - version 0.0.275

 -- Software Heritage autobuilder (on jenkins-debian1) <jenkins@jenkins-debian1.internal.softwareheritage.org>  Wed, 09 Dec 2020 12:48:53 +0000

swh-web (0.0.274-1~swh1) unstable-swh; urgency=medium

  * New upstream release 0.0.274     - (tagged by Antoine Lambert
    <antoine.lambert@inria.fr> on 2020-12-08 17:09:17 +0100)
  * Upstream changes:     - version 0.0.274

 -- Software Heritage autobuilder (on jenkins-debian1) <jenkins@jenkins-debian1.internal.softwareheritage.org>  Tue, 08 Dec 2020 16:35:24 +0000

swh-web (0.0.273-1~swh1) unstable-swh; urgency=medium

  * New upstream release 0.0.273     - (tagged by Antoine Lambert
    <antoine.lambert@inria.fr> on 2020-11-25 16:23:58 +0100)
  * Upstream changes:     - version 0.0.273

 -- Software Heritage autobuilder (on jenkins-debian1) <jenkins@jenkins-debian1.internal.softwareheritage.org>  Wed, 25 Nov 2020 15:42:43 +0000

swh-web (0.0.272-1~swh1) unstable-swh; urgency=medium

  * New upstream release 0.0.272     - (tagged by Antoine Lambert
    <antoine.lambert@inria.fr> on 2020-11-24 12:21:37 +0100)
  * Upstream changes:     - version 0.0.272

 -- Software Heritage autobuilder (on jenkins-debian1) <jenkins@jenkins-debian1.internal.softwareheritage.org>  Tue, 24 Nov 2020 11:51:14 +0000

swh-web (0.0.271-1~swh1) unstable-swh; urgency=medium

  * New upstream release 0.0.271     - (tagged by Antoine R. Dumont
    (@ardumont) <ardumont@softwareheritage.org> on 2020-11-19 16:09:49
    +0100)
  * Upstream changes:     - v0.0.271     - vault-ui: Log caught error
    when listing     - vault: Fix vault response schema     - assets:
    Migrate compilation to webpack 5.x     - package.json: Upgrade
    dependencies

 -- Software Heritage autobuilder (on jenkins-debian1) <jenkins@jenkins-debian1.internal.softwareheritage.org>  Thu, 19 Nov 2020 15:30:51 +0000

swh-web (0.0.270-1~swh1) unstable-swh; urgency=medium

  * New upstream release 0.0.270     - (tagged by Antoine Lambert
    <antoine.lambert@inria.fr> on 2020-11-16 16:31:43 +0100)
  * Upstream changes:     - version 0.0.270

 -- Software Heritage autobuilder (on jenkins-debian1) <jenkins@jenkins-debian1.internal.softwareheritage.org>  Mon, 16 Nov 2020 15:51:54 +0000

swh-web (0.0.269-1~swh1) unstable-swh; urgency=medium

  * New upstream release 0.0.269     - (tagged by Antoine Lambert
    <antoine.lambert@inria.fr> on 2020-11-12 15:31:37 +0100)
  * Upstream changes:     - version 0.0.269

 -- Software Heritage autobuilder (on jenkins-debian1) <jenkins@jenkins-debian1.internal.softwareheritage.org>  Thu, 12 Nov 2020 15:03:49 +0000

swh-web (0.0.268-1~swh1) unstable-swh; urgency=medium

  * New upstream release 0.0.268     - (tagged by Antoine Lambert
    <antoine.lambert@inria.fr> on 2020-11-09 12:19:05 +0100)
  * Upstream changes:     - version 0.0.268

 -- Software Heritage autobuilder (on jenkins-debian1) <jenkins@jenkins-debian1.internal.softwareheritage.org>  Mon, 09 Nov 2020 11:37:25 +0000

swh-web (0.0.267-1~swh1) unstable-swh; urgency=medium

  * New upstream release 0.0.267     - (tagged by Antoine Lambert
    <antoine.lambert@inria.fr> on 2020-11-06 17:13:03 +0100)
  * Upstream changes:     - version 0.0.267

 -- Software Heritage autobuilder (on jenkins-debian1) <jenkins@jenkins-debian1.internal.softwareheritage.org>  Fri, 06 Nov 2020 16:31:03 +0000

swh-web (0.0.266-1~swh1) unstable-swh; urgency=medium

  * New upstream release 0.0.266     - (tagged by Antoine Lambert
    <antoine.lambert@inria.fr> on 2020-11-06 12:48:47 +0100)
  * Upstream changes:     - version 0.0.266

 -- Software Heritage autobuilder (on jenkins-debian1) <jenkins@jenkins-debian1.internal.softwareheritage.org>  Fri, 06 Nov 2020 12:07:02 +0000

swh-web (0.0.265-1~swh1) unstable-swh; urgency=medium

  * New upstream release 0.0.265     - (tagged by Antoine Lambert
    <antoine.lambert@inria.fr> on 2020-10-30 16:22:10 +0100)
  * Upstream changes:     - version 0.0.265

 -- Software Heritage autobuilder (on jenkins-debian1) <jenkins@jenkins-debian1.internal.softwareheritage.org>  Fri, 30 Oct 2020 15:48:13 +0000

swh-web (0.0.264-1~swh1) unstable-swh; urgency=medium

  * New upstream release 0.0.264     - (tagged by Antoine R. Dumont
    (@ardumont) <ardumont@softwareheritage.org> on 2020-10-19 12:03:15
    +0200)
  * Upstream changes:     - v0.0.264     - web.config: Adapt indexer
    configuration structure     - web.config: Adapt scheduler
    configuration structure     - swh.web.tests: Adapt
    get_indexer_storage to latest version     - Use swh.model.model
    helpers to compute object identifiers     - common/archive: Fix
    empty content handling in lookup_content_raw     - apidoc: Fix bad
    URL replacement missed due to an invalid test     - common/typing:
    Fix error with mypy 0.790     - browse/directory: Fix invalid query
    parameter value for content links     - templates/directory-display:
    Remove permissions display for directories     - templates: Update
    save code now icon and new snapshot button

 -- Software Heritage autobuilder (on jenkins-debian1) <jenkins@jenkins-debian1.internal.softwareheritage.org>  Mon, 19 Oct 2020 12:06:32 +0000

swh-web (0.0.263-1~swh1) unstable-swh; urgency=medium

  * New upstream release 0.0.263     - (tagged by Antoine Lambert
    <antoine.lambert@inria.fr> on 2020-10-08 16:40:40 +0200)
  * Upstream changes:     - version 0.0.263

 -- Software Heritage autobuilder (on jenkins-debian1) <jenkins@jenkins-debian1.internal.softwareheritage.org>  Thu, 08 Oct 2020 15:11:38 +0000

swh-web (0.0.262-2~swh1) unstable-swh; urgency=medium

  * Make the postinst a little bit more robust

 -- Nicolas Dandrimont <olasd@debian.org>  Fri, 25 Sep 2020 19:53:02 +0200

swh-web (0.0.262-1~swh1) unstable-swh; urgency=medium

  * New upstream release 0.0.262     - (tagged by Antoine Lambert
    <antoine.lambert@inria.fr> on 2020-09-25 17:02:27 +0200)
  * Upstream changes:     - version 0.0.262

 -- Software Heritage autobuilder (on jenkins-debian1) <jenkins@jenkins-debian1.internal.softwareheritage.org>  Fri, 25 Sep 2020 15:20:11 +0000

swh-web (0.0.261-1~swh1) unstable-swh; urgency=medium

  * New upstream release 0.0.261     - (tagged by Antoine Lambert
    <antoine.lambert@inria.fr> on 2020-09-25 15:55:40 +0200)
  * Upstream changes:     - version 0.0.261

 -- Software Heritage autobuilder (on jenkins-debian1) <jenkins@jenkins-debian1.internal.softwareheritage.org>  Fri, 25 Sep 2020 14:06:26 +0000

swh-web (0.0.260-1~swh1) unstable-swh; urgency=medium

  * New upstream release 0.0.260     - (tagged by Antoine Lambert
    <antoine.lambert@inria.fr> on 2020-09-23 16:05:51 +0200)
  * Upstream changes:     - version 0.0.260

 -- Software Heritage autobuilder (on jenkins-debian1) <jenkins@jenkins-debian1.internal.softwareheritage.org>  Wed, 23 Sep 2020 14:31:59 +0000

swh-web (0.0.259-1~swh1) unstable-swh; urgency=medium

  * New upstream release 0.0.259     - (tagged by Antoine Lambert
    <antoine.lambert@inria.fr> on 2020-09-16 17:48:00 +0200)
  * Upstream changes:     - version 0.0.259

 -- Software Heritage autobuilder (on jenkins-debian1) <jenkins@jenkins-debian1.internal.softwareheritage.org>  Wed, 16 Sep 2020 16:05:10 +0000

swh-web (0.0.258-1~swh1) unstable-swh; urgency=medium

  * New upstream release 0.0.258     - (tagged by Antoine Lambert
    <antoine.lambert@inria.fr> on 2020-09-16 13:14:02 +0200)
  * Upstream changes:     - version 0.0.258

 -- Software Heritage autobuilder (on jenkins-debian1) <jenkins@jenkins-debian1.internal.softwareheritage.org>  Wed, 16 Sep 2020 11:39:10 +0000

swh-web (0.0.257-1~swh1) unstable-swh; urgency=medium

  * New upstream release 0.0.257     - (tagged by Antoine R. Dumont
    (@ardumont) <ardumont@softwareheritage.org> on 2020-09-15 12:15:49
    +0200)
  * Upstream changes:     - v0.0.257     - common/highlightjs: Fix issue
    with Pygments 2.7

 -- Software Heritage autobuilder (on jenkins-debian1) <jenkins@jenkins-debian1.internal.softwareheritage.org>  Tue, 15 Sep 2020 10:27:21 +0000

swh-web (0.0.255-1~swh1) unstable-swh; urgency=medium

  * New upstream release 0.0.255     - (tagged by Antoine R. Dumont
    (@ardumont) <ardumont@softwareheritage.org> on 2020-09-04 16:02:25
    +0200)
  * Upstream changes:     - v0.0.255     - Adapt storage.revision_get
    calls according to latest api change     - package.json: Upgrade
    dependencies     - cypress/origin-save: Improve tests implementation
    - assets/origin-save: Fix handling of null visit dates in requests
    list     - Adapt to latest storage release_get api change

 -- Software Heritage autobuilder (on jenkins-debian1) <jenkins@jenkins-debian1.internal.softwareheritage.org>  Fri, 04 Sep 2020 14:18:01 +0000

swh-web (0.0.254-1~swh1) unstable-swh; urgency=medium

  * New upstream release 0.0.254     - (tagged by Antoine Lambert
    <antoine.lambert@inria.fr> on 2020-08-28 15:35:49 +0200)
  * Upstream changes:     - version 0.0.254

 -- Software Heritage autobuilder (on jenkins-debian1) <jenkins@jenkins-debian1.internal.softwareheritage.org>  Fri, 28 Aug 2020 14:01:09 +0000

swh-web (0.0.253-1~swh1) unstable-swh; urgency=medium

  * New upstream release 0.0.253     - (tagged by Antoine Lambert
    <antoine.lambert@inria.fr> on 2020-08-27 18:51:20 +0200)
  * Upstream changes:     - version 0.0.253

 -- Software Heritage autobuilder (on jenkins-debian1) <jenkins@jenkins-debian1.internal.softwareheritage.org>  Thu, 27 Aug 2020 17:16:29 +0000

swh-web (0.0.252-1~swh1) unstable-swh; urgency=medium

  * New upstream release 0.0.252     - (tagged by Antoine Lambert
    <antoine.lambert@inria.fr> on 2020-08-24 14:07:27 +0200)
  * Upstream changes:     - version 0.0.252

 -- Software Heritage autobuilder (on jenkins-debian1) <jenkins@jenkins-debian1.internal.softwareheritage.org>  Mon, 24 Aug 2020 12:24:41 +0000

swh-web (0.0.251-1~swh1) unstable-swh; urgency=medium

  * New upstream release 0.0.251     - (tagged by Antoine Lambert
    <antoine.lambert@inria.fr> on 2020-08-24 11:15:57 +0200)
  * Upstream changes:     - version 0.0.251

 -- Software Heritage autobuilder (on jenkins-debian1) <jenkins@jenkins-debian1.internal.softwareheritage.org>  Mon, 24 Aug 2020 09:32:42 +0000

swh-web (0.0.250-1~swh1) unstable-swh; urgency=medium

  * New upstream release 0.0.250     - (tagged by Antoine Lambert
    <antoine.lambert@inria.fr> on 2020-08-21 12:06:06 +0200)
  * Upstream changes:     - version 0.0.250

 -- Software Heritage autobuilder (on jenkins-debian1) <jenkins@jenkins-debian1.internal.softwareheritage.org>  Fri, 21 Aug 2020 10:24:25 +0000

swh-web (0.0.249-1~swh1) unstable-swh; urgency=medium

  * New upstream release 0.0.249     - (tagged by Antoine Lambert
    <antoine.lambert@inria.fr> on 2020-08-18 12:12:39 +0200)
  * Upstream changes:     - version 0.0.249

 -- Software Heritage autobuilder (on jenkins-debian1) <jenkins@jenkins-debian1.internal.softwareheritage.org>  Tue, 18 Aug 2020 10:30:08 +0000

swh-web (0.0.248-1~swh1) unstable-swh; urgency=medium

  * New upstream release 0.0.248     - (tagged by Antoine R. Dumont
    (@ardumont) <ardumont@softwareheritage.org> on 2020-08-05 10:01:23
    +0200)
  * Upstream changes:     - v0.0.248     - package.json: Upgrade
    dependencies     - templates: Fix browsed object metadata
    availability from javascript     - service: Adapt according to the
    latest storage.content_find changes     - Adapt swh-search
    configuration (runtime + tests)     - origin: Migrate use to
    storage.origin_list instead of origin_get_range

 -- Software Heritage autobuilder (on jenkins-debian1) <jenkins@jenkins-debian1.internal.softwareheritage.org>  Wed, 05 Aug 2020 08:49:00 +0000

swh-web (0.0.246-1~swh2) unstable-swh; urgency=medium

  * Update missing dependency + bump

 -- Antoine R. Dumont <ardumont@softwareheritage.org>  Tue, 28 Jul 2020 06:57:28 +0000

swh-web (0.0.246-1~swh1) unstable-swh; urgency=medium

  * New upstream release 0.0.246     - (tagged by Antoine R. Dumont
    (@ardumont) <ardumont@softwareheritage.org> on 2020-07-28 08:11:28
    +0200)
  * Upstream changes:     - v0.0.246     - Update
    swh.storage.origin_visit_get_by calls to latest api change     -
    Update swh.storage.origin_get calls to latest api change     -
    setup.py: Migrate from vcversioner to setuptools-scm     -
    package.json: Upgrade dependencies     - tests: Fix flaky test     -
    assets/save: Try to set origin type when clicking on "Save again"
    - api/identifiers: Adapt to swh-model >= 0.5.0     - pytest.ini:
    Prevent swh-storage pytest plugin loading     - Rename all
    references of swh PIDs to SWHIDs for consistency

 -- Software Heritage autobuilder (on jenkins-debian1) <jenkins@jenkins-debian1.internal.softwareheritage.org>  Tue, 28 Jul 2020 06:28:05 +0000

swh-web (0.0.245-1~swh1) unstable-swh; urgency=medium

  * New upstream release 0.0.245     - (tagged by Antoine Lambert
    <antoine.lambert@inria.fr> on 2020-07-02 15:51:46 +0200)
  * Upstream changes:     - version 0.0.245

 -- Software Heritage autobuilder (on jenkins-debian1) <jenkins@jenkins-debian1.internal.softwareheritage.org>  Thu, 02 Jul 2020 14:28:23 +0000

swh-web (0.0.244-1~swh1) unstable-swh; urgency=medium

  * New upstream release 0.0.244     - (tagged by Antoine Lambert
    <antoine.lambert@inria.fr> on 2020-06-29 15:00:40 +0200)
  * Upstream changes:     - version 0.0.244

 -- Software Heritage autobuilder (on jenkins-debian1) <jenkins@jenkins-debian1.internal.softwareheritage.org>  Mon, 29 Jun 2020 13:22:24 +0000

swh-web (0.0.242-1~swh1) unstable-swh; urgency=medium

  * New upstream release 0.0.242     - (tagged by Antoine Lambert
    <antoine.lambert@inria.fr> on 2020-06-23 14:24:01 +0200)
  * Upstream changes:     - version 0.0.242

 -- Software Heritage autobuilder (on jenkins-debian1) <jenkins@jenkins-debian1.internal.softwareheritage.org>  Tue, 23 Jun 2020 12:55:08 +0000

swh-web (0.0.241-1~swh1) unstable-swh; urgency=medium

  * New upstream release 0.0.241     - (tagged by Antoine R. Dumont
    (@ardumont) <ardumont@softwareheritage.org> on 2020-06-19 18:08:44
    +0200)
  * Upstream changes:     - v0.0.241     - misc/coverage: Add IPOL and
    NixOS logos     - service: Use latest origin visit status from an
    origin     - Migrate to swh.storage.algos.snapshot_get_latest     -
    templates/browse: Improve navigation for origin/snapshot related
    views

 -- Software Heritage autobuilder (on jenkins-debian1) <jenkins@jenkins-debian1.internal.softwareheritage.org>  Fri, 19 Jun 2020 16:22:34 +0000

swh-web (0.0.240-1~swh1) unstable-swh; urgency=medium

  * New upstream release 0.0.240     - (tagged by Antoine Lambert
    <antoine.lambert@inria.fr> on 2020-06-18 14:13:12 +0200)
  * Upstream changes:     - version 0.0.240

 -- Software Heritage autobuilder (on jenkins-debian1) <jenkins@jenkins-debian1.internal.softwareheritage.org>  Thu, 18 Jun 2020 13:13:08 +0000

swh-web (0.0.239-1~swh1) unstable-swh; urgency=medium

  * New upstream release 0.0.239     - (tagged by Antoine Lambert
    <antoine.lambert@inria.fr> on 2020-06-17 10:52:06 +0200)
  * Upstream changes:     - version 0.0.239

 -- Software Heritage autobuilder (on jenkins-debian1) <jenkins@jenkins-debian1.internal.softwareheritage.org>  Wed, 17 Jun 2020 09:16:33 +0000

swh-web (0.0.238-1~swh1) unstable-swh; urgency=medium

  * New upstream release 0.0.238     - (tagged by Antoine Lambert
    <antoine.lambert@inria.fr> on 2020-06-12 14:17:47 +0200)
  * Upstream changes:     - version 0.0.238

 -- Software Heritage autobuilder (on jenkins-debian1) <jenkins@jenkins-debian1.internal.softwareheritage.org>  Fri, 12 Jun 2020 13:14:45 +0000

swh-web (0.0.237-1~swh1) unstable-swh; urgency=medium

  * New upstream release 0.0.237     - (tagged by Antoine Lambert
    <antoine.lambert@inria.fr> on 2020-06-05 17:42:35 +0200)
  * Upstream changes:     - version 0.0.237

 -- Software Heritage autobuilder (on jenkins-debian1) <jenkins@jenkins-debian1.internal.softwareheritage.org>  Fri, 05 Jun 2020 16:24:05 +0000

swh-web (0.0.236-1~swh1) unstable-swh; urgency=medium

  * New upstream release 0.0.236     - (tagged by Antoine Lambert
    <antoine.lambert@inria.fr> on 2020-06-05 14:38:37 +0200)
  * Upstream changes:     - version 0.0.236

 -- Software Heritage autobuilder (on jenkins-debian1) <jenkins@jenkins-debian1.internal.softwareheritage.org>  Fri, 05 Jun 2020 13:05:41 +0000

swh-web (0.0.235-1~swh1) unstable-swh; urgency=medium

  * New upstream release 0.0.235     - (tagged by Antoine R. Dumont
    (@ardumont) <ardumont@softwareheritage.org> on 2020-05-27 14:58:13
    +0200)
  * Upstream changes:     - v0.0.235     - admin-deposit: Fix edge case
    on empty exclude pattern

 -- Software Heritage autobuilder (on jenkins-debian1) <jenkins@jenkins-debian1.internal.softwareheritage.org>  Wed, 27 May 2020 13:10:37 +0000

swh-web (0.0.234-1~swh1) unstable-swh; urgency=medium

  * New upstream release 0.0.234     - (tagged by Antoine R. Dumont
    (@ardumont) <ardumont@softwareheritage.org> on 2020-05-26 15:39:22
    +0200)
  * Upstream changes:     - v0.0.234     - deposit-admin: Filtering out
    deposits matching an excluding pattern     - deposit-admin-spec:
    Improve default tests on admin page     - deposit-admin.spec: Add
    coverage to the deposit admin page     - admin/deposit: Fix
    discrepancy     - admin/deposit: Fix column identifiers

 -- Software Heritage autobuilder (on jenkins-debian1) <jenkins@jenkins-debian1.internal.softwareheritage.org>  Tue, 26 May 2020 13:58:52 +0000

swh-web (0.0.233-1~swh1) unstable-swh; urgency=medium

  * New upstream release 0.0.233     - (tagged by Antoine R. Dumont
    (@ardumont) <ardumont@softwareheritage.org> on 2020-05-20 11:32:57
    +0200)
  * Upstream changes:     - v0.0.233     - admin/deposit: Drop unused
    columns and rename "directory with context"     - Drop
    swh_anchor_id* references from Deposit model

 -- Software Heritage autobuilder (on jenkins-debian1) <jenkins@jenkins-debian1.internal.softwareheritage.org>  Wed, 20 May 2020 09:51:40 +0000

swh-web (0.0.232-1~swh1) unstable-swh; urgency=medium

  * New upstream release 0.0.232     - (tagged by Antoine R. Dumont
    (@ardumont) <ardumont@softwareheritage.org> on 2020-05-19 09:57:29
    +0200)
  * Upstream changes:     - v0.0.232     - admin/deposit: Extract origin
    from swh_anchor_id according to latest change     - Fix pep8
    violations

 -- Software Heritage autobuilder (on jenkins-debian1) <jenkins@jenkins-debian1.internal.softwareheritage.org>  Tue, 19 May 2020 08:08:47 +0000

swh-web (0.0.231-1~swh1) unstable-swh; urgency=medium

  * New upstream release 0.0.231     - (tagged by Antoine Lambert
    <antoine.lambert@inria.fr> on 2020-05-07 18:07:33 +0200)
  * Upstream changes:     - version 0.0.231

 -- Software Heritage autobuilder (on jenkins-debian1) <jenkins@jenkins-debian1.internal.softwareheritage.org>  Thu, 07 May 2020 16:29:01 +0000

swh-web (0.0.230-1~swh1) unstable-swh; urgency=medium

  * New upstream release 0.0.230     - (tagged by Antoine Lambert
    <antoine.lambert@inria.fr> on 2020-05-05 19:19:24 +0200)
  * Upstream changes:     - version 0.0.230

 -- Software Heritage autobuilder (on jenkins-debian1) <jenkins@jenkins-debian1.internal.softwareheritage.org>  Tue, 05 May 2020 17:55:59 +0000

swh-web (0.0.229-1~swh1) unstable-swh; urgency=medium

  * New upstream release 0.0.229     - (tagged by Antoine Lambert
    <antoine.lambert@inria.fr> on 2020-04-22 12:54:34 +0200)
  * Upstream changes:     - version 0.0.229

 -- Software Heritage autobuilder (on jenkins-debian1) <jenkins@jenkins-debian1.internal.softwareheritage.org>  Wed, 22 Apr 2020 11:23:17 +0000

swh-web (0.0.228-1~swh1) unstable-swh; urgency=medium

  * New upstream release 0.0.228     - (tagged by Antoine Lambert
    <antoine.lambert@inria.fr> on 2020-04-21 13:59:34 +0200)
  * Upstream changes:     - version 0.0.228

 -- Software Heritage autobuilder (on jenkins-debian1) <jenkins@jenkins-debian1.internal.softwareheritage.org>  Tue, 21 Apr 2020 12:19:31 +0000

swh-web (0.0.227-1~swh1) unstable-swh; urgency=medium

  * New upstream release 0.0.227     - (tagged by Antoine Lambert
    <antoine.lambert@inria.fr> on 2020-04-07 12:34:35 +0200)
  * Upstream changes:     - version 0.0.227

 -- Software Heritage autobuilder (on jenkins-debian1) <jenkins@jenkins-debian1.internal.softwareheritage.org>  Tue, 07 Apr 2020 14:41:45 +0000

swh-web (0.0.226-1~swh1) unstable-swh; urgency=medium

  * New upstream release 0.0.226     - (tagged by Antoine Lambert
    <antoine.lambert@inria.fr> on 2020-02-18 16:46:42 +0100)
  * Upstream changes:     - version 0.0.226

 -- Software Heritage autobuilder (on jenkins-debian1) <jenkins@jenkins-debian1.internal.softwareheritage.org>  Tue, 18 Feb 2020 16:38:01 +0000

swh-web (0.0.225-1~swh1) unstable-swh; urgency=medium

  * New upstream release 0.0.225     - (tagged by Antoine Lambert
    <antoine.lambert@inria.fr> on 2020-02-10 11:39:19 +0100)
  * Upstream changes:     - version 0.0.225

 -- Software Heritage autobuilder (on jenkins-debian1) <jenkins@jenkins-debian1.internal.softwareheritage.org>  Mon, 10 Feb 2020 11:35:35 +0000

swh-web (0.0.224-1~swh1) unstable-swh; urgency=medium

  * New upstream release 0.0.224     - (tagged by Antoine Lambert
    <antoine.lambert@inria.fr> on 2020-01-16 13:42:20 +0100)
  * Upstream changes:     - version 0.0.224

 -- Software Heritage autobuilder (on jenkins-debian1) <jenkins@jenkins-debian1.internal.softwareheritage.org>  Thu, 16 Jan 2020 13:09:29 +0000

swh-web (0.0.223-1~swh1) unstable-swh; urgency=medium

  * New upstream release 0.0.223     - (tagged by Antoine Lambert
    <antoine.lambert@inria.fr> on 2019-12-13 15:01:06 +0100)
  * Upstream changes:     - version 0.0.223

 -- Software Heritage autobuilder (on jenkins-debian1) <jenkins@jenkins-debian1.internal.softwareheritage.org>  Fri, 13 Dec 2019 14:24:54 +0000

swh-web (0.0.221-1~swh1) unstable-swh; urgency=medium

  * New upstream release 0.0.221     - (tagged by Antoine Lambert
    <antoine.lambert@inria.fr> on 2019-12-04 13:30:38 +0100)
  * Upstream changes:     - version 0.0.221

 -- Software Heritage autobuilder (on jenkins-debian1) <jenkins@jenkins-debian1.internal.softwareheritage.org>  Wed, 04 Dec 2019 12:53:41 +0000

swh-web (0.0.220-1~swh1) unstable-swh; urgency=medium

  * New upstream release 0.0.220     - (tagged by Valentin Lorentz
    <vlorentz@softwareheritage.org> on 2019-11-08 18:00:47 +0100)
  * Upstream changes:     - v0.0.220     - * typing: minimal changes to
    make a no-op mypy run pass     - * Makefile.local: port to new swh-
    environment typecheck naming     - * sphinx: Fix doc generation and
    warnings     - * Add support for swh-indexer v0.0.157.

 -- Software Heritage autobuilder (on jenkins-debian1) <jenkins@jenkins-debian1.internal.softwareheritage.org>  Fri, 08 Nov 2019 17:21:30 +0000

swh-web (0.0.219-1~swh1) unstable-swh; urgency=medium

  * New upstream release 0.0.219     - (tagged by Antoine Lambert
    <antoine.lambert@inria.fr> on 2019-11-06 10:49:54 +0100)
  * Upstream changes:     - version 0.0.219

 -- Software Heritage autobuilder (on jenkins-debian1) <jenkins@jenkins-debian1.internal.softwareheritage.org>  Wed, 06 Nov 2019 10:10:30 +0000

swh-web (0.0.218-1~swh1) unstable-swh; urgency=medium

  * New upstream release 0.0.218     - (tagged by Antoine Lambert
    <antoine.lambert@inria.fr> on 2019-11-04 13:43:02 +0100)
  * Upstream changes:     - version 0.0.218

 -- Software Heritage autobuilder (on jenkins-debian1) <jenkins@jenkins-debian1.internal.softwareheritage.org>  Mon, 04 Nov 2019 13:11:48 +0000

swh-web (0.0.216-1~swh1) unstable-swh; urgency=medium

  * New upstream release 0.0.216     - (tagged by Nicolas Dandrimont
    <nicolas@dandrimont.eu> on 2019-10-14 19:56:40 +0200)
  * Upstream changes:     - Release swh.web v0.0.216

 -- Software Heritage autobuilder (on jenkins-debian1) <jenkins@jenkins-debian1.internal.softwareheritage.org>  Mon, 14 Oct 2019 18:14:01 +0000

swh-web (0.0.215-1~swh1) unstable-swh; urgency=medium

  * New upstream release 0.0.215     - (tagged by Antoine Lambert
    <antoine.lambert@inria.fr> on 2019-10-09 14:38:48 +0200)
  * Upstream changes:     - version 0.0.215

 -- Software Heritage autobuilder (on jenkins-debian1) <jenkins@jenkins-debian1.internal.softwareheritage.org>  Wed, 09 Oct 2019 13:20:53 +0000

swh-web (0.0.214-1~swh1) unstable-swh; urgency=medium

  * New upstream release 0.0.214     - (tagged by Antoine Lambert
    <antoine.lambert@inria.fr> on 2019-09-27 16:31:59 +0200)
  * Upstream changes:     - version 0.0.214

 -- Software Heritage autobuilder (on jenkins-debian1) <jenkins@jenkins-debian1.internal.softwareheritage.org>  Fri, 27 Sep 2019 16:17:33 +0000

swh-web (0.0.213-1~swh1) unstable-swh; urgency=medium

  * New upstream release 0.0.213     - (tagged by Antoine Lambert
    <antoine.lambert@inria.fr> on 2019-09-25 16:17:06 +0200)
  * Upstream changes:     - version 0.0.213

 -- Software Heritage autobuilder (on jenkins-debian1) <jenkins@jenkins-debian1.internal.softwareheritage.org>  Wed, 25 Sep 2019 15:13:06 +0000

swh-web (0.0.212-1~swh1) unstable-swh; urgency=medium

  * New upstream release 0.0.212     - (tagged by Antoine Lambert
    <antoine.lambert@inria.fr> on 2019-09-17 17:41:43 +0200)
  * Upstream changes:     - version 0.0.212

 -- Software Heritage autobuilder (on jenkins-debian1) <jenkins@jenkins-debian1.internal.softwareheritage.org>  Tue, 17 Sep 2019 16:07:58 +0000

swh-web (0.0.211-1~swh1) unstable-swh; urgency=medium

  * New upstream release 0.0.211     - (tagged by Antoine Lambert
    <antoine.lambert@inria.fr> on 2019-09-17 17:04:19 +0200)
  * Upstream changes:     - version 0.0.211

 -- Software Heritage autobuilder (on jenkins-debian1) <jenkins@jenkins-debian1.internal.softwareheritage.org>  Tue, 17 Sep 2019 15:34:22 +0000

swh-web (0.0.210-1~swh1) unstable-swh; urgency=medium

  * New upstream release 0.0.210     - (tagged by Antoine Lambert
    <antoine.lambert@inria.fr> on 2019-09-06 14:26:33 +0200)
  * Upstream changes:     - version 0.0.210

 -- Software Heritage autobuilder (on jenkins-debian1) <jenkins@jenkins-debian1.internal.softwareheritage.org>  Fri, 06 Sep 2019 13:14:46 +0000

swh-web (0.0.209-1~swh1) unstable-swh; urgency=medium

  * New upstream release 0.0.209     - (tagged by Valentin Lorentz
    <vlorentz@softwareheritage.org> on 2019-08-26 18:14:16 +0200)
  * Upstream changes:     - v0.0.209     - * fix in generated
    documentation     - * test fixes / new tests     - * remove
    references to `person['id']` and person_get API/browse     - * fix
    crash on metadata search results whose `origin_url` is missing

 -- Software Heritage autobuilder (on jenkins-debian1) <jenkins@jenkins-debian1.internal.softwareheritage.org>  Mon, 26 Aug 2019 16:39:53 +0000

swh-web (0.0.208-1~swh1) unstable-swh; urgency=medium

  * New upstream release 0.0.208     - (tagged by Valentin Lorentz
    <vlorentz@softwareheritage.org> on 2019-08-20 13:52:25 +0200)
  * Upstream changes:     - v0.0.208     - * Remove "person_get"
    endpoints     - * Add cypress tests

 -- Software Heritage autobuilder (on jenkins-debian1) <jenkins@jenkins-debian1.internal.softwareheritage.org>  Tue, 20 Aug 2019 12:30:54 +0000

swh-web (0.0.207-1~swh1) unstable-swh; urgency=medium

  * New upstream release 0.0.207     - (tagged by Antoine Lambert
    <antoine.lambert@inria.fr> on 2019-08-09 14:43:05 +0200)
  * Upstream changes:     - version 0.0.207

 -- Software Heritage autobuilder (on jenkins-debian1) <jenkins@jenkins-debian1.internal.softwareheritage.org>  Fri, 09 Aug 2019 13:08:31 +0000

swh-web (0.0.206-1~swh1) unstable-swh; urgency=medium

  * New upstream release 0.0.206     - (tagged by Antoine Lambert
    <antoine.lambert@inria.fr> on 2019-07-31 17:37:41 +0200)
  * Upstream changes:     - version 0.0.206

 -- Software Heritage autobuilder (on jenkins-debian1) <jenkins@jenkins-debian1.internal.softwareheritage.org>  Wed, 31 Jul 2019 15:54:55 +0000

swh-web (0.0.205-1~swh1) unstable-swh; urgency=medium

  * New upstream release 0.0.205     - (tagged by Antoine Lambert
    <antoine.lambert@inria.fr> on 2019-07-31 16:13:39 +0200)
  * Upstream changes:     - version 0.0.205

 -- Software Heritage autobuilder (on jenkins-debian1) <jenkins@jenkins-debian1.internal.softwareheritage.org>  Wed, 31 Jul 2019 14:47:24 +0000

swh-web (0.0.204-1~swh1) unstable-swh; urgency=medium

  * New upstream release 0.0.204     - (tagged by Antoine Lambert
    <antoine.lambert@inria.fr> on 2019-07-30 15:54:26 +0200)
  * Upstream changes:     - version 0.0.204

 -- Software Heritage autobuilder (on jenkins-debian1) <jenkins@jenkins-debian1.internal.softwareheritage.org>  Tue, 30 Jul 2019 14:21:24 +0000

swh-web (0.0.203-1~swh1) unstable-swh; urgency=medium

  * New upstream release 0.0.203     - (tagged by Antoine Lambert
    <antoine.lambert@inria.fr> on 2019-06-24 17:11:04 +0200)
  * Upstream changes:     - version 0.0.203

 -- Software Heritage autobuilder (on jenkins-debian1) <jenkins@jenkins-debian1.internal.softwareheritage.org>  Mon, 24 Jun 2019 15:57:25 +0000

swh-web (0.0.202-1~swh1) unstable-swh; urgency=medium

  * New upstream release 0.0.202     - (tagged by Antoine Lambert
    <antoine.lambert@inria.fr> on 2019-06-18 16:22:03 +0200)
  * Upstream changes:     - version 0.0.202

 -- Software Heritage autobuilder (on jenkins-debian1) <jenkins@jenkins-debian1.internal.softwareheritage.org>  Tue, 18 Jun 2019 15:02:25 +0000

swh-web (0.0.201-1~swh1) unstable-swh; urgency=medium

  * New upstream release 0.0.201     - (tagged by Antoine Lambert
    <antoine.lambert@inria.fr> on 2019-06-06 16:01:50 +0200)
  * Upstream changes:     - version 0.0.201

 -- Software Heritage autobuilder (on jenkins-debian1) <jenkins@jenkins-debian1.internal.softwareheritage.org>  Thu, 06 Jun 2019 14:39:51 +0000

swh-web (0.0.200-1~swh1) unstable-swh; urgency=medium

  * New upstream release 0.0.200     - (tagged by Antoine Lambert
    <antoine.lambert@inria.fr> on 2019-05-29 15:22:18 +0200)
  * Upstream changes:     - version 0.0.200

 -- Software Heritage autobuilder (on jenkins-debian1) <jenkins@jenkins-debian1.internal.softwareheritage.org>  Wed, 29 May 2019 13:52:48 +0000

swh-web (0.0.199-1~swh1) unstable-swh; urgency=medium

  * New upstream release 0.0.199     - (tagged by Antoine Lambert
    <antoine.lambert@inria.fr> on 2019-05-21 15:57:10 +0200)
  * Upstream changes:     - version 0.0.199

 -- Software Heritage autobuilder (on jenkins-debian1) <jenkins@jenkins-debian1.internal.softwareheritage.org>  Tue, 21 May 2019 14:17:57 +0000

swh-web (0.0.198-1~swh1) unstable-swh; urgency=medium

  * New upstream release 0.0.198     - (tagged by Antoine Lambert
    <antoine.lambert@inria.fr> on 2019-05-20 10:55:57 +0200)
  * Upstream changes:     - version 0.0.198

 -- Software Heritage autobuilder (on jenkins-debian1) <jenkins@jenkins-debian1.internal.softwareheritage.org>  Mon, 20 May 2019 09:17:32 +0000

swh-web (0.0.196-1~swh1) unstable-swh; urgency=medium

  * New upstream release 0.0.196     - (tagged by Antoine Lambert
    <antoine.lambert@inria.fr> on 2019-05-16 14:58:49 +0200)
  * Upstream changes:     - version 0.0.196

 -- Software Heritage autobuilder (on jenkins-debian1) <jenkins@jenkins-debian1.internal.softwareheritage.org>  Thu, 16 May 2019 13:16:14 +0000

swh-web (0.0.195-1~swh1) unstable-swh; urgency=medium

  * New upstream release 0.0.195     - (tagged by Antoine Lambert
    <antoine.lambert@inria.fr> on 2019-05-15 17:42:02 +0200)
  * Upstream changes:     - version 0.0.195

 -- Software Heritage autobuilder (on jenkins-debian1) <jenkins@jenkins-debian1.internal.softwareheritage.org>  Wed, 15 May 2019 16:19:28 +0000

swh-web (0.0.194-1~swh1) unstable-swh; urgency=medium

  * New upstream release 0.0.194     - (tagged by Antoine Lambert
    <antoine.lambert@inria.fr> on 2019-05-07 10:51:28 +0200)
  * Upstream changes:     - version 0.0.194

 -- Software Heritage autobuilder (on jenkins-debian1) <jenkins@jenkins-debian1.internal.softwareheritage.org>  Tue, 07 May 2019 09:01:19 +0000

swh-web (0.0.193-1~swh1) unstable-swh; urgency=medium

  * New upstream release 0.0.193     - (tagged by Antoine Lambert
    <antoine.lambert@inria.fr> on 2019-05-02 16:59:26 +0200)
  * Upstream changes:     - version 0.0.193

 -- Software Heritage autobuilder (on jenkins-debian1) <jenkins@jenkins-debian1.internal.softwareheritage.org>  Thu, 02 May 2019 15:12:33 +0000

swh-web (0.0.192-1~swh1) unstable-swh; urgency=medium

  * New upstream release 0.0.192     - (tagged by Antoine Lambert
    <antoine.lambert@inria.fr> on 2019-05-02 14:14:32 +0200)
  * Upstream changes:     - version 0.0.192

 -- Software Heritage autobuilder (on jenkins-debian1) <jenkins@jenkins-debian1.internal.softwareheritage.org>  Thu, 02 May 2019 12:33:10 +0000

swh-web (0.0.191-1~swh1) unstable-swh; urgency=medium

  * New upstream release 0.0.191     - (tagged by Antoine Lambert
    <antoine.lambert@inria.fr> on 2019-05-02 11:35:19 +0200)
  * Upstream changes:     - version 0.0.191

 -- Software Heritage autobuilder (on jenkins-debian1) <jenkins@jenkins-debian1.internal.softwareheritage.org>  Thu, 02 May 2019 09:57:15 +0000

swh-web (0.0.190-1~swh1) unstable-swh; urgency=medium

  * New upstream release 0.0.190     - (tagged by Antoine Lambert
    <antoine.lambert@inria.fr> on 2019-04-10 16:59:12 +0200)
  * Upstream changes:     - version 0.0.190

 -- Software Heritage autobuilder (on jenkins-debian1) <jenkins@jenkins-debian1.internal.softwareheritage.org>  Wed, 10 Apr 2019 15:14:12 +0000

swh-web (0.0.189-1~swh1) unstable-swh; urgency=medium

  * New upstream release 0.0.189     - (tagged by Antoine Lambert
    <antoine.lambert@inria.fr> on 2019-04-01 14:32:45 +0200)
  * Upstream changes:     - version 0.0.189

 -- Software Heritage autobuilder (on jenkins-debian1) <jenkins@jenkins-debian1.internal.softwareheritage.org>  Mon, 01 Apr 2019 12:51:57 +0000

swh-web (0.0.188-1~swh1) unstable-swh; urgency=medium

  * New upstream release 0.0.188     - (tagged by Antoine Lambert
    <antoine.lambert@inria.fr> on 2019-03-29 11:39:52 +0100)
  * Upstream changes:     - version 0.0.188

 -- Software Heritage autobuilder (on jenkins-debian1) <jenkins@jenkins-debian1.internal.softwareheritage.org>  Fri, 29 Mar 2019 11:00:27 +0000

swh-web (0.0.187-1~swh1) unstable-swh; urgency=medium

  * New upstream release 0.0.187     - (tagged by Valentin Lorentz
    <vlorentz@softwareheritage.org> on 2019-03-14 15:22:01 +0100)
  * Upstream changes:     - Apply rename of 'origin_id' in the indexer
    API.

 -- Software Heritage autobuilder (on jenkins-debian1) <jenkins@jenkins-debian1.internal.softwareheritage.org>  Thu, 14 Mar 2019 14:41:39 +0000

swh-web (0.0.186-1~swh1) unstable-swh; urgency=medium

  * New upstream release 0.0.186     - (tagged by Antoine Lambert
    <antoine.lambert@inria.fr> on 2019-03-05 16:36:03 +0100)
  * Upstream changes:     - version 0.0.186

 -- Software Heritage autobuilder (on jenkins-debian1) <jenkins@jenkins-debian1.internal.softwareheritage.org>  Tue, 05 Mar 2019 15:57:31 +0000

swh-web (0.0.185-1~swh1) unstable-swh; urgency=medium

  * New upstream release 0.0.185     - (tagged by Antoine Lambert
    <antoine.lambert@inria.fr> on 2019-03-05 14:30:09 +0100)
  * Upstream changes:     - version 0.0.185

 -- Software Heritage autobuilder (on jenkins-debian1) <jenkins@jenkins-debian1.internal.softwareheritage.org>  Tue, 05 Mar 2019 13:52:13 +0000

swh-web (0.0.184-1~swh1) unstable-swh; urgency=medium

  * New upstream release 0.0.184     - (tagged by Antoine Lambert
    <antoine.lambert@inria.fr> on 2019-03-04 14:49:46 +0100)
  * Upstream changes:     - version 0.0.184

 -- Software Heritage autobuilder (on jenkins-debian1) <jenkins@jenkins-debian1.internal.softwareheritage.org>  Mon, 04 Mar 2019 14:09:10 +0000

swh-web (0.0.182-1~swh1) unstable-swh; urgency=medium

  * New upstream release 0.0.182     - (tagged by Antoine Lambert
    <antoine.lambert@inria.fr> on 2019-02-28 18:08:47 +0100)
  * Upstream changes:     - version 0.0.182

 -- Software Heritage autobuilder (on jenkins-debian1) <jenkins@jenkins-debian1.internal.softwareheritage.org>  Thu, 28 Feb 2019 17:33:27 +0000

swh-web (0.0.181-1~swh1) unstable-swh; urgency=medium

  * New upstream release 0.0.181     - (tagged by Antoine Lambert
    <antoine.lambert@inria.fr> on 2019-02-13 14:58:04 +0100)
  * Upstream changes:     - version 0.0.181

 -- Software Heritage autobuilder (on jenkins-debian1) <jenkins@jenkins-debian1.internal.softwareheritage.org>  Wed, 13 Feb 2019 14:18:36 +0000

swh-web (0.0.180-1~swh1) unstable-swh; urgency=medium

  * New upstream release 0.0.180     - (tagged by Antoine Lambert
    <antoine.lambert@inria.fr> on 2019-02-13 13:52:14 +0100)
  * Upstream changes:     - version 0.0.180

 -- Software Heritage autobuilder (on jenkins-debian1) <jenkins@jenkins-debian1.internal.softwareheritage.org>  Wed, 13 Feb 2019 13:13:16 +0000

swh-web (0.0.179-1~swh1) unstable-swh; urgency=medium

  * New upstream release 0.0.179     - (tagged by Antoine Lambert
    <antoine.lambert@inria.fr> on 2019-02-08 14:20:28 +0100)
  * Upstream changes:     - version 0.0.179

 -- Software Heritage autobuilder (on jenkins-debian1) <jenkins@jenkins-debian1.internal.softwareheritage.org>  Fri, 08 Feb 2019 13:42:04 +0000

swh-web (0.0.178-1~swh1) unstable-swh; urgency=medium

  * New upstream release 0.0.178     - (tagged by Antoine Lambert
    <antoine.lambert@inria.fr> on 2019-02-04 15:21:40 +0100)
  * Upstream changes:     - version 0.0.178

 -- Software Heritage autobuilder (on jenkins-debian1) <jenkins@jenkins-debian1.internal.softwareheritage.org>  Mon, 04 Feb 2019 14:59:44 +0000

swh-web (0.0.177-1~swh1) unstable-swh; urgency=medium

  * New upstream release 0.0.177     - (tagged by Antoine Lambert
    <antoine.lambert@inria.fr> on 2019-01-30 13:46:15 +0100)
  * Upstream changes:     - version 0.0.177

 -- Software Heritage autobuilder (on jenkins-debian1) <jenkins@jenkins-debian1.internal.softwareheritage.org>  Wed, 30 Jan 2019 12:59:31 +0000

swh-web (0.0.175-1~swh1) unstable-swh; urgency=medium

  * New upstream release 0.0.175     - (tagged by Antoine Lambert
    <antoine.lambert@inria.fr> on 2019-01-25 14:31:33 +0100)
  * Upstream changes:     - version 0.0.175

 -- Software Heritage autobuilder (on jenkins-debian1) <jenkins@jenkins-debian1.internal.softwareheritage.org>  Fri, 25 Jan 2019 13:50:54 +0000

swh-web (0.0.174-1~swh1) unstable-swh; urgency=medium

  * New upstream release 0.0.174     - (tagged by Antoine Lambert
    <antoine.lambert@inria.fr> on 2019-01-24 17:43:52 +0100)
  * Upstream changes:     - version 0.0.174

 -- Software Heritage autobuilder (on jenkins-debian1) <jenkins@jenkins-debian1.internal.softwareheritage.org>  Thu, 24 Jan 2019 17:43:48 +0000

swh-web (0.0.173-1~swh1) unstable-swh; urgency=medium

  * New upstream release 0.0.173     - (tagged by Antoine Lambert
    <antoine.lambert@inria.fr> on 2019-01-10 17:18:58 +0100)
  * Upstream changes:     - version 0.0.173

 -- Software Heritage autobuilder (on jenkins-debian1) <jenkins@jenkins-debian1.internal.softwareheritage.org>  Thu, 10 Jan 2019 17:02:08 +0000

swh-web (0.0.170-1~swh1) unstable-swh; urgency=medium

  * version 0.0.170

 -- Antoine Lambert <antoine.lambert@inria.fr>  Wed, 28 Nov 2018 16:26:02 +0100

swh-web (0.0.169-1~swh1) unstable-swh; urgency=medium

  * version 0.0.169

 -- Antoine Lambert <antoine.lambert@inria.fr>  Thu, 15 Nov 2018 17:52:14 +0100

swh-web (0.0.168-1~swh1) unstable-swh; urgency=medium

  * version 0.0.168

 -- Antoine Lambert <antoine.lambert@inria.fr>  Thu, 15 Nov 2018 15:24:28 +0100

swh-web (0.0.167-1~swh1) unstable-swh; urgency=medium

  * version 0.0.167

 -- Antoine Lambert <antoine.lambert@inria.fr>  Mon, 12 Nov 2018 17:47:52 +0100

swh-web (0.0.166-1~swh1) unstable-swh; urgency=medium

  * version 0.0.166

 -- Antoine Lambert <antoine.lambert@inria.fr>  Tue, 06 Nov 2018 13:31:08 +0100

swh-web (0.0.165-1~swh1) unstable-swh; urgency=medium

  * version 0.0.165

 -- Antoine Lambert <antoine.lambert@inria.fr>  Wed, 31 Oct 2018 17:46:32 +0100

swh-web (0.0.164-1~swh1) unstable-swh; urgency=medium

  * version 0.0.164

 -- Antoine Lambert <antoine.lambert@inria.fr>  Wed, 31 Oct 2018 17:38:39 +0100

swh-web (0.0.163-1~swh1) unstable-swh; urgency=medium

  * version 0.0.163

 -- Antoine Lambert <antoine.lambert@inria.fr>  Wed, 31 Oct 2018 17:17:05 +0100

swh-web (0.0.162-1~swh1) unstable-swh; urgency=medium

  * version 0.0.162

 -- Antoine Lambert <antoine.lambert@inria.fr>  Thu, 18 Oct 2018 17:57:52 +0200

swh-web (0.0.161-1~swh1) unstable-swh; urgency=medium

  * version 0.0.161

 -- Antoine Lambert <antoine.lambert@inria.fr>  Wed, 17 Oct 2018 15:30:50 +0200

swh-web (0.0.160-1~swh1) unstable-swh; urgency=medium

  * version 0.0.160

 -- Antoine Lambert <antoine.lambert@inria.fr>  Fri, 12 Oct 2018 15:28:05 +0200

swh-web (0.0.159-1~swh1) unstable-swh; urgency=medium

  * version 0.0.159

 -- Antoine Lambert <antoine.lambert@inria.fr>  Fri, 12 Oct 2018 10:18:46 +0200

swh-web (0.0.158-1~swh1) unstable-swh; urgency=medium

  * version 0.0.158

 -- Antoine Lambert <antoine.lambert@inria.fr>  Thu, 11 Oct 2018 17:49:17 +0200

swh-web (0.0.157-1~swh1) unstable-swh; urgency=medium

  * version 0.0.157

 -- Antoine Lambert <antoine.lambert@inria.fr>  Thu, 27 Sep 2018 17:21:28 +0200

swh-web (0.0.156-1~swh1) unstable-swh; urgency=medium

  * version 0.0.156

 -- Antoine Lambert <antoine.lambert@inria.fr>  Thu, 20 Sep 2018 14:40:37 +0200

swh-web (0.0.155-1~swh1) unstable-swh; urgency=medium

  * version 0.0.155

 -- Antoine Lambert <antoine.lambert@inria.fr>  Tue, 18 Sep 2018 10:44:38 +0200

swh-web (0.0.154-1~swh1) unstable-swh; urgency=medium

  * version 0.0.154

 -- Antoine Lambert <antoine.lambert@inria.fr>  Fri, 14 Sep 2018 16:37:48 +0200

swh-web (0.0.153-1~swh1) unstable-swh; urgency=medium

  * version 0.0.153

 -- Antoine Lambert <antoine.lambert@inria.fr>  Wed, 12 Sep 2018 16:44:06 +0200

swh-web (0.0.152-1~swh1) unstable-swh; urgency=medium

  * version 0.0.152

 -- Antoine Lambert <antoine.lambert@inria.fr>  Wed, 12 Sep 2018 16:04:47 +0200

swh-web (0.0.151-1~swh1) unstable-swh; urgency=medium

  * version 0.0.151

 -- Antoine Lambert <antoine.lambert@inria.fr>  Tue, 04 Sep 2018 17:28:46 +0200

swh-web (0.0.150-1~swh1) unstable-swh; urgency=medium

  * version 0.0.150

 -- Antoine Lambert <antoine.lambert@inria.fr>  Tue, 04 Sep 2018 15:15:05 +0200

swh-web (0.0.149-1~swh1) unstable-swh; urgency=medium

  * version 0.0.149

 -- Antoine Lambert <antoine.lambert@inria.fr>  Thu, 30 Aug 2018 16:23:05 +0200

swh-web (0.0.148-1~swh1) unstable-swh; urgency=medium

  * version 0.0.148

 -- Antoine Lambert <antoine.lambert@inria.fr>  Thu, 30 Aug 2018 11:27:42 +0200

swh-web (0.0.147-1~swh1) unstable-swh; urgency=medium

  * version 0.0.147

 -- Antoine Lambert <antoine.lambert@inria.fr>  Fri, 03 Aug 2018 14:41:04 +0200

swh-web (0.0.146-1~swh1) unstable-swh; urgency=medium

  * version 0.0.146

 -- Antoine Lambert <antoine.lambert@inria.fr>  Fri, 27 Jul 2018 16:37:33 +0200

swh-web (0.0.145-1~swh1) unstable-swh; urgency=medium

  * version 0.0.145

 -- Antoine Lambert <antoine.lambert@inria.fr>  Fri, 27 Jul 2018 16:10:36 +0200

swh-web (0.0.144-1~swh1) unstable-swh; urgency=medium

  * version 0.0.144

 -- Antoine Lambert <antoine.lambert@inria.fr>  Fri, 20 Jul 2018 16:26:52 +0200

swh-web (0.0.143-1~swh1) unstable-swh; urgency=medium

  * version 0.0.143

 -- Antoine Lambert <antoine.lambert@inria.fr>  Fri, 20 Jul 2018 16:19:56 +0200

swh-web (0.0.142-1~swh1) unstable-swh; urgency=medium

  * version 0.0.142

 -- Antoine Lambert <antoine.lambert@inria.fr>  Fri, 20 Jul 2018 15:51:20 +0200

swh-web (0.0.141-1~swh1) unstable-swh; urgency=medium

  * version 0.0.141

 -- Antoine Lambert <antoine.lambert@inria.fr>  Fri, 06 Jul 2018 14:11:39 +0200

swh-web (0.0.140-1~swh1) unstable-swh; urgency=medium

  * version 0.0.140

 -- Antoine Lambert <antoine.lambert@inria.fr>  Fri, 29 Jun 2018 16:42:06 +0200

swh-web (0.0.139-1~swh1) unstable-swh; urgency=medium

  * version 0.0.139

 -- Antoine Lambert <antoine.lambert@inria.fr>  Wed, 27 Jun 2018 16:47:17 +0200

swh-web (0.0.138-1~swh1) unstable-swh; urgency=medium

  * version 0.0.138

 -- Antoine Lambert <antoine.lambert@inria.fr>  Wed, 13 Jun 2018 12:18:23 +0200

swh-web (0.0.137-1~swh1) unstable-swh; urgency=medium

  * version 0.0.137

 -- Antoine Lambert <antoine.lambert@inria.fr>  Wed, 13 Jun 2018 11:52:05 +0200

swh-web (0.0.136-1~swh1) unstable-swh; urgency=medium

  * version 0.0.136

 -- Antoine Lambert <antoine.lambert@inria.fr>  Tue, 05 Jun 2018 18:59:20 +0200

swh-web (0.0.135-1~swh1) unstable-swh; urgency=medium

  * version 0.0.135

 -- Antoine Lambert <antoine.lambert@inria.fr>  Fri, 01 Jun 2018 17:47:58 +0200

swh-web (0.0.134-1~swh1) unstable-swh; urgency=medium

  * version 0.0.134

 -- Antoine Lambert <antoine.lambert@inria.fr>  Thu, 31 May 2018 17:56:04 +0200

swh-web (0.0.133-1~swh1) unstable-swh; urgency=medium

  * version 0.0.133

 -- Antoine Lambert <antoine.lambert@inria.fr>  Tue, 29 May 2018 18:13:59 +0200

swh-web (0.0.132-1~swh1) unstable-swh; urgency=medium

  * version 0.0.132

 -- Antoine Lambert <antoine.lambert@inria.fr>  Tue, 29 May 2018 14:25:16 +0200

swh-web (0.0.131-1~swh1) unstable-swh; urgency=medium

  * version 0.0.131

 -- Antoine Lambert <antoine.lambert@inria.fr>  Fri, 25 May 2018 17:31:58 +0200

swh-web (0.0.130-1~swh1) unstable-swh; urgency=medium

  * version 0.0.130

 -- Antoine Lambert <antoine.lambert@inria.fr>  Fri, 25 May 2018 11:59:17 +0200

swh-web (0.0.129-1~swh1) unstable-swh; urgency=medium

  * version 0.0.129

 -- Antoine Lambert <antoine.lambert@inria.fr>  Thu, 24 May 2018 18:28:48 +0200

swh-web (0.0.128-1~swh1) unstable-swh; urgency=medium

  * version 0.0.128

 -- Antoine Lambert <antoine.lambert@inria.fr>  Wed, 16 May 2018 13:52:33 +0200

swh-web (0.0.127-1~swh1) unstable-swh; urgency=medium

  * version 0.0.127

 -- Antoine Lambert <antoine.lambert@inria.fr>  Fri, 04 May 2018 19:14:58 +0200

swh-web (0.0.126-1~swh1) unstable-swh; urgency=medium

  * version 0.0.126

 -- Antoine Lambert <antoine.lambert@inria.fr>  Fri, 04 May 2018 15:29:49 +0200

swh-web (0.0.125-1~swh1) unstable-swh; urgency=medium

  * version 0.0.125

 -- Antoine Lambert <antoine.lambert@inria.fr>  Fri, 20 Apr 2018 15:45:05 +0200

swh-web (0.0.124-1~swh1) unstable-swh; urgency=medium

  * version 0.0.124

 -- Antoine Lambert <antoine.lambert@inria.fr>  Fri, 20 Apr 2018 14:46:00 +0200

swh-web (0.0.123-1~swh1) unstable-swh; urgency=medium

  * version 0.0.123

 -- Antoine Lambert <antoine.lambert@inria.fr>  Mon, 26 Mar 2018 11:34:32 +0200

swh-web (0.0.122-1~swh1) unstable-swh; urgency=medium

  * version 0.0.122

 -- Antoine Lambert <antoine.lambert@inria.fr>  Wed, 14 Mar 2018 17:23:15 +0100

swh-web (0.0.121-1~swh1) unstable-swh; urgency=medium

  * version 0.0.121

 -- Antoine Lambert <antoine.lambert@inria.fr>  Wed, 07 Mar 2018 18:02:29 +0100

swh-web (0.0.120-1~swh1) unstable-swh; urgency=medium

  * version 0.0.120

 -- Antoine Lambert <antoine.lambert@inria.fr>  Wed, 07 Mar 2018 17:31:08 +0100

swh-web (0.0.119-1~swh1) unstable-swh; urgency=medium

  * version 0.0.119

 -- Antoine Lambert <antoine.lambert@inria.fr>  Thu, 01 Mar 2018 18:11:40 +0100

swh-web (0.0.118-1~swh1) unstable-swh; urgency=medium

  * version 0.0.118

 -- Antoine Lambert <antoine.lambert@inria.fr>  Thu, 22 Feb 2018 17:26:28 +0100

swh-web (0.0.117-1~swh1) unstable-swh; urgency=medium

  * version 0.0.117

 -- Antoine Lambert <antoine.lambert@inria.fr>  Wed, 21 Feb 2018 14:56:27 +0100

swh-web (0.0.116-1~swh1) unstable-swh; urgency=medium

  * version 0.0.116

 -- Antoine Lambert <antoine.lambert@inria.fr>  Mon, 19 Feb 2018 17:47:57 +0100

swh-web (0.0.115-1~swh1) unstable-swh; urgency=medium

  * version 0.0.115

 -- Antoine Lambert <antoine.lambert@inria.fr>  Mon, 19 Feb 2018 12:00:47 +0100

swh-web (0.0.114-1~swh1) unstable-swh; urgency=medium

  * version 0.0.114

 -- Antoine Lambert <antoine.lambert@inria.fr>  Fri, 16 Feb 2018 16:13:58 +0100

swh-web (0.0.113-1~swh1) unstable-swh; urgency=medium

  * version 0.0.113

 -- Antoine Lambert <antoine.lambert@inria.fr>  Thu, 15 Feb 2018 15:52:57 +0100

swh-web (0.0.112-1~swh1) unstable-swh; urgency=medium

  * version 0.0.112

 -- Antoine Lambert <antoine.lambert@inria.fr>  Thu, 08 Feb 2018 12:10:44 +0100

swh-web (0.0.111-1~swh1) unstable-swh; urgency=medium

  * Release swh.web v0.0.111
  * Support snapshot information in origin_visit

 -- Nicolas Dandrimont <nicolas@dandrimont.eu>  Tue, 06 Feb 2018 14:54:29 +0100

swh-web (0.0.110-1~swh1) unstable-swh; urgency=medium

  * version 0.0.110

 -- Antoine Lambert <antoine.lambert@inria.fr>  Fri, 02 Feb 2018 15:52:10 +0100

swh-web (0.0.109-1~swh1) unstable-swh; urgency=medium

  * version 0.0.109

 -- Antoine Lambert <antoine.lambert@inria.fr>  Thu, 01 Feb 2018 18:04:10 +0100

swh-web (0.0.108-1~swh1) unstable-swh; urgency=medium

  * version 0.0.108

 -- Antoine Lambert <antoine.lambert@inria.fr>  Tue, 23 Jan 2018 17:31:13 +0100

swh-web (0.0.107-1~swh1) unstable-swh; urgency=medium

  * version 0.0.107

 -- Antoine Lambert <antoine.lambert@inria.fr>  Tue, 23 Jan 2018 12:13:58 +0100

swh-web (0.0.106-1~swh1) unstable-swh; urgency=medium

  * version 0.0.106

 -- Antoine Lambert <antoine.lambert@inria.fr>  Thu, 18 Jan 2018 15:28:44 +0100

swh-web (0.0.105-1~swh1) unstable-swh; urgency=medium

  * version 0.0.105

 -- Antoine Lambert <antoine.lambert@inria.fr>  Tue, 09 Jan 2018 17:32:29 +0100

swh-web (0.0.104-1~swh1) unstable-swh; urgency=medium

  * version 0.0.104

 -- Antoine Lambert <antoine.lambert@inria.fr>  Tue, 09 Jan 2018 14:29:32 +0100

swh-web (0.0.103-1~swh1) unstable-swh; urgency=medium

  * version 0.0.103

 -- Antoine Lambert <antoine.lambert@inria.fr>  Thu, 04 Jan 2018 16:48:56 +0100

swh-web (0.0.102-1~swh1) unstable-swh; urgency=medium

  * version 0.0.102

 -- Antoine Lambert <antoine.lambert@inria.fr>  Thu, 14 Dec 2017 15:13:22 +0100

swh-web (0.0.101-1~swh1) unstable-swh; urgency=medium

  * version 0.0.101

 -- Antoine Pietri <antoine.pietri1@gmail.com>  Fri, 08 Dec 2017 16:38:05 +0100

swh-web (0.0.100-1~swh1) unstable-swh; urgency=medium

  * v0.0.100
  * swh.web.common.service: Read indexer data through the indexer
  * storage

 -- Antoine R. Dumont (@ardumont) <antoine.romain.dumont@gmail.com>  Thu, 07 Dec 2017 16:25:12 +0100

swh-web (0.0.99-1~swh1) unstable-swh; urgency=medium

  * version 0.0.99

 -- Antoine Lambert <antoine.lambert@inria.fr>  Wed, 06 Dec 2017 17:07:37 +0100

swh-web (0.0.98-1~swh1) unstable-swh; urgency=medium

  * version 0.0.98

 -- Antoine Lambert <antoine.lambert@inria.fr>  Wed, 06 Dec 2017 15:41:13 +0100

swh-web (0.0.97-1~swh1) unstable-swh; urgency=medium

  * version 0.0.97

 -- Antoine Lambert <antoine.lambert@inria.fr>  Fri, 24 Nov 2017 16:24:07 +0100

swh-web (0.0.96-1~swh1) unstable-swh; urgency=medium

  * version 0.0.96

 -- Antoine Lambert <antoine.lambert@inria.fr>  Fri, 24 Nov 2017 15:22:16 +0100

swh-web (0.0.95-1~swh1) unstable-swh; urgency=medium

  * version 0.0.95

 -- Antoine Lambert <antoine.lambert@inria.fr>  Thu, 09 Nov 2017 18:14:31 +0100

swh-web (0.0.94-1~swh1) unstable-swh; urgency=medium

  * version 0.0.94

 -- Antoine Lambert <antoine.lambert@inria.fr>  Mon, 06 Nov 2017 16:19:48 +0100

swh-web (0.0.93-1~swh1) unstable-swh; urgency=medium

  * version 0.0.93

 -- Antoine Lambert <antoine.lambert@inria.fr>  Fri, 27 Oct 2017 16:28:22 +0200

swh-web (0.0.92-1~swh1) unstable-swh; urgency=medium

  * version 0.0.92

 -- Antoine Lambert <antoine.lambert@inria.fr>  Fri, 27 Oct 2017 16:07:47 +0200

swh-web (0.0.91-1~swh1) unstable-swh; urgency=medium

  * v0.0.91

 -- Antoine Lambert <antoine.lambert@inria.fr>  Fri, 13 Oct 2017 20:40:07 +0200

swh-web (0.0.90-1~swh1) unstable-swh; urgency=medium

  * version 0.0.90

 -- Antoine Lambert <antoine.lambert@inria.fr>  Wed, 04 Oct 2017 13:53:28 +0200

swh-web (0.0.89-1~swh1) unstable-swh; urgency=medium

  * version 0.0.89

 -- Antoine Lambert <antoine.lambert@inria.fr>  Wed, 04 Oct 2017 10:42:11 +0200

swh-web (0.0.88-1~swh1) unstable-swh; urgency=medium

  * v0.0.88
  * Fix default webapp configuration file lookup
  * Fix templating errors
  * Fix wrong default configuration
  * Add missing endpoint information about error (origin visit endpoint)

 -- Antoine R. Dumont (@ardumont) <antoine.romain.dumont@gmail.com>  Wed, 13 Sep 2017 15:02:24 +0200

swh-web (0.0.87-1~swh1) unstable-swh; urgency=medium

  * v0.0.87
  * throttling: permit the use to define cache server
  * throttling: improve configuration intent
  * configuration: Clarify config keys intent and improve config
  * management
  * docs: change content example to ls.c from GNU corutils
  * packaging: Fix dependency requirements

 -- Antoine R. Dumont (@ardumont) <antoine.romain.dumont@gmail.com>  Tue, 12 Sep 2017 14:11:10 +0200

swh-web (0.0.86-1~swh1) unstable-swh; urgency=medium

  * v0.0.86

 -- Antoine Lambert <antoine.lambert@inria.fr>  Fri, 08 Sep 2017 14:07:19 +0200

swh-web (0.0.85-1~swh1) unstable-swh; urgency=medium

  * v0.0.85

 -- Antoine Lambert <antoine.lambert@inria.fr>  Fri, 08 Sep 2017 10:55:50 +0200

swh-web (0.0.84-1~swh1) unstable-swh; urgency=medium

  * Release swh.web.ui v0.0.84
  * Prepare stretch packaging

 -- Nicolas Dandrimont <nicolas@dandrimont.eu>  Fri, 30 Jun 2017 18:18:55 +0200

swh-web (0.0.83-1~swh1) unstable-swh; urgency=medium

  * Release swh.web.ui v0.0.83
  * Allow exemption by network for rate limiting

 -- Nicolas Dandrimont <nicolas@dandrimont.eu>  Wed, 24 May 2017 18:01:53 +0200

swh-web (0.0.82-1~swh1) unstable-swh; urgency=medium

  * v0.0.83
  * Add new blake2s256 data column on content

 -- Antoine R. Dumont (@ardumont) <antoine.romain.dumont@gmail.com>  Tue, 04 Apr 2017 16:54:25 +0200

swh-web (0.0.81-1~swh1) unstable-swh; urgency=medium

  * v0.0.81
  * Migrate functions from swh.core.hashutil to swh.model.hashutil

 -- Antoine R. Dumont (@ardumont) <antoine.romain.dumont@gmail.com>  Wed, 15 Mar 2017 16:26:42 +0100

swh-web (0.0.80-1~swh1) unstable-swh; urgency=medium

  * v0.0.80
  * /api/1/content/raw/: Make no textual content request forbidden

 -- Antoine R. Dumont (@ardumont) <antoine.romain.dumont@gmail.com>  Wed, 15 Mar 2017 12:35:43 +0100

swh-web (0.0.79-1~swh1) unstable-swh; urgency=medium

  * v0.0.79
  * /api/1/content/raw/: Improve error msg when content not available
  * /api/1/content/raw/: Open endpoint documentation in api endpoints
  * index

 -- Antoine R. Dumont (@ardumont) <antoine.romain.dumont@gmail.com>  Wed, 15 Mar 2017 11:43:00 +0100

swh-web (0.0.78-1~swh1) unstable-swh; urgency=medium

  * v0.0.78
  * /api/1/content/raw/: Open endpoint to download only text-ish
  * contents (other contents are deemed unavailable)
  * /api/1/content/raw/: Permit the user to provide a 'filename'
  * parameter to name the downloaded contents as they see fit.

 -- Antoine R. Dumont (@ardumont) <antoine.romain.dumont@gmail.com>  Wed, 15 Mar 2017 10:48:21 +0100

swh-web (0.0.77-1~swh1) unstable-swh; urgency=medium

  * v0.0.77
  * API doc: add warning about API instability
  * API: Unify remaining dates as iso8601 string
  * /api/1/revision/: Merge 'parents' key into a dict list
  * /api/1/release/: Enrich output with author_url if author mentioned
  * packaging: split internal and external requirements in separate
    files

 -- Antoine R. Dumont (@ardumont) <antoine.romain.dumont@gmail.com>  Tue, 21 Feb 2017 11:37:19 +0100

swh-web (0.0.76-1~swh1) unstable-swh; urgency=medium

  * Release swh.web.ui v0.0.76
  * Refactor APIDoc to be more sensible
  * Share rate limits between all the api_ queries

 -- Nicolas Dandrimont <nicolas@dandrimont.eu>  Thu, 02 Feb 2017 17:32:57 +0100

swh-web (0.0.75-1~swh1) unstable-swh; urgency=medium

  * v0.0.75
  * Remove build dependency on libjs-cryptojs, libjs-jquery-flot*,
  * libjs-jquery-datatables
  * views/browse,api: move main apidoc views to views/api

 -- Antoine R. Dumont (@ardumont) <antoine.romain.dumont@gmail.com>  Thu, 02 Feb 2017 15:03:20 +0100

swh-web (0.0.74-1~swh1) unstable-swh; urgency=medium

  * Release swh.web.ui v0.0.74
  * Various interface cleanups for API documentation
  * Return Error types in API error return values

 -- Nicolas Dandrimont <nicolas@dandrimont.eu>  Thu, 02 Feb 2017 11:03:56 +0100

swh-web (0.0.73-1~swh1) unstable-swh; urgency=medium

  * Deploy swh.web.ui v0.0.73
  * Add a bazillion of style fixes.

 -- Nicolas Dandrimont <nicolas@dandrimont.eu>  Wed, 01 Feb 2017 22:44:10 +0100

swh-web (0.0.72-1~swh1) unstable-swh; urgency=medium

  * v0.0.72
  * apidoc rendering: Improvements
  * apidoc: add usual copyright/license/contact footer
  * apidoc: show status code if != 200
  * apidoc: hide /content/known/ from the doc
  * apidoc: document upcoming v. available in endpoint index
  * apidoc: vertically distantiate jquery search box and preceding text

 -- Antoine R. Dumont (@ardumont) <antoine.romain.dumont@gmail.com>  Wed, 01 Feb 2017 18:34:56 +0100

swh-web (0.0.71-1~swh1) unstable-swh; urgency=medium

  * v0.0.71
  * add static/robots.txt, disabling crawling of /api/
  * re-root content-specific endpoints under /api/1/content/
  * fix not converted empty bytes string
  * /revision/origin/: Make the timestamp default to the most recent
    visit
  * api: simplify HTML layout by dropping redundant nav and about page
  * apidoc: document correctly endpoints /content/known/,
  * /revision/{origin,origin/log}/ and /stat/counters/

 -- Antoine R. Dumont (@ardumont) <antoine.romain.dumont@gmail.com>  Wed, 01 Feb 2017 16:23:56 +0100

swh-web (0.0.70-1~swh1) unstable-swh; urgency=medium

  * v0.0.70
  * apidoc: Review documentation for
  * endpoints (person/release/revision/visit-related/upcoming methods)
  * apidoc: List only method docstring's first paragraph in endpoint
    index
  * apidoc: Render type annotation for optional parameter
  * apidoc: Improve rendering issues
  * api: Fix problem in origin visit by type and url lookup

 -- Antoine R. Dumont (@ardumont) <antoine.romain.dumont@gmail.com>  Wed, 01 Feb 2017 11:28:32 +0100

swh-web (0.0.69-1~swh1) unstable-swh; urgency=medium

  * v0.0.69
  * Improve documentation information and rendering

 -- Antoine R. Dumont (@ardumont) <antoine.romain.dumont@gmail.com>  Tue, 31 Jan 2017 14:31:19 +0100

swh-web (0.0.68-1~swh1) unstable-swh; urgency=medium

  * v0.0.68
  * Improve ui with last nitpicks
  * Remove endpoints not supposed to be displayed

 -- Antoine R. Dumont (@ardumont) <antoine.romain.dumont@gmail.com>  Wed, 25 Jan 2017 13:29:49 +0100

swh-web (0.0.67-1~swh1) unstable-swh; urgency=medium

  * v0.0.67
  * Improve rendering style - pass 4

 -- Antoine R. Dumont (@ardumont) <antoine.romain.dumont@gmail.com>  Tue, 24 Jan 2017 15:30:58 +0100

swh-web (0.0.66-1~swh1) unstable-swh; urgency=medium

  * v0.0.66
  * Improve rendering style - pass 4

 -- Antoine R. Dumont (@ardumont) <antoine.romain.dumont@gmail.com>  Tue, 24 Jan 2017 15:24:05 +0100

swh-web (0.0.65-1~swh1) unstable-swh; urgency=medium

  * v0.0.65
  * Unify rendering style with www.s.o - pass 3

 -- Antoine R. Dumont (@ardumont) <antoine.romain.dumont@gmail.com>  Mon, 23 Jan 2017 19:58:19 +0100

swh-web (0.0.64-1~swh1) unstable-swh; urgency=medium

  * v0.0.64
  * Unify rendering style with www.s.o - pass 2

 -- Antoine R. Dumont (@ardumont) <antoine.romain.dumont@gmail.com>  Mon, 23 Jan 2017 19:28:31 +0100

swh-web (0.0.63-1~swh1) unstable-swh; urgency=medium

  * v0.0.63
  * Unify rendering style with www.s.o - pass 1

 -- Antoine R. Dumont (@ardumont) <antoine.romain.dumont@gmail.com>  Mon, 23 Jan 2017 16:06:30 +0100

swh-web (0.0.62-1~swh1) unstable-swh; urgency=medium

  * Release swh-web-ui v0.0.62
  * Add flask-limiter to dependencies and wire it in

 -- Nicolas Dandrimont <nicolas@dandrimont.eu>  Fri, 20 Jan 2017 16:29:48 +0100

swh-web (0.0.61-1~swh1) unstable-swh; urgency=medium

  * v0.0.61
  * Fix revision's metadata field limitation

 -- Antoine R. Dumont (@ardumont) <antoine.romain.dumont@gmail.com>  Fri, 20 Jan 2017 15:26:37 +0100

swh-web (0.0.60-1~swh1) unstable-swh; urgency=medium

  * v0.0.60
  * Improve escaping data

 -- Antoine R. Dumont (@ardumont) <antoine.romain.dumont@gmail.com>  Fri, 20 Jan 2017 12:21:22 +0100

swh-web (0.0.59-1~swh1) unstable-swh; urgency=medium

  * v0.0.59
  * Unify pagination on /revision/log/ and /revision/origin/log/
    endpoints

 -- Antoine R. Dumont (@ardumont) <antoine.romain.dumont@gmail.com>  Thu, 19 Jan 2017 15:59:06 +0100

swh-web (0.0.58-1~swh1) unstable-swh; urgency=medium

  * v0.0.58
  * Pagination on /api/1/origin/visits/ endpoint

 -- Antoine R. Dumont (@ardumont) <antoine.romain.dumont@gmail.com>  Thu, 19 Jan 2017 14:48:57 +0100

swh-web (0.0.57-1~swh1) unstable-swh; urgency=medium

  * v0.0.57
  * Improve documentation information on api endpoints

 -- Antoine R. Dumont (@ardumont) <antoine.romain.dumont@gmail.com>  Thu, 19 Jan 2017 13:32:56 +0100

swh-web (0.0.56-1~swh1) unstable-swh; urgency=medium

  * v0.0.56
  * Add abilities to display multiple examples on each doc endpoint.

 -- Antoine R. Dumont (@ardumont) <antoine.romain.dumont@gmail.com>  Wed, 18 Jan 2017 14:43:58 +0100

swh-web (0.0.55-1~swh1) unstable-swh; urgency=medium

  * v0.0.55
  * api /content/search/ to /content/known/
  * Adapt return values to empty list/dict instead of null
  * Remove empty values when mono-values are null
  * Fix broken entity endpoint
  * Update upcoming endpoints
  * apidoc: Remove hard-coded example and provide links to follow

 -- Antoine R. Dumont (@ardumont) <antoine.romain.dumont@gmail.com>  Wed, 18 Jan 2017 11:27:45 +0100

swh-web (0.0.54-1~swh1) unstable-swh; urgency=medium

  * v0.0.54
  * Improve documentation description and browsability
  * Fix css style

 -- Antoine R. Dumont (@ardumont) <antoine.romain.dumont@gmail.com>  Mon, 16 Jan 2017 17:18:21 +0100

swh-web (0.0.53-1~swh1) unstable-swh; urgency=medium

  * v0.0.53
  * apidoc: Update upcoming and hidden endpoints information
  * apidoc: Enrich route information with tags
  * apidoc: /api/1/revision/origin/log/: Add pagination explanation
  * apidoc: /api/1/revision/log/: Add pagination explanation
  * api: Fix filtering fields to work in depth

 -- Antoine R. Dumont (@ardumont) <antoine.romain.dumont@gmail.com>  Fri, 13 Jan 2017 17:33:01 +0100

swh-web (0.0.52-1~swh1) unstable-swh; urgency=medium

  * v0.0.52
  * Fix doc generation regarding arg and exception
  * Fix broken examples
  * Add missing documentation on not found origin visit

 -- Antoine R. Dumont (@ardumont) <antoine.romain.dumont@gmail.com>  Thu, 12 Jan 2017 17:38:59 +0100

swh-web (0.0.51-1~swh1) unstable-swh; urgency=medium

  * v0.0.51
  * Update configuration file from ini to yml

 -- Antoine R. Dumont (@ardumont) <antoine.romain.dumont@gmail.com>  Fri, 16 Dec 2016 13:27:08 +0100

swh-web (0.0.50-1~swh1) unstable-swh; urgency=medium

  * v0.0.50
  * Fix issue regarding data structure change in ctags' reading api
    endpoint

 -- Antoine R. Dumont (@ardumont) <antoine.romain.dumont@gmail.com>  Tue, 06 Dec 2016 16:08:01 +0100

swh-web (0.0.49-1~swh1) unstable-swh; urgency=medium

  * v0.0.49
  * Rendering improvements

 -- Antoine R. Dumont (@ardumont) <antoine.romain.dumont@gmail.com>  Thu, 01 Dec 2016 16:29:31 +0100

swh-web (0.0.48-1~swh1) unstable-swh; urgency=medium

  * v0.0.48
  * Fix api doc example to actual existing data
  * Improve search symbol view experience

 -- Antoine R. Dumont (@ardumont) <antoine.romain.dumont@gmail.com>  Thu, 01 Dec 2016 15:32:44 +0100

swh-web (0.0.47-1~swh1) unstable-swh; urgency=medium

  * v0.0.47
  * Improve search content ui (add datatable)
  * Improve search symbol ui (add datatable without pagination, with
  * multi-field search)
  * Split those views to improve readability

 -- Antoine R. Dumont (@ardumont) <antoine.romain.dumont@gmail.com>  Thu, 01 Dec 2016 11:57:16 +0100

swh-web (0.0.46-1~swh1) unstable-swh; urgency=medium

  * v0.0.46
  * Improve search output view on symbols

 -- Antoine R. Dumont (@ardumont) <antoine.romain.dumont@gmail.com>  Wed, 30 Nov 2016 17:45:40 +0100

swh-web (0.0.45-1~swh1) unstable-swh; urgency=medium

  * v0.0.45
  * Migrate search symbol api endpoint to strict equality search
  * Improve search symbol view result (based on that api) to navigate
  * through result
  * Permit to slice result per page with per page flag (limited to 100)
  * Unify behavior in renderer regarding pagination computation

 -- Antoine R. Dumont (@ardumont) <antoine.romain.dumont@gmail.com>  Wed, 30 Nov 2016 11:00:49 +0100

swh-web (0.0.44-1~swh1) unstable-swh; urgency=medium

  * v0.0.44
  * Rename appropriately /api/1/symbol to /api/1/content/symbol/
  * Improve documentation on /api/1/content/symbol/ api endpoint

 -- Antoine R. Dumont (@ardumont) <antoine.romain.dumont@gmail.com>  Tue, 29 Nov 2016 15:00:14 +0100

swh-web (0.0.43-1~swh1) unstable-swh; urgency=medium

  * v0.0.43
  * Improve edge case when looking for ctags symbols
  * Add a lookup ui to search through symbols

 -- Antoine R. Dumont (@ardumont) <antoine.romain.dumont@gmail.com>  Mon, 28 Nov 2016 16:42:33 +0100

swh-web (0.0.42-1~swh1) unstable-swh; urgency=medium

  * v0.0.42
  * List ctags line as link to content in /browse/content/ view

 -- Antoine R. Dumont (@ardumont) <antoine.romain.dumont@gmail.com>  Fri, 25 Nov 2016 16:21:12 +0100

swh-web (0.0.41-1~swh1) unstable-swh; urgency=medium

  * v0.0.41
  * Improve browse content view by:
  * adding new information (license, mimetype, language)
  * highlighting source code

 -- Antoine R. Dumont (@ardumont) <antoine.romain.dumont@gmail.com>  Fri, 25 Nov 2016 14:52:34 +0100

swh-web (0.0.40-1~swh1) unstable-swh; urgency=medium

  * v0.0.40
  * Add pagination to symbol search endpoint

 -- Antoine R. Dumont (@ardumont) <antoine.romain.dumont@gmail.com>  Thu, 24 Nov 2016 14:23:45 +0100

swh-web (0.0.39-1~swh1) unstable-swh; urgency=medium

  * v0.0.39
  * Open /api/1/symbol/<expression>/
  * Fix api breaking on /api/1/content/search/

 -- Antoine R. Dumont (@ardumont) <antoine.romain.dumont@gmail.com>  Thu, 24 Nov 2016 10:28:42 +0100

swh-web (0.0.38-1~swh1) unstable-swh; urgency=medium

  * v0.0.38
  * Minor refactoring
  * Remove one commit which breaks production

 -- Antoine R. Dumont (@ardumont) <antoine.romain.dumont@gmail.com>  Tue, 22 Nov 2016 16:26:03 +0100

swh-web (0.0.37-1~swh1) unstable-swh; urgency=medium

  * v0.0.37
  * api: Open new endpoints on license, language, filetype
  * api: Update content endpoint to add url on new endpoints

 -- Antoine R. Dumont (@ardumont) <antoine.romain.dumont@gmail.com>  Tue, 22 Nov 2016 15:04:07 +0100

swh-web (0.0.36-1~swh1) unstable-swh; urgency=medium

  * v0.0.36
  * Adapt to latest origin_visit format

 -- Antoine R. Dumont (@ardumont) <antoine.romain.dumont@gmail.com>  Thu, 08 Sep 2016 15:24:33 +0200

swh-web (0.0.35-1~swh1) unstable-swh; urgency=medium

  * v0.0.35
  * Open /api/1/provenance/<algo:content-hash>/ api endpoint
  * Open /api/1/origin/<id>/visits/(<visit-id>) api endpoint
  * View: Fix redirection url issue

 -- Antoine R. Dumont (@ardumont) <antoine.romain.dumont@gmail.com>  Mon, 05 Sep 2016 14:28:33 +0200

swh-web (0.0.34-1~swh1) unstable-swh; urgency=medium

  * v0.0.34
  * Improve global ui navigation
  * Fix apidoc rendering issue
  * Open /api/1/provenance/ about content provenant information

 -- Antoine R. Dumont (@ardumont) <antoine.romain.dumont@gmail.com>  Fri, 02 Sep 2016 11:42:04 +0200

swh-web (0.0.33-1~swh1) unstable-swh; urgency=medium

  * Release swh.web.ui v0.0.33
  * New declarative API documentation mechanisms

 -- Nicolas Dandrimont <nicolas@dandrimont.eu>  Wed, 24 Aug 2016 16:25:24 +0200

swh-web (0.0.32-1~swh1) unstable-swh; urgency=medium

  * v0.0.32
  * Activate tests during debian packaging
  * Fix issues on debian packaging
  * Fix useless jquery loading url
  * Improve date time parsing

 -- Antoine R. Dumont (@ardumont) <antoine.romain.dumont@gmail.com>  Wed, 20 Jul 2016 12:35:09 +0200

swh-web (0.0.31-1~swh1) unstable-swh; urgency=medium

  * v0.0.31
  * Unify jquery-flot library names with .min

 -- Antoine R. Dumont (@ardumont) <antoine.romain.dumont@gmail.com>  Mon, 18 Jul 2016 11:11:59 +0200

swh-web (0.0.30-1~swh1) unstable-swh; urgency=medium

  * v0.0.30
  * View: Open calendar ui view on origin
  * API: open /api/1/stat/visits/<int:origin>/

 -- Antoine R. Dumont (@ardumont) <antoine.romain.dumont@gmail.com>  Wed, 13 Jul 2016 18:42:40 +0200

swh-web (0.0.29-1~swh1) unstable-swh; urgency=medium

  * Release swh.web.ui v0.0.29
  * All around enhancements of the web ui
  * Package now tested when building

 -- Nicolas Dandrimont <nicolas@dandrimont.eu>  Tue, 14 Jun 2016 17:58:42 +0200

swh-web (0.0.28-1~swh1) unstable-swh; urgency=medium

  * v0.0.28
  * Fix packaging issues

 -- Antoine R. Dumont (@ardumont) <antoine.romain.dumont@gmail.com>  Mon, 09 May 2016 16:21:04 +0200

swh-web (0.0.27-1~swh1) unstable-swh; urgency=medium

  * v0.0.27
  * Fix packaging issue

 -- Antoine R. Dumont (@ardumont) <antoine.romain.dumont@gmail.com>  Tue, 03 May 2016 16:52:40 +0200

swh-web (0.0.24-1~swh1) unstable-swh; urgency=medium

  * Release swh.web.ui v0.0.24
  * New swh.storage API for timestamps

 -- Nicolas Dandrimont <nicolas@dandrimont.eu>  Fri, 05 Feb 2016 12:07:33 +0100

swh-web (0.0.23-1~swh1) unstable-swh; urgency=medium

  * v0.0.23
  * Bump dependency requirements to latest swh.storage
  * Returns person's identifier on api + Hide person's emails in views
    endpoint
  * Try to decode the content's raw data and fail gracefully
  * Unify /directory api to Display content's raw data when path
    resolves to a file
  * Expose unconditionally the link to download the content's raw data
  * Download link data redirects to the api ones

 -- Antoine R. Dumont (@ardumont) <antoine.romain.dumont@gmail.com>  Fri, 29 Jan 2016 17:50:31 +0100

swh-web (0.0.22-1~swh1) unstable-swh; urgency=medium

  * v0.0.22
  * Open
    /browse/revision/origin/<ORIG_ID>[/branch/<BRANCH>][/ts/<TIMESTAMP>]
    /history/<SHA1>/ view
  * Open
    /browse/revision/origin/<ORIG_ID>[/branch/<BRANCH>][/ts/<TIMESTAMP>]
    / view
  * Open
    /browse/revision/<SHA1_GIT_ROOT>/history/<SHA1_GIT>/directory/[<PATH
    >] view
  * Open
    /browse/revision/origin/<ORIG_ID>[/branch/<BRANCH>][/ts/<TIMESTAMP>]
    /history/<SHA1>/directory/[<PATH>] view
  * Open
    /browse/revision/origin/<ORIG_ID>[/branch/<BRANCH>][/ts/<TIMESTAMP>]
    /directory/[<PATH>] view
  * Open /browse/revision/<sha1_git_root>/directory/<path>/ view
  * Open /browse/revision/<sha1_git_root>/history/<sha1_git>/ view
  * Open /browse/revision/<sha1_git>/log/ view
  * Open /browse/entity/<uuid>/ view
  * Release can point to other objects than revision
  * Fix misbehavior when retrieving git log
  * Fix another edge case when listing a directory that does not exist
  * Fix edge case when listing is empty
  * Fix person_get call
  * Update documentation about possible error codes

 -- Antoine R. Dumont (@ardumont) <antoine.romain.dumont@gmail.com>  Tue, 26 Jan 2016 15:14:35 +0100

swh-web (0.0.21-1~swh1) unstable-swh; urgency=medium

  * v0.0.21
  * Deal nicely with communication downtime with storage
  * Update to latest swh.storage api

 -- Antoine R. Dumont (@ardumont) <antoine.romain.dumont@gmail.com>  Wed, 20 Jan 2016 16:31:34 +0100

swh-web (0.0.20-1~swh1) unstable-swh; urgency=medium

  * v0.0.20
  * Open /api/1/entity/<string:uuid>/

 -- Antoine R. Dumont (@ardumont) <antoine.romain.dumont@gmail.com>  Fri, 15 Jan 2016 16:40:56 +0100

swh-web (0.0.19-1~swh1) unstable-swh; urgency=medium

  * v0.0.19
  * Improve directory_get_by_path integration with storage
  * Refactor - Only lookup sha1_git_root if needed + factorize service
    behavior

 -- Antoine R. Dumont (@ardumont) <antoine.romain.dumont@gmail.com>  Fri, 15 Jan 2016 12:47:39 +0100

swh-web (0.0.18-1~swh1) unstable-swh; urgency=medium

  * v0.0.18
  * Open
    /api/1/revision/origin/<ORIG_ID>[/branch/<BRANCH>][/ts/<TIMESTAMP>]/
    history/<SHA1>/directory/[<PATH>]
  * origin/master Open
    /api/1/revision/origin/<ORIG_ID>[/branch/<BRANCH>][/ts/<TIMESTAMP>]/
    history/<SHA1>/
  * Open
    /api/1/revision/origin/<ORIG_ID>[/branch/<BRANCH>][/ts/<TIMESTAMP>]/
    directory/[<PATH>]
  * Open /api/1/revision/origin/<origin-id>/branch/<branch-
    name>/ts/<ts>/
  * /directory/ apis can now point to files too.
  * Bump dependency requirement on latest swh.storage
  * Deactivate api querying occurrences for now
  * Improve function documentation

 -- Antoine R. Dumont (@ardumont) <antoine.romain.dumont@gmail.com>  Wed, 13 Jan 2016 12:54:54 +0100

swh-web (0.0.17-1~swh1) unstable-swh; urgency=medium

  * v0.0.17
  * Open /api/1/revision/<string:sha1_git>/directory/'
  * Open
    /api/1/revision/<string:sha1_git_root>/history/<sha1_git>/directory/
    <path:dir_path>/
  * Enrich directory listing with url to next subdir
  * Improve testing coverage
  * Open 'limit' get query parameter to revision_log and
    revision_history api

 -- Antoine R. Dumont (@ardumont) <antoine.romain.dumont@gmail.com>  Fri, 08 Jan 2016 11:36:55 +0100

swh-web (0.0.16-1~swh1) unstable-swh; urgency=medium

  * v0.0.16
  * service.lookup_revision_log: Add a limit to the number of commits
  * Fix docstring rendering

 -- Antoine R. Dumont (@ardumont) <antoine.romain.dumont@gmail.com>  Wed, 06 Jan 2016 15:37:21 +0100

swh-web (0.0.15-1~swh1) unstable-swh; urgency=medium

  * v0.0.15
  * Improve browsable api rendering style
  * Fix typo in jquery.min.js link
  * Fix docstring typos
  * packaging:
  * add python3-flask-api as package dependency

 -- Antoine R. Dumont (@ardumont) <antoine.romain.dumont@gmail.com>  Wed, 06 Jan 2016 15:12:04 +0100

swh-web (0.0.14-1~swh1) unstable-swh; urgency=medium

  * v0.0.14
  * Open /revision/<sha1_git_root>/history/<sha1_git>/
  * Add links to api
  * Improve browsable api rendering -> when api links exists, actual
    html links will be displayed
  * Fix production bugs (regarding browsable api)

 -- Antoine R. Dumont (@ardumont) <antoine.romain.dumont@gmail.com>  Wed, 06 Jan 2016 11:42:18 +0100

swh-web (0.0.13-1~swh1) unstable-swh; urgency=medium

  * v0.0.13
  * Open /browse/person/ view
  * Open /browse/origin/ view
  * Open /browse/release/ view
  * Open /browse/revision/ view
  * Deactivate temporarily /browse/content/
  * Add default sha1
  * Automatic doc endpoint on base path

 -- Antoine R. Dumont (@ardumont) <antoine.romain.dumont@gmail.com>  Tue, 15 Dec 2015 17:01:27 +0100

swh-web (0.0.12-1~swh1) unstable-swh; urgency=medium

  * v0.0.12
  * Update /api/1/release/ with latest internal standard
  * Update /api/1/revision/ with latest internal standard
  * Add global filtering on 'fields' parameter
  * Update /api/1/content/<hash> with links to raw resource
  * Improve documentations
  * Open /api/1/revision/<SHA1_GIT>/log/
  * Open /browse/directory/<hash> to list directory content
  * Open /browse/content/<hash>/ to show the content
  * Open /browse/content/<hash>/raw to show the content
  * Open /api/1/person/<id>
  * Implementation detail
  * Add Flask API dependency
  * Split controller in api and views module
  * Unify internal apis' behavior

 -- Antoine R. Dumont (@ardumont) <antoine.romain.dumont@gmail.com>  Mon, 07 Dec 2015 16:44:43 +0100

swh-web (0.0.11-1~swh1) unstable-swh; urgency=medium

  * v0.0.11
  * Open /1/api/content/<algo:hash>/
  * Open /api/1/revision/<SHA1_GIT>
  * Open /api/1/release/<SHA1_GIT>
  * Open /api/1/uploadnsearch/ (POST)
  * Open /api/1/origin/
  * Unify 404 and 400 responses on api
  * Increase code coverage

 -- Antoine R. Dumont (@ardumont) <antoine.romain.dumont@gmail.com>  Thu, 19 Nov 2015 11:24:46 +0100

swh-web (0.0.10-1~swh1) unstable-swh; urgency=medium

  * v0.0.10
  * set document.domain to parent domain softwareheritage.org
  * improve HTML templates to be (more) valid
  * cosmetic change in Content-Type JSON header

 -- Stefano Zacchiroli <zack@upsilon.cc>  Mon, 02 Nov 2015 13:59:45 +0100

swh-web (0.0.9-1~swh1) unstable-swh; urgency=medium

  * v0.0.9
  * Remove query entry in api response
  * Deal with bad request properly with api calls
  * Improve coverage
  * Improve dev starting up app
  * Fix duplicated print statement in dev app startup

 -- Antoine R. Dumont (@ardumont) <antoine.romain.dumont@gmail.com>  Fri, 30 Oct 2015 17:24:15 +0100

swh-web (0.0.8-1~swh1) unstable-swh; urgency=medium

  * version 0.0.8

 -- Stefano Zacchiroli <zack@upsilon.cc>  Wed, 28 Oct 2015 20:59:40 +0100

swh-web (0.0.7-1~swh1) unstable-swh; urgency=medium

  * v0.0.7
  * Add @jsonp abilities to /api/1/stat/counters endpoint

 -- Antoine R. Dumont (@ardumont) <antoine.romain.dumont@gmail.com>  Mon, 19 Oct 2015 14:01:40 +0200

swh-web (0.0.4-1~swh1) unstable-swh; urgency=medium

  * Prepare swh.web.ui v0.0.4 deployment

 -- Nicolas Dandrimont <nicolas@dandrimont.eu>  Fri, 16 Oct 2015 15:38:44 +0200

swh-web (0.0.3-1~swh1) unstable-swh; urgency=medium

  * Prepare deployment of swh-web-ui v0.0.3

 -- Nicolas Dandrimont <nicolas@dandrimont.eu>  Wed, 14 Oct 2015 11:09:33 +0200

swh-web (0.0.2-1~swh1) unstable-swh; urgency=medium

  * Prepare swh.web.ui v0.0.2 deployment

 -- Nicolas Dandrimont <nicolas@dandrimont.eu>  Tue, 13 Oct 2015 16:25:46 +0200

swh-web (0.0.1-1~swh1) unstable-swh; urgency=medium

  * Initial release
  * v0.0.1
  * Hash lookup to check existence in swh's backend
  * Hash lookup to detail a content

 -- Antoine R. Dumont (@ardumont) <antoine.romain.dumont@gmail.com>  Thu, 01 Oct 2015 10:01:29 +0200<|MERGE_RESOLUTION|>--- conflicted
+++ resolved
@@ -1,16 +1,3 @@
-<<<<<<< HEAD
-swh-web (0.2.19-2~swh1~bpo10+1) buster-swh; urgency=medium
-
-  * Fix missing python3-django-js-reverse dependency in control file
-
- -- Antoine Lambert <anlambert@softwareheritage.org>  Thu, 02 Mar 2023 22:27:39 +0100
-
-swh-web (0.2.19-1~swh1~bpo10+1) buster-swh; urgency=medium
-
-  * Rebuild for buster-swh
-
- -- Software Heritage autobuilder (on jenkins-debian1) <jenkins@jenkins-debian1.internal.softwareheritage.org>  Wed, 01 Mar 2023 18:38:08 +0000
-=======
 swh-web (0.2.20-1~swh1) unstable-swh; urgency=medium
 
   * New upstream release 0.2.20     - (tagged by Antoine Lambert
@@ -18,7 +5,6 @@
   * Upstream changes:     - version 0.2.20
 
  -- Software Heritage autobuilder (on jenkins-debian1) <jenkins@jenkins-debian1.internal.softwareheritage.org>  Wed, 08 Mar 2023 10:42:10 +0000
->>>>>>> 24ca6c7a
 
 swh-web (0.2.19-1~swh1) unstable-swh; urgency=medium
 
