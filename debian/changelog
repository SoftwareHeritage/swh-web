--- conflicted
+++ resolved
@@ -1,10 +1,3 @@
-<<<<<<< HEAD
-swh-web (0.0.28-1~swh1~bpo9+1) stretch-swh; urgency=medium
-
-  * Rebuild for stretch-backports.
-
- -- Antoine R. Dumont (@ardumont) <antoine.romain.dumont@gmail.com>  Mon, 09 May 2016 16:21:04 +0200
-=======
 swh-web (0.0.29-1~swh1) unstable-swh; urgency=medium
 
   * Release swh.web.ui v0.0.29
@@ -12,7 +5,6 @@
   * Package now tested when building
 
  -- Nicolas Dandrimont <nicolas@dandrimont.eu>  Tue, 14 Jun 2016 17:58:42 +0200
->>>>>>> e0ff1f6b
 
 swh-web (0.0.28-1~swh1) unstable-swh; urgency=medium
 
