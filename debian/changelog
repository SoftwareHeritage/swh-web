--- conflicted
+++ resolved
@@ -1,10 +1,3 @@
-<<<<<<< HEAD
-swh-web (0.0.20-1~swh1~bpo9+1) stretch-swh; urgency=medium
-
-  * Rebuild for stretch-backports.
-
- -- Antoine R. Dumont (@ardumont) <antoine.romain.dumont@gmail.com>  Fri, 15 Jan 2016 16:40:56 +0100
-=======
 swh-web (0.0.21-1~swh1) unstable-swh; urgency=medium
 
   * v0.0.21
@@ -12,7 +5,6 @@
   * Update to latest swh.storage api
 
  -- Antoine R. Dumont (@ardumont) <antoine.romain.dumont@gmail.com>  Wed, 20 Jan 2016 16:31:34 +0100
->>>>>>> 8ff59ef6
 
 swh-web (0.0.20-1~swh1) unstable-swh; urgency=medium
 
