<<<<<<< HEAD
swh-web (0.0.27-1~swh1~bpo9+1) stretch-swh; urgency=medium

  * Rebuild for stretch-backports.

 -- Antoine R. Dumont (@ardumont) <antoine.romain.dumont@gmail.com>  Tue, 03 May 2016 16:52:40 +0200
=======
swh-web (0.0.28-1~swh1) unstable-swh; urgency=medium

  * v0.0.28
  * Fix packaging issues

 -- Antoine R. Dumont (@ardumont) <antoine.romain.dumont@gmail.com>  Mon, 09 May 2016 16:21:04 +0200
>>>>>>> 2c917802

swh-web (0.0.27-1~swh1) unstable-swh; urgency=medium

  * v0.0.27
  * Fix packaging issue

 -- Antoine R. Dumont (@ardumont) <antoine.romain.dumont@gmail.com>  Tue, 03 May 2016 16:52:40 +0200

swh-web (0.0.24-1~swh1) unstable-swh; urgency=medium

  * Release swh.web.ui v0.0.24
  * New swh.storage API for timestamps

 -- Nicolas Dandrimont <nicolas@dandrimont.eu>  Fri, 05 Feb 2016 12:07:33 +0100

swh-web (0.0.23-1~swh1) unstable-swh; urgency=medium

  * v0.0.23
  * Bump dependency requirements to latest swh.storage
  * Returns person's identifier on api + Hide person's emails in views
    endpoint
  * Try to decode the content's raw data and fail gracefully
  * Unify /directory api to Display content's raw data when path
    resolves to a file
  * Expose unconditionally the link to download the content's raw data
  * Download link data redirects to the api ones

 -- Antoine R. Dumont (@ardumont) <antoine.romain.dumont@gmail.com>  Fri, 29 Jan 2016 17:50:31 +0100

swh-web (0.0.22-1~swh1) unstable-swh; urgency=medium

  * v0.0.22
  * Open
    /browse/revision/origin/<ORIG_ID>[/branch/<BRANCH>][/ts/<TIMESTAMP>]
    /history/<SHA1>/ view
  * Open
    /browse/revision/origin/<ORIG_ID>[/branch/<BRANCH>][/ts/<TIMESTAMP>]
    / view
  * Open
    /browse/revision/<SHA1_GIT_ROOT>/history/<SHA1_GIT>/directory/[<PATH
    >] view
  * Open
    /browse/revision/origin/<ORIG_ID>[/branch/<BRANCH>][/ts/<TIMESTAMP>]
    /history/<SHA1>/directory/[<PATH>] view
  * Open
    /browse/revision/origin/<ORIG_ID>[/branch/<BRANCH>][/ts/<TIMESTAMP>]
    /directory/[<PATH>] view
  * Open /browse/revision/<sha1_git_root>/directory/<path>/ view
  * Open /browse/revision/<sha1_git_root>/history/<sha1_git>/ view
  * Open /browse/revision/<sha1_git>/log/ view
  * Open /browse/entity/<uuid>/ view
  * Release can point to other objects than revision
  * Fix misbehavior when retrieving git log
  * Fix another edge case when listing a directory that does not exist
  * Fix edge case when listing is empty
  * Fix person_get call
  * Update documentation about possible error codes

 -- Antoine R. Dumont (@ardumont) <antoine.romain.dumont@gmail.com>  Tue, 26 Jan 2016 15:14:35 +0100

swh-web (0.0.21-1~swh1) unstable-swh; urgency=medium

  * v0.0.21
  * Deal nicely with communication downtime with storage
  * Update to latest swh.storage api

 -- Antoine R. Dumont (@ardumont) <antoine.romain.dumont@gmail.com>  Wed, 20 Jan 2016 16:31:34 +0100

swh-web (0.0.20-1~swh1) unstable-swh; urgency=medium

  * v0.0.20
  * Open /api/1/entity/<string:uuid>/

 -- Antoine R. Dumont (@ardumont) <antoine.romain.dumont@gmail.com>  Fri, 15 Jan 2016 16:40:56 +0100

swh-web (0.0.19-1~swh1) unstable-swh; urgency=medium

  * v0.0.19
  * Improve directory_get_by_path integration with storage
  * Refactor - Only lookup sha1_git_root if needed + factorize service
    behavior

 -- Antoine R. Dumont (@ardumont) <antoine.romain.dumont@gmail.com>  Fri, 15 Jan 2016 12:47:39 +0100

swh-web (0.0.18-1~swh1) unstable-swh; urgency=medium

  * v0.0.18
  * Open
    /api/1/revision/origin/<ORIG_ID>[/branch/<BRANCH>][/ts/<TIMESTAMP>]/
    history/<SHA1>/directory/[<PATH>]
  * origin/master Open
    /api/1/revision/origin/<ORIG_ID>[/branch/<BRANCH>][/ts/<TIMESTAMP>]/
    history/<SHA1>/
  * Open
    /api/1/revision/origin/<ORIG_ID>[/branch/<BRANCH>][/ts/<TIMESTAMP>]/
    directory/[<PATH>]
  * Open /api/1/revision/origin/<origin-id>/branch/<branch-
    name>/ts/<ts>/
  * /directory/ apis can now point to files too.
  * Bump dependency requirement on latest swh.storage
  * Deactivate api querying occurrences for now
  * Improve function documentation

 -- Antoine R. Dumont (@ardumont) <antoine.romain.dumont@gmail.com>  Wed, 13 Jan 2016 12:54:54 +0100

swh-web (0.0.17-1~swh1) unstable-swh; urgency=medium

  * v0.0.17
  * Open /api/1/revision/<string:sha1_git>/directory/'
  * Open
    /api/1/revision/<string:sha1_git_root>/history/<sha1_git>/directory/
    <path:dir_path>/
  * Enrich directory listing with url to next subdir
  * Improve testing coverage
  * Open 'limit' get query parameter to revision_log and
    revision_history api

 -- Antoine R. Dumont (@ardumont) <antoine.romain.dumont@gmail.com>  Fri, 08 Jan 2016 11:36:55 +0100

swh-web (0.0.16-1~swh1) unstable-swh; urgency=medium

  * v0.0.16
  * service.lookup_revision_log: Add a limit to the number of commits
  * Fix docstring rendering

 -- Antoine R. Dumont (@ardumont) <antoine.romain.dumont@gmail.com>  Wed, 06 Jan 2016 15:37:21 +0100

swh-web (0.0.15-1~swh1) unstable-swh; urgency=medium

  * v0.0.15
  * Improve browsable api rendering style
  * Fix typo in jquery.min.js link
  * Fix docstring typos
  * packaging:
  * add python3-flask-api as package dependency

 -- Antoine R. Dumont (@ardumont) <antoine.romain.dumont@gmail.com>  Wed, 06 Jan 2016 15:12:04 +0100

swh-web (0.0.14-1~swh1) unstable-swh; urgency=medium

  * v0.0.14
  * Open /revision/<sha1_git_root>/history/<sha1_git>/
  * Add links to api
  * Improve browsable api rendering -> when api links exists, actual
    html links will be displayed
  * Fix production bugs (regarding browsable api)

 -- Antoine R. Dumont (@ardumont) <antoine.romain.dumont@gmail.com>  Wed, 06 Jan 2016 11:42:18 +0100

swh-web (0.0.13-1~swh1) unstable-swh; urgency=medium

  * v0.0.13
  * Open /browse/person/ view
  * Open /browse/origin/ view
  * Open /browse/release/ view
  * Open /browse/revision/ view
  * Deactivate temporarily /browse/content/
  * Add default sha1
  * Automatic doc endpoint on base path

 -- Antoine R. Dumont (@ardumont) <antoine.romain.dumont@gmail.com>  Tue, 15 Dec 2015 17:01:27 +0100

swh-web (0.0.12-1~swh1) unstable-swh; urgency=medium

  * v0.0.12
  * Update /api/1/release/ with latest internal standard
  * Update /api/1/revision/ with latest internal standard
  * Add global filtering on 'fields' parameter
  * Update /api/1/content/<hash> with links to raw resource
  * Improve documentations
  * Open /api/1/revision/<SHA1_GIT>/log/
  * Open /browse/directory/<hash> to list directory content
  * Open /browse/content/<hash>/ to show the content
  * Open /browse/content/<hash>/raw to show the content
  * Open /api/1/person/<id>
  * Implementation detail
  * Add Flask API dependency
  * Split controller in api and views module
  * Unify internal apis' behavior

 -- Antoine R. Dumont (@ardumont) <antoine.romain.dumont@gmail.com>  Mon, 07 Dec 2015 16:44:43 +0100

swh-web (0.0.11-1~swh1) unstable-swh; urgency=medium

  * v0.0.11
  * Open /1/api/content/<algo:hash>/
  * Open /api/1/revision/<SHA1_GIT>
  * Open /api/1/release/<SHA1_GIT>
  * Open /api/1/uploadnsearch/ (POST)
  * Open /api/1/origin/
  * Unify 404 and 400 responses on api
  * Increase code coverage

 -- Antoine R. Dumont (@ardumont) <antoine.romain.dumont@gmail.com>  Thu, 19 Nov 2015 11:24:46 +0100

swh-web (0.0.10-1~swh1) unstable-swh; urgency=medium

  * v0.0.10
  * set document.domain to parent domain softwareheritage.org
  * improve HTML templates to be (more) valid
  * cosmetic change in Content-Type JSON header

 -- Stefano Zacchiroli <zack@upsilon.cc>  Mon, 02 Nov 2015 13:59:45 +0100

swh-web (0.0.9-1~swh1) unstable-swh; urgency=medium

  * v0.0.9
  * Remove query entry in api response
  * Deal with bad request properly with api calls
  * Improve coverage
  * Improve dev starting up app
  * Fix duplicated print statement in dev app startup

 -- Antoine R. Dumont (@ardumont) <antoine.romain.dumont@gmail.com>  Fri, 30 Oct 2015 17:24:15 +0100

swh-web (0.0.8-1~swh1) unstable-swh; urgency=medium

  * version 0.0.8

 -- Stefano Zacchiroli <zack@upsilon.cc>  Wed, 28 Oct 2015 20:59:40 +0100

swh-web (0.0.7-1~swh1) unstable-swh; urgency=medium

  * v0.0.7
  * Add @jsonp abilities to /api/1/stat/counters endpoint

 -- Antoine R. Dumont (@ardumont) <antoine.romain.dumont@gmail.com>  Mon, 19 Oct 2015 14:01:40 +0200

swh-web (0.0.4-1~swh1) unstable-swh; urgency=medium

  * Prepare swh.web.ui v0.0.4 deployment

 -- Nicolas Dandrimont <nicolas@dandrimont.eu>  Fri, 16 Oct 2015 15:38:44 +0200

swh-web (0.0.3-1~swh1) unstable-swh; urgency=medium

  * Prepare deployment of swh-web-ui v0.0.3

 -- Nicolas Dandrimont <nicolas@dandrimont.eu>  Wed, 14 Oct 2015 11:09:33 +0200

swh-web (0.0.2-1~swh1) unstable-swh; urgency=medium

  * Prepare swh.web.ui v0.0.2 deployment

 -- Nicolas Dandrimont <nicolas@dandrimont.eu>  Tue, 13 Oct 2015 16:25:46 +0200

swh-web (0.0.1-1~swh1) unstable-swh; urgency=medium

  * Initial release
  * v0.0.1
  * Hash lookup to check existence in swh's backend
  * Hash lookup to detail a content

 -- Antoine R. Dumont (@ardumont) <antoine.romain.dumont@gmail.com>  Thu, 01 Oct 2015 10:01:29 +0200<|MERGE_RESOLUTION|>--- conflicted
+++ resolved
@@ -1,17 +1,9 @@
-<<<<<<< HEAD
-swh-web (0.0.27-1~swh1~bpo9+1) stretch-swh; urgency=medium
-
-  * Rebuild for stretch-backports.
-
- -- Antoine R. Dumont (@ardumont) <antoine.romain.dumont@gmail.com>  Tue, 03 May 2016 16:52:40 +0200
-=======
 swh-web (0.0.28-1~swh1) unstable-swh; urgency=medium
 
   * v0.0.28
   * Fix packaging issues
 
  -- Antoine R. Dumont (@ardumont) <antoine.romain.dumont@gmail.com>  Mon, 09 May 2016 16:21:04 +0200
->>>>>>> 2c917802
 
 swh-web (0.0.27-1~swh1) unstable-swh; urgency=medium
 
