--- conflicted
+++ resolved
@@ -1,17 +1,9 @@
-<<<<<<< HEAD
-swh-web (0.0.56-1~swh1~bpo9+1) stretch-swh; urgency=medium
-
-  * Rebuild for stretch-backports.
-
- -- Antoine R. Dumont (@ardumont) <antoine.romain.dumont@gmail.com>  Wed, 18 Jan 2017 14:43:59 +0100
-=======
 swh-web (0.0.57-1~swh1) unstable-swh; urgency=medium
 
   * v0.0.57
   * Improve documentation information on api endpoints
 
  -- Antoine R. Dumont (@ardumont) <antoine.romain.dumont@gmail.com>  Thu, 19 Jan 2017 13:32:56 +0100
->>>>>>> 16ec06c2
 
 swh-web (0.0.56-1~swh1) unstable-swh; urgency=medium
 
