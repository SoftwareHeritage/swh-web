<<<<<<< HEAD
swh-web (0.0.303-1~swh1~bpo10+1) buster-swh; urgency=medium

  * Rebuild for buster-swh

 -- Software Heritage autobuilder (on jenkins-debian1) <jenkins@jenkins-debian1.internal.softwareheritage.org>  Thu, 29 Apr 2021 09:37:57 +0000
=======
swh-web (0.0.305-1~swh1) unstable-swh; urgency=medium

  * New upstream release 0.0.305     - (tagged by Antoine Lambert
    <antoine.lambert@inria.fr> on 2021-04-30 17:59:10 +0200)
  * Upstream changes:     - version 0.0.305

 -- Software Heritage autobuilder (on jenkins-debian1) <jenkins@jenkins-debian1.internal.softwareheritage.org>  Fri, 30 Apr 2021 16:34:26 +0000

swh-web (0.0.304-1~swh1) unstable-swh; urgency=medium

  * New upstream release 0.0.304     - (tagged by Antoine Lambert
    <antoine.lambert@inria.fr> on 2021-04-30 17:23:53 +0200)
  * Upstream changes:     - version 0.0.304

 -- Software Heritage autobuilder (on jenkins-debian1) <jenkins@jenkins-debian1.internal.softwareheritage.org>  Fri, 30 Apr 2021 15:45:42 +0000
>>>>>>> e394b064

swh-web (0.0.303-1~swh1) unstable-swh; urgency=medium

  * New upstream release 0.0.303     - (tagged by Antoine Lambert
    <antoine.lambert@inria.fr> on 2021-04-29 11:03:58 +0200)
  * Upstream changes:     - version 0.0.303

 -- Software Heritage autobuilder (on jenkins-debian1) <jenkins@jenkins-debian1.internal.softwareheritage.org>  Thu, 29 Apr 2021 09:35:13 +0000

swh-web (0.0.302-1~swh1) unstable-swh; urgency=medium

  * New upstream release 0.0.302     - (tagged by Antoine R. Dumont
    (@ardumont) <ardumont@softwareheritage.org> on 2021-04-27 11:29:03
    +0200)
  * Upstream changes:     - v0.0.302     - Save code now: Improve save
    request task information title     - Separate save code now status
    refresh routine from the listing ui     - common/identifiers: Fix
    content SWHID with anchor revision browse URL

 -- Software Heritage autobuilder (on jenkins-debian1) <jenkins@jenkins-debian1.internal.softwareheritage.org>  Tue, 27 Apr 2021 09:50:38 +0000

swh-web (0.0.301-1~swh1) unstable-swh; urgency=medium

  * New upstream release 0.0.301     - (tagged by Vincent SELLIER
    <vincent.sellier@softwareheritage.org> on 2021-04-23 12:31:50 +0200)
  * Upstream changes:     - v0.0.301     - reactivate the author counter
    on the homepage

 -- Software Heritage autobuilder (on jenkins-debian1) <jenkins@jenkins-debian1.internal.softwareheritage.org>  Fri, 23 Apr 2021 10:47:55 +0000

swh-web (0.0.300-1~swh1) unstable-swh; urgency=medium

  * New upstream release 0.0.300     - (tagged by Antoine Lambert
    <antoine.lambert@inria.fr> on 2021-04-22 15:39:52 +0200)
  * Upstream changes:     - version 0.0.300

 -- Software Heritage autobuilder (on jenkins-debian1) <jenkins@jenkins-debian1.internal.softwareheritage.org>  Thu, 22 Apr 2021 14:04:53 +0000

swh-web (0.0.299-1~swh2) unstable-swh; urgency=medium

  * Bump new release

 -- Antoine R. Dumont (@ardumont) <ardumont@softwareheritage.org>  Thu, 22 Apr 2021 09:43:59 +0200

swh-web (0.0.299-1~swh1) unstable-swh; urgency=medium

  * New upstream release 0.0.299     - (tagged by Antoine R. Dumont
    (@ardumont) <ardumont@softwareheritage.org> on 2021-04-22 09:12:22
    +0200)
  * Upstream changes:     - v0.0.299     - Drop redundant `Task` prefix
    in row title in save code now detail view     - Display visit status
    information in the save request information detail view     - docs:
    Remove doc_config module and its use     - tests: Turn some global
    js variables into functions     - tests: Add docstring and some test
    scenarios to the save code now code

 -- Software Heritage autobuilder (on jenkins-debian1) <jenkins@jenkins-debian1.internal.softwareheritage.org>  Thu, 22 Apr 2021 07:24:54 +0000

swh-web (0.0.298-1~swh1) unstable-swh; urgency=medium

  * New upstream release 0.0.298     - (tagged by Antoine Lambert
    <antoine.lambert@inria.fr> on 2021-04-19 19:04:47 +0200)
  * Upstream changes:     - version 0.0.298

 -- Software Heritage autobuilder (on jenkins-debian1) <jenkins@jenkins-debian1.internal.softwareheritage.org>  Mon, 19 Apr 2021 17:27:27 +0000

swh-web (0.0.297-1~swh1) unstable-swh; urgency=medium

  * New upstream release 0.0.297     - (tagged by Antoine Lambert
    <antoine.lambert@inria.fr> on 2021-04-19 14:15:25 +0200)
  * Upstream changes:     - version 0.0.297

 -- Software Heritage autobuilder (on jenkins-debian1) <jenkins@jenkins-debian1.internal.softwareheritage.org>  Mon, 19 Apr 2021 12:26:34 +0000

swh-web (0.0.296-1~swh2) unstable-swh; urgency=medium

  * Add missing swh-counters dependency

 -- Vincent SELLIER <vincent.sellier@softwareheritage.org>  Wed, 14 Apr 2021 17:14:34 +0200

swh-web (0.0.296-1~swh1) unstable-swh; urgency=medium

  * New upstream release 0.0.296     - (tagged by Vincent SELLIER
    <vincent.sellier@softwareheritage.org> on 2021-04-14 16:29:01 +0200)
  * Upstream changes:     - v0.0.296     - fix documentation syntax     -
    make the source of the object's counts configurable

 -- Software Heritage autobuilder (on jenkins-debian1) <jenkins@jenkins-debian1.internal.softwareheritage.org>  Wed, 14 Apr 2021 14:41:28 +0000

swh-web (0.0.295-1~swh1) unstable-swh; urgency=medium

  * New upstream release 0.0.295     - (tagged by Vincent SELLIER
    <vincent.sellier@softwareheritage.org> on 2021-04-13 18:04:13 +0200)
  * Upstream changes:     - v0.0.295     - counters: Remove hardcoded
    historical values

 -- Software Heritage autobuilder (on jenkins-debian1) <jenkins@jenkins-debian1.internal.softwareheritage.org>  Tue, 13 Apr 2021 16:16:07 +0000

swh-web (0.0.294-1~swh1) unstable-swh; urgency=medium

  * New upstream release 0.0.294     - (tagged by Antoine R. Dumont
    (@ardumont) <ardumont@softwareheritage.org> on 2021-04-09 14:25:58
    +0200)
  * Upstream changes:     - v0.0.294     - Add metric to monitor "save
    code now" efficiency     - tests/conftest: Keep mypy happy
    regardless hypothesis version

 -- Software Heritage autobuilder (on jenkins-debian1) <jenkins@jenkins-debian1.internal.softwareheritage.org>  Fri, 09 Apr 2021 12:36:38 +0000

swh-web (0.0.293-1~swh1) unstable-swh; urgency=medium

  * New upstream release 0.0.293     - (tagged by Antoine Lambert
    <antoine.lambert@inria.fr> on 2021-04-08 17:14:32 +0200)
  * Upstream changes:     - version 0.0.293

 -- Software Heritage autobuilder (on jenkins-debian1) <jenkins@jenkins-debian1.internal.softwareheritage.org>  Thu, 08 Apr 2021 15:41:29 +0000

swh-web (0.0.292-1~swh1) unstable-swh; urgency=medium

  * New upstream release 0.0.292     - (tagged by Antoine Lambert
    <antoine.lambert@inria.fr> on 2021-04-02 12:28:06 +0200)
  * Upstream changes:     - version 0.0.292

 -- Software Heritage autobuilder (on jenkins-debian1) <jenkins@jenkins-debian1.internal.softwareheritage.org>  Fri, 02 Apr 2021 10:45:27 +0000

swh-web (0.0.291-1~swh1) unstable-swh; urgency=medium

  * New upstream release 0.0.291     - (tagged by Antoine Lambert
    <antoine.lambert@inria.fr> on 2021-04-02 11:31:28 +0200)
  * Upstream changes:     - version 0.0.291

 -- Software Heritage autobuilder (on jenkins-debian1) <jenkins@jenkins-debian1.internal.softwareheritage.org>  Fri, 02 Apr 2021 09:42:23 +0000

swh-web (0.0.290-1~swh1) unstable-swh; urgency=medium

  * New upstream release 0.0.290     - (tagged by Antoine R. Dumont
    (@ardumont) <ardumont@softwareheritage.org> on 2021-04-01 17:42:29
    +0200)
  * Upstream changes:     - v0.0.290     - migrate-to-pg swh-web:
    Migrate from sqlite to postgresql     - auth: Use generic Django
    authentication backends from swh-auth

 -- Software Heritage autobuilder (on jenkins-debian1) <jenkins@jenkins-debian1.internal.softwareheritage.org>  Thu, 01 Apr 2021 15:59:48 +0000

swh-web (0.0.289-1~swh1) unstable-swh; urgency=medium

  * New upstream release 0.0.289     - (tagged by Antoine Lambert
    <antoine.lambert@inria.fr> on 2021-03-30 11:19:02 +0200)
  * Upstream changes:     - version 0.0.289

 -- Software Heritage autobuilder (on jenkins-debian1) <jenkins@jenkins-debian1.internal.softwareheritage.org>  Tue, 30 Mar 2021 09:45:12 +0000

swh-web (0.0.288-1~swh1) unstable-swh; urgency=medium

  * New upstream release 0.0.288     - (tagged by Antoine Lambert
    <antoine.lambert@inria.fr> on 2021-03-18 19:04:53 +0100)
  * Upstream changes:     - version 0.0.288

 -- Software Heritage autobuilder (on jenkins-debian1) <jenkins@jenkins-debian1.internal.softwareheritage.org>  Thu, 18 Mar 2021 18:22:07 +0000

swh-web (0.0.287-1~swh1) unstable-swh; urgency=medium

  * New upstream release 0.0.287     - (tagged by Antoine Lambert
    <antoine.lambert@inria.fr> on 2021-03-17 18:12:18 +0100)
  * Upstream changes:     - version 0.0.287

 -- Software Heritage autobuilder (on jenkins-debian1) <jenkins@jenkins-debian1.internal.softwareheritage.org>  Wed, 17 Mar 2021 17:31:10 +0000

swh-web (0.0.286-1~swh1) unstable-swh; urgency=medium

  * New upstream release 0.0.286     - (tagged by Antoine Lambert
    <antoine.lambert@inria.fr> on 2021-03-17 11:19:39 +0100)
  * Upstream changes:     - version 0.0.286

 -- Software Heritage autobuilder (on jenkins-debian1) <jenkins@jenkins-debian1.internal.softwareheritage.org>  Wed, 17 Mar 2021 10:39:49 +0000

swh-web (0.0.285-1~swh1) unstable-swh; urgency=medium

  * New upstream release 0.0.285     - (tagged by Antoine Lambert
    <antoine.lambert@inria.fr> on 2021-03-16 17:35:24 +0100)
  * Upstream changes:     - version 0.0.285

 -- Software Heritage autobuilder (on jenkins-debian1) <jenkins@jenkins-debian1.internal.softwareheritage.org>  Tue, 16 Mar 2021 17:01:04 +0000

swh-web (0.0.284-1~swh1) unstable-swh; urgency=medium

  * New upstream release 0.0.284     - (tagged by Antoine Lambert
    <antoine.lambert@inria.fr> on 2021-03-03 13:45:53 +0100)
  * Upstream changes:     - version 0.0.284

 -- Software Heritage autobuilder (on jenkins-debian1) <jenkins@jenkins-debian1.internal.softwareheritage.org>  Wed, 03 Mar 2021 13:04:38 +0000

swh-web (0.0.283-1~swh1) unstable-swh; urgency=medium

  * New upstream release 0.0.283     - (tagged by Antoine Lambert
    <antoine.lambert@inria.fr> on 2021-02-17 16:56:12 +0100)
  * Upstream changes:     - version 0.0.283

 -- Software Heritage autobuilder (on jenkins-debian1) <jenkins@jenkins-debian1.internal.softwareheritage.org>  Wed, 17 Feb 2021 16:12:40 +0000

swh-web (0.0.282-1~swh1) unstable-swh; urgency=medium

  * New upstream release 0.0.282     - (tagged by Antoine Lambert
    <antoine.lambert@inria.fr> on 2021-02-17 12:12:22 +0100)
  * Upstream changes:     - version 0.0.282

 -- Software Heritage autobuilder (on jenkins-debian1) <jenkins@jenkins-debian1.internal.softwareheritage.org>  Wed, 17 Feb 2021 11:37:02 +0000

swh-web (0.0.281-1~swh1) unstable-swh; urgency=medium

  * New upstream release 0.0.281     - (tagged by Antoine Lambert
    <antoine.lambert@inria.fr> on 2021-02-05 17:18:46 +0100)
  * Upstream changes:     - version 0.0.281

 -- Software Heritage autobuilder (on jenkins-debian1) <jenkins@jenkins-debian1.internal.softwareheritage.org>  Fri, 05 Feb 2021 16:36:15 +0000

swh-web (0.0.280-1~swh1) unstable-swh; urgency=medium

  * New upstream release 0.0.280     - (tagged by Antoine R. Dumont
    (@ardumont) <ardumont@softwareheritage.org> on 2021-02-03 15:31:09
    +0100)
  * Upstream changes:     - v0.0.280     - Adapt
    origin_get_latest_visit_status according to latest api change     -
    tests/data: Ensure git data are properly loaded into the test
    archive     - tests/resources: Fix mypy 0.800 errors

 -- Software Heritage autobuilder (on jenkins-debian1) <jenkins@jenkins-debian1.internal.softwareheritage.org>  Wed, 03 Feb 2021 14:45:55 +0000

swh-web (0.0.279-1~swh1) unstable-swh; urgency=medium

  * New upstream release 0.0.279     - (tagged by Antoine Lambert
    <antoine.lambert@inria.fr> on 2021-01-21 16:04:31 +0100)
  * Upstream changes:     - version 0.0.279

 -- Software Heritage autobuilder (on jenkins-debian1) <jenkins@jenkins-debian1.internal.softwareheritage.org>  Thu, 21 Jan 2021 15:40:28 +0000

swh-web (0.0.278-1~swh1) unstable-swh; urgency=medium

  * New upstream release 0.0.278     - (tagged by Antoine Lambert
    <antoine.lambert@inria.fr> on 2021-01-08 15:31:33 +0100)
  * Upstream changes:     - version 0.0.278

 -- Software Heritage autobuilder (on jenkins-debian1) <jenkins@jenkins-debian1.internal.softwareheritage.org>  Fri, 08 Jan 2021 14:42:05 +0000

swh-web (0.0.277-1~swh1) unstable-swh; urgency=medium

  * New upstream release 0.0.277     - (tagged by Antoine Lambert
    <antoine.lambert@inria.fr> on 2021-01-07 11:41:11 +0100)
  * Upstream changes:     - version 0.0.277

 -- Software Heritage autobuilder (on jenkins-debian1) <jenkins@jenkins-debian1.internal.softwareheritage.org>  Thu, 07 Jan 2021 11:04:29 +0000

swh-web (0.0.276-1~swh1) unstable-swh; urgency=medium

  * New upstream release 0.0.276     - (tagged by Antoine Lambert
    <antoine.lambert@inria.fr> on 2020-12-14 16:25:46 +0100)
  * Upstream changes:     - version 0.0.276

 -- Software Heritage autobuilder (on jenkins-debian1) <jenkins@jenkins-debian1.internal.softwareheritage.org>  Mon, 14 Dec 2020 15:43:02 +0000

swh-web (0.0.275-1~swh1) unstable-swh; urgency=medium

  * New upstream release 0.0.275     - (tagged by Antoine Lambert
    <antoine.lambert@inria.fr> on 2020-12-09 13:30:31 +0100)
  * Upstream changes:     - version 0.0.275

 -- Software Heritage autobuilder (on jenkins-debian1) <jenkins@jenkins-debian1.internal.softwareheritage.org>  Wed, 09 Dec 2020 12:48:53 +0000

swh-web (0.0.274-1~swh1) unstable-swh; urgency=medium

  * New upstream release 0.0.274     - (tagged by Antoine Lambert
    <antoine.lambert@inria.fr> on 2020-12-08 17:09:17 +0100)
  * Upstream changes:     - version 0.0.274

 -- Software Heritage autobuilder (on jenkins-debian1) <jenkins@jenkins-debian1.internal.softwareheritage.org>  Tue, 08 Dec 2020 16:35:24 +0000

swh-web (0.0.273-1~swh1) unstable-swh; urgency=medium

  * New upstream release 0.0.273     - (tagged by Antoine Lambert
    <antoine.lambert@inria.fr> on 2020-11-25 16:23:58 +0100)
  * Upstream changes:     - version 0.0.273

 -- Software Heritage autobuilder (on jenkins-debian1) <jenkins@jenkins-debian1.internal.softwareheritage.org>  Wed, 25 Nov 2020 15:42:43 +0000

swh-web (0.0.272-1~swh1) unstable-swh; urgency=medium

  * New upstream release 0.0.272     - (tagged by Antoine Lambert
    <antoine.lambert@inria.fr> on 2020-11-24 12:21:37 +0100)
  * Upstream changes:     - version 0.0.272

 -- Software Heritage autobuilder (on jenkins-debian1) <jenkins@jenkins-debian1.internal.softwareheritage.org>  Tue, 24 Nov 2020 11:51:14 +0000

swh-web (0.0.271-1~swh1) unstable-swh; urgency=medium

  * New upstream release 0.0.271     - (tagged by Antoine R. Dumont
    (@ardumont) <ardumont@softwareheritage.org> on 2020-11-19 16:09:49
    +0100)
  * Upstream changes:     - v0.0.271     - vault-ui: Log caught error
    when listing     - vault: Fix vault response schema     - assets:
    Migrate compilation to webpack 5.x     - package.json: Upgrade
    dependencies

 -- Software Heritage autobuilder (on jenkins-debian1) <jenkins@jenkins-debian1.internal.softwareheritage.org>  Thu, 19 Nov 2020 15:30:51 +0000

swh-web (0.0.270-1~swh1) unstable-swh; urgency=medium

  * New upstream release 0.0.270     - (tagged by Antoine Lambert
    <antoine.lambert@inria.fr> on 2020-11-16 16:31:43 +0100)
  * Upstream changes:     - version 0.0.270

 -- Software Heritage autobuilder (on jenkins-debian1) <jenkins@jenkins-debian1.internal.softwareheritage.org>  Mon, 16 Nov 2020 15:51:54 +0000

swh-web (0.0.269-1~swh1) unstable-swh; urgency=medium

  * New upstream release 0.0.269     - (tagged by Antoine Lambert
    <antoine.lambert@inria.fr> on 2020-11-12 15:31:37 +0100)
  * Upstream changes:     - version 0.0.269

 -- Software Heritage autobuilder (on jenkins-debian1) <jenkins@jenkins-debian1.internal.softwareheritage.org>  Thu, 12 Nov 2020 15:03:49 +0000

swh-web (0.0.268-1~swh1) unstable-swh; urgency=medium

  * New upstream release 0.0.268     - (tagged by Antoine Lambert
    <antoine.lambert@inria.fr> on 2020-11-09 12:19:05 +0100)
  * Upstream changes:     - version 0.0.268

 -- Software Heritage autobuilder (on jenkins-debian1) <jenkins@jenkins-debian1.internal.softwareheritage.org>  Mon, 09 Nov 2020 11:37:25 +0000

swh-web (0.0.267-1~swh1) unstable-swh; urgency=medium

  * New upstream release 0.0.267     - (tagged by Antoine Lambert
    <antoine.lambert@inria.fr> on 2020-11-06 17:13:03 +0100)
  * Upstream changes:     - version 0.0.267

 -- Software Heritage autobuilder (on jenkins-debian1) <jenkins@jenkins-debian1.internal.softwareheritage.org>  Fri, 06 Nov 2020 16:31:03 +0000

swh-web (0.0.266-1~swh1) unstable-swh; urgency=medium

  * New upstream release 0.0.266     - (tagged by Antoine Lambert
    <antoine.lambert@inria.fr> on 2020-11-06 12:48:47 +0100)
  * Upstream changes:     - version 0.0.266

 -- Software Heritage autobuilder (on jenkins-debian1) <jenkins@jenkins-debian1.internal.softwareheritage.org>  Fri, 06 Nov 2020 12:07:02 +0000

swh-web (0.0.265-1~swh1) unstable-swh; urgency=medium

  * New upstream release 0.0.265     - (tagged by Antoine Lambert
    <antoine.lambert@inria.fr> on 2020-10-30 16:22:10 +0100)
  * Upstream changes:     - version 0.0.265

 -- Software Heritage autobuilder (on jenkins-debian1) <jenkins@jenkins-debian1.internal.softwareheritage.org>  Fri, 30 Oct 2020 15:48:13 +0000

swh-web (0.0.264-1~swh1) unstable-swh; urgency=medium

  * New upstream release 0.0.264     - (tagged by Antoine R. Dumont
    (@ardumont) <ardumont@softwareheritage.org> on 2020-10-19 12:03:15
    +0200)
  * Upstream changes:     - v0.0.264     - web.config: Adapt indexer
    configuration structure     - web.config: Adapt scheduler
    configuration structure     - swh.web.tests: Adapt
    get_indexer_storage to latest version     - Use swh.model.model
    helpers to compute object identifiers     - common/archive: Fix
    empty content handling in lookup_content_raw     - apidoc: Fix bad
    URL replacement missed due to an invalid test     - common/typing:
    Fix error with mypy 0.790     - browse/directory: Fix invalid query
    parameter value for content links     - templates/directory-display:
    Remove permissions display for directories     - templates: Update
    save code now icon and new snapshot button

 -- Software Heritage autobuilder (on jenkins-debian1) <jenkins@jenkins-debian1.internal.softwareheritage.org>  Mon, 19 Oct 2020 12:06:32 +0000

swh-web (0.0.263-1~swh1) unstable-swh; urgency=medium

  * New upstream release 0.0.263     - (tagged by Antoine Lambert
    <antoine.lambert@inria.fr> on 2020-10-08 16:40:40 +0200)
  * Upstream changes:     - version 0.0.263

 -- Software Heritage autobuilder (on jenkins-debian1) <jenkins@jenkins-debian1.internal.softwareheritage.org>  Thu, 08 Oct 2020 15:11:38 +0000

swh-web (0.0.262-2~swh1) unstable-swh; urgency=medium

  * Make the postinst a little bit more robust

 -- Nicolas Dandrimont <olasd@debian.org>  Fri, 25 Sep 2020 19:53:02 +0200

swh-web (0.0.262-1~swh1) unstable-swh; urgency=medium

  * New upstream release 0.0.262     - (tagged by Antoine Lambert
    <antoine.lambert@inria.fr> on 2020-09-25 17:02:27 +0200)
  * Upstream changes:     - version 0.0.262

 -- Software Heritage autobuilder (on jenkins-debian1) <jenkins@jenkins-debian1.internal.softwareheritage.org>  Fri, 25 Sep 2020 15:20:11 +0000

swh-web (0.0.261-1~swh1) unstable-swh; urgency=medium

  * New upstream release 0.0.261     - (tagged by Antoine Lambert
    <antoine.lambert@inria.fr> on 2020-09-25 15:55:40 +0200)
  * Upstream changes:     - version 0.0.261

 -- Software Heritage autobuilder (on jenkins-debian1) <jenkins@jenkins-debian1.internal.softwareheritage.org>  Fri, 25 Sep 2020 14:06:26 +0000

swh-web (0.0.260-1~swh1) unstable-swh; urgency=medium

  * New upstream release 0.0.260     - (tagged by Antoine Lambert
    <antoine.lambert@inria.fr> on 2020-09-23 16:05:51 +0200)
  * Upstream changes:     - version 0.0.260

 -- Software Heritage autobuilder (on jenkins-debian1) <jenkins@jenkins-debian1.internal.softwareheritage.org>  Wed, 23 Sep 2020 14:31:59 +0000

swh-web (0.0.259-1~swh1) unstable-swh; urgency=medium

  * New upstream release 0.0.259     - (tagged by Antoine Lambert
    <antoine.lambert@inria.fr> on 2020-09-16 17:48:00 +0200)
  * Upstream changes:     - version 0.0.259

 -- Software Heritage autobuilder (on jenkins-debian1) <jenkins@jenkins-debian1.internal.softwareheritage.org>  Wed, 16 Sep 2020 16:05:10 +0000

swh-web (0.0.258-1~swh1) unstable-swh; urgency=medium

  * New upstream release 0.0.258     - (tagged by Antoine Lambert
    <antoine.lambert@inria.fr> on 2020-09-16 13:14:02 +0200)
  * Upstream changes:     - version 0.0.258

 -- Software Heritage autobuilder (on jenkins-debian1) <jenkins@jenkins-debian1.internal.softwareheritage.org>  Wed, 16 Sep 2020 11:39:10 +0000

swh-web (0.0.257-1~swh1) unstable-swh; urgency=medium

  * New upstream release 0.0.257     - (tagged by Antoine R. Dumont
    (@ardumont) <ardumont@softwareheritage.org> on 2020-09-15 12:15:49
    +0200)
  * Upstream changes:     - v0.0.257     - common/highlightjs: Fix issue
    with Pygments 2.7

 -- Software Heritage autobuilder (on jenkins-debian1) <jenkins@jenkins-debian1.internal.softwareheritage.org>  Tue, 15 Sep 2020 10:27:21 +0000

swh-web (0.0.255-1~swh1) unstable-swh; urgency=medium

  * New upstream release 0.0.255     - (tagged by Antoine R. Dumont
    (@ardumont) <ardumont@softwareheritage.org> on 2020-09-04 16:02:25
    +0200)
  * Upstream changes:     - v0.0.255     - Adapt storage.revision_get
    calls according to latest api change     - package.json: Upgrade
    dependencies     - cypress/origin-save: Improve tests implementation
    - assets/origin-save: Fix handling of null visit dates in requests
    list     - Adapt to latest storage release_get api change

 -- Software Heritage autobuilder (on jenkins-debian1) <jenkins@jenkins-debian1.internal.softwareheritage.org>  Fri, 04 Sep 2020 14:18:01 +0000

swh-web (0.0.254-1~swh1) unstable-swh; urgency=medium

  * New upstream release 0.0.254     - (tagged by Antoine Lambert
    <antoine.lambert@inria.fr> on 2020-08-28 15:35:49 +0200)
  * Upstream changes:     - version 0.0.254

 -- Software Heritage autobuilder (on jenkins-debian1) <jenkins@jenkins-debian1.internal.softwareheritage.org>  Fri, 28 Aug 2020 14:01:09 +0000

swh-web (0.0.253-1~swh1) unstable-swh; urgency=medium

  * New upstream release 0.0.253     - (tagged by Antoine Lambert
    <antoine.lambert@inria.fr> on 2020-08-27 18:51:20 +0200)
  * Upstream changes:     - version 0.0.253

 -- Software Heritage autobuilder (on jenkins-debian1) <jenkins@jenkins-debian1.internal.softwareheritage.org>  Thu, 27 Aug 2020 17:16:29 +0000

swh-web (0.0.252-1~swh1) unstable-swh; urgency=medium

  * New upstream release 0.0.252     - (tagged by Antoine Lambert
    <antoine.lambert@inria.fr> on 2020-08-24 14:07:27 +0200)
  * Upstream changes:     - version 0.0.252

 -- Software Heritage autobuilder (on jenkins-debian1) <jenkins@jenkins-debian1.internal.softwareheritage.org>  Mon, 24 Aug 2020 12:24:41 +0000

swh-web (0.0.251-1~swh1) unstable-swh; urgency=medium

  * New upstream release 0.0.251     - (tagged by Antoine Lambert
    <antoine.lambert@inria.fr> on 2020-08-24 11:15:57 +0200)
  * Upstream changes:     - version 0.0.251

 -- Software Heritage autobuilder (on jenkins-debian1) <jenkins@jenkins-debian1.internal.softwareheritage.org>  Mon, 24 Aug 2020 09:32:42 +0000

swh-web (0.0.250-1~swh1) unstable-swh; urgency=medium

  * New upstream release 0.0.250     - (tagged by Antoine Lambert
    <antoine.lambert@inria.fr> on 2020-08-21 12:06:06 +0200)
  * Upstream changes:     - version 0.0.250

 -- Software Heritage autobuilder (on jenkins-debian1) <jenkins@jenkins-debian1.internal.softwareheritage.org>  Fri, 21 Aug 2020 10:24:25 +0000

swh-web (0.0.249-1~swh1) unstable-swh; urgency=medium

  * New upstream release 0.0.249     - (tagged by Antoine Lambert
    <antoine.lambert@inria.fr> on 2020-08-18 12:12:39 +0200)
  * Upstream changes:     - version 0.0.249

 -- Software Heritage autobuilder (on jenkins-debian1) <jenkins@jenkins-debian1.internal.softwareheritage.org>  Tue, 18 Aug 2020 10:30:08 +0000

swh-web (0.0.248-1~swh1) unstable-swh; urgency=medium

  * New upstream release 0.0.248     - (tagged by Antoine R. Dumont
    (@ardumont) <ardumont@softwareheritage.org> on 2020-08-05 10:01:23
    +0200)
  * Upstream changes:     - v0.0.248     - package.json: Upgrade
    dependencies     - templates: Fix browsed object metadata
    availability from javascript     - service: Adapt according to the
    latest storage.content_find changes     - Adapt swh-search
    configuration (runtime + tests)     - origin: Migrate use to
    storage.origin_list instead of origin_get_range

 -- Software Heritage autobuilder (on jenkins-debian1) <jenkins@jenkins-debian1.internal.softwareheritage.org>  Wed, 05 Aug 2020 08:49:00 +0000

swh-web (0.0.246-1~swh2) unstable-swh; urgency=medium

  * Update missing dependency + bump

 -- Antoine R. Dumont <ardumont@softwareheritage.org>  Tue, 28 Jul 2020 06:57:28 +0000

swh-web (0.0.246-1~swh1) unstable-swh; urgency=medium

  * New upstream release 0.0.246     - (tagged by Antoine R. Dumont
    (@ardumont) <ardumont@softwareheritage.org> on 2020-07-28 08:11:28
    +0200)
  * Upstream changes:     - v0.0.246     - Update
    swh.storage.origin_visit_get_by calls to latest api change     -
    Update swh.storage.origin_get calls to latest api change     -
    setup.py: Migrate from vcversioner to setuptools-scm     -
    package.json: Upgrade dependencies     - tests: Fix flaky test     -
    assets/save: Try to set origin type when clicking on "Save again"
    - api/identifiers: Adapt to swh-model >= 0.5.0     - pytest.ini:
    Prevent swh-storage pytest plugin loading     - Rename all
    references of swh PIDs to SWHIDs for consistency

 -- Software Heritage autobuilder (on jenkins-debian1) <jenkins@jenkins-debian1.internal.softwareheritage.org>  Tue, 28 Jul 2020 06:28:05 +0000

swh-web (0.0.245-1~swh1) unstable-swh; urgency=medium

  * New upstream release 0.0.245     - (tagged by Antoine Lambert
    <antoine.lambert@inria.fr> on 2020-07-02 15:51:46 +0200)
  * Upstream changes:     - version 0.0.245

 -- Software Heritage autobuilder (on jenkins-debian1) <jenkins@jenkins-debian1.internal.softwareheritage.org>  Thu, 02 Jul 2020 14:28:23 +0000

swh-web (0.0.244-1~swh1) unstable-swh; urgency=medium

  * New upstream release 0.0.244     - (tagged by Antoine Lambert
    <antoine.lambert@inria.fr> on 2020-06-29 15:00:40 +0200)
  * Upstream changes:     - version 0.0.244

 -- Software Heritage autobuilder (on jenkins-debian1) <jenkins@jenkins-debian1.internal.softwareheritage.org>  Mon, 29 Jun 2020 13:22:24 +0000

swh-web (0.0.242-1~swh1) unstable-swh; urgency=medium

  * New upstream release 0.0.242     - (tagged by Antoine Lambert
    <antoine.lambert@inria.fr> on 2020-06-23 14:24:01 +0200)
  * Upstream changes:     - version 0.0.242

 -- Software Heritage autobuilder (on jenkins-debian1) <jenkins@jenkins-debian1.internal.softwareheritage.org>  Tue, 23 Jun 2020 12:55:08 +0000

swh-web (0.0.241-1~swh1) unstable-swh; urgency=medium

  * New upstream release 0.0.241     - (tagged by Antoine R. Dumont
    (@ardumont) <ardumont@softwareheritage.org> on 2020-06-19 18:08:44
    +0200)
  * Upstream changes:     - v0.0.241     - misc/coverage: Add IPOL and
    NixOS logos     - service: Use latest origin visit status from an
    origin     - Migrate to swh.storage.algos.snapshot_get_latest     -
    templates/browse: Improve navigation for origin/snapshot related
    views

 -- Software Heritage autobuilder (on jenkins-debian1) <jenkins@jenkins-debian1.internal.softwareheritage.org>  Fri, 19 Jun 2020 16:22:34 +0000

swh-web (0.0.240-1~swh1) unstable-swh; urgency=medium

  * New upstream release 0.0.240     - (tagged by Antoine Lambert
    <antoine.lambert@inria.fr> on 2020-06-18 14:13:12 +0200)
  * Upstream changes:     - version 0.0.240

 -- Software Heritage autobuilder (on jenkins-debian1) <jenkins@jenkins-debian1.internal.softwareheritage.org>  Thu, 18 Jun 2020 13:13:08 +0000

swh-web (0.0.239-1~swh1) unstable-swh; urgency=medium

  * New upstream release 0.0.239     - (tagged by Antoine Lambert
    <antoine.lambert@inria.fr> on 2020-06-17 10:52:06 +0200)
  * Upstream changes:     - version 0.0.239

 -- Software Heritage autobuilder (on jenkins-debian1) <jenkins@jenkins-debian1.internal.softwareheritage.org>  Wed, 17 Jun 2020 09:16:33 +0000

swh-web (0.0.238-1~swh1) unstable-swh; urgency=medium

  * New upstream release 0.0.238     - (tagged by Antoine Lambert
    <antoine.lambert@inria.fr> on 2020-06-12 14:17:47 +0200)
  * Upstream changes:     - version 0.0.238

 -- Software Heritage autobuilder (on jenkins-debian1) <jenkins@jenkins-debian1.internal.softwareheritage.org>  Fri, 12 Jun 2020 13:14:45 +0000

swh-web (0.0.237-1~swh1) unstable-swh; urgency=medium

  * New upstream release 0.0.237     - (tagged by Antoine Lambert
    <antoine.lambert@inria.fr> on 2020-06-05 17:42:35 +0200)
  * Upstream changes:     - version 0.0.237

 -- Software Heritage autobuilder (on jenkins-debian1) <jenkins@jenkins-debian1.internal.softwareheritage.org>  Fri, 05 Jun 2020 16:24:05 +0000

swh-web (0.0.236-1~swh1) unstable-swh; urgency=medium

  * New upstream release 0.0.236     - (tagged by Antoine Lambert
    <antoine.lambert@inria.fr> on 2020-06-05 14:38:37 +0200)
  * Upstream changes:     - version 0.0.236

 -- Software Heritage autobuilder (on jenkins-debian1) <jenkins@jenkins-debian1.internal.softwareheritage.org>  Fri, 05 Jun 2020 13:05:41 +0000

swh-web (0.0.235-1~swh1) unstable-swh; urgency=medium

  * New upstream release 0.0.235     - (tagged by Antoine R. Dumont
    (@ardumont) <ardumont@softwareheritage.org> on 2020-05-27 14:58:13
    +0200)
  * Upstream changes:     - v0.0.235     - admin-deposit: Fix edge case
    on empty exclude pattern

 -- Software Heritage autobuilder (on jenkins-debian1) <jenkins@jenkins-debian1.internal.softwareheritage.org>  Wed, 27 May 2020 13:10:37 +0000

swh-web (0.0.234-1~swh1) unstable-swh; urgency=medium

  * New upstream release 0.0.234     - (tagged by Antoine R. Dumont
    (@ardumont) <ardumont@softwareheritage.org> on 2020-05-26 15:39:22
    +0200)
  * Upstream changes:     - v0.0.234     - deposit-admin: Filtering out
    deposits matching an excluding pattern     - deposit-admin-spec:
    Improve default tests on admin page     - deposit-admin.spec: Add
    coverage to the deposit admin page     - admin/deposit: Fix
    discrepancy     - admin/deposit: Fix column identifiers

 -- Software Heritage autobuilder (on jenkins-debian1) <jenkins@jenkins-debian1.internal.softwareheritage.org>  Tue, 26 May 2020 13:58:52 +0000

swh-web (0.0.233-1~swh1) unstable-swh; urgency=medium

  * New upstream release 0.0.233     - (tagged by Antoine R. Dumont
    (@ardumont) <ardumont@softwareheritage.org> on 2020-05-20 11:32:57
    +0200)
  * Upstream changes:     - v0.0.233     - admin/deposit: Drop unused
    columns and rename "directory with context"     - Drop
    swh_anchor_id* references from Deposit model

 -- Software Heritage autobuilder (on jenkins-debian1) <jenkins@jenkins-debian1.internal.softwareheritage.org>  Wed, 20 May 2020 09:51:40 +0000

swh-web (0.0.232-1~swh1) unstable-swh; urgency=medium

  * New upstream release 0.0.232     - (tagged by Antoine R. Dumont
    (@ardumont) <ardumont@softwareheritage.org> on 2020-05-19 09:57:29
    +0200)
  * Upstream changes:     - v0.0.232     - admin/deposit: Extract origin
    from swh_anchor_id according to latest change     - Fix pep8
    violations

 -- Software Heritage autobuilder (on jenkins-debian1) <jenkins@jenkins-debian1.internal.softwareheritage.org>  Tue, 19 May 2020 08:08:47 +0000

swh-web (0.0.231-1~swh1) unstable-swh; urgency=medium

  * New upstream release 0.0.231     - (tagged by Antoine Lambert
    <antoine.lambert@inria.fr> on 2020-05-07 18:07:33 +0200)
  * Upstream changes:     - version 0.0.231

 -- Software Heritage autobuilder (on jenkins-debian1) <jenkins@jenkins-debian1.internal.softwareheritage.org>  Thu, 07 May 2020 16:29:01 +0000

swh-web (0.0.230-1~swh1) unstable-swh; urgency=medium

  * New upstream release 0.0.230     - (tagged by Antoine Lambert
    <antoine.lambert@inria.fr> on 2020-05-05 19:19:24 +0200)
  * Upstream changes:     - version 0.0.230

 -- Software Heritage autobuilder (on jenkins-debian1) <jenkins@jenkins-debian1.internal.softwareheritage.org>  Tue, 05 May 2020 17:55:59 +0000

swh-web (0.0.229-1~swh1) unstable-swh; urgency=medium

  * New upstream release 0.0.229     - (tagged by Antoine Lambert
    <antoine.lambert@inria.fr> on 2020-04-22 12:54:34 +0200)
  * Upstream changes:     - version 0.0.229

 -- Software Heritage autobuilder (on jenkins-debian1) <jenkins@jenkins-debian1.internal.softwareheritage.org>  Wed, 22 Apr 2020 11:23:17 +0000

swh-web (0.0.228-1~swh1) unstable-swh; urgency=medium

  * New upstream release 0.0.228     - (tagged by Antoine Lambert
    <antoine.lambert@inria.fr> on 2020-04-21 13:59:34 +0200)
  * Upstream changes:     - version 0.0.228

 -- Software Heritage autobuilder (on jenkins-debian1) <jenkins@jenkins-debian1.internal.softwareheritage.org>  Tue, 21 Apr 2020 12:19:31 +0000

swh-web (0.0.227-1~swh1) unstable-swh; urgency=medium

  * New upstream release 0.0.227     - (tagged by Antoine Lambert
    <antoine.lambert@inria.fr> on 2020-04-07 12:34:35 +0200)
  * Upstream changes:     - version 0.0.227

 -- Software Heritage autobuilder (on jenkins-debian1) <jenkins@jenkins-debian1.internal.softwareheritage.org>  Tue, 07 Apr 2020 14:41:45 +0000

swh-web (0.0.226-1~swh1) unstable-swh; urgency=medium

  * New upstream release 0.0.226     - (tagged by Antoine Lambert
    <antoine.lambert@inria.fr> on 2020-02-18 16:46:42 +0100)
  * Upstream changes:     - version 0.0.226

 -- Software Heritage autobuilder (on jenkins-debian1) <jenkins@jenkins-debian1.internal.softwareheritage.org>  Tue, 18 Feb 2020 16:38:01 +0000

swh-web (0.0.225-1~swh1) unstable-swh; urgency=medium

  * New upstream release 0.0.225     - (tagged by Antoine Lambert
    <antoine.lambert@inria.fr> on 2020-02-10 11:39:19 +0100)
  * Upstream changes:     - version 0.0.225

 -- Software Heritage autobuilder (on jenkins-debian1) <jenkins@jenkins-debian1.internal.softwareheritage.org>  Mon, 10 Feb 2020 11:35:35 +0000

swh-web (0.0.224-1~swh1) unstable-swh; urgency=medium

  * New upstream release 0.0.224     - (tagged by Antoine Lambert
    <antoine.lambert@inria.fr> on 2020-01-16 13:42:20 +0100)
  * Upstream changes:     - version 0.0.224

 -- Software Heritage autobuilder (on jenkins-debian1) <jenkins@jenkins-debian1.internal.softwareheritage.org>  Thu, 16 Jan 2020 13:09:29 +0000

swh-web (0.0.223-1~swh1) unstable-swh; urgency=medium

  * New upstream release 0.0.223     - (tagged by Antoine Lambert
    <antoine.lambert@inria.fr> on 2019-12-13 15:01:06 +0100)
  * Upstream changes:     - version 0.0.223

 -- Software Heritage autobuilder (on jenkins-debian1) <jenkins@jenkins-debian1.internal.softwareheritage.org>  Fri, 13 Dec 2019 14:24:54 +0000

swh-web (0.0.221-1~swh1) unstable-swh; urgency=medium

  * New upstream release 0.0.221     - (tagged by Antoine Lambert
    <antoine.lambert@inria.fr> on 2019-12-04 13:30:38 +0100)
  * Upstream changes:     - version 0.0.221

 -- Software Heritage autobuilder (on jenkins-debian1) <jenkins@jenkins-debian1.internal.softwareheritage.org>  Wed, 04 Dec 2019 12:53:41 +0000

swh-web (0.0.220-1~swh1) unstable-swh; urgency=medium

  * New upstream release 0.0.220     - (tagged by Valentin Lorentz
    <vlorentz@softwareheritage.org> on 2019-11-08 18:00:47 +0100)
  * Upstream changes:     - v0.0.220     - * typing: minimal changes to
    make a no-op mypy run pass     - * Makefile.local: port to new swh-
    environment typecheck naming     - * sphinx: Fix doc generation and
    warnings     - * Add support for swh-indexer v0.0.157.

 -- Software Heritage autobuilder (on jenkins-debian1) <jenkins@jenkins-debian1.internal.softwareheritage.org>  Fri, 08 Nov 2019 17:21:30 +0000

swh-web (0.0.219-1~swh1) unstable-swh; urgency=medium

  * New upstream release 0.0.219     - (tagged by Antoine Lambert
    <antoine.lambert@inria.fr> on 2019-11-06 10:49:54 +0100)
  * Upstream changes:     - version 0.0.219

 -- Software Heritage autobuilder (on jenkins-debian1) <jenkins@jenkins-debian1.internal.softwareheritage.org>  Wed, 06 Nov 2019 10:10:30 +0000

swh-web (0.0.218-1~swh1) unstable-swh; urgency=medium

  * New upstream release 0.0.218     - (tagged by Antoine Lambert
    <antoine.lambert@inria.fr> on 2019-11-04 13:43:02 +0100)
  * Upstream changes:     - version 0.0.218

 -- Software Heritage autobuilder (on jenkins-debian1) <jenkins@jenkins-debian1.internal.softwareheritage.org>  Mon, 04 Nov 2019 13:11:48 +0000

swh-web (0.0.216-1~swh1) unstable-swh; urgency=medium

  * New upstream release 0.0.216     - (tagged by Nicolas Dandrimont
    <nicolas@dandrimont.eu> on 2019-10-14 19:56:40 +0200)
  * Upstream changes:     - Release swh.web v0.0.216

 -- Software Heritage autobuilder (on jenkins-debian1) <jenkins@jenkins-debian1.internal.softwareheritage.org>  Mon, 14 Oct 2019 18:14:01 +0000

swh-web (0.0.215-1~swh1) unstable-swh; urgency=medium

  * New upstream release 0.0.215     - (tagged by Antoine Lambert
    <antoine.lambert@inria.fr> on 2019-10-09 14:38:48 +0200)
  * Upstream changes:     - version 0.0.215

 -- Software Heritage autobuilder (on jenkins-debian1) <jenkins@jenkins-debian1.internal.softwareheritage.org>  Wed, 09 Oct 2019 13:20:53 +0000

swh-web (0.0.214-1~swh1) unstable-swh; urgency=medium

  * New upstream release 0.0.214     - (tagged by Antoine Lambert
    <antoine.lambert@inria.fr> on 2019-09-27 16:31:59 +0200)
  * Upstream changes:     - version 0.0.214

 -- Software Heritage autobuilder (on jenkins-debian1) <jenkins@jenkins-debian1.internal.softwareheritage.org>  Fri, 27 Sep 2019 16:17:33 +0000

swh-web (0.0.213-1~swh1) unstable-swh; urgency=medium

  * New upstream release 0.0.213     - (tagged by Antoine Lambert
    <antoine.lambert@inria.fr> on 2019-09-25 16:17:06 +0200)
  * Upstream changes:     - version 0.0.213

 -- Software Heritage autobuilder (on jenkins-debian1) <jenkins@jenkins-debian1.internal.softwareheritage.org>  Wed, 25 Sep 2019 15:13:06 +0000

swh-web (0.0.212-1~swh1) unstable-swh; urgency=medium

  * New upstream release 0.0.212     - (tagged by Antoine Lambert
    <antoine.lambert@inria.fr> on 2019-09-17 17:41:43 +0200)
  * Upstream changes:     - version 0.0.212

 -- Software Heritage autobuilder (on jenkins-debian1) <jenkins@jenkins-debian1.internal.softwareheritage.org>  Tue, 17 Sep 2019 16:07:58 +0000

swh-web (0.0.211-1~swh1) unstable-swh; urgency=medium

  * New upstream release 0.0.211     - (tagged by Antoine Lambert
    <antoine.lambert@inria.fr> on 2019-09-17 17:04:19 +0200)
  * Upstream changes:     - version 0.0.211

 -- Software Heritage autobuilder (on jenkins-debian1) <jenkins@jenkins-debian1.internal.softwareheritage.org>  Tue, 17 Sep 2019 15:34:22 +0000

swh-web (0.0.210-1~swh1) unstable-swh; urgency=medium

  * New upstream release 0.0.210     - (tagged by Antoine Lambert
    <antoine.lambert@inria.fr> on 2019-09-06 14:26:33 +0200)
  * Upstream changes:     - version 0.0.210

 -- Software Heritage autobuilder (on jenkins-debian1) <jenkins@jenkins-debian1.internal.softwareheritage.org>  Fri, 06 Sep 2019 13:14:46 +0000

swh-web (0.0.209-1~swh1) unstable-swh; urgency=medium

  * New upstream release 0.0.209     - (tagged by Valentin Lorentz
    <vlorentz@softwareheritage.org> on 2019-08-26 18:14:16 +0200)
  * Upstream changes:     - v0.0.209     - * fix in generated
    documentation     - * test fixes / new tests     - * remove
    references to `person['id']` and person_get API/browse     - * fix
    crash on metadata search results whose `origin_url` is missing

 -- Software Heritage autobuilder (on jenkins-debian1) <jenkins@jenkins-debian1.internal.softwareheritage.org>  Mon, 26 Aug 2019 16:39:53 +0000

swh-web (0.0.208-1~swh1) unstable-swh; urgency=medium

  * New upstream release 0.0.208     - (tagged by Valentin Lorentz
    <vlorentz@softwareheritage.org> on 2019-08-20 13:52:25 +0200)
  * Upstream changes:     - v0.0.208     - * Remove "person_get"
    endpoints     - * Add cypress tests

 -- Software Heritage autobuilder (on jenkins-debian1) <jenkins@jenkins-debian1.internal.softwareheritage.org>  Tue, 20 Aug 2019 12:30:54 +0000

swh-web (0.0.207-1~swh1) unstable-swh; urgency=medium

  * New upstream release 0.0.207     - (tagged by Antoine Lambert
    <antoine.lambert@inria.fr> on 2019-08-09 14:43:05 +0200)
  * Upstream changes:     - version 0.0.207

 -- Software Heritage autobuilder (on jenkins-debian1) <jenkins@jenkins-debian1.internal.softwareheritage.org>  Fri, 09 Aug 2019 13:08:31 +0000

swh-web (0.0.206-1~swh1) unstable-swh; urgency=medium

  * New upstream release 0.0.206     - (tagged by Antoine Lambert
    <antoine.lambert@inria.fr> on 2019-07-31 17:37:41 +0200)
  * Upstream changes:     - version 0.0.206

 -- Software Heritage autobuilder (on jenkins-debian1) <jenkins@jenkins-debian1.internal.softwareheritage.org>  Wed, 31 Jul 2019 15:54:55 +0000

swh-web (0.0.205-1~swh1) unstable-swh; urgency=medium

  * New upstream release 0.0.205     - (tagged by Antoine Lambert
    <antoine.lambert@inria.fr> on 2019-07-31 16:13:39 +0200)
  * Upstream changes:     - version 0.0.205

 -- Software Heritage autobuilder (on jenkins-debian1) <jenkins@jenkins-debian1.internal.softwareheritage.org>  Wed, 31 Jul 2019 14:47:24 +0000

swh-web (0.0.204-1~swh1) unstable-swh; urgency=medium

  * New upstream release 0.0.204     - (tagged by Antoine Lambert
    <antoine.lambert@inria.fr> on 2019-07-30 15:54:26 +0200)
  * Upstream changes:     - version 0.0.204

 -- Software Heritage autobuilder (on jenkins-debian1) <jenkins@jenkins-debian1.internal.softwareheritage.org>  Tue, 30 Jul 2019 14:21:24 +0000

swh-web (0.0.203-1~swh1) unstable-swh; urgency=medium

  * New upstream release 0.0.203     - (tagged by Antoine Lambert
    <antoine.lambert@inria.fr> on 2019-06-24 17:11:04 +0200)
  * Upstream changes:     - version 0.0.203

 -- Software Heritage autobuilder (on jenkins-debian1) <jenkins@jenkins-debian1.internal.softwareheritage.org>  Mon, 24 Jun 2019 15:57:25 +0000

swh-web (0.0.202-1~swh1) unstable-swh; urgency=medium

  * New upstream release 0.0.202     - (tagged by Antoine Lambert
    <antoine.lambert@inria.fr> on 2019-06-18 16:22:03 +0200)
  * Upstream changes:     - version 0.0.202

 -- Software Heritage autobuilder (on jenkins-debian1) <jenkins@jenkins-debian1.internal.softwareheritage.org>  Tue, 18 Jun 2019 15:02:25 +0000

swh-web (0.0.201-1~swh1) unstable-swh; urgency=medium

  * New upstream release 0.0.201     - (tagged by Antoine Lambert
    <antoine.lambert@inria.fr> on 2019-06-06 16:01:50 +0200)
  * Upstream changes:     - version 0.0.201

 -- Software Heritage autobuilder (on jenkins-debian1) <jenkins@jenkins-debian1.internal.softwareheritage.org>  Thu, 06 Jun 2019 14:39:51 +0000

swh-web (0.0.200-1~swh1) unstable-swh; urgency=medium

  * New upstream release 0.0.200     - (tagged by Antoine Lambert
    <antoine.lambert@inria.fr> on 2019-05-29 15:22:18 +0200)
  * Upstream changes:     - version 0.0.200

 -- Software Heritage autobuilder (on jenkins-debian1) <jenkins@jenkins-debian1.internal.softwareheritage.org>  Wed, 29 May 2019 13:52:48 +0000

swh-web (0.0.199-1~swh1) unstable-swh; urgency=medium

  * New upstream release 0.0.199     - (tagged by Antoine Lambert
    <antoine.lambert@inria.fr> on 2019-05-21 15:57:10 +0200)
  * Upstream changes:     - version 0.0.199

 -- Software Heritage autobuilder (on jenkins-debian1) <jenkins@jenkins-debian1.internal.softwareheritage.org>  Tue, 21 May 2019 14:17:57 +0000

swh-web (0.0.198-1~swh1) unstable-swh; urgency=medium

  * New upstream release 0.0.198     - (tagged by Antoine Lambert
    <antoine.lambert@inria.fr> on 2019-05-20 10:55:57 +0200)
  * Upstream changes:     - version 0.0.198

 -- Software Heritage autobuilder (on jenkins-debian1) <jenkins@jenkins-debian1.internal.softwareheritage.org>  Mon, 20 May 2019 09:17:32 +0000

swh-web (0.0.196-1~swh1) unstable-swh; urgency=medium

  * New upstream release 0.0.196     - (tagged by Antoine Lambert
    <antoine.lambert@inria.fr> on 2019-05-16 14:58:49 +0200)
  * Upstream changes:     - version 0.0.196

 -- Software Heritage autobuilder (on jenkins-debian1) <jenkins@jenkins-debian1.internal.softwareheritage.org>  Thu, 16 May 2019 13:16:14 +0000

swh-web (0.0.195-1~swh1) unstable-swh; urgency=medium

  * New upstream release 0.0.195     - (tagged by Antoine Lambert
    <antoine.lambert@inria.fr> on 2019-05-15 17:42:02 +0200)
  * Upstream changes:     - version 0.0.195

 -- Software Heritage autobuilder (on jenkins-debian1) <jenkins@jenkins-debian1.internal.softwareheritage.org>  Wed, 15 May 2019 16:19:28 +0000

swh-web (0.0.194-1~swh1) unstable-swh; urgency=medium

  * New upstream release 0.0.194     - (tagged by Antoine Lambert
    <antoine.lambert@inria.fr> on 2019-05-07 10:51:28 +0200)
  * Upstream changes:     - version 0.0.194

 -- Software Heritage autobuilder (on jenkins-debian1) <jenkins@jenkins-debian1.internal.softwareheritage.org>  Tue, 07 May 2019 09:01:19 +0000

swh-web (0.0.193-1~swh1) unstable-swh; urgency=medium

  * New upstream release 0.0.193     - (tagged by Antoine Lambert
    <antoine.lambert@inria.fr> on 2019-05-02 16:59:26 +0200)
  * Upstream changes:     - version 0.0.193

 -- Software Heritage autobuilder (on jenkins-debian1) <jenkins@jenkins-debian1.internal.softwareheritage.org>  Thu, 02 May 2019 15:12:33 +0000

swh-web (0.0.192-1~swh1) unstable-swh; urgency=medium

  * New upstream release 0.0.192     - (tagged by Antoine Lambert
    <antoine.lambert@inria.fr> on 2019-05-02 14:14:32 +0200)
  * Upstream changes:     - version 0.0.192

 -- Software Heritage autobuilder (on jenkins-debian1) <jenkins@jenkins-debian1.internal.softwareheritage.org>  Thu, 02 May 2019 12:33:10 +0000

swh-web (0.0.191-1~swh1) unstable-swh; urgency=medium

  * New upstream release 0.0.191     - (tagged by Antoine Lambert
    <antoine.lambert@inria.fr> on 2019-05-02 11:35:19 +0200)
  * Upstream changes:     - version 0.0.191

 -- Software Heritage autobuilder (on jenkins-debian1) <jenkins@jenkins-debian1.internal.softwareheritage.org>  Thu, 02 May 2019 09:57:15 +0000

swh-web (0.0.190-1~swh1) unstable-swh; urgency=medium

  * New upstream release 0.0.190     - (tagged by Antoine Lambert
    <antoine.lambert@inria.fr> on 2019-04-10 16:59:12 +0200)
  * Upstream changes:     - version 0.0.190

 -- Software Heritage autobuilder (on jenkins-debian1) <jenkins@jenkins-debian1.internal.softwareheritage.org>  Wed, 10 Apr 2019 15:14:12 +0000

swh-web (0.0.189-1~swh1) unstable-swh; urgency=medium

  * New upstream release 0.0.189     - (tagged by Antoine Lambert
    <antoine.lambert@inria.fr> on 2019-04-01 14:32:45 +0200)
  * Upstream changes:     - version 0.0.189

 -- Software Heritage autobuilder (on jenkins-debian1) <jenkins@jenkins-debian1.internal.softwareheritage.org>  Mon, 01 Apr 2019 12:51:57 +0000

swh-web (0.0.188-1~swh1) unstable-swh; urgency=medium

  * New upstream release 0.0.188     - (tagged by Antoine Lambert
    <antoine.lambert@inria.fr> on 2019-03-29 11:39:52 +0100)
  * Upstream changes:     - version 0.0.188

 -- Software Heritage autobuilder (on jenkins-debian1) <jenkins@jenkins-debian1.internal.softwareheritage.org>  Fri, 29 Mar 2019 11:00:27 +0000

swh-web (0.0.187-1~swh1) unstable-swh; urgency=medium

  * New upstream release 0.0.187     - (tagged by Valentin Lorentz
    <vlorentz@softwareheritage.org> on 2019-03-14 15:22:01 +0100)
  * Upstream changes:     - Apply rename of 'origin_id' in the indexer
    API.

 -- Software Heritage autobuilder (on jenkins-debian1) <jenkins@jenkins-debian1.internal.softwareheritage.org>  Thu, 14 Mar 2019 14:41:39 +0000

swh-web (0.0.186-1~swh1) unstable-swh; urgency=medium

  * New upstream release 0.0.186     - (tagged by Antoine Lambert
    <antoine.lambert@inria.fr> on 2019-03-05 16:36:03 +0100)
  * Upstream changes:     - version 0.0.186

 -- Software Heritage autobuilder (on jenkins-debian1) <jenkins@jenkins-debian1.internal.softwareheritage.org>  Tue, 05 Mar 2019 15:57:31 +0000

swh-web (0.0.185-1~swh1) unstable-swh; urgency=medium

  * New upstream release 0.0.185     - (tagged by Antoine Lambert
    <antoine.lambert@inria.fr> on 2019-03-05 14:30:09 +0100)
  * Upstream changes:     - version 0.0.185

 -- Software Heritage autobuilder (on jenkins-debian1) <jenkins@jenkins-debian1.internal.softwareheritage.org>  Tue, 05 Mar 2019 13:52:13 +0000

swh-web (0.0.184-1~swh1) unstable-swh; urgency=medium

  * New upstream release 0.0.184     - (tagged by Antoine Lambert
    <antoine.lambert@inria.fr> on 2019-03-04 14:49:46 +0100)
  * Upstream changes:     - version 0.0.184

 -- Software Heritage autobuilder (on jenkins-debian1) <jenkins@jenkins-debian1.internal.softwareheritage.org>  Mon, 04 Mar 2019 14:09:10 +0000

swh-web (0.0.182-1~swh1) unstable-swh; urgency=medium

  * New upstream release 0.0.182     - (tagged by Antoine Lambert
    <antoine.lambert@inria.fr> on 2019-02-28 18:08:47 +0100)
  * Upstream changes:     - version 0.0.182

 -- Software Heritage autobuilder (on jenkins-debian1) <jenkins@jenkins-debian1.internal.softwareheritage.org>  Thu, 28 Feb 2019 17:33:27 +0000

swh-web (0.0.181-1~swh1) unstable-swh; urgency=medium

  * New upstream release 0.0.181     - (tagged by Antoine Lambert
    <antoine.lambert@inria.fr> on 2019-02-13 14:58:04 +0100)
  * Upstream changes:     - version 0.0.181

 -- Software Heritage autobuilder (on jenkins-debian1) <jenkins@jenkins-debian1.internal.softwareheritage.org>  Wed, 13 Feb 2019 14:18:36 +0000

swh-web (0.0.180-1~swh1) unstable-swh; urgency=medium

  * New upstream release 0.0.180     - (tagged by Antoine Lambert
    <antoine.lambert@inria.fr> on 2019-02-13 13:52:14 +0100)
  * Upstream changes:     - version 0.0.180

 -- Software Heritage autobuilder (on jenkins-debian1) <jenkins@jenkins-debian1.internal.softwareheritage.org>  Wed, 13 Feb 2019 13:13:16 +0000

swh-web (0.0.179-1~swh1) unstable-swh; urgency=medium

  * New upstream release 0.0.179     - (tagged by Antoine Lambert
    <antoine.lambert@inria.fr> on 2019-02-08 14:20:28 +0100)
  * Upstream changes:     - version 0.0.179

 -- Software Heritage autobuilder (on jenkins-debian1) <jenkins@jenkins-debian1.internal.softwareheritage.org>  Fri, 08 Feb 2019 13:42:04 +0000

swh-web (0.0.178-1~swh1) unstable-swh; urgency=medium

  * New upstream release 0.0.178     - (tagged by Antoine Lambert
    <antoine.lambert@inria.fr> on 2019-02-04 15:21:40 +0100)
  * Upstream changes:     - version 0.0.178

 -- Software Heritage autobuilder (on jenkins-debian1) <jenkins@jenkins-debian1.internal.softwareheritage.org>  Mon, 04 Feb 2019 14:59:44 +0000

swh-web (0.0.177-1~swh1) unstable-swh; urgency=medium

  * New upstream release 0.0.177     - (tagged by Antoine Lambert
    <antoine.lambert@inria.fr> on 2019-01-30 13:46:15 +0100)
  * Upstream changes:     - version 0.0.177

 -- Software Heritage autobuilder (on jenkins-debian1) <jenkins@jenkins-debian1.internal.softwareheritage.org>  Wed, 30 Jan 2019 12:59:31 +0000

swh-web (0.0.175-1~swh1) unstable-swh; urgency=medium

  * New upstream release 0.0.175     - (tagged by Antoine Lambert
    <antoine.lambert@inria.fr> on 2019-01-25 14:31:33 +0100)
  * Upstream changes:     - version 0.0.175

 -- Software Heritage autobuilder (on jenkins-debian1) <jenkins@jenkins-debian1.internal.softwareheritage.org>  Fri, 25 Jan 2019 13:50:54 +0000

swh-web (0.0.174-1~swh1) unstable-swh; urgency=medium

  * New upstream release 0.0.174     - (tagged by Antoine Lambert
    <antoine.lambert@inria.fr> on 2019-01-24 17:43:52 +0100)
  * Upstream changes:     - version 0.0.174

 -- Software Heritage autobuilder (on jenkins-debian1) <jenkins@jenkins-debian1.internal.softwareheritage.org>  Thu, 24 Jan 2019 17:43:48 +0000

swh-web (0.0.173-1~swh1) unstable-swh; urgency=medium

  * New upstream release 0.0.173     - (tagged by Antoine Lambert
    <antoine.lambert@inria.fr> on 2019-01-10 17:18:58 +0100)
  * Upstream changes:     - version 0.0.173

 -- Software Heritage autobuilder (on jenkins-debian1) <jenkins@jenkins-debian1.internal.softwareheritage.org>  Thu, 10 Jan 2019 17:02:08 +0000

swh-web (0.0.170-1~swh1) unstable-swh; urgency=medium

  * version 0.0.170

 -- Antoine Lambert <antoine.lambert@inria.fr>  Wed, 28 Nov 2018 16:26:02 +0100

swh-web (0.0.169-1~swh1) unstable-swh; urgency=medium

  * version 0.0.169

 -- Antoine Lambert <antoine.lambert@inria.fr>  Thu, 15 Nov 2018 17:52:14 +0100

swh-web (0.0.168-1~swh1) unstable-swh; urgency=medium

  * version 0.0.168

 -- Antoine Lambert <antoine.lambert@inria.fr>  Thu, 15 Nov 2018 15:24:28 +0100

swh-web (0.0.167-1~swh1) unstable-swh; urgency=medium

  * version 0.0.167

 -- Antoine Lambert <antoine.lambert@inria.fr>  Mon, 12 Nov 2018 17:47:52 +0100

swh-web (0.0.166-1~swh1) unstable-swh; urgency=medium

  * version 0.0.166

 -- Antoine Lambert <antoine.lambert@inria.fr>  Tue, 06 Nov 2018 13:31:08 +0100

swh-web (0.0.165-1~swh1) unstable-swh; urgency=medium

  * version 0.0.165

 -- Antoine Lambert <antoine.lambert@inria.fr>  Wed, 31 Oct 2018 17:46:32 +0100

swh-web (0.0.164-1~swh1) unstable-swh; urgency=medium

  * version 0.0.164

 -- Antoine Lambert <antoine.lambert@inria.fr>  Wed, 31 Oct 2018 17:38:39 +0100

swh-web (0.0.163-1~swh1) unstable-swh; urgency=medium

  * version 0.0.163

 -- Antoine Lambert <antoine.lambert@inria.fr>  Wed, 31 Oct 2018 17:17:05 +0100

swh-web (0.0.162-1~swh1) unstable-swh; urgency=medium

  * version 0.0.162

 -- Antoine Lambert <antoine.lambert@inria.fr>  Thu, 18 Oct 2018 17:57:52 +0200

swh-web (0.0.161-1~swh1) unstable-swh; urgency=medium

  * version 0.0.161

 -- Antoine Lambert <antoine.lambert@inria.fr>  Wed, 17 Oct 2018 15:30:50 +0200

swh-web (0.0.160-1~swh1) unstable-swh; urgency=medium

  * version 0.0.160

 -- Antoine Lambert <antoine.lambert@inria.fr>  Fri, 12 Oct 2018 15:28:05 +0200

swh-web (0.0.159-1~swh1) unstable-swh; urgency=medium

  * version 0.0.159

 -- Antoine Lambert <antoine.lambert@inria.fr>  Fri, 12 Oct 2018 10:18:46 +0200

swh-web (0.0.158-1~swh1) unstable-swh; urgency=medium

  * version 0.0.158

 -- Antoine Lambert <antoine.lambert@inria.fr>  Thu, 11 Oct 2018 17:49:17 +0200

swh-web (0.0.157-1~swh1) unstable-swh; urgency=medium

  * version 0.0.157

 -- Antoine Lambert <antoine.lambert@inria.fr>  Thu, 27 Sep 2018 17:21:28 +0200

swh-web (0.0.156-1~swh1) unstable-swh; urgency=medium

  * version 0.0.156

 -- Antoine Lambert <antoine.lambert@inria.fr>  Thu, 20 Sep 2018 14:40:37 +0200

swh-web (0.0.155-1~swh1) unstable-swh; urgency=medium

  * version 0.0.155

 -- Antoine Lambert <antoine.lambert@inria.fr>  Tue, 18 Sep 2018 10:44:38 +0200

swh-web (0.0.154-1~swh1) unstable-swh; urgency=medium

  * version 0.0.154

 -- Antoine Lambert <antoine.lambert@inria.fr>  Fri, 14 Sep 2018 16:37:48 +0200

swh-web (0.0.153-1~swh1) unstable-swh; urgency=medium

  * version 0.0.153

 -- Antoine Lambert <antoine.lambert@inria.fr>  Wed, 12 Sep 2018 16:44:06 +0200

swh-web (0.0.152-1~swh1) unstable-swh; urgency=medium

  * version 0.0.152

 -- Antoine Lambert <antoine.lambert@inria.fr>  Wed, 12 Sep 2018 16:04:47 +0200

swh-web (0.0.151-1~swh1) unstable-swh; urgency=medium

  * version 0.0.151

 -- Antoine Lambert <antoine.lambert@inria.fr>  Tue, 04 Sep 2018 17:28:46 +0200

swh-web (0.0.150-1~swh1) unstable-swh; urgency=medium

  * version 0.0.150

 -- Antoine Lambert <antoine.lambert@inria.fr>  Tue, 04 Sep 2018 15:15:05 +0200

swh-web (0.0.149-1~swh1) unstable-swh; urgency=medium

  * version 0.0.149

 -- Antoine Lambert <antoine.lambert@inria.fr>  Thu, 30 Aug 2018 16:23:05 +0200

swh-web (0.0.148-1~swh1) unstable-swh; urgency=medium

  * version 0.0.148

 -- Antoine Lambert <antoine.lambert@inria.fr>  Thu, 30 Aug 2018 11:27:42 +0200

swh-web (0.0.147-1~swh1) unstable-swh; urgency=medium

  * version 0.0.147

 -- Antoine Lambert <antoine.lambert@inria.fr>  Fri, 03 Aug 2018 14:41:04 +0200

swh-web (0.0.146-1~swh1) unstable-swh; urgency=medium

  * version 0.0.146

 -- Antoine Lambert <antoine.lambert@inria.fr>  Fri, 27 Jul 2018 16:37:33 +0200

swh-web (0.0.145-1~swh1) unstable-swh; urgency=medium

  * version 0.0.145

 -- Antoine Lambert <antoine.lambert@inria.fr>  Fri, 27 Jul 2018 16:10:36 +0200

swh-web (0.0.144-1~swh1) unstable-swh; urgency=medium

  * version 0.0.144

 -- Antoine Lambert <antoine.lambert@inria.fr>  Fri, 20 Jul 2018 16:26:52 +0200

swh-web (0.0.143-1~swh1) unstable-swh; urgency=medium

  * version 0.0.143

 -- Antoine Lambert <antoine.lambert@inria.fr>  Fri, 20 Jul 2018 16:19:56 +0200

swh-web (0.0.142-1~swh1) unstable-swh; urgency=medium

  * version 0.0.142

 -- Antoine Lambert <antoine.lambert@inria.fr>  Fri, 20 Jul 2018 15:51:20 +0200

swh-web (0.0.141-1~swh1) unstable-swh; urgency=medium

  * version 0.0.141

 -- Antoine Lambert <antoine.lambert@inria.fr>  Fri, 06 Jul 2018 14:11:39 +0200

swh-web (0.0.140-1~swh1) unstable-swh; urgency=medium

  * version 0.0.140

 -- Antoine Lambert <antoine.lambert@inria.fr>  Fri, 29 Jun 2018 16:42:06 +0200

swh-web (0.0.139-1~swh1) unstable-swh; urgency=medium

  * version 0.0.139

 -- Antoine Lambert <antoine.lambert@inria.fr>  Wed, 27 Jun 2018 16:47:17 +0200

swh-web (0.0.138-1~swh1) unstable-swh; urgency=medium

  * version 0.0.138

 -- Antoine Lambert <antoine.lambert@inria.fr>  Wed, 13 Jun 2018 12:18:23 +0200

swh-web (0.0.137-1~swh1) unstable-swh; urgency=medium

  * version 0.0.137

 -- Antoine Lambert <antoine.lambert@inria.fr>  Wed, 13 Jun 2018 11:52:05 +0200

swh-web (0.0.136-1~swh1) unstable-swh; urgency=medium

  * version 0.0.136

 -- Antoine Lambert <antoine.lambert@inria.fr>  Tue, 05 Jun 2018 18:59:20 +0200

swh-web (0.0.135-1~swh1) unstable-swh; urgency=medium

  * version 0.0.135

 -- Antoine Lambert <antoine.lambert@inria.fr>  Fri, 01 Jun 2018 17:47:58 +0200

swh-web (0.0.134-1~swh1) unstable-swh; urgency=medium

  * version 0.0.134

 -- Antoine Lambert <antoine.lambert@inria.fr>  Thu, 31 May 2018 17:56:04 +0200

swh-web (0.0.133-1~swh1) unstable-swh; urgency=medium

  * version 0.0.133

 -- Antoine Lambert <antoine.lambert@inria.fr>  Tue, 29 May 2018 18:13:59 +0200

swh-web (0.0.132-1~swh1) unstable-swh; urgency=medium

  * version 0.0.132

 -- Antoine Lambert <antoine.lambert@inria.fr>  Tue, 29 May 2018 14:25:16 +0200

swh-web (0.0.131-1~swh1) unstable-swh; urgency=medium

  * version 0.0.131

 -- Antoine Lambert <antoine.lambert@inria.fr>  Fri, 25 May 2018 17:31:58 +0200

swh-web (0.0.130-1~swh1) unstable-swh; urgency=medium

  * version 0.0.130

 -- Antoine Lambert <antoine.lambert@inria.fr>  Fri, 25 May 2018 11:59:17 +0200

swh-web (0.0.129-1~swh1) unstable-swh; urgency=medium

  * version 0.0.129

 -- Antoine Lambert <antoine.lambert@inria.fr>  Thu, 24 May 2018 18:28:48 +0200

swh-web (0.0.128-1~swh1) unstable-swh; urgency=medium

  * version 0.0.128

 -- Antoine Lambert <antoine.lambert@inria.fr>  Wed, 16 May 2018 13:52:33 +0200

swh-web (0.0.127-1~swh1) unstable-swh; urgency=medium

  * version 0.0.127

 -- Antoine Lambert <antoine.lambert@inria.fr>  Fri, 04 May 2018 19:14:58 +0200

swh-web (0.0.126-1~swh1) unstable-swh; urgency=medium

  * version 0.0.126

 -- Antoine Lambert <antoine.lambert@inria.fr>  Fri, 04 May 2018 15:29:49 +0200

swh-web (0.0.125-1~swh1) unstable-swh; urgency=medium

  * version 0.0.125

 -- Antoine Lambert <antoine.lambert@inria.fr>  Fri, 20 Apr 2018 15:45:05 +0200

swh-web (0.0.124-1~swh1) unstable-swh; urgency=medium

  * version 0.0.124

 -- Antoine Lambert <antoine.lambert@inria.fr>  Fri, 20 Apr 2018 14:46:00 +0200

swh-web (0.0.123-1~swh1) unstable-swh; urgency=medium

  * version 0.0.123

 -- Antoine Lambert <antoine.lambert@inria.fr>  Mon, 26 Mar 2018 11:34:32 +0200

swh-web (0.0.122-1~swh1) unstable-swh; urgency=medium

  * version 0.0.122

 -- Antoine Lambert <antoine.lambert@inria.fr>  Wed, 14 Mar 2018 17:23:15 +0100

swh-web (0.0.121-1~swh1) unstable-swh; urgency=medium

  * version 0.0.121

 -- Antoine Lambert <antoine.lambert@inria.fr>  Wed, 07 Mar 2018 18:02:29 +0100

swh-web (0.0.120-1~swh1) unstable-swh; urgency=medium

  * version 0.0.120

 -- Antoine Lambert <antoine.lambert@inria.fr>  Wed, 07 Mar 2018 17:31:08 +0100

swh-web (0.0.119-1~swh1) unstable-swh; urgency=medium

  * version 0.0.119

 -- Antoine Lambert <antoine.lambert@inria.fr>  Thu, 01 Mar 2018 18:11:40 +0100

swh-web (0.0.118-1~swh1) unstable-swh; urgency=medium

  * version 0.0.118

 -- Antoine Lambert <antoine.lambert@inria.fr>  Thu, 22 Feb 2018 17:26:28 +0100

swh-web (0.0.117-1~swh1) unstable-swh; urgency=medium

  * version 0.0.117

 -- Antoine Lambert <antoine.lambert@inria.fr>  Wed, 21 Feb 2018 14:56:27 +0100

swh-web (0.0.116-1~swh1) unstable-swh; urgency=medium

  * version 0.0.116

 -- Antoine Lambert <antoine.lambert@inria.fr>  Mon, 19 Feb 2018 17:47:57 +0100

swh-web (0.0.115-1~swh1) unstable-swh; urgency=medium

  * version 0.0.115

 -- Antoine Lambert <antoine.lambert@inria.fr>  Mon, 19 Feb 2018 12:00:47 +0100

swh-web (0.0.114-1~swh1) unstable-swh; urgency=medium

  * version 0.0.114

 -- Antoine Lambert <antoine.lambert@inria.fr>  Fri, 16 Feb 2018 16:13:58 +0100

swh-web (0.0.113-1~swh1) unstable-swh; urgency=medium

  * version 0.0.113

 -- Antoine Lambert <antoine.lambert@inria.fr>  Thu, 15 Feb 2018 15:52:57 +0100

swh-web (0.0.112-1~swh1) unstable-swh; urgency=medium

  * version 0.0.112

 -- Antoine Lambert <antoine.lambert@inria.fr>  Thu, 08 Feb 2018 12:10:44 +0100

swh-web (0.0.111-1~swh1) unstable-swh; urgency=medium

  * Release swh.web v0.0.111
  * Support snapshot information in origin_visit

 -- Nicolas Dandrimont <nicolas@dandrimont.eu>  Tue, 06 Feb 2018 14:54:29 +0100

swh-web (0.0.110-1~swh1) unstable-swh; urgency=medium

  * version 0.0.110

 -- Antoine Lambert <antoine.lambert@inria.fr>  Fri, 02 Feb 2018 15:52:10 +0100

swh-web (0.0.109-1~swh1) unstable-swh; urgency=medium

  * version 0.0.109

 -- Antoine Lambert <antoine.lambert@inria.fr>  Thu, 01 Feb 2018 18:04:10 +0100

swh-web (0.0.108-1~swh1) unstable-swh; urgency=medium

  * version 0.0.108

 -- Antoine Lambert <antoine.lambert@inria.fr>  Tue, 23 Jan 2018 17:31:13 +0100

swh-web (0.0.107-1~swh1) unstable-swh; urgency=medium

  * version 0.0.107

 -- Antoine Lambert <antoine.lambert@inria.fr>  Tue, 23 Jan 2018 12:13:58 +0100

swh-web (0.0.106-1~swh1) unstable-swh; urgency=medium

  * version 0.0.106

 -- Antoine Lambert <antoine.lambert@inria.fr>  Thu, 18 Jan 2018 15:28:44 +0100

swh-web (0.0.105-1~swh1) unstable-swh; urgency=medium

  * version 0.0.105

 -- Antoine Lambert <antoine.lambert@inria.fr>  Tue, 09 Jan 2018 17:32:29 +0100

swh-web (0.0.104-1~swh1) unstable-swh; urgency=medium

  * version 0.0.104

 -- Antoine Lambert <antoine.lambert@inria.fr>  Tue, 09 Jan 2018 14:29:32 +0100

swh-web (0.0.103-1~swh1) unstable-swh; urgency=medium

  * version 0.0.103

 -- Antoine Lambert <antoine.lambert@inria.fr>  Thu, 04 Jan 2018 16:48:56 +0100

swh-web (0.0.102-1~swh1) unstable-swh; urgency=medium

  * version 0.0.102

 -- Antoine Lambert <antoine.lambert@inria.fr>  Thu, 14 Dec 2017 15:13:22 +0100

swh-web (0.0.101-1~swh1) unstable-swh; urgency=medium

  * version 0.0.101

 -- Antoine Pietri <antoine.pietri1@gmail.com>  Fri, 08 Dec 2017 16:38:05 +0100

swh-web (0.0.100-1~swh1) unstable-swh; urgency=medium

  * v0.0.100
  * swh.web.common.service: Read indexer data through the indexer
  * storage

 -- Antoine R. Dumont (@ardumont) <antoine.romain.dumont@gmail.com>  Thu, 07 Dec 2017 16:25:12 +0100

swh-web (0.0.99-1~swh1) unstable-swh; urgency=medium

  * version 0.0.99

 -- Antoine Lambert <antoine.lambert@inria.fr>  Wed, 06 Dec 2017 17:07:37 +0100

swh-web (0.0.98-1~swh1) unstable-swh; urgency=medium

  * version 0.0.98

 -- Antoine Lambert <antoine.lambert@inria.fr>  Wed, 06 Dec 2017 15:41:13 +0100

swh-web (0.0.97-1~swh1) unstable-swh; urgency=medium

  * version 0.0.97

 -- Antoine Lambert <antoine.lambert@inria.fr>  Fri, 24 Nov 2017 16:24:07 +0100

swh-web (0.0.96-1~swh1) unstable-swh; urgency=medium

  * version 0.0.96

 -- Antoine Lambert <antoine.lambert@inria.fr>  Fri, 24 Nov 2017 15:22:16 +0100

swh-web (0.0.95-1~swh1) unstable-swh; urgency=medium

  * version 0.0.95

 -- Antoine Lambert <antoine.lambert@inria.fr>  Thu, 09 Nov 2017 18:14:31 +0100

swh-web (0.0.94-1~swh1) unstable-swh; urgency=medium

  * version 0.0.94

 -- Antoine Lambert <antoine.lambert@inria.fr>  Mon, 06 Nov 2017 16:19:48 +0100

swh-web (0.0.93-1~swh1) unstable-swh; urgency=medium

  * version 0.0.93

 -- Antoine Lambert <antoine.lambert@inria.fr>  Fri, 27 Oct 2017 16:28:22 +0200

swh-web (0.0.92-1~swh1) unstable-swh; urgency=medium

  * version 0.0.92

 -- Antoine Lambert <antoine.lambert@inria.fr>  Fri, 27 Oct 2017 16:07:47 +0200

swh-web (0.0.91-1~swh1) unstable-swh; urgency=medium

  * v0.0.91

 -- Antoine Lambert <antoine.lambert@inria.fr>  Fri, 13 Oct 2017 20:40:07 +0200

swh-web (0.0.90-1~swh1) unstable-swh; urgency=medium

  * version 0.0.90

 -- Antoine Lambert <antoine.lambert@inria.fr>  Wed, 04 Oct 2017 13:53:28 +0200

swh-web (0.0.89-1~swh1) unstable-swh; urgency=medium

  * version 0.0.89

 -- Antoine Lambert <antoine.lambert@inria.fr>  Wed, 04 Oct 2017 10:42:11 +0200

swh-web (0.0.88-1~swh1) unstable-swh; urgency=medium

  * v0.0.88
  * Fix default webapp configuration file lookup
  * Fix templating errors
  * Fix wrong default configuration
  * Add missing endpoint information about error (origin visit endpoint)

 -- Antoine R. Dumont (@ardumont) <antoine.romain.dumont@gmail.com>  Wed, 13 Sep 2017 15:02:24 +0200

swh-web (0.0.87-1~swh1) unstable-swh; urgency=medium

  * v0.0.87
  * throttling: permit the use to define cache server
  * throttling: improve configuration intent
  * configuration: Clarify config keys intent and improve config
  * management
  * docs: change content example to ls.c from GNU corutils
  * packaging: Fix dependency requirements

 -- Antoine R. Dumont (@ardumont) <antoine.romain.dumont@gmail.com>  Tue, 12 Sep 2017 14:11:10 +0200

swh-web (0.0.86-1~swh1) unstable-swh; urgency=medium

  * v0.0.86

 -- Antoine Lambert <antoine.lambert@inria.fr>  Fri, 08 Sep 2017 14:07:19 +0200

swh-web (0.0.85-1~swh1) unstable-swh; urgency=medium

  * v0.0.85

 -- Antoine Lambert <antoine.lambert@inria.fr>  Fri, 08 Sep 2017 10:55:50 +0200

swh-web (0.0.84-1~swh1) unstable-swh; urgency=medium

  * Release swh.web.ui v0.0.84
  * Prepare stretch packaging

 -- Nicolas Dandrimont <nicolas@dandrimont.eu>  Fri, 30 Jun 2017 18:18:55 +0200

swh-web (0.0.83-1~swh1) unstable-swh; urgency=medium

  * Release swh.web.ui v0.0.83
  * Allow exemption by network for rate limiting

 -- Nicolas Dandrimont <nicolas@dandrimont.eu>  Wed, 24 May 2017 18:01:53 +0200

swh-web (0.0.82-1~swh1) unstable-swh; urgency=medium

  * v0.0.83
  * Add new blake2s256 data column on content

 -- Antoine R. Dumont (@ardumont) <antoine.romain.dumont@gmail.com>  Tue, 04 Apr 2017 16:54:25 +0200

swh-web (0.0.81-1~swh1) unstable-swh; urgency=medium

  * v0.0.81
  * Migrate functions from swh.core.hashutil to swh.model.hashutil

 -- Antoine R. Dumont (@ardumont) <antoine.romain.dumont@gmail.com>  Wed, 15 Mar 2017 16:26:42 +0100

swh-web (0.0.80-1~swh1) unstable-swh; urgency=medium

  * v0.0.80
  * /api/1/content/raw/: Make no textual content request forbidden

 -- Antoine R. Dumont (@ardumont) <antoine.romain.dumont@gmail.com>  Wed, 15 Mar 2017 12:35:43 +0100

swh-web (0.0.79-1~swh1) unstable-swh; urgency=medium

  * v0.0.79
  * /api/1/content/raw/: Improve error msg when content not available
  * /api/1/content/raw/: Open endpoint documentation in api endpoints
  * index

 -- Antoine R. Dumont (@ardumont) <antoine.romain.dumont@gmail.com>  Wed, 15 Mar 2017 11:43:00 +0100

swh-web (0.0.78-1~swh1) unstable-swh; urgency=medium

  * v0.0.78
  * /api/1/content/raw/: Open endpoint to download only text-ish
  * contents (other contents are deemed unavailable)
  * /api/1/content/raw/: Permit the user to provide a 'filename'
  * parameter to name the downloaded contents as they see fit.

 -- Antoine R. Dumont (@ardumont) <antoine.romain.dumont@gmail.com>  Wed, 15 Mar 2017 10:48:21 +0100

swh-web (0.0.77-1~swh1) unstable-swh; urgency=medium

  * v0.0.77
  * API doc: add warning about API instability
  * API: Unify remaining dates as iso8601 string
  * /api/1/revision/: Merge 'parents' key into a dict list
  * /api/1/release/: Enrich output with author_url if author mentioned
  * packaging: split internal and external requirements in separate
    files

 -- Antoine R. Dumont (@ardumont) <antoine.romain.dumont@gmail.com>  Tue, 21 Feb 2017 11:37:19 +0100

swh-web (0.0.76-1~swh1) unstable-swh; urgency=medium

  * Release swh.web.ui v0.0.76
  * Refactor APIDoc to be more sensible
  * Share rate limits between all the api_ queries

 -- Nicolas Dandrimont <nicolas@dandrimont.eu>  Thu, 02 Feb 2017 17:32:57 +0100

swh-web (0.0.75-1~swh1) unstable-swh; urgency=medium

  * v0.0.75
  * Remove build dependency on libjs-cryptojs, libjs-jquery-flot*,
  * libjs-jquery-datatables
  * views/browse,api: move main apidoc views to views/api

 -- Antoine R. Dumont (@ardumont) <antoine.romain.dumont@gmail.com>  Thu, 02 Feb 2017 15:03:20 +0100

swh-web (0.0.74-1~swh1) unstable-swh; urgency=medium

  * Release swh.web.ui v0.0.74
  * Various interface cleanups for API documentation
  * Return Error types in API error return values

 -- Nicolas Dandrimont <nicolas@dandrimont.eu>  Thu, 02 Feb 2017 11:03:56 +0100

swh-web (0.0.73-1~swh1) unstable-swh; urgency=medium

  * Deploy swh.web.ui v0.0.73
  * Add a bazillion of style fixes.

 -- Nicolas Dandrimont <nicolas@dandrimont.eu>  Wed, 01 Feb 2017 22:44:10 +0100

swh-web (0.0.72-1~swh1) unstable-swh; urgency=medium

  * v0.0.72
  * apidoc rendering: Improvements
  * apidoc: add usual copyright/license/contact footer
  * apidoc: show status code if != 200
  * apidoc: hide /content/known/ from the doc
  * apidoc: document upcoming v. available in endpoint index
  * apidoc: vertically distantiate jquery search box and preceding text

 -- Antoine R. Dumont (@ardumont) <antoine.romain.dumont@gmail.com>  Wed, 01 Feb 2017 18:34:56 +0100

swh-web (0.0.71-1~swh1) unstable-swh; urgency=medium

  * v0.0.71
  * add static/robots.txt, disabling crawling of /api/
  * re-root content-specific endpoints under /api/1/content/
  * fix not converted empty bytes string
  * /revision/origin/: Make the timestamp default to the most recent
    visit
  * api: simplify HTML layout by dropping redundant nav and about page
  * apidoc: document correctly endpoints /content/known/,
  * /revision/{origin,origin/log}/ and /stat/counters/

 -- Antoine R. Dumont (@ardumont) <antoine.romain.dumont@gmail.com>  Wed, 01 Feb 2017 16:23:56 +0100

swh-web (0.0.70-1~swh1) unstable-swh; urgency=medium

  * v0.0.70
  * apidoc: Review documentation for
  * endpoints (person/release/revision/visit-related/upcoming methods)
  * apidoc: List only method docstring's first paragraph in endpoint
    index
  * apidoc: Render type annotation for optional parameter
  * apidoc: Improve rendering issues
  * api: Fix problem in origin visit by type and url lookup

 -- Antoine R. Dumont (@ardumont) <antoine.romain.dumont@gmail.com>  Wed, 01 Feb 2017 11:28:32 +0100

swh-web (0.0.69-1~swh1) unstable-swh; urgency=medium

  * v0.0.69
  * Improve documentation information and rendering

 -- Antoine R. Dumont (@ardumont) <antoine.romain.dumont@gmail.com>  Tue, 31 Jan 2017 14:31:19 +0100

swh-web (0.0.68-1~swh1) unstable-swh; urgency=medium

  * v0.0.68
  * Improve ui with last nitpicks
  * Remove endpoints not supposed to be displayed

 -- Antoine R. Dumont (@ardumont) <antoine.romain.dumont@gmail.com>  Wed, 25 Jan 2017 13:29:49 +0100

swh-web (0.0.67-1~swh1) unstable-swh; urgency=medium

  * v0.0.67
  * Improve rendering style - pass 4

 -- Antoine R. Dumont (@ardumont) <antoine.romain.dumont@gmail.com>  Tue, 24 Jan 2017 15:30:58 +0100

swh-web (0.0.66-1~swh1) unstable-swh; urgency=medium

  * v0.0.66
  * Improve rendering style - pass 4

 -- Antoine R. Dumont (@ardumont) <antoine.romain.dumont@gmail.com>  Tue, 24 Jan 2017 15:24:05 +0100

swh-web (0.0.65-1~swh1) unstable-swh; urgency=medium

  * v0.0.65
  * Unify rendering style with www.s.o - pass 3

 -- Antoine R. Dumont (@ardumont) <antoine.romain.dumont@gmail.com>  Mon, 23 Jan 2017 19:58:19 +0100

swh-web (0.0.64-1~swh1) unstable-swh; urgency=medium

  * v0.0.64
  * Unify rendering style with www.s.o - pass 2

 -- Antoine R. Dumont (@ardumont) <antoine.romain.dumont@gmail.com>  Mon, 23 Jan 2017 19:28:31 +0100

swh-web (0.0.63-1~swh1) unstable-swh; urgency=medium

  * v0.0.63
  * Unify rendering style with www.s.o - pass 1

 -- Antoine R. Dumont (@ardumont) <antoine.romain.dumont@gmail.com>  Mon, 23 Jan 2017 16:06:30 +0100

swh-web (0.0.62-1~swh1) unstable-swh; urgency=medium

  * Release swh-web-ui v0.0.62
  * Add flask-limiter to dependencies and wire it in

 -- Nicolas Dandrimont <nicolas@dandrimont.eu>  Fri, 20 Jan 2017 16:29:48 +0100

swh-web (0.0.61-1~swh1) unstable-swh; urgency=medium

  * v0.0.61
  * Fix revision's metadata field limitation

 -- Antoine R. Dumont (@ardumont) <antoine.romain.dumont@gmail.com>  Fri, 20 Jan 2017 15:26:37 +0100

swh-web (0.0.60-1~swh1) unstable-swh; urgency=medium

  * v0.0.60
  * Improve escaping data

 -- Antoine R. Dumont (@ardumont) <antoine.romain.dumont@gmail.com>  Fri, 20 Jan 2017 12:21:22 +0100

swh-web (0.0.59-1~swh1) unstable-swh; urgency=medium

  * v0.0.59
  * Unify pagination on /revision/log/ and /revision/origin/log/
    endpoints

 -- Antoine R. Dumont (@ardumont) <antoine.romain.dumont@gmail.com>  Thu, 19 Jan 2017 15:59:06 +0100

swh-web (0.0.58-1~swh1) unstable-swh; urgency=medium

  * v0.0.58
  * Pagination on /api/1/origin/visits/ endpoint

 -- Antoine R. Dumont (@ardumont) <antoine.romain.dumont@gmail.com>  Thu, 19 Jan 2017 14:48:57 +0100

swh-web (0.0.57-1~swh1) unstable-swh; urgency=medium

  * v0.0.57
  * Improve documentation information on api endpoints

 -- Antoine R. Dumont (@ardumont) <antoine.romain.dumont@gmail.com>  Thu, 19 Jan 2017 13:32:56 +0100

swh-web (0.0.56-1~swh1) unstable-swh; urgency=medium

  * v0.0.56
  * Add abilities to display multiple examples on each doc endpoint.

 -- Antoine R. Dumont (@ardumont) <antoine.romain.dumont@gmail.com>  Wed, 18 Jan 2017 14:43:58 +0100

swh-web (0.0.55-1~swh1) unstable-swh; urgency=medium

  * v0.0.55
  * api /content/search/ to /content/known/
  * Adapt return values to empty list/dict instead of null
  * Remove empty values when mono-values are null
  * Fix broken entity endpoint
  * Update upcoming endpoints
  * apidoc: Remove hard-coded example and provide links to follow

 -- Antoine R. Dumont (@ardumont) <antoine.romain.dumont@gmail.com>  Wed, 18 Jan 2017 11:27:45 +0100

swh-web (0.0.54-1~swh1) unstable-swh; urgency=medium

  * v0.0.54
  * Improve documentation description and browsability
  * Fix css style

 -- Antoine R. Dumont (@ardumont) <antoine.romain.dumont@gmail.com>  Mon, 16 Jan 2017 17:18:21 +0100

swh-web (0.0.53-1~swh1) unstable-swh; urgency=medium

  * v0.0.53
  * apidoc: Update upcoming and hidden endpoints information
  * apidoc: Enrich route information with tags
  * apidoc: /api/1/revision/origin/log/: Add pagination explanation
  * apidoc: /api/1/revision/log/: Add pagination explanation
  * api: Fix filtering fields to work in depth

 -- Antoine R. Dumont (@ardumont) <antoine.romain.dumont@gmail.com>  Fri, 13 Jan 2017 17:33:01 +0100

swh-web (0.0.52-1~swh1) unstable-swh; urgency=medium

  * v0.0.52
  * Fix doc generation regarding arg and exception
  * Fix broken examples
  * Add missing documentation on not found origin visit

 -- Antoine R. Dumont (@ardumont) <antoine.romain.dumont@gmail.com>  Thu, 12 Jan 2017 17:38:59 +0100

swh-web (0.0.51-1~swh1) unstable-swh; urgency=medium

  * v0.0.51
  * Update configuration file from ini to yml

 -- Antoine R. Dumont (@ardumont) <antoine.romain.dumont@gmail.com>  Fri, 16 Dec 2016 13:27:08 +0100

swh-web (0.0.50-1~swh1) unstable-swh; urgency=medium

  * v0.0.50
  * Fix issue regarding data structure change in ctags' reading api
    endpoint

 -- Antoine R. Dumont (@ardumont) <antoine.romain.dumont@gmail.com>  Tue, 06 Dec 2016 16:08:01 +0100

swh-web (0.0.49-1~swh1) unstable-swh; urgency=medium

  * v0.0.49
  * Rendering improvements

 -- Antoine R. Dumont (@ardumont) <antoine.romain.dumont@gmail.com>  Thu, 01 Dec 2016 16:29:31 +0100

swh-web (0.0.48-1~swh1) unstable-swh; urgency=medium

  * v0.0.48
  * Fix api doc example to actual existing data
  * Improve search symbol view experience

 -- Antoine R. Dumont (@ardumont) <antoine.romain.dumont@gmail.com>  Thu, 01 Dec 2016 15:32:44 +0100

swh-web (0.0.47-1~swh1) unstable-swh; urgency=medium

  * v0.0.47
  * Improve search content ui (add datatable)
  * Improve search symbol ui (add datatable without pagination, with
  * multi-field search)
  * Split those views to improve readability

 -- Antoine R. Dumont (@ardumont) <antoine.romain.dumont@gmail.com>  Thu, 01 Dec 2016 11:57:16 +0100

swh-web (0.0.46-1~swh1) unstable-swh; urgency=medium

  * v0.0.46
  * Improve search output view on symbols

 -- Antoine R. Dumont (@ardumont) <antoine.romain.dumont@gmail.com>  Wed, 30 Nov 2016 17:45:40 +0100

swh-web (0.0.45-1~swh1) unstable-swh; urgency=medium

  * v0.0.45
  * Migrate search symbol api endpoint to strict equality search
  * Improve search symbol view result (based on that api) to navigate
  * through result
  * Permit to slice result per page with per page flag (limited to 100)
  * Unify behavior in renderer regarding pagination computation

 -- Antoine R. Dumont (@ardumont) <antoine.romain.dumont@gmail.com>  Wed, 30 Nov 2016 11:00:49 +0100

swh-web (0.0.44-1~swh1) unstable-swh; urgency=medium

  * v0.0.44
  * Rename appropriately /api/1/symbol to /api/1/content/symbol/
  * Improve documentation on /api/1/content/symbol/ api endpoint

 -- Antoine R. Dumont (@ardumont) <antoine.romain.dumont@gmail.com>  Tue, 29 Nov 2016 15:00:14 +0100

swh-web (0.0.43-1~swh1) unstable-swh; urgency=medium

  * v0.0.43
  * Improve edge case when looking for ctags symbols
  * Add a lookup ui to search through symbols

 -- Antoine R. Dumont (@ardumont) <antoine.romain.dumont@gmail.com>  Mon, 28 Nov 2016 16:42:33 +0100

swh-web (0.0.42-1~swh1) unstable-swh; urgency=medium

  * v0.0.42
  * List ctags line as link to content in /browse/content/ view

 -- Antoine R. Dumont (@ardumont) <antoine.romain.dumont@gmail.com>  Fri, 25 Nov 2016 16:21:12 +0100

swh-web (0.0.41-1~swh1) unstable-swh; urgency=medium

  * v0.0.41
  * Improve browse content view by:
  * adding new information (license, mimetype, language)
  * highlighting source code

 -- Antoine R. Dumont (@ardumont) <antoine.romain.dumont@gmail.com>  Fri, 25 Nov 2016 14:52:34 +0100

swh-web (0.0.40-1~swh1) unstable-swh; urgency=medium

  * v0.0.40
  * Add pagination to symbol search endpoint

 -- Antoine R. Dumont (@ardumont) <antoine.romain.dumont@gmail.com>  Thu, 24 Nov 2016 14:23:45 +0100

swh-web (0.0.39-1~swh1) unstable-swh; urgency=medium

  * v0.0.39
  * Open /api/1/symbol/<expression>/
  * Fix api breaking on /api/1/content/search/

 -- Antoine R. Dumont (@ardumont) <antoine.romain.dumont@gmail.com>  Thu, 24 Nov 2016 10:28:42 +0100

swh-web (0.0.38-1~swh1) unstable-swh; urgency=medium

  * v0.0.38
  * Minor refactoring
  * Remove one commit which breaks production

 -- Antoine R. Dumont (@ardumont) <antoine.romain.dumont@gmail.com>  Tue, 22 Nov 2016 16:26:03 +0100

swh-web (0.0.37-1~swh1) unstable-swh; urgency=medium

  * v0.0.37
  * api: Open new endpoints on license, language, filetype
  * api: Update content endpoint to add url on new endpoints

 -- Antoine R. Dumont (@ardumont) <antoine.romain.dumont@gmail.com>  Tue, 22 Nov 2016 15:04:07 +0100

swh-web (0.0.36-1~swh1) unstable-swh; urgency=medium

  * v0.0.36
  * Adapt to latest origin_visit format

 -- Antoine R. Dumont (@ardumont) <antoine.romain.dumont@gmail.com>  Thu, 08 Sep 2016 15:24:33 +0200

swh-web (0.0.35-1~swh1) unstable-swh; urgency=medium

  * v0.0.35
  * Open /api/1/provenance/<algo:content-hash>/ api endpoint
  * Open /api/1/origin/<id>/visits/(<visit-id>) api endpoint
  * View: Fix redirection url issue

 -- Antoine R. Dumont (@ardumont) <antoine.romain.dumont@gmail.com>  Mon, 05 Sep 2016 14:28:33 +0200

swh-web (0.0.34-1~swh1) unstable-swh; urgency=medium

  * v0.0.34
  * Improve global ui navigation
  * Fix apidoc rendering issue
  * Open /api/1/provenance/ about content provenant information

 -- Antoine R. Dumont (@ardumont) <antoine.romain.dumont@gmail.com>  Fri, 02 Sep 2016 11:42:04 +0200

swh-web (0.0.33-1~swh1) unstable-swh; urgency=medium

  * Release swh.web.ui v0.0.33
  * New declarative API documentation mechanisms

 -- Nicolas Dandrimont <nicolas@dandrimont.eu>  Wed, 24 Aug 2016 16:25:24 +0200

swh-web (0.0.32-1~swh1) unstable-swh; urgency=medium

  * v0.0.32
  * Activate tests during debian packaging
  * Fix issues on debian packaging
  * Fix useless jquery loading url
  * Improve date time parsing

 -- Antoine R. Dumont (@ardumont) <antoine.romain.dumont@gmail.com>  Wed, 20 Jul 2016 12:35:09 +0200

swh-web (0.0.31-1~swh1) unstable-swh; urgency=medium

  * v0.0.31
  * Unify jquery-flot library names with .min

 -- Antoine R. Dumont (@ardumont) <antoine.romain.dumont@gmail.com>  Mon, 18 Jul 2016 11:11:59 +0200

swh-web (0.0.30-1~swh1) unstable-swh; urgency=medium

  * v0.0.30
  * View: Open calendar ui view on origin
  * API: open /api/1/stat/visits/<int:origin>/

 -- Antoine R. Dumont (@ardumont) <antoine.romain.dumont@gmail.com>  Wed, 13 Jul 2016 18:42:40 +0200

swh-web (0.0.29-1~swh1) unstable-swh; urgency=medium

  * Release swh.web.ui v0.0.29
  * All around enhancements of the web ui
  * Package now tested when building

 -- Nicolas Dandrimont <nicolas@dandrimont.eu>  Tue, 14 Jun 2016 17:58:42 +0200

swh-web (0.0.28-1~swh1) unstable-swh; urgency=medium

  * v0.0.28
  * Fix packaging issues

 -- Antoine R. Dumont (@ardumont) <antoine.romain.dumont@gmail.com>  Mon, 09 May 2016 16:21:04 +0200

swh-web (0.0.27-1~swh1) unstable-swh; urgency=medium

  * v0.0.27
  * Fix packaging issue

 -- Antoine R. Dumont (@ardumont) <antoine.romain.dumont@gmail.com>  Tue, 03 May 2016 16:52:40 +0200

swh-web (0.0.24-1~swh1) unstable-swh; urgency=medium

  * Release swh.web.ui v0.0.24
  * New swh.storage API for timestamps

 -- Nicolas Dandrimont <nicolas@dandrimont.eu>  Fri, 05 Feb 2016 12:07:33 +0100

swh-web (0.0.23-1~swh1) unstable-swh; urgency=medium

  * v0.0.23
  * Bump dependency requirements to latest swh.storage
  * Returns person's identifier on api + Hide person's emails in views
    endpoint
  * Try to decode the content's raw data and fail gracefully
  * Unify /directory api to Display content's raw data when path
    resolves to a file
  * Expose unconditionally the link to download the content's raw data
  * Download link data redirects to the api ones

 -- Antoine R. Dumont (@ardumont) <antoine.romain.dumont@gmail.com>  Fri, 29 Jan 2016 17:50:31 +0100

swh-web (0.0.22-1~swh1) unstable-swh; urgency=medium

  * v0.0.22
  * Open
    /browse/revision/origin/<ORIG_ID>[/branch/<BRANCH>][/ts/<TIMESTAMP>]
    /history/<SHA1>/ view
  * Open
    /browse/revision/origin/<ORIG_ID>[/branch/<BRANCH>][/ts/<TIMESTAMP>]
    / view
  * Open
    /browse/revision/<SHA1_GIT_ROOT>/history/<SHA1_GIT>/directory/[<PATH
    >] view
  * Open
    /browse/revision/origin/<ORIG_ID>[/branch/<BRANCH>][/ts/<TIMESTAMP>]
    /history/<SHA1>/directory/[<PATH>] view
  * Open
    /browse/revision/origin/<ORIG_ID>[/branch/<BRANCH>][/ts/<TIMESTAMP>]
    /directory/[<PATH>] view
  * Open /browse/revision/<sha1_git_root>/directory/<path>/ view
  * Open /browse/revision/<sha1_git_root>/history/<sha1_git>/ view
  * Open /browse/revision/<sha1_git>/log/ view
  * Open /browse/entity/<uuid>/ view
  * Release can point to other objects than revision
  * Fix misbehavior when retrieving git log
  * Fix another edge case when listing a directory that does not exist
  * Fix edge case when listing is empty
  * Fix person_get call
  * Update documentation about possible error codes

 -- Antoine R. Dumont (@ardumont) <antoine.romain.dumont@gmail.com>  Tue, 26 Jan 2016 15:14:35 +0100

swh-web (0.0.21-1~swh1) unstable-swh; urgency=medium

  * v0.0.21
  * Deal nicely with communication downtime with storage
  * Update to latest swh.storage api

 -- Antoine R. Dumont (@ardumont) <antoine.romain.dumont@gmail.com>  Wed, 20 Jan 2016 16:31:34 +0100

swh-web (0.0.20-1~swh1) unstable-swh; urgency=medium

  * v0.0.20
  * Open /api/1/entity/<string:uuid>/

 -- Antoine R. Dumont (@ardumont) <antoine.romain.dumont@gmail.com>  Fri, 15 Jan 2016 16:40:56 +0100

swh-web (0.0.19-1~swh1) unstable-swh; urgency=medium

  * v0.0.19
  * Improve directory_get_by_path integration with storage
  * Refactor - Only lookup sha1_git_root if needed + factorize service
    behavior

 -- Antoine R. Dumont (@ardumont) <antoine.romain.dumont@gmail.com>  Fri, 15 Jan 2016 12:47:39 +0100

swh-web (0.0.18-1~swh1) unstable-swh; urgency=medium

  * v0.0.18
  * Open
    /api/1/revision/origin/<ORIG_ID>[/branch/<BRANCH>][/ts/<TIMESTAMP>]/
    history/<SHA1>/directory/[<PATH>]
  * origin/master Open
    /api/1/revision/origin/<ORIG_ID>[/branch/<BRANCH>][/ts/<TIMESTAMP>]/
    history/<SHA1>/
  * Open
    /api/1/revision/origin/<ORIG_ID>[/branch/<BRANCH>][/ts/<TIMESTAMP>]/
    directory/[<PATH>]
  * Open /api/1/revision/origin/<origin-id>/branch/<branch-
    name>/ts/<ts>/
  * /directory/ apis can now point to files too.
  * Bump dependency requirement on latest swh.storage
  * Deactivate api querying occurrences for now
  * Improve function documentation

 -- Antoine R. Dumont (@ardumont) <antoine.romain.dumont@gmail.com>  Wed, 13 Jan 2016 12:54:54 +0100

swh-web (0.0.17-1~swh1) unstable-swh; urgency=medium

  * v0.0.17
  * Open /api/1/revision/<string:sha1_git>/directory/'
  * Open
    /api/1/revision/<string:sha1_git_root>/history/<sha1_git>/directory/
    <path:dir_path>/
  * Enrich directory listing with url to next subdir
  * Improve testing coverage
  * Open 'limit' get query parameter to revision_log and
    revision_history api

 -- Antoine R. Dumont (@ardumont) <antoine.romain.dumont@gmail.com>  Fri, 08 Jan 2016 11:36:55 +0100

swh-web (0.0.16-1~swh1) unstable-swh; urgency=medium

  * v0.0.16
  * service.lookup_revision_log: Add a limit to the number of commits
  * Fix docstring rendering

 -- Antoine R. Dumont (@ardumont) <antoine.romain.dumont@gmail.com>  Wed, 06 Jan 2016 15:37:21 +0100

swh-web (0.0.15-1~swh1) unstable-swh; urgency=medium

  * v0.0.15
  * Improve browsable api rendering style
  * Fix typo in jquery.min.js link
  * Fix docstring typos
  * packaging:
  * add python3-flask-api as package dependency

 -- Antoine R. Dumont (@ardumont) <antoine.romain.dumont@gmail.com>  Wed, 06 Jan 2016 15:12:04 +0100

swh-web (0.0.14-1~swh1) unstable-swh; urgency=medium

  * v0.0.14
  * Open /revision/<sha1_git_root>/history/<sha1_git>/
  * Add links to api
  * Improve browsable api rendering -> when api links exists, actual
    html links will be displayed
  * Fix production bugs (regarding browsable api)

 -- Antoine R. Dumont (@ardumont) <antoine.romain.dumont@gmail.com>  Wed, 06 Jan 2016 11:42:18 +0100

swh-web (0.0.13-1~swh1) unstable-swh; urgency=medium

  * v0.0.13
  * Open /browse/person/ view
  * Open /browse/origin/ view
  * Open /browse/release/ view
  * Open /browse/revision/ view
  * Deactivate temporarily /browse/content/
  * Add default sha1
  * Automatic doc endpoint on base path

 -- Antoine R. Dumont (@ardumont) <antoine.romain.dumont@gmail.com>  Tue, 15 Dec 2015 17:01:27 +0100

swh-web (0.0.12-1~swh1) unstable-swh; urgency=medium

  * v0.0.12
  * Update /api/1/release/ with latest internal standard
  * Update /api/1/revision/ with latest internal standard
  * Add global filtering on 'fields' parameter
  * Update /api/1/content/<hash> with links to raw resource
  * Improve documentations
  * Open /api/1/revision/<SHA1_GIT>/log/
  * Open /browse/directory/<hash> to list directory content
  * Open /browse/content/<hash>/ to show the content
  * Open /browse/content/<hash>/raw to show the content
  * Open /api/1/person/<id>
  * Implementation detail
  * Add Flask API dependency
  * Split controller in api and views module
  * Unify internal apis' behavior

 -- Antoine R. Dumont (@ardumont) <antoine.romain.dumont@gmail.com>  Mon, 07 Dec 2015 16:44:43 +0100

swh-web (0.0.11-1~swh1) unstable-swh; urgency=medium

  * v0.0.11
  * Open /1/api/content/<algo:hash>/
  * Open /api/1/revision/<SHA1_GIT>
  * Open /api/1/release/<SHA1_GIT>
  * Open /api/1/uploadnsearch/ (POST)
  * Open /api/1/origin/
  * Unify 404 and 400 responses on api
  * Increase code coverage

 -- Antoine R. Dumont (@ardumont) <antoine.romain.dumont@gmail.com>  Thu, 19 Nov 2015 11:24:46 +0100

swh-web (0.0.10-1~swh1) unstable-swh; urgency=medium

  * v0.0.10
  * set document.domain to parent domain softwareheritage.org
  * improve HTML templates to be (more) valid
  * cosmetic change in Content-Type JSON header

 -- Stefano Zacchiroli <zack@upsilon.cc>  Mon, 02 Nov 2015 13:59:45 +0100

swh-web (0.0.9-1~swh1) unstable-swh; urgency=medium

  * v0.0.9
  * Remove query entry in api response
  * Deal with bad request properly with api calls
  * Improve coverage
  * Improve dev starting up app
  * Fix duplicated print statement in dev app startup

 -- Antoine R. Dumont (@ardumont) <antoine.romain.dumont@gmail.com>  Fri, 30 Oct 2015 17:24:15 +0100

swh-web (0.0.8-1~swh1) unstable-swh; urgency=medium

  * version 0.0.8

 -- Stefano Zacchiroli <zack@upsilon.cc>  Wed, 28 Oct 2015 20:59:40 +0100

swh-web (0.0.7-1~swh1) unstable-swh; urgency=medium

  * v0.0.7
  * Add @jsonp abilities to /api/1/stat/counters endpoint

 -- Antoine R. Dumont (@ardumont) <antoine.romain.dumont@gmail.com>  Mon, 19 Oct 2015 14:01:40 +0200

swh-web (0.0.4-1~swh1) unstable-swh; urgency=medium

  * Prepare swh.web.ui v0.0.4 deployment

 -- Nicolas Dandrimont <nicolas@dandrimont.eu>  Fri, 16 Oct 2015 15:38:44 +0200

swh-web (0.0.3-1~swh1) unstable-swh; urgency=medium

  * Prepare deployment of swh-web-ui v0.0.3

 -- Nicolas Dandrimont <nicolas@dandrimont.eu>  Wed, 14 Oct 2015 11:09:33 +0200

swh-web (0.0.2-1~swh1) unstable-swh; urgency=medium

  * Prepare swh.web.ui v0.0.2 deployment

 -- Nicolas Dandrimont <nicolas@dandrimont.eu>  Tue, 13 Oct 2015 16:25:46 +0200

swh-web (0.0.1-1~swh1) unstable-swh; urgency=medium

  * Initial release
  * v0.0.1
  * Hash lookup to check existence in swh's backend
  * Hash lookup to detail a content

 -- Antoine R. Dumont (@ardumont) <antoine.romain.dumont@gmail.com>  Thu, 01 Oct 2015 10:01:29 +0200<|MERGE_RESOLUTION|>--- conflicted
+++ resolved
@@ -1,10 +1,3 @@
-<<<<<<< HEAD
-swh-web (0.0.303-1~swh1~bpo10+1) buster-swh; urgency=medium
-
-  * Rebuild for buster-swh
-
- -- Software Heritage autobuilder (on jenkins-debian1) <jenkins@jenkins-debian1.internal.softwareheritage.org>  Thu, 29 Apr 2021 09:37:57 +0000
-=======
 swh-web (0.0.305-1~swh1) unstable-swh; urgency=medium
 
   * New upstream release 0.0.305     - (tagged by Antoine Lambert
@@ -20,7 +13,6 @@
   * Upstream changes:     - version 0.0.304
 
  -- Software Heritage autobuilder (on jenkins-debian1) <jenkins@jenkins-debian1.internal.softwareheritage.org>  Fri, 30 Apr 2021 15:45:42 +0000
->>>>>>> e394b064
 
 swh-web (0.0.303-1~swh1) unstable-swh; urgency=medium
 
