<<<<<<< HEAD
swh-web (0.0.319-1~swh1~bpo10+1) buster-swh; urgency=medium

  * Rebuild for buster-swh

 -- Software Heritage autobuilder (on jenkins-debian1) <jenkins@jenkins-debian1.internal.softwareheritage.org>  Tue, 24 Aug 2021 09:34:32 +0000
=======
swh-web (0.0.320-1~swh1) unstable-swh; urgency=medium

  * New upstream release 0.0.320     - (tagged by Valentin Lorentz
    <vlorentz@softwareheritage.org> on 2021-08-26 14:09:47 +0200)
  * Upstream changes:     - v0.0.320     - * vault API: Rename bundle
    types and use SWHIDs to identify objects

 -- Software Heritage autobuilder (on jenkins-debian1) <jenkins@jenkins-debian1.internal.softwareheritage.org>  Thu, 26 Aug 2021 12:26:46 +0000
>>>>>>> ec079324

swh-web (0.0.319-1~swh1) unstable-swh; urgency=medium

  * New upstream release 0.0.319     - (tagged by Antoine Lambert
    <anlambert@softwareheritage.org> on 2021-08-24 11:00:15 +0200)
  * Upstream changes:     - version 0.0.319

 -- Software Heritage autobuilder (on jenkins-debian1) <jenkins@jenkins-debian1.internal.softwareheritage.org>  Tue, 24 Aug 2021 09:30:41 +0000

swh-web (0.0.318-1~swh1) unstable-swh; urgency=medium

  * New upstream release 0.0.318     - (tagged by Antoine Lambert
    <anlambert@softwareheritage.org> on 2021-08-23 17:29:16 +0200)
  * Upstream changes:     - version 0.0.318

 -- Software Heritage autobuilder (on jenkins-debian1) <jenkins@jenkins-debian1.internal.softwareheritage.org>  Mon, 23 Aug 2021 15:47:22 +0000

swh-web (0.0.317-1~swh1) unstable-swh; urgency=medium

  * New upstream release 0.0.317     - (tagged by Antoine Lambert
    <anlambert@softwareheritage.org> on 2021-07-19 14:13:38 +0200)
  * Upstream changes:     - version 0.0.317

 -- Software Heritage autobuilder (on jenkins-debian1) <jenkins@jenkins-debian1.internal.softwareheritage.org>  Mon, 19 Jul 2021 13:43:28 +0000

swh-web (0.0.316-1~swh1) unstable-swh; urgency=medium

  * New upstream release 0.0.316     - (tagged by Antoine Lambert
    <anlambert@softwareheritage.org> on 2021-07-09 17:59:36 +0200)
  * Upstream changes:     - version 0.0.316

 -- Software Heritage autobuilder (on jenkins-debian1) <jenkins@jenkins-debian1.internal.softwareheritage.org>  Fri, 09 Jul 2021 16:55:16 +0000

swh-web (0.0.315-1~swh1) unstable-swh; urgency=medium

  * New upstream release 0.0.315     - (tagged by Antoine Lambert
    <anlambert@softwareheritage.org> on 2021-06-29 14:55:07 +0200)
  * Upstream changes:     - version 0.0.315

 -- Software Heritage autobuilder (on jenkins-debian1) <jenkins@jenkins-debian1.internal.softwareheritage.org>  Tue, 29 Jun 2021 13:32:00 +0000

swh-web (0.0.314-1~swh1) unstable-swh; urgency=medium

  * New upstream release 0.0.314     - (tagged by Antoine R. Dumont
    (@ardumont) <ardumont@softwareheritage.org> on 2021-06-28 11:47:06
    +0200)
  * Upstream changes:     - v0.0.314     - Add an endpoint to list and
    access raw extrinsic metadata.     - assets/save: Ensure to use
    canonical github repo URL as origin URL     - Simplify save code now
    request status updates using visit statuses

 -- Software Heritage autobuilder (on jenkins-debian1) <jenkins@jenkins-debian1.internal.softwareheritage.org>  Mon, 28 Jun 2021 10:04:26 +0000

swh-web (0.0.313-1~swh1.1) unstable-swh; urgency=medium

  * Bump new release

 -- Antoine R. Dumont (@ardumont) <ardumont@softwareheritage.org>  Tue, 15 Jun 2021 18:09:20 +0200

swh-web (0.0.313-1~swh1) unstable-swh; urgency=medium

  * New upstream release 0.0.313     - (tagged by Antoine R. Dumont
    (@ardumont) <ardumont@softwareheritage.org> on 2021-06-15 17:33:32
    +0200)
  * Upstream changes:     - v0.0.313     - Schedule save code now as
    recurring origins to ingest when successful

 -- Software Heritage autobuilder (on jenkins-debian1) <jenkins@jenkins-debian1.internal.softwareheritage.org>  Tue, 15 Jun 2021 15:59:11 +0000

swh-web (0.0.312-1~swh1) unstable-swh; urgency=medium

  * New upstream release 0.0.312     - (tagged by Antoine Lambert
    <anlambert@softwareheritage.org> on 2021-06-15 14:44:33 +0200)
  * Upstream changes:     - version 0.0.312

 -- Software Heritage autobuilder (on jenkins-debian1) <jenkins@jenkins-debian1.internal.softwareheritage.org>  Tue, 15 Jun 2021 13:26:35 +0000

swh-web (0.0.311-1~swh1) unstable-swh; urgency=medium

  * New upstream release 0.0.311     - (tagged by Antoine Lambert
    <antoine.lambert@inria.fr> on 2021-06-11 17:22:30 +0200)
  * Upstream changes:     - version 0.0.311

 -- Software Heritage autobuilder (on jenkins-debian1) <jenkins@jenkins-debian1.internal.softwareheritage.org>  Fri, 11 Jun 2021 15:43:04 +0000

swh-web (0.0.310-1~swh1) unstable-swh; urgency=medium

  * New upstream release 0.0.310     - (tagged by Vincent SELLIER
    <vincent.sellier@softwareheritage.org> on 2021-06-02 14:20:33 +0200)
  * Upstream changes:     - v0.0.310     - fix running sor update

 -- Software Heritage autobuilder (on jenkins-debian1) <jenkins@jenkins-debian1.internal.softwareheritage.org>  Wed, 02 Jun 2021 12:43:41 +0000

swh-web (0.0.309-1~swh1) unstable-swh; urgency=medium

  * New upstream release 0.0.309     - (tagged by Antoine R. Dumont
    (@ardumont) <ardumont@softwareheritage.org> on 2021-05-27 15:03:12
    +0200)
  * Upstream changes:     - v0.0.309     - common/origin_save: Update
    missing information when available     - Makefile.local: Ensure to
    kill child processes at devserver target exit     - cypress: Use
    webpack-dev-server to serve static assets     - Makefile.local: Wrap
    long lines     - cypress.json: Activate test retries in run mode

 -- Software Heritage autobuilder (on jenkins-debian1) <jenkins@jenkins-debian1.internal.softwareheritage.org>  Thu, 27 May 2021 13:21:25 +0000

swh-web (0.0.308-2~swh1) unstable-swh; urgency=medium

  * Rebuild after fixing tests execution

 -- Antoine Lambert <antoine.lambert@inria.fr>  Thu, 20 May 2021 14:22:11 +0200

swh-web (0.0.308-1~swh1) unstable-swh; urgency=medium

  * New upstream release 0.0.308     - (tagged by Antoine Lambert
    <antoine.lambert@inria.fr> on 2021-05-20 11:22:24 +0200)
  * Upstream changes:     - version 0.0.308

 -- Software Heritage autobuilder (on jenkins-debian1) <jenkins@jenkins-debian1.internal.softwareheritage.org>  Thu, 20 May 2021 10:46:36 +0000

swh-web (0.0.307-1~swh1) unstable-swh; urgency=medium

  * New upstream release 0.0.307     - (tagged by Antoine Lambert
    <antoine.lambert@inria.fr> on 2021-05-07 14:15:59 +0200)
  * Upstream changes:     - version 0.0.307

 -- Software Heritage autobuilder (on jenkins-debian1) <jenkins@jenkins-debian1.internal.softwareheritage.org>  Fri, 07 May 2021 12:44:27 +0000

swh-web (0.0.306-1~swh1) unstable-swh; urgency=medium

  * New upstream release 0.0.306     - (tagged by Antoine Lambert
    <antoine.lambert@inria.fr> on 2021-05-03 16:03:17 +0200)
  * Upstream changes:     - version 0.0.306

 -- Software Heritage autobuilder (on jenkins-debian1) <jenkins@jenkins-debian1.internal.softwareheritage.org>  Mon, 03 May 2021 14:25:10 +0000

swh-web (0.0.305-1~swh1) unstable-swh; urgency=medium

  * New upstream release 0.0.305     - (tagged by Antoine Lambert
    <antoine.lambert@inria.fr> on 2021-04-30 17:59:10 +0200)
  * Upstream changes:     - version 0.0.305

 -- Software Heritage autobuilder (on jenkins-debian1) <jenkins@jenkins-debian1.internal.softwareheritage.org>  Fri, 30 Apr 2021 16:34:26 +0000

swh-web (0.0.304-1~swh1) unstable-swh; urgency=medium

  * New upstream release 0.0.304     - (tagged by Antoine Lambert
    <antoine.lambert@inria.fr> on 2021-04-30 17:23:53 +0200)
  * Upstream changes:     - version 0.0.304

 -- Software Heritage autobuilder (on jenkins-debian1) <jenkins@jenkins-debian1.internal.softwareheritage.org>  Fri, 30 Apr 2021 15:45:42 +0000

swh-web (0.0.303-1~swh1) unstable-swh; urgency=medium

  * New upstream release 0.0.303     - (tagged by Antoine Lambert
    <antoine.lambert@inria.fr> on 2021-04-29 11:03:58 +0200)
  * Upstream changes:     - version 0.0.303

 -- Software Heritage autobuilder (on jenkins-debian1) <jenkins@jenkins-debian1.internal.softwareheritage.org>  Thu, 29 Apr 2021 09:35:13 +0000

swh-web (0.0.302-1~swh1) unstable-swh; urgency=medium

  * New upstream release 0.0.302     - (tagged by Antoine R. Dumont
    (@ardumont) <ardumont@softwareheritage.org> on 2021-04-27 11:29:03
    +0200)
  * Upstream changes:     - v0.0.302     - Save code now: Improve save
    request task information title     - Separate save code now status
    refresh routine from the listing ui     - common/identifiers: Fix
    content SWHID with anchor revision browse URL

 -- Software Heritage autobuilder (on jenkins-debian1) <jenkins@jenkins-debian1.internal.softwareheritage.org>  Tue, 27 Apr 2021 09:50:38 +0000

swh-web (0.0.301-1~swh1) unstable-swh; urgency=medium

  * New upstream release 0.0.301     - (tagged by Vincent SELLIER
    <vincent.sellier@softwareheritage.org> on 2021-04-23 12:31:50 +0200)
  * Upstream changes:     - v0.0.301     - reactivate the author counter
    on the homepage

 -- Software Heritage autobuilder (on jenkins-debian1) <jenkins@jenkins-debian1.internal.softwareheritage.org>  Fri, 23 Apr 2021 10:47:55 +0000

swh-web (0.0.300-1~swh1) unstable-swh; urgency=medium

  * New upstream release 0.0.300     - (tagged by Antoine Lambert
    <antoine.lambert@inria.fr> on 2021-04-22 15:39:52 +0200)
  * Upstream changes:     - version 0.0.300

 -- Software Heritage autobuilder (on jenkins-debian1) <jenkins@jenkins-debian1.internal.softwareheritage.org>  Thu, 22 Apr 2021 14:04:53 +0000

swh-web (0.0.299-1~swh2) unstable-swh; urgency=medium

  * Bump new release

 -- Antoine R. Dumont (@ardumont) <ardumont@softwareheritage.org>  Thu, 22 Apr 2021 09:43:59 +0200

swh-web (0.0.299-1~swh1) unstable-swh; urgency=medium

  * New upstream release 0.0.299     - (tagged by Antoine R. Dumont
    (@ardumont) <ardumont@softwareheritage.org> on 2021-04-22 09:12:22
    +0200)
  * Upstream changes:     - v0.0.299     - Drop redundant `Task` prefix
    in row title in save code now detail view     - Display visit status
    information in the save request information detail view     - docs:
    Remove doc_config module and its use     - tests: Turn some global
    js variables into functions     - tests: Add docstring and some test
    scenarios to the save code now code

 -- Software Heritage autobuilder (on jenkins-debian1) <jenkins@jenkins-debian1.internal.softwareheritage.org>  Thu, 22 Apr 2021 07:24:54 +0000

swh-web (0.0.298-1~swh1) unstable-swh; urgency=medium

  * New upstream release 0.0.298     - (tagged by Antoine Lambert
    <antoine.lambert@inria.fr> on 2021-04-19 19:04:47 +0200)
  * Upstream changes:     - version 0.0.298

 -- Software Heritage autobuilder (on jenkins-debian1) <jenkins@jenkins-debian1.internal.softwareheritage.org>  Mon, 19 Apr 2021 17:27:27 +0000

swh-web (0.0.297-1~swh1) unstable-swh; urgency=medium

  * New upstream release 0.0.297     - (tagged by Antoine Lambert
    <antoine.lambert@inria.fr> on 2021-04-19 14:15:25 +0200)
  * Upstream changes:     - version 0.0.297

 -- Software Heritage autobuilder (on jenkins-debian1) <jenkins@jenkins-debian1.internal.softwareheritage.org>  Mon, 19 Apr 2021 12:26:34 +0000

swh-web (0.0.296-1~swh2) unstable-swh; urgency=medium

  * Add missing swh-counters dependency

 -- Vincent SELLIER <vincent.sellier@softwareheritage.org>  Wed, 14 Apr 2021 17:14:34 +0200

swh-web (0.0.296-1~swh1) unstable-swh; urgency=medium

  * New upstream release 0.0.296     - (tagged by Vincent SELLIER
    <vincent.sellier@softwareheritage.org> on 2021-04-14 16:29:01 +0200)
  * Upstream changes:     - v0.0.296     - fix documentation syntax     -
    make the source of the object's counts configurable

 -- Software Heritage autobuilder (on jenkins-debian1) <jenkins@jenkins-debian1.internal.softwareheritage.org>  Wed, 14 Apr 2021 14:41:28 +0000

swh-web (0.0.295-1~swh1) unstable-swh; urgency=medium

  * New upstream release 0.0.295     - (tagged by Vincent SELLIER
    <vincent.sellier@softwareheritage.org> on 2021-04-13 18:04:13 +0200)
  * Upstream changes:     - v0.0.295     - counters: Remove hardcoded
    historical values

 -- Software Heritage autobuilder (on jenkins-debian1) <jenkins@jenkins-debian1.internal.softwareheritage.org>  Tue, 13 Apr 2021 16:16:07 +0000

swh-web (0.0.294-1~swh1) unstable-swh; urgency=medium

  * New upstream release 0.0.294     - (tagged by Antoine R. Dumont
    (@ardumont) <ardumont@softwareheritage.org> on 2021-04-09 14:25:58
    +0200)
  * Upstream changes:     - v0.0.294     - Add metric to monitor "save
    code now" efficiency     - tests/conftest: Keep mypy happy
    regardless hypothesis version

 -- Software Heritage autobuilder (on jenkins-debian1) <jenkins@jenkins-debian1.internal.softwareheritage.org>  Fri, 09 Apr 2021 12:36:38 +0000

swh-web (0.0.293-1~swh1) unstable-swh; urgency=medium

  * New upstream release 0.0.293     - (tagged by Antoine Lambert
    <antoine.lambert@inria.fr> on 2021-04-08 17:14:32 +0200)
  * Upstream changes:     - version 0.0.293

 -- Software Heritage autobuilder (on jenkins-debian1) <jenkins@jenkins-debian1.internal.softwareheritage.org>  Thu, 08 Apr 2021 15:41:29 +0000

swh-web (0.0.292-1~swh1) unstable-swh; urgency=medium

  * New upstream release 0.0.292     - (tagged by Antoine Lambert
    <antoine.lambert@inria.fr> on 2021-04-02 12:28:06 +0200)
  * Upstream changes:     - version 0.0.292

 -- Software Heritage autobuilder (on jenkins-debian1) <jenkins@jenkins-debian1.internal.softwareheritage.org>  Fri, 02 Apr 2021 10:45:27 +0000

swh-web (0.0.291-1~swh1) unstable-swh; urgency=medium

  * New upstream release 0.0.291     - (tagged by Antoine Lambert
    <antoine.lambert@inria.fr> on 2021-04-02 11:31:28 +0200)
  * Upstream changes:     - version 0.0.291

 -- Software Heritage autobuilder (on jenkins-debian1) <jenkins@jenkins-debian1.internal.softwareheritage.org>  Fri, 02 Apr 2021 09:42:23 +0000

swh-web (0.0.290-1~swh1) unstable-swh; urgency=medium

  * New upstream release 0.0.290     - (tagged by Antoine R. Dumont
    (@ardumont) <ardumont@softwareheritage.org> on 2021-04-01 17:42:29
    +0200)
  * Upstream changes:     - v0.0.290     - migrate-to-pg swh-web:
    Migrate from sqlite to postgresql     - auth: Use generic Django
    authentication backends from swh-auth

 -- Software Heritage autobuilder (on jenkins-debian1) <jenkins@jenkins-debian1.internal.softwareheritage.org>  Thu, 01 Apr 2021 15:59:48 +0000

swh-web (0.0.289-1~swh1) unstable-swh; urgency=medium

  * New upstream release 0.0.289     - (tagged by Antoine Lambert
    <antoine.lambert@inria.fr> on 2021-03-30 11:19:02 +0200)
  * Upstream changes:     - version 0.0.289

 -- Software Heritage autobuilder (on jenkins-debian1) <jenkins@jenkins-debian1.internal.softwareheritage.org>  Tue, 30 Mar 2021 09:45:12 +0000

swh-web (0.0.288-1~swh1) unstable-swh; urgency=medium

  * New upstream release 0.0.288     - (tagged by Antoine Lambert
    <antoine.lambert@inria.fr> on 2021-03-18 19:04:53 +0100)
  * Upstream changes:     - version 0.0.288

 -- Software Heritage autobuilder (on jenkins-debian1) <jenkins@jenkins-debian1.internal.softwareheritage.org>  Thu, 18 Mar 2021 18:22:07 +0000

swh-web (0.0.287-1~swh1) unstable-swh; urgency=medium

  * New upstream release 0.0.287     - (tagged by Antoine Lambert
    <antoine.lambert@inria.fr> on 2021-03-17 18:12:18 +0100)
  * Upstream changes:     - version 0.0.287

 -- Software Heritage autobuilder (on jenkins-debian1) <jenkins@jenkins-debian1.internal.softwareheritage.org>  Wed, 17 Mar 2021 17:31:10 +0000

swh-web (0.0.286-1~swh1) unstable-swh; urgency=medium

  * New upstream release 0.0.286     - (tagged by Antoine Lambert
    <antoine.lambert@inria.fr> on 2021-03-17 11:19:39 +0100)
  * Upstream changes:     - version 0.0.286

 -- Software Heritage autobuilder (on jenkins-debian1) <jenkins@jenkins-debian1.internal.softwareheritage.org>  Wed, 17 Mar 2021 10:39:49 +0000

swh-web (0.0.285-1~swh1) unstable-swh; urgency=medium

  * New upstream release 0.0.285     - (tagged by Antoine Lambert
    <antoine.lambert@inria.fr> on 2021-03-16 17:35:24 +0100)
  * Upstream changes:     - version 0.0.285

 -- Software Heritage autobuilder (on jenkins-debian1) <jenkins@jenkins-debian1.internal.softwareheritage.org>  Tue, 16 Mar 2021 17:01:04 +0000

swh-web (0.0.284-1~swh1) unstable-swh; urgency=medium

  * New upstream release 0.0.284     - (tagged by Antoine Lambert
    <antoine.lambert@inria.fr> on 2021-03-03 13:45:53 +0100)
  * Upstream changes:     - version 0.0.284

 -- Software Heritage autobuilder (on jenkins-debian1) <jenkins@jenkins-debian1.internal.softwareheritage.org>  Wed, 03 Mar 2021 13:04:38 +0000

swh-web (0.0.283-1~swh1) unstable-swh; urgency=medium

  * New upstream release 0.0.283     - (tagged by Antoine Lambert
    <antoine.lambert@inria.fr> on 2021-02-17 16:56:12 +0100)
  * Upstream changes:     - version 0.0.283

 -- Software Heritage autobuilder (on jenkins-debian1) <jenkins@jenkins-debian1.internal.softwareheritage.org>  Wed, 17 Feb 2021 16:12:40 +0000

swh-web (0.0.282-1~swh1) unstable-swh; urgency=medium

  * New upstream release 0.0.282     - (tagged by Antoine Lambert
    <antoine.lambert@inria.fr> on 2021-02-17 12:12:22 +0100)
  * Upstream changes:     - version 0.0.282

 -- Software Heritage autobuilder (on jenkins-debian1) <jenkins@jenkins-debian1.internal.softwareheritage.org>  Wed, 17 Feb 2021 11:37:02 +0000

swh-web (0.0.281-1~swh1) unstable-swh; urgency=medium

  * New upstream release 0.0.281     - (tagged by Antoine Lambert
    <antoine.lambert@inria.fr> on 2021-02-05 17:18:46 +0100)
  * Upstream changes:     - version 0.0.281

 -- Software Heritage autobuilder (on jenkins-debian1) <jenkins@jenkins-debian1.internal.softwareheritage.org>  Fri, 05 Feb 2021 16:36:15 +0000

swh-web (0.0.280-1~swh1) unstable-swh; urgency=medium

  * New upstream release 0.0.280     - (tagged by Antoine R. Dumont
    (@ardumont) <ardumont@softwareheritage.org> on 2021-02-03 15:31:09
    +0100)
  * Upstream changes:     - v0.0.280     - Adapt
    origin_get_latest_visit_status according to latest api change     -
    tests/data: Ensure git data are properly loaded into the test
    archive     - tests/resources: Fix mypy 0.800 errors

 -- Software Heritage autobuilder (on jenkins-debian1) <jenkins@jenkins-debian1.internal.softwareheritage.org>  Wed, 03 Feb 2021 14:45:55 +0000

swh-web (0.0.279-1~swh1) unstable-swh; urgency=medium

  * New upstream release 0.0.279     - (tagged by Antoine Lambert
    <antoine.lambert@inria.fr> on 2021-01-21 16:04:31 +0100)
  * Upstream changes:     - version 0.0.279

 -- Software Heritage autobuilder (on jenkins-debian1) <jenkins@jenkins-debian1.internal.softwareheritage.org>  Thu, 21 Jan 2021 15:40:28 +0000

swh-web (0.0.278-1~swh1) unstable-swh; urgency=medium

  * New upstream release 0.0.278     - (tagged by Antoine Lambert
    <antoine.lambert@inria.fr> on 2021-01-08 15:31:33 +0100)
  * Upstream changes:     - version 0.0.278

 -- Software Heritage autobuilder (on jenkins-debian1) <jenkins@jenkins-debian1.internal.softwareheritage.org>  Fri, 08 Jan 2021 14:42:05 +0000

swh-web (0.0.277-1~swh1) unstable-swh; urgency=medium

  * New upstream release 0.0.277     - (tagged by Antoine Lambert
    <antoine.lambert@inria.fr> on 2021-01-07 11:41:11 +0100)
  * Upstream changes:     - version 0.0.277

 -- Software Heritage autobuilder (on jenkins-debian1) <jenkins@jenkins-debian1.internal.softwareheritage.org>  Thu, 07 Jan 2021 11:04:29 +0000

swh-web (0.0.276-1~swh1) unstable-swh; urgency=medium

  * New upstream release 0.0.276     - (tagged by Antoine Lambert
    <antoine.lambert@inria.fr> on 2020-12-14 16:25:46 +0100)
  * Upstream changes:     - version 0.0.276

 -- Software Heritage autobuilder (on jenkins-debian1) <jenkins@jenkins-debian1.internal.softwareheritage.org>  Mon, 14 Dec 2020 15:43:02 +0000

swh-web (0.0.275-1~swh1) unstable-swh; urgency=medium

  * New upstream release 0.0.275     - (tagged by Antoine Lambert
    <antoine.lambert@inria.fr> on 2020-12-09 13:30:31 +0100)
  * Upstream changes:     - version 0.0.275

 -- Software Heritage autobuilder (on jenkins-debian1) <jenkins@jenkins-debian1.internal.softwareheritage.org>  Wed, 09 Dec 2020 12:48:53 +0000

swh-web (0.0.274-1~swh1) unstable-swh; urgency=medium

  * New upstream release 0.0.274     - (tagged by Antoine Lambert
    <antoine.lambert@inria.fr> on 2020-12-08 17:09:17 +0100)
  * Upstream changes:     - version 0.0.274

 -- Software Heritage autobuilder (on jenkins-debian1) <jenkins@jenkins-debian1.internal.softwareheritage.org>  Tue, 08 Dec 2020 16:35:24 +0000

swh-web (0.0.273-1~swh1) unstable-swh; urgency=medium

  * New upstream release 0.0.273     - (tagged by Antoine Lambert
    <antoine.lambert@inria.fr> on 2020-11-25 16:23:58 +0100)
  * Upstream changes:     - version 0.0.273

 -- Software Heritage autobuilder (on jenkins-debian1) <jenkins@jenkins-debian1.internal.softwareheritage.org>  Wed, 25 Nov 2020 15:42:43 +0000

swh-web (0.0.272-1~swh1) unstable-swh; urgency=medium

  * New upstream release 0.0.272     - (tagged by Antoine Lambert
    <antoine.lambert@inria.fr> on 2020-11-24 12:21:37 +0100)
  * Upstream changes:     - version 0.0.272

 -- Software Heritage autobuilder (on jenkins-debian1) <jenkins@jenkins-debian1.internal.softwareheritage.org>  Tue, 24 Nov 2020 11:51:14 +0000

swh-web (0.0.271-1~swh1) unstable-swh; urgency=medium

  * New upstream release 0.0.271     - (tagged by Antoine R. Dumont
    (@ardumont) <ardumont@softwareheritage.org> on 2020-11-19 16:09:49
    +0100)
  * Upstream changes:     - v0.0.271     - vault-ui: Log caught error
    when listing     - vault: Fix vault response schema     - assets:
    Migrate compilation to webpack 5.x     - package.json: Upgrade
    dependencies

 -- Software Heritage autobuilder (on jenkins-debian1) <jenkins@jenkins-debian1.internal.softwareheritage.org>  Thu, 19 Nov 2020 15:30:51 +0000

swh-web (0.0.270-1~swh1) unstable-swh; urgency=medium

  * New upstream release 0.0.270     - (tagged by Antoine Lambert
    <antoine.lambert@inria.fr> on 2020-11-16 16:31:43 +0100)
  * Upstream changes:     - version 0.0.270

 -- Software Heritage autobuilder (on jenkins-debian1) <jenkins@jenkins-debian1.internal.softwareheritage.org>  Mon, 16 Nov 2020 15:51:54 +0000

swh-web (0.0.269-1~swh1) unstable-swh; urgency=medium

  * New upstream release 0.0.269     - (tagged by Antoine Lambert
    <antoine.lambert@inria.fr> on 2020-11-12 15:31:37 +0100)
  * Upstream changes:     - version 0.0.269

 -- Software Heritage autobuilder (on jenkins-debian1) <jenkins@jenkins-debian1.internal.softwareheritage.org>  Thu, 12 Nov 2020 15:03:49 +0000

swh-web (0.0.268-1~swh1) unstable-swh; urgency=medium

  * New upstream release 0.0.268     - (tagged by Antoine Lambert
    <antoine.lambert@inria.fr> on 2020-11-09 12:19:05 +0100)
  * Upstream changes:     - version 0.0.268

 -- Software Heritage autobuilder (on jenkins-debian1) <jenkins@jenkins-debian1.internal.softwareheritage.org>  Mon, 09 Nov 2020 11:37:25 +0000

swh-web (0.0.267-1~swh1) unstable-swh; urgency=medium

  * New upstream release 0.0.267     - (tagged by Antoine Lambert
    <antoine.lambert@inria.fr> on 2020-11-06 17:13:03 +0100)
  * Upstream changes:     - version 0.0.267

 -- Software Heritage autobuilder (on jenkins-debian1) <jenkins@jenkins-debian1.internal.softwareheritage.org>  Fri, 06 Nov 2020 16:31:03 +0000

swh-web (0.0.266-1~swh1) unstable-swh; urgency=medium

  * New upstream release 0.0.266     - (tagged by Antoine Lambert
    <antoine.lambert@inria.fr> on 2020-11-06 12:48:47 +0100)
  * Upstream changes:     - version 0.0.266

 -- Software Heritage autobuilder (on jenkins-debian1) <jenkins@jenkins-debian1.internal.softwareheritage.org>  Fri, 06 Nov 2020 12:07:02 +0000

swh-web (0.0.265-1~swh1) unstable-swh; urgency=medium

  * New upstream release 0.0.265     - (tagged by Antoine Lambert
    <antoine.lambert@inria.fr> on 2020-10-30 16:22:10 +0100)
  * Upstream changes:     - version 0.0.265

 -- Software Heritage autobuilder (on jenkins-debian1) <jenkins@jenkins-debian1.internal.softwareheritage.org>  Fri, 30 Oct 2020 15:48:13 +0000

swh-web (0.0.264-1~swh1) unstable-swh; urgency=medium

  * New upstream release 0.0.264     - (tagged by Antoine R. Dumont
    (@ardumont) <ardumont@softwareheritage.org> on 2020-10-19 12:03:15
    +0200)
  * Upstream changes:     - v0.0.264     - web.config: Adapt indexer
    configuration structure     - web.config: Adapt scheduler
    configuration structure     - swh.web.tests: Adapt
    get_indexer_storage to latest version     - Use swh.model.model
    helpers to compute object identifiers     - common/archive: Fix
    empty content handling in lookup_content_raw     - apidoc: Fix bad
    URL replacement missed due to an invalid test     - common/typing:
    Fix error with mypy 0.790     - browse/directory: Fix invalid query
    parameter value for content links     - templates/directory-display:
    Remove permissions display for directories     - templates: Update
    save code now icon and new snapshot button

 -- Software Heritage autobuilder (on jenkins-debian1) <jenkins@jenkins-debian1.internal.softwareheritage.org>  Mon, 19 Oct 2020 12:06:32 +0000

swh-web (0.0.263-1~swh1) unstable-swh; urgency=medium

  * New upstream release 0.0.263     - (tagged by Antoine Lambert
    <antoine.lambert@inria.fr> on 2020-10-08 16:40:40 +0200)
  * Upstream changes:     - version 0.0.263

 -- Software Heritage autobuilder (on jenkins-debian1) <jenkins@jenkins-debian1.internal.softwareheritage.org>  Thu, 08 Oct 2020 15:11:38 +0000

swh-web (0.0.262-2~swh1) unstable-swh; urgency=medium

  * Make the postinst a little bit more robust

 -- Nicolas Dandrimont <olasd@debian.org>  Fri, 25 Sep 2020 19:53:02 +0200

swh-web (0.0.262-1~swh1) unstable-swh; urgency=medium

  * New upstream release 0.0.262     - (tagged by Antoine Lambert
    <antoine.lambert@inria.fr> on 2020-09-25 17:02:27 +0200)
  * Upstream changes:     - version 0.0.262

 -- Software Heritage autobuilder (on jenkins-debian1) <jenkins@jenkins-debian1.internal.softwareheritage.org>  Fri, 25 Sep 2020 15:20:11 +0000

swh-web (0.0.261-1~swh1) unstable-swh; urgency=medium

  * New upstream release 0.0.261     - (tagged by Antoine Lambert
    <antoine.lambert@inria.fr> on 2020-09-25 15:55:40 +0200)
  * Upstream changes:     - version 0.0.261

 -- Software Heritage autobuilder (on jenkins-debian1) <jenkins@jenkins-debian1.internal.softwareheritage.org>  Fri, 25 Sep 2020 14:06:26 +0000

swh-web (0.0.260-1~swh1) unstable-swh; urgency=medium

  * New upstream release 0.0.260     - (tagged by Antoine Lambert
    <antoine.lambert@inria.fr> on 2020-09-23 16:05:51 +0200)
  * Upstream changes:     - version 0.0.260

 -- Software Heritage autobuilder (on jenkins-debian1) <jenkins@jenkins-debian1.internal.softwareheritage.org>  Wed, 23 Sep 2020 14:31:59 +0000

swh-web (0.0.259-1~swh1) unstable-swh; urgency=medium

  * New upstream release 0.0.259     - (tagged by Antoine Lambert
    <antoine.lambert@inria.fr> on 2020-09-16 17:48:00 +0200)
  * Upstream changes:     - version 0.0.259

 -- Software Heritage autobuilder (on jenkins-debian1) <jenkins@jenkins-debian1.internal.softwareheritage.org>  Wed, 16 Sep 2020 16:05:10 +0000

swh-web (0.0.258-1~swh1) unstable-swh; urgency=medium

  * New upstream release 0.0.258     - (tagged by Antoine Lambert
    <antoine.lambert@inria.fr> on 2020-09-16 13:14:02 +0200)
  * Upstream changes:     - version 0.0.258

 -- Software Heritage autobuilder (on jenkins-debian1) <jenkins@jenkins-debian1.internal.softwareheritage.org>  Wed, 16 Sep 2020 11:39:10 +0000

swh-web (0.0.257-1~swh1) unstable-swh; urgency=medium

  * New upstream release 0.0.257     - (tagged by Antoine R. Dumont
    (@ardumont) <ardumont@softwareheritage.org> on 2020-09-15 12:15:49
    +0200)
  * Upstream changes:     - v0.0.257     - common/highlightjs: Fix issue
    with Pygments 2.7

 -- Software Heritage autobuilder (on jenkins-debian1) <jenkins@jenkins-debian1.internal.softwareheritage.org>  Tue, 15 Sep 2020 10:27:21 +0000

swh-web (0.0.255-1~swh1) unstable-swh; urgency=medium

  * New upstream release 0.0.255     - (tagged by Antoine R. Dumont
    (@ardumont) <ardumont@softwareheritage.org> on 2020-09-04 16:02:25
    +0200)
  * Upstream changes:     - v0.0.255     - Adapt storage.revision_get
    calls according to latest api change     - package.json: Upgrade
    dependencies     - cypress/origin-save: Improve tests implementation
    - assets/origin-save: Fix handling of null visit dates in requests
    list     - Adapt to latest storage release_get api change

 -- Software Heritage autobuilder (on jenkins-debian1) <jenkins@jenkins-debian1.internal.softwareheritage.org>  Fri, 04 Sep 2020 14:18:01 +0000

swh-web (0.0.254-1~swh1) unstable-swh; urgency=medium

  * New upstream release 0.0.254     - (tagged by Antoine Lambert
    <antoine.lambert@inria.fr> on 2020-08-28 15:35:49 +0200)
  * Upstream changes:     - version 0.0.254

 -- Software Heritage autobuilder (on jenkins-debian1) <jenkins@jenkins-debian1.internal.softwareheritage.org>  Fri, 28 Aug 2020 14:01:09 +0000

swh-web (0.0.253-1~swh1) unstable-swh; urgency=medium

  * New upstream release 0.0.253     - (tagged by Antoine Lambert
    <antoine.lambert@inria.fr> on 2020-08-27 18:51:20 +0200)
  * Upstream changes:     - version 0.0.253

 -- Software Heritage autobuilder (on jenkins-debian1) <jenkins@jenkins-debian1.internal.softwareheritage.org>  Thu, 27 Aug 2020 17:16:29 +0000

swh-web (0.0.252-1~swh1) unstable-swh; urgency=medium

  * New upstream release 0.0.252     - (tagged by Antoine Lambert
    <antoine.lambert@inria.fr> on 2020-08-24 14:07:27 +0200)
  * Upstream changes:     - version 0.0.252

 -- Software Heritage autobuilder (on jenkins-debian1) <jenkins@jenkins-debian1.internal.softwareheritage.org>  Mon, 24 Aug 2020 12:24:41 +0000

swh-web (0.0.251-1~swh1) unstable-swh; urgency=medium

  * New upstream release 0.0.251     - (tagged by Antoine Lambert
    <antoine.lambert@inria.fr> on 2020-08-24 11:15:57 +0200)
  * Upstream changes:     - version 0.0.251

 -- Software Heritage autobuilder (on jenkins-debian1) <jenkins@jenkins-debian1.internal.softwareheritage.org>  Mon, 24 Aug 2020 09:32:42 +0000

swh-web (0.0.250-1~swh1) unstable-swh; urgency=medium

  * New upstream release 0.0.250     - (tagged by Antoine Lambert
    <antoine.lambert@inria.fr> on 2020-08-21 12:06:06 +0200)
  * Upstream changes:     - version 0.0.250

 -- Software Heritage autobuilder (on jenkins-debian1) <jenkins@jenkins-debian1.internal.softwareheritage.org>  Fri, 21 Aug 2020 10:24:25 +0000

swh-web (0.0.249-1~swh1) unstable-swh; urgency=medium

  * New upstream release 0.0.249     - (tagged by Antoine Lambert
    <antoine.lambert@inria.fr> on 2020-08-18 12:12:39 +0200)
  * Upstream changes:     - version 0.0.249

 -- Software Heritage autobuilder (on jenkins-debian1) <jenkins@jenkins-debian1.internal.softwareheritage.org>  Tue, 18 Aug 2020 10:30:08 +0000

swh-web (0.0.248-1~swh1) unstable-swh; urgency=medium

  * New upstream release 0.0.248     - (tagged by Antoine R. Dumont
    (@ardumont) <ardumont@softwareheritage.org> on 2020-08-05 10:01:23
    +0200)
  * Upstream changes:     - v0.0.248     - package.json: Upgrade
    dependencies     - templates: Fix browsed object metadata
    availability from javascript     - service: Adapt according to the
    latest storage.content_find changes     - Adapt swh-search
    configuration (runtime + tests)     - origin: Migrate use to
    storage.origin_list instead of origin_get_range

 -- Software Heritage autobuilder (on jenkins-debian1) <jenkins@jenkins-debian1.internal.softwareheritage.org>  Wed, 05 Aug 2020 08:49:00 +0000

swh-web (0.0.246-1~swh2) unstable-swh; urgency=medium

  * Update missing dependency + bump

 -- Antoine R. Dumont <ardumont@softwareheritage.org>  Tue, 28 Jul 2020 06:57:28 +0000

swh-web (0.0.246-1~swh1) unstable-swh; urgency=medium

  * New upstream release 0.0.246     - (tagged by Antoine R. Dumont
    (@ardumont) <ardumont@softwareheritage.org> on 2020-07-28 08:11:28
    +0200)
  * Upstream changes:     - v0.0.246     - Update
    swh.storage.origin_visit_get_by calls to latest api change     -
    Update swh.storage.origin_get calls to latest api change     -
    setup.py: Migrate from vcversioner to setuptools-scm     -
    package.json: Upgrade dependencies     - tests: Fix flaky test     -
    assets/save: Try to set origin type when clicking on "Save again"
    - api/identifiers: Adapt to swh-model >= 0.5.0     - pytest.ini:
    Prevent swh-storage pytest plugin loading     - Rename all
    references of swh PIDs to SWHIDs for consistency

 -- Software Heritage autobuilder (on jenkins-debian1) <jenkins@jenkins-debian1.internal.softwareheritage.org>  Tue, 28 Jul 2020 06:28:05 +0000

swh-web (0.0.245-1~swh1) unstable-swh; urgency=medium

  * New upstream release 0.0.245     - (tagged by Antoine Lambert
    <antoine.lambert@inria.fr> on 2020-07-02 15:51:46 +0200)
  * Upstream changes:     - version 0.0.245

 -- Software Heritage autobuilder (on jenkins-debian1) <jenkins@jenkins-debian1.internal.softwareheritage.org>  Thu, 02 Jul 2020 14:28:23 +0000

swh-web (0.0.244-1~swh1) unstable-swh; urgency=medium

  * New upstream release 0.0.244     - (tagged by Antoine Lambert
    <antoine.lambert@inria.fr> on 2020-06-29 15:00:40 +0200)
  * Upstream changes:     - version 0.0.244

 -- Software Heritage autobuilder (on jenkins-debian1) <jenkins@jenkins-debian1.internal.softwareheritage.org>  Mon, 29 Jun 2020 13:22:24 +0000

swh-web (0.0.242-1~swh1) unstable-swh; urgency=medium

  * New upstream release 0.0.242     - (tagged by Antoine Lambert
    <antoine.lambert@inria.fr> on 2020-06-23 14:24:01 +0200)
  * Upstream changes:     - version 0.0.242

 -- Software Heritage autobuilder (on jenkins-debian1) <jenkins@jenkins-debian1.internal.softwareheritage.org>  Tue, 23 Jun 2020 12:55:08 +0000

swh-web (0.0.241-1~swh1) unstable-swh; urgency=medium

  * New upstream release 0.0.241     - (tagged by Antoine R. Dumont
    (@ardumont) <ardumont@softwareheritage.org> on 2020-06-19 18:08:44
    +0200)
  * Upstream changes:     - v0.0.241     - misc/coverage: Add IPOL and
    NixOS logos     - service: Use latest origin visit status from an
    origin     - Migrate to swh.storage.algos.snapshot_get_latest     -
    templates/browse: Improve navigation for origin/snapshot related
    views

 -- Software Heritage autobuilder (on jenkins-debian1) <jenkins@jenkins-debian1.internal.softwareheritage.org>  Fri, 19 Jun 2020 16:22:34 +0000

swh-web (0.0.240-1~swh1) unstable-swh; urgency=medium

  * New upstream release 0.0.240     - (tagged by Antoine Lambert
    <antoine.lambert@inria.fr> on 2020-06-18 14:13:12 +0200)
  * Upstream changes:     - version 0.0.240

 -- Software Heritage autobuilder (on jenkins-debian1) <jenkins@jenkins-debian1.internal.softwareheritage.org>  Thu, 18 Jun 2020 13:13:08 +0000

swh-web (0.0.239-1~swh1) unstable-swh; urgency=medium

  * New upstream release 0.0.239     - (tagged by Antoine Lambert
    <antoine.lambert@inria.fr> on 2020-06-17 10:52:06 +0200)
  * Upstream changes:     - version 0.0.239

 -- Software Heritage autobuilder (on jenkins-debian1) <jenkins@jenkins-debian1.internal.softwareheritage.org>  Wed, 17 Jun 2020 09:16:33 +0000

swh-web (0.0.238-1~swh1) unstable-swh; urgency=medium

  * New upstream release 0.0.238     - (tagged by Antoine Lambert
    <antoine.lambert@inria.fr> on 2020-06-12 14:17:47 +0200)
  * Upstream changes:     - version 0.0.238

 -- Software Heritage autobuilder (on jenkins-debian1) <jenkins@jenkins-debian1.internal.softwareheritage.org>  Fri, 12 Jun 2020 13:14:45 +0000

swh-web (0.0.237-1~swh1) unstable-swh; urgency=medium

  * New upstream release 0.0.237     - (tagged by Antoine Lambert
    <antoine.lambert@inria.fr> on 2020-06-05 17:42:35 +0200)
  * Upstream changes:     - version 0.0.237

 -- Software Heritage autobuilder (on jenkins-debian1) <jenkins@jenkins-debian1.internal.softwareheritage.org>  Fri, 05 Jun 2020 16:24:05 +0000

swh-web (0.0.236-1~swh1) unstable-swh; urgency=medium

  * New upstream release 0.0.236     - (tagged by Antoine Lambert
    <antoine.lambert@inria.fr> on 2020-06-05 14:38:37 +0200)
  * Upstream changes:     - version 0.0.236

 -- Software Heritage autobuilder (on jenkins-debian1) <jenkins@jenkins-debian1.internal.softwareheritage.org>  Fri, 05 Jun 2020 13:05:41 +0000

swh-web (0.0.235-1~swh1) unstable-swh; urgency=medium

  * New upstream release 0.0.235     - (tagged by Antoine R. Dumont
    (@ardumont) <ardumont@softwareheritage.org> on 2020-05-27 14:58:13
    +0200)
  * Upstream changes:     - v0.0.235     - admin-deposit: Fix edge case
    on empty exclude pattern

 -- Software Heritage autobuilder (on jenkins-debian1) <jenkins@jenkins-debian1.internal.softwareheritage.org>  Wed, 27 May 2020 13:10:37 +0000

swh-web (0.0.234-1~swh1) unstable-swh; urgency=medium

  * New upstream release 0.0.234     - (tagged by Antoine R. Dumont
    (@ardumont) <ardumont@softwareheritage.org> on 2020-05-26 15:39:22
    +0200)
  * Upstream changes:     - v0.0.234     - deposit-admin: Filtering out
    deposits matching an excluding pattern     - deposit-admin-spec:
    Improve default tests on admin page     - deposit-admin.spec: Add
    coverage to the deposit admin page     - admin/deposit: Fix
    discrepancy     - admin/deposit: Fix column identifiers

 -- Software Heritage autobuilder (on jenkins-debian1) <jenkins@jenkins-debian1.internal.softwareheritage.org>  Tue, 26 May 2020 13:58:52 +0000

swh-web (0.0.233-1~swh1) unstable-swh; urgency=medium

  * New upstream release 0.0.233     - (tagged by Antoine R. Dumont
    (@ardumont) <ardumont@softwareheritage.org> on 2020-05-20 11:32:57
    +0200)
  * Upstream changes:     - v0.0.233     - admin/deposit: Drop unused
    columns and rename "directory with context"     - Drop
    swh_anchor_id* references from Deposit model

 -- Software Heritage autobuilder (on jenkins-debian1) <jenkins@jenkins-debian1.internal.softwareheritage.org>  Wed, 20 May 2020 09:51:40 +0000

swh-web (0.0.232-1~swh1) unstable-swh; urgency=medium

  * New upstream release 0.0.232     - (tagged by Antoine R. Dumont
    (@ardumont) <ardumont@softwareheritage.org> on 2020-05-19 09:57:29
    +0200)
  * Upstream changes:     - v0.0.232     - admin/deposit: Extract origin
    from swh_anchor_id according to latest change     - Fix pep8
    violations

 -- Software Heritage autobuilder (on jenkins-debian1) <jenkins@jenkins-debian1.internal.softwareheritage.org>  Tue, 19 May 2020 08:08:47 +0000

swh-web (0.0.231-1~swh1) unstable-swh; urgency=medium

  * New upstream release 0.0.231     - (tagged by Antoine Lambert
    <antoine.lambert@inria.fr> on 2020-05-07 18:07:33 +0200)
  * Upstream changes:     - version 0.0.231

 -- Software Heritage autobuilder (on jenkins-debian1) <jenkins@jenkins-debian1.internal.softwareheritage.org>  Thu, 07 May 2020 16:29:01 +0000

swh-web (0.0.230-1~swh1) unstable-swh; urgency=medium

  * New upstream release 0.0.230     - (tagged by Antoine Lambert
    <antoine.lambert@inria.fr> on 2020-05-05 19:19:24 +0200)
  * Upstream changes:     - version 0.0.230

 -- Software Heritage autobuilder (on jenkins-debian1) <jenkins@jenkins-debian1.internal.softwareheritage.org>  Tue, 05 May 2020 17:55:59 +0000

swh-web (0.0.229-1~swh1) unstable-swh; urgency=medium

  * New upstream release 0.0.229     - (tagged by Antoine Lambert
    <antoine.lambert@inria.fr> on 2020-04-22 12:54:34 +0200)
  * Upstream changes:     - version 0.0.229

 -- Software Heritage autobuilder (on jenkins-debian1) <jenkins@jenkins-debian1.internal.softwareheritage.org>  Wed, 22 Apr 2020 11:23:17 +0000

swh-web (0.0.228-1~swh1) unstable-swh; urgency=medium

  * New upstream release 0.0.228     - (tagged by Antoine Lambert
    <antoine.lambert@inria.fr> on 2020-04-21 13:59:34 +0200)
  * Upstream changes:     - version 0.0.228

 -- Software Heritage autobuilder (on jenkins-debian1) <jenkins@jenkins-debian1.internal.softwareheritage.org>  Tue, 21 Apr 2020 12:19:31 +0000

swh-web (0.0.227-1~swh1) unstable-swh; urgency=medium

  * New upstream release 0.0.227     - (tagged by Antoine Lambert
    <antoine.lambert@inria.fr> on 2020-04-07 12:34:35 +0200)
  * Upstream changes:     - version 0.0.227

 -- Software Heritage autobuilder (on jenkins-debian1) <jenkins@jenkins-debian1.internal.softwareheritage.org>  Tue, 07 Apr 2020 14:41:45 +0000

swh-web (0.0.226-1~swh1) unstable-swh; urgency=medium

  * New upstream release 0.0.226     - (tagged by Antoine Lambert
    <antoine.lambert@inria.fr> on 2020-02-18 16:46:42 +0100)
  * Upstream changes:     - version 0.0.226

 -- Software Heritage autobuilder (on jenkins-debian1) <jenkins@jenkins-debian1.internal.softwareheritage.org>  Tue, 18 Feb 2020 16:38:01 +0000

swh-web (0.0.225-1~swh1) unstable-swh; urgency=medium

  * New upstream release 0.0.225     - (tagged by Antoine Lambert
    <antoine.lambert@inria.fr> on 2020-02-10 11:39:19 +0100)
  * Upstream changes:     - version 0.0.225

 -- Software Heritage autobuilder (on jenkins-debian1) <jenkins@jenkins-debian1.internal.softwareheritage.org>  Mon, 10 Feb 2020 11:35:35 +0000

swh-web (0.0.224-1~swh1) unstable-swh; urgency=medium

  * New upstream release 0.0.224     - (tagged by Antoine Lambert
    <antoine.lambert@inria.fr> on 2020-01-16 13:42:20 +0100)
  * Upstream changes:     - version 0.0.224

 -- Software Heritage autobuilder (on jenkins-debian1) <jenkins@jenkins-debian1.internal.softwareheritage.org>  Thu, 16 Jan 2020 13:09:29 +0000

swh-web (0.0.223-1~swh1) unstable-swh; urgency=medium

  * New upstream release 0.0.223     - (tagged by Antoine Lambert
    <antoine.lambert@inria.fr> on 2019-12-13 15:01:06 +0100)
  * Upstream changes:     - version 0.0.223

 -- Software Heritage autobuilder (on jenkins-debian1) <jenkins@jenkins-debian1.internal.softwareheritage.org>  Fri, 13 Dec 2019 14:24:54 +0000

swh-web (0.0.221-1~swh1) unstable-swh; urgency=medium

  * New upstream release 0.0.221     - (tagged by Antoine Lambert
    <antoine.lambert@inria.fr> on 2019-12-04 13:30:38 +0100)
  * Upstream changes:     - version 0.0.221

 -- Software Heritage autobuilder (on jenkins-debian1) <jenkins@jenkins-debian1.internal.softwareheritage.org>  Wed, 04 Dec 2019 12:53:41 +0000

swh-web (0.0.220-1~swh1) unstable-swh; urgency=medium

  * New upstream release 0.0.220     - (tagged by Valentin Lorentz
    <vlorentz@softwareheritage.org> on 2019-11-08 18:00:47 +0100)
  * Upstream changes:     - v0.0.220     - * typing: minimal changes to
    make a no-op mypy run pass     - * Makefile.local: port to new swh-
    environment typecheck naming     - * sphinx: Fix doc generation and
    warnings     - * Add support for swh-indexer v0.0.157.

 -- Software Heritage autobuilder (on jenkins-debian1) <jenkins@jenkins-debian1.internal.softwareheritage.org>  Fri, 08 Nov 2019 17:21:30 +0000

swh-web (0.0.219-1~swh1) unstable-swh; urgency=medium

  * New upstream release 0.0.219     - (tagged by Antoine Lambert
    <antoine.lambert@inria.fr> on 2019-11-06 10:49:54 +0100)
  * Upstream changes:     - version 0.0.219

 -- Software Heritage autobuilder (on jenkins-debian1) <jenkins@jenkins-debian1.internal.softwareheritage.org>  Wed, 06 Nov 2019 10:10:30 +0000

swh-web (0.0.218-1~swh1) unstable-swh; urgency=medium

  * New upstream release 0.0.218     - (tagged by Antoine Lambert
    <antoine.lambert@inria.fr> on 2019-11-04 13:43:02 +0100)
  * Upstream changes:     - version 0.0.218

 -- Software Heritage autobuilder (on jenkins-debian1) <jenkins@jenkins-debian1.internal.softwareheritage.org>  Mon, 04 Nov 2019 13:11:48 +0000

swh-web (0.0.216-1~swh1) unstable-swh; urgency=medium

  * New upstream release 0.0.216     - (tagged by Nicolas Dandrimont
    <nicolas@dandrimont.eu> on 2019-10-14 19:56:40 +0200)
  * Upstream changes:     - Release swh.web v0.0.216

 -- Software Heritage autobuilder (on jenkins-debian1) <jenkins@jenkins-debian1.internal.softwareheritage.org>  Mon, 14 Oct 2019 18:14:01 +0000

swh-web (0.0.215-1~swh1) unstable-swh; urgency=medium

  * New upstream release 0.0.215     - (tagged by Antoine Lambert
    <antoine.lambert@inria.fr> on 2019-10-09 14:38:48 +0200)
  * Upstream changes:     - version 0.0.215

 -- Software Heritage autobuilder (on jenkins-debian1) <jenkins@jenkins-debian1.internal.softwareheritage.org>  Wed, 09 Oct 2019 13:20:53 +0000

swh-web (0.0.214-1~swh1) unstable-swh; urgency=medium

  * New upstream release 0.0.214     - (tagged by Antoine Lambert
    <antoine.lambert@inria.fr> on 2019-09-27 16:31:59 +0200)
  * Upstream changes:     - version 0.0.214

 -- Software Heritage autobuilder (on jenkins-debian1) <jenkins@jenkins-debian1.internal.softwareheritage.org>  Fri, 27 Sep 2019 16:17:33 +0000

swh-web (0.0.213-1~swh1) unstable-swh; urgency=medium

  * New upstream release 0.0.213     - (tagged by Antoine Lambert
    <antoine.lambert@inria.fr> on 2019-09-25 16:17:06 +0200)
  * Upstream changes:     - version 0.0.213

 -- Software Heritage autobuilder (on jenkins-debian1) <jenkins@jenkins-debian1.internal.softwareheritage.org>  Wed, 25 Sep 2019 15:13:06 +0000

swh-web (0.0.212-1~swh1) unstable-swh; urgency=medium

  * New upstream release 0.0.212     - (tagged by Antoine Lambert
    <antoine.lambert@inria.fr> on 2019-09-17 17:41:43 +0200)
  * Upstream changes:     - version 0.0.212

 -- Software Heritage autobuilder (on jenkins-debian1) <jenkins@jenkins-debian1.internal.softwareheritage.org>  Tue, 17 Sep 2019 16:07:58 +0000

swh-web (0.0.211-1~swh1) unstable-swh; urgency=medium

  * New upstream release 0.0.211     - (tagged by Antoine Lambert
    <antoine.lambert@inria.fr> on 2019-09-17 17:04:19 +0200)
  * Upstream changes:     - version 0.0.211

 -- Software Heritage autobuilder (on jenkins-debian1) <jenkins@jenkins-debian1.internal.softwareheritage.org>  Tue, 17 Sep 2019 15:34:22 +0000

swh-web (0.0.210-1~swh1) unstable-swh; urgency=medium

  * New upstream release 0.0.210     - (tagged by Antoine Lambert
    <antoine.lambert@inria.fr> on 2019-09-06 14:26:33 +0200)
  * Upstream changes:     - version 0.0.210

 -- Software Heritage autobuilder (on jenkins-debian1) <jenkins@jenkins-debian1.internal.softwareheritage.org>  Fri, 06 Sep 2019 13:14:46 +0000

swh-web (0.0.209-1~swh1) unstable-swh; urgency=medium

  * New upstream release 0.0.209     - (tagged by Valentin Lorentz
    <vlorentz@softwareheritage.org> on 2019-08-26 18:14:16 +0200)
  * Upstream changes:     - v0.0.209     - * fix in generated
    documentation     - * test fixes / new tests     - * remove
    references to `person['id']` and person_get API/browse     - * fix
    crash on metadata search results whose `origin_url` is missing

 -- Software Heritage autobuilder (on jenkins-debian1) <jenkins@jenkins-debian1.internal.softwareheritage.org>  Mon, 26 Aug 2019 16:39:53 +0000

swh-web (0.0.208-1~swh1) unstable-swh; urgency=medium

  * New upstream release 0.0.208     - (tagged by Valentin Lorentz
    <vlorentz@softwareheritage.org> on 2019-08-20 13:52:25 +0200)
  * Upstream changes:     - v0.0.208     - * Remove "person_get"
    endpoints     - * Add cypress tests

 -- Software Heritage autobuilder (on jenkins-debian1) <jenkins@jenkins-debian1.internal.softwareheritage.org>  Tue, 20 Aug 2019 12:30:54 +0000

swh-web (0.0.207-1~swh1) unstable-swh; urgency=medium

  * New upstream release 0.0.207     - (tagged by Antoine Lambert
    <antoine.lambert@inria.fr> on 2019-08-09 14:43:05 +0200)
  * Upstream changes:     - version 0.0.207

 -- Software Heritage autobuilder (on jenkins-debian1) <jenkins@jenkins-debian1.internal.softwareheritage.org>  Fri, 09 Aug 2019 13:08:31 +0000

swh-web (0.0.206-1~swh1) unstable-swh; urgency=medium

  * New upstream release 0.0.206     - (tagged by Antoine Lambert
    <antoine.lambert@inria.fr> on 2019-07-31 17:37:41 +0200)
  * Upstream changes:     - version 0.0.206

 -- Software Heritage autobuilder (on jenkins-debian1) <jenkins@jenkins-debian1.internal.softwareheritage.org>  Wed, 31 Jul 2019 15:54:55 +0000

swh-web (0.0.205-1~swh1) unstable-swh; urgency=medium

  * New upstream release 0.0.205     - (tagged by Antoine Lambert
    <antoine.lambert@inria.fr> on 2019-07-31 16:13:39 +0200)
  * Upstream changes:     - version 0.0.205

 -- Software Heritage autobuilder (on jenkins-debian1) <jenkins@jenkins-debian1.internal.softwareheritage.org>  Wed, 31 Jul 2019 14:47:24 +0000

swh-web (0.0.204-1~swh1) unstable-swh; urgency=medium

  * New upstream release 0.0.204     - (tagged by Antoine Lambert
    <antoine.lambert@inria.fr> on 2019-07-30 15:54:26 +0200)
  * Upstream changes:     - version 0.0.204

 -- Software Heritage autobuilder (on jenkins-debian1) <jenkins@jenkins-debian1.internal.softwareheritage.org>  Tue, 30 Jul 2019 14:21:24 +0000

swh-web (0.0.203-1~swh1) unstable-swh; urgency=medium

  * New upstream release 0.0.203     - (tagged by Antoine Lambert
    <antoine.lambert@inria.fr> on 2019-06-24 17:11:04 +0200)
  * Upstream changes:     - version 0.0.203

 -- Software Heritage autobuilder (on jenkins-debian1) <jenkins@jenkins-debian1.internal.softwareheritage.org>  Mon, 24 Jun 2019 15:57:25 +0000

swh-web (0.0.202-1~swh1) unstable-swh; urgency=medium

  * New upstream release 0.0.202     - (tagged by Antoine Lambert
    <antoine.lambert@inria.fr> on 2019-06-18 16:22:03 +0200)
  * Upstream changes:     - version 0.0.202

 -- Software Heritage autobuilder (on jenkins-debian1) <jenkins@jenkins-debian1.internal.softwareheritage.org>  Tue, 18 Jun 2019 15:02:25 +0000

swh-web (0.0.201-1~swh1) unstable-swh; urgency=medium

  * New upstream release 0.0.201     - (tagged by Antoine Lambert
    <antoine.lambert@inria.fr> on 2019-06-06 16:01:50 +0200)
  * Upstream changes:     - version 0.0.201

 -- Software Heritage autobuilder (on jenkins-debian1) <jenkins@jenkins-debian1.internal.softwareheritage.org>  Thu, 06 Jun 2019 14:39:51 +0000

swh-web (0.0.200-1~swh1) unstable-swh; urgency=medium

  * New upstream release 0.0.200     - (tagged by Antoine Lambert
    <antoine.lambert@inria.fr> on 2019-05-29 15:22:18 +0200)
  * Upstream changes:     - version 0.0.200

 -- Software Heritage autobuilder (on jenkins-debian1) <jenkins@jenkins-debian1.internal.softwareheritage.org>  Wed, 29 May 2019 13:52:48 +0000

swh-web (0.0.199-1~swh1) unstable-swh; urgency=medium

  * New upstream release 0.0.199     - (tagged by Antoine Lambert
    <antoine.lambert@inria.fr> on 2019-05-21 15:57:10 +0200)
  * Upstream changes:     - version 0.0.199

 -- Software Heritage autobuilder (on jenkins-debian1) <jenkins@jenkins-debian1.internal.softwareheritage.org>  Tue, 21 May 2019 14:17:57 +0000

swh-web (0.0.198-1~swh1) unstable-swh; urgency=medium

  * New upstream release 0.0.198     - (tagged by Antoine Lambert
    <antoine.lambert@inria.fr> on 2019-05-20 10:55:57 +0200)
  * Upstream changes:     - version 0.0.198

 -- Software Heritage autobuilder (on jenkins-debian1) <jenkins@jenkins-debian1.internal.softwareheritage.org>  Mon, 20 May 2019 09:17:32 +0000

swh-web (0.0.196-1~swh1) unstable-swh; urgency=medium

  * New upstream release 0.0.196     - (tagged by Antoine Lambert
    <antoine.lambert@inria.fr> on 2019-05-16 14:58:49 +0200)
  * Upstream changes:     - version 0.0.196

 -- Software Heritage autobuilder (on jenkins-debian1) <jenkins@jenkins-debian1.internal.softwareheritage.org>  Thu, 16 May 2019 13:16:14 +0000

swh-web (0.0.195-1~swh1) unstable-swh; urgency=medium

  * New upstream release 0.0.195     - (tagged by Antoine Lambert
    <antoine.lambert@inria.fr> on 2019-05-15 17:42:02 +0200)
  * Upstream changes:     - version 0.0.195

 -- Software Heritage autobuilder (on jenkins-debian1) <jenkins@jenkins-debian1.internal.softwareheritage.org>  Wed, 15 May 2019 16:19:28 +0000

swh-web (0.0.194-1~swh1) unstable-swh; urgency=medium

  * New upstream release 0.0.194     - (tagged by Antoine Lambert
    <antoine.lambert@inria.fr> on 2019-05-07 10:51:28 +0200)
  * Upstream changes:     - version 0.0.194

 -- Software Heritage autobuilder (on jenkins-debian1) <jenkins@jenkins-debian1.internal.softwareheritage.org>  Tue, 07 May 2019 09:01:19 +0000

swh-web (0.0.193-1~swh1) unstable-swh; urgency=medium

  * New upstream release 0.0.193     - (tagged by Antoine Lambert
    <antoine.lambert@inria.fr> on 2019-05-02 16:59:26 +0200)
  * Upstream changes:     - version 0.0.193

 -- Software Heritage autobuilder (on jenkins-debian1) <jenkins@jenkins-debian1.internal.softwareheritage.org>  Thu, 02 May 2019 15:12:33 +0000

swh-web (0.0.192-1~swh1) unstable-swh; urgency=medium

  * New upstream release 0.0.192     - (tagged by Antoine Lambert
    <antoine.lambert@inria.fr> on 2019-05-02 14:14:32 +0200)
  * Upstream changes:     - version 0.0.192

 -- Software Heritage autobuilder (on jenkins-debian1) <jenkins@jenkins-debian1.internal.softwareheritage.org>  Thu, 02 May 2019 12:33:10 +0000

swh-web (0.0.191-1~swh1) unstable-swh; urgency=medium

  * New upstream release 0.0.191     - (tagged by Antoine Lambert
    <antoine.lambert@inria.fr> on 2019-05-02 11:35:19 +0200)
  * Upstream changes:     - version 0.0.191

 -- Software Heritage autobuilder (on jenkins-debian1) <jenkins@jenkins-debian1.internal.softwareheritage.org>  Thu, 02 May 2019 09:57:15 +0000

swh-web (0.0.190-1~swh1) unstable-swh; urgency=medium

  * New upstream release 0.0.190     - (tagged by Antoine Lambert
    <antoine.lambert@inria.fr> on 2019-04-10 16:59:12 +0200)
  * Upstream changes:     - version 0.0.190

 -- Software Heritage autobuilder (on jenkins-debian1) <jenkins@jenkins-debian1.internal.softwareheritage.org>  Wed, 10 Apr 2019 15:14:12 +0000

swh-web (0.0.189-1~swh1) unstable-swh; urgency=medium

  * New upstream release 0.0.189     - (tagged by Antoine Lambert
    <antoine.lambert@inria.fr> on 2019-04-01 14:32:45 +0200)
  * Upstream changes:     - version 0.0.189

 -- Software Heritage autobuilder (on jenkins-debian1) <jenkins@jenkins-debian1.internal.softwareheritage.org>  Mon, 01 Apr 2019 12:51:57 +0000

swh-web (0.0.188-1~swh1) unstable-swh; urgency=medium

  * New upstream release 0.0.188     - (tagged by Antoine Lambert
    <antoine.lambert@inria.fr> on 2019-03-29 11:39:52 +0100)
  * Upstream changes:     - version 0.0.188

 -- Software Heritage autobuilder (on jenkins-debian1) <jenkins@jenkins-debian1.internal.softwareheritage.org>  Fri, 29 Mar 2019 11:00:27 +0000

swh-web (0.0.187-1~swh1) unstable-swh; urgency=medium

  * New upstream release 0.0.187     - (tagged by Valentin Lorentz
    <vlorentz@softwareheritage.org> on 2019-03-14 15:22:01 +0100)
  * Upstream changes:     - Apply rename of 'origin_id' in the indexer
    API.

 -- Software Heritage autobuilder (on jenkins-debian1) <jenkins@jenkins-debian1.internal.softwareheritage.org>  Thu, 14 Mar 2019 14:41:39 +0000

swh-web (0.0.186-1~swh1) unstable-swh; urgency=medium

  * New upstream release 0.0.186     - (tagged by Antoine Lambert
    <antoine.lambert@inria.fr> on 2019-03-05 16:36:03 +0100)
  * Upstream changes:     - version 0.0.186

 -- Software Heritage autobuilder (on jenkins-debian1) <jenkins@jenkins-debian1.internal.softwareheritage.org>  Tue, 05 Mar 2019 15:57:31 +0000

swh-web (0.0.185-1~swh1) unstable-swh; urgency=medium

  * New upstream release 0.0.185     - (tagged by Antoine Lambert
    <antoine.lambert@inria.fr> on 2019-03-05 14:30:09 +0100)
  * Upstream changes:     - version 0.0.185

 -- Software Heritage autobuilder (on jenkins-debian1) <jenkins@jenkins-debian1.internal.softwareheritage.org>  Tue, 05 Mar 2019 13:52:13 +0000

swh-web (0.0.184-1~swh1) unstable-swh; urgency=medium

  * New upstream release 0.0.184     - (tagged by Antoine Lambert
    <antoine.lambert@inria.fr> on 2019-03-04 14:49:46 +0100)
  * Upstream changes:     - version 0.0.184

 -- Software Heritage autobuilder (on jenkins-debian1) <jenkins@jenkins-debian1.internal.softwareheritage.org>  Mon, 04 Mar 2019 14:09:10 +0000

swh-web (0.0.182-1~swh1) unstable-swh; urgency=medium

  * New upstream release 0.0.182     - (tagged by Antoine Lambert
    <antoine.lambert@inria.fr> on 2019-02-28 18:08:47 +0100)
  * Upstream changes:     - version 0.0.182

 -- Software Heritage autobuilder (on jenkins-debian1) <jenkins@jenkins-debian1.internal.softwareheritage.org>  Thu, 28 Feb 2019 17:33:27 +0000

swh-web (0.0.181-1~swh1) unstable-swh; urgency=medium

  * New upstream release 0.0.181     - (tagged by Antoine Lambert
    <antoine.lambert@inria.fr> on 2019-02-13 14:58:04 +0100)
  * Upstream changes:     - version 0.0.181

 -- Software Heritage autobuilder (on jenkins-debian1) <jenkins@jenkins-debian1.internal.softwareheritage.org>  Wed, 13 Feb 2019 14:18:36 +0000

swh-web (0.0.180-1~swh1) unstable-swh; urgency=medium

  * New upstream release 0.0.180     - (tagged by Antoine Lambert
    <antoine.lambert@inria.fr> on 2019-02-13 13:52:14 +0100)
  * Upstream changes:     - version 0.0.180

 -- Software Heritage autobuilder (on jenkins-debian1) <jenkins@jenkins-debian1.internal.softwareheritage.org>  Wed, 13 Feb 2019 13:13:16 +0000

swh-web (0.0.179-1~swh1) unstable-swh; urgency=medium

  * New upstream release 0.0.179     - (tagged by Antoine Lambert
    <antoine.lambert@inria.fr> on 2019-02-08 14:20:28 +0100)
  * Upstream changes:     - version 0.0.179

 -- Software Heritage autobuilder (on jenkins-debian1) <jenkins@jenkins-debian1.internal.softwareheritage.org>  Fri, 08 Feb 2019 13:42:04 +0000

swh-web (0.0.178-1~swh1) unstable-swh; urgency=medium

  * New upstream release 0.0.178     - (tagged by Antoine Lambert
    <antoine.lambert@inria.fr> on 2019-02-04 15:21:40 +0100)
  * Upstream changes:     - version 0.0.178

 -- Software Heritage autobuilder (on jenkins-debian1) <jenkins@jenkins-debian1.internal.softwareheritage.org>  Mon, 04 Feb 2019 14:59:44 +0000

swh-web (0.0.177-1~swh1) unstable-swh; urgency=medium

  * New upstream release 0.0.177     - (tagged by Antoine Lambert
    <antoine.lambert@inria.fr> on 2019-01-30 13:46:15 +0100)
  * Upstream changes:     - version 0.0.177

 -- Software Heritage autobuilder (on jenkins-debian1) <jenkins@jenkins-debian1.internal.softwareheritage.org>  Wed, 30 Jan 2019 12:59:31 +0000

swh-web (0.0.175-1~swh1) unstable-swh; urgency=medium

  * New upstream release 0.0.175     - (tagged by Antoine Lambert
    <antoine.lambert@inria.fr> on 2019-01-25 14:31:33 +0100)
  * Upstream changes:     - version 0.0.175

 -- Software Heritage autobuilder (on jenkins-debian1) <jenkins@jenkins-debian1.internal.softwareheritage.org>  Fri, 25 Jan 2019 13:50:54 +0000

swh-web (0.0.174-1~swh1) unstable-swh; urgency=medium

  * New upstream release 0.0.174     - (tagged by Antoine Lambert
    <antoine.lambert@inria.fr> on 2019-01-24 17:43:52 +0100)
  * Upstream changes:     - version 0.0.174

 -- Software Heritage autobuilder (on jenkins-debian1) <jenkins@jenkins-debian1.internal.softwareheritage.org>  Thu, 24 Jan 2019 17:43:48 +0000

swh-web (0.0.173-1~swh1) unstable-swh; urgency=medium

  * New upstream release 0.0.173     - (tagged by Antoine Lambert
    <antoine.lambert@inria.fr> on 2019-01-10 17:18:58 +0100)
  * Upstream changes:     - version 0.0.173

 -- Software Heritage autobuilder (on jenkins-debian1) <jenkins@jenkins-debian1.internal.softwareheritage.org>  Thu, 10 Jan 2019 17:02:08 +0000

swh-web (0.0.170-1~swh1) unstable-swh; urgency=medium

  * version 0.0.170

 -- Antoine Lambert <antoine.lambert@inria.fr>  Wed, 28 Nov 2018 16:26:02 +0100

swh-web (0.0.169-1~swh1) unstable-swh; urgency=medium

  * version 0.0.169

 -- Antoine Lambert <antoine.lambert@inria.fr>  Thu, 15 Nov 2018 17:52:14 +0100

swh-web (0.0.168-1~swh1) unstable-swh; urgency=medium

  * version 0.0.168

 -- Antoine Lambert <antoine.lambert@inria.fr>  Thu, 15 Nov 2018 15:24:28 +0100

swh-web (0.0.167-1~swh1) unstable-swh; urgency=medium

  * version 0.0.167

 -- Antoine Lambert <antoine.lambert@inria.fr>  Mon, 12 Nov 2018 17:47:52 +0100

swh-web (0.0.166-1~swh1) unstable-swh; urgency=medium

  * version 0.0.166

 -- Antoine Lambert <antoine.lambert@inria.fr>  Tue, 06 Nov 2018 13:31:08 +0100

swh-web (0.0.165-1~swh1) unstable-swh; urgency=medium

  * version 0.0.165

 -- Antoine Lambert <antoine.lambert@inria.fr>  Wed, 31 Oct 2018 17:46:32 +0100

swh-web (0.0.164-1~swh1) unstable-swh; urgency=medium

  * version 0.0.164

 -- Antoine Lambert <antoine.lambert@inria.fr>  Wed, 31 Oct 2018 17:38:39 +0100

swh-web (0.0.163-1~swh1) unstable-swh; urgency=medium

  * version 0.0.163

 -- Antoine Lambert <antoine.lambert@inria.fr>  Wed, 31 Oct 2018 17:17:05 +0100

swh-web (0.0.162-1~swh1) unstable-swh; urgency=medium

  * version 0.0.162

 -- Antoine Lambert <antoine.lambert@inria.fr>  Thu, 18 Oct 2018 17:57:52 +0200

swh-web (0.0.161-1~swh1) unstable-swh; urgency=medium

  * version 0.0.161

 -- Antoine Lambert <antoine.lambert@inria.fr>  Wed, 17 Oct 2018 15:30:50 +0200

swh-web (0.0.160-1~swh1) unstable-swh; urgency=medium

  * version 0.0.160

 -- Antoine Lambert <antoine.lambert@inria.fr>  Fri, 12 Oct 2018 15:28:05 +0200

swh-web (0.0.159-1~swh1) unstable-swh; urgency=medium

  * version 0.0.159

 -- Antoine Lambert <antoine.lambert@inria.fr>  Fri, 12 Oct 2018 10:18:46 +0200

swh-web (0.0.158-1~swh1) unstable-swh; urgency=medium

  * version 0.0.158

 -- Antoine Lambert <antoine.lambert@inria.fr>  Thu, 11 Oct 2018 17:49:17 +0200

swh-web (0.0.157-1~swh1) unstable-swh; urgency=medium

  * version 0.0.157

 -- Antoine Lambert <antoine.lambert@inria.fr>  Thu, 27 Sep 2018 17:21:28 +0200

swh-web (0.0.156-1~swh1) unstable-swh; urgency=medium

  * version 0.0.156

 -- Antoine Lambert <antoine.lambert@inria.fr>  Thu, 20 Sep 2018 14:40:37 +0200

swh-web (0.0.155-1~swh1) unstable-swh; urgency=medium

  * version 0.0.155

 -- Antoine Lambert <antoine.lambert@inria.fr>  Tue, 18 Sep 2018 10:44:38 +0200

swh-web (0.0.154-1~swh1) unstable-swh; urgency=medium

  * version 0.0.154

 -- Antoine Lambert <antoine.lambert@inria.fr>  Fri, 14 Sep 2018 16:37:48 +0200

swh-web (0.0.153-1~swh1) unstable-swh; urgency=medium

  * version 0.0.153

 -- Antoine Lambert <antoine.lambert@inria.fr>  Wed, 12 Sep 2018 16:44:06 +0200

swh-web (0.0.152-1~swh1) unstable-swh; urgency=medium

  * version 0.0.152

 -- Antoine Lambert <antoine.lambert@inria.fr>  Wed, 12 Sep 2018 16:04:47 +0200

swh-web (0.0.151-1~swh1) unstable-swh; urgency=medium

  * version 0.0.151

 -- Antoine Lambert <antoine.lambert@inria.fr>  Tue, 04 Sep 2018 17:28:46 +0200

swh-web (0.0.150-1~swh1) unstable-swh; urgency=medium

  * version 0.0.150

 -- Antoine Lambert <antoine.lambert@inria.fr>  Tue, 04 Sep 2018 15:15:05 +0200

swh-web (0.0.149-1~swh1) unstable-swh; urgency=medium

  * version 0.0.149

 -- Antoine Lambert <antoine.lambert@inria.fr>  Thu, 30 Aug 2018 16:23:05 +0200

swh-web (0.0.148-1~swh1) unstable-swh; urgency=medium

  * version 0.0.148

 -- Antoine Lambert <antoine.lambert@inria.fr>  Thu, 30 Aug 2018 11:27:42 +0200

swh-web (0.0.147-1~swh1) unstable-swh; urgency=medium

  * version 0.0.147

 -- Antoine Lambert <antoine.lambert@inria.fr>  Fri, 03 Aug 2018 14:41:04 +0200

swh-web (0.0.146-1~swh1) unstable-swh; urgency=medium

  * version 0.0.146

 -- Antoine Lambert <antoine.lambert@inria.fr>  Fri, 27 Jul 2018 16:37:33 +0200

swh-web (0.0.145-1~swh1) unstable-swh; urgency=medium

  * version 0.0.145

 -- Antoine Lambert <antoine.lambert@inria.fr>  Fri, 27 Jul 2018 16:10:36 +0200

swh-web (0.0.144-1~swh1) unstable-swh; urgency=medium

  * version 0.0.144

 -- Antoine Lambert <antoine.lambert@inria.fr>  Fri, 20 Jul 2018 16:26:52 +0200

swh-web (0.0.143-1~swh1) unstable-swh; urgency=medium

  * version 0.0.143

 -- Antoine Lambert <antoine.lambert@inria.fr>  Fri, 20 Jul 2018 16:19:56 +0200

swh-web (0.0.142-1~swh1) unstable-swh; urgency=medium

  * version 0.0.142

 -- Antoine Lambert <antoine.lambert@inria.fr>  Fri, 20 Jul 2018 15:51:20 +0200

swh-web (0.0.141-1~swh1) unstable-swh; urgency=medium

  * version 0.0.141

 -- Antoine Lambert <antoine.lambert@inria.fr>  Fri, 06 Jul 2018 14:11:39 +0200

swh-web (0.0.140-1~swh1) unstable-swh; urgency=medium

  * version 0.0.140

 -- Antoine Lambert <antoine.lambert@inria.fr>  Fri, 29 Jun 2018 16:42:06 +0200

swh-web (0.0.139-1~swh1) unstable-swh; urgency=medium

  * version 0.0.139

 -- Antoine Lambert <antoine.lambert@inria.fr>  Wed, 27 Jun 2018 16:47:17 +0200

swh-web (0.0.138-1~swh1) unstable-swh; urgency=medium

  * version 0.0.138

 -- Antoine Lambert <antoine.lambert@inria.fr>  Wed, 13 Jun 2018 12:18:23 +0200

swh-web (0.0.137-1~swh1) unstable-swh; urgency=medium

  * version 0.0.137

 -- Antoine Lambert <antoine.lambert@inria.fr>  Wed, 13 Jun 2018 11:52:05 +0200

swh-web (0.0.136-1~swh1) unstable-swh; urgency=medium

  * version 0.0.136

 -- Antoine Lambert <antoine.lambert@inria.fr>  Tue, 05 Jun 2018 18:59:20 +0200

swh-web (0.0.135-1~swh1) unstable-swh; urgency=medium

  * version 0.0.135

 -- Antoine Lambert <antoine.lambert@inria.fr>  Fri, 01 Jun 2018 17:47:58 +0200

swh-web (0.0.134-1~swh1) unstable-swh; urgency=medium

  * version 0.0.134

 -- Antoine Lambert <antoine.lambert@inria.fr>  Thu, 31 May 2018 17:56:04 +0200

swh-web (0.0.133-1~swh1) unstable-swh; urgency=medium

  * version 0.0.133

 -- Antoine Lambert <antoine.lambert@inria.fr>  Tue, 29 May 2018 18:13:59 +0200

swh-web (0.0.132-1~swh1) unstable-swh; urgency=medium

  * version 0.0.132

 -- Antoine Lambert <antoine.lambert@inria.fr>  Tue, 29 May 2018 14:25:16 +0200

swh-web (0.0.131-1~swh1) unstable-swh; urgency=medium

  * version 0.0.131

 -- Antoine Lambert <antoine.lambert@inria.fr>  Fri, 25 May 2018 17:31:58 +0200

swh-web (0.0.130-1~swh1) unstable-swh; urgency=medium

  * version 0.0.130

 -- Antoine Lambert <antoine.lambert@inria.fr>  Fri, 25 May 2018 11:59:17 +0200

swh-web (0.0.129-1~swh1) unstable-swh; urgency=medium

  * version 0.0.129

 -- Antoine Lambert <antoine.lambert@inria.fr>  Thu, 24 May 2018 18:28:48 +0200

swh-web (0.0.128-1~swh1) unstable-swh; urgency=medium

  * version 0.0.128

 -- Antoine Lambert <antoine.lambert@inria.fr>  Wed, 16 May 2018 13:52:33 +0200

swh-web (0.0.127-1~swh1) unstable-swh; urgency=medium

  * version 0.0.127

 -- Antoine Lambert <antoine.lambert@inria.fr>  Fri, 04 May 2018 19:14:58 +0200

swh-web (0.0.126-1~swh1) unstable-swh; urgency=medium

  * version 0.0.126

 -- Antoine Lambert <antoine.lambert@inria.fr>  Fri, 04 May 2018 15:29:49 +0200

swh-web (0.0.125-1~swh1) unstable-swh; urgency=medium

  * version 0.0.125

 -- Antoine Lambert <antoine.lambert@inria.fr>  Fri, 20 Apr 2018 15:45:05 +0200

swh-web (0.0.124-1~swh1) unstable-swh; urgency=medium

  * version 0.0.124

 -- Antoine Lambert <antoine.lambert@inria.fr>  Fri, 20 Apr 2018 14:46:00 +0200

swh-web (0.0.123-1~swh1) unstable-swh; urgency=medium

  * version 0.0.123

 -- Antoine Lambert <antoine.lambert@inria.fr>  Mon, 26 Mar 2018 11:34:32 +0200

swh-web (0.0.122-1~swh1) unstable-swh; urgency=medium

  * version 0.0.122

 -- Antoine Lambert <antoine.lambert@inria.fr>  Wed, 14 Mar 2018 17:23:15 +0100

swh-web (0.0.121-1~swh1) unstable-swh; urgency=medium

  * version 0.0.121

 -- Antoine Lambert <antoine.lambert@inria.fr>  Wed, 07 Mar 2018 18:02:29 +0100

swh-web (0.0.120-1~swh1) unstable-swh; urgency=medium

  * version 0.0.120

 -- Antoine Lambert <antoine.lambert@inria.fr>  Wed, 07 Mar 2018 17:31:08 +0100

swh-web (0.0.119-1~swh1) unstable-swh; urgency=medium

  * version 0.0.119

 -- Antoine Lambert <antoine.lambert@inria.fr>  Thu, 01 Mar 2018 18:11:40 +0100

swh-web (0.0.118-1~swh1) unstable-swh; urgency=medium

  * version 0.0.118

 -- Antoine Lambert <antoine.lambert@inria.fr>  Thu, 22 Feb 2018 17:26:28 +0100

swh-web (0.0.117-1~swh1) unstable-swh; urgency=medium

  * version 0.0.117

 -- Antoine Lambert <antoine.lambert@inria.fr>  Wed, 21 Feb 2018 14:56:27 +0100

swh-web (0.0.116-1~swh1) unstable-swh; urgency=medium

  * version 0.0.116

 -- Antoine Lambert <antoine.lambert@inria.fr>  Mon, 19 Feb 2018 17:47:57 +0100

swh-web (0.0.115-1~swh1) unstable-swh; urgency=medium

  * version 0.0.115

 -- Antoine Lambert <antoine.lambert@inria.fr>  Mon, 19 Feb 2018 12:00:47 +0100

swh-web (0.0.114-1~swh1) unstable-swh; urgency=medium

  * version 0.0.114

 -- Antoine Lambert <antoine.lambert@inria.fr>  Fri, 16 Feb 2018 16:13:58 +0100

swh-web (0.0.113-1~swh1) unstable-swh; urgency=medium

  * version 0.0.113

 -- Antoine Lambert <antoine.lambert@inria.fr>  Thu, 15 Feb 2018 15:52:57 +0100

swh-web (0.0.112-1~swh1) unstable-swh; urgency=medium

  * version 0.0.112

 -- Antoine Lambert <antoine.lambert@inria.fr>  Thu, 08 Feb 2018 12:10:44 +0100

swh-web (0.0.111-1~swh1) unstable-swh; urgency=medium

  * Release swh.web v0.0.111
  * Support snapshot information in origin_visit

 -- Nicolas Dandrimont <nicolas@dandrimont.eu>  Tue, 06 Feb 2018 14:54:29 +0100

swh-web (0.0.110-1~swh1) unstable-swh; urgency=medium

  * version 0.0.110

 -- Antoine Lambert <antoine.lambert@inria.fr>  Fri, 02 Feb 2018 15:52:10 +0100

swh-web (0.0.109-1~swh1) unstable-swh; urgency=medium

  * version 0.0.109

 -- Antoine Lambert <antoine.lambert@inria.fr>  Thu, 01 Feb 2018 18:04:10 +0100

swh-web (0.0.108-1~swh1) unstable-swh; urgency=medium

  * version 0.0.108

 -- Antoine Lambert <antoine.lambert@inria.fr>  Tue, 23 Jan 2018 17:31:13 +0100

swh-web (0.0.107-1~swh1) unstable-swh; urgency=medium

  * version 0.0.107

 -- Antoine Lambert <antoine.lambert@inria.fr>  Tue, 23 Jan 2018 12:13:58 +0100

swh-web (0.0.106-1~swh1) unstable-swh; urgency=medium

  * version 0.0.106

 -- Antoine Lambert <antoine.lambert@inria.fr>  Thu, 18 Jan 2018 15:28:44 +0100

swh-web (0.0.105-1~swh1) unstable-swh; urgency=medium

  * version 0.0.105

 -- Antoine Lambert <antoine.lambert@inria.fr>  Tue, 09 Jan 2018 17:32:29 +0100

swh-web (0.0.104-1~swh1) unstable-swh; urgency=medium

  * version 0.0.104

 -- Antoine Lambert <antoine.lambert@inria.fr>  Tue, 09 Jan 2018 14:29:32 +0100

swh-web (0.0.103-1~swh1) unstable-swh; urgency=medium

  * version 0.0.103

 -- Antoine Lambert <antoine.lambert@inria.fr>  Thu, 04 Jan 2018 16:48:56 +0100

swh-web (0.0.102-1~swh1) unstable-swh; urgency=medium

  * version 0.0.102

 -- Antoine Lambert <antoine.lambert@inria.fr>  Thu, 14 Dec 2017 15:13:22 +0100

swh-web (0.0.101-1~swh1) unstable-swh; urgency=medium

  * version 0.0.101

 -- Antoine Pietri <antoine.pietri1@gmail.com>  Fri, 08 Dec 2017 16:38:05 +0100

swh-web (0.0.100-1~swh1) unstable-swh; urgency=medium

  * v0.0.100
  * swh.web.common.service: Read indexer data through the indexer
  * storage

 -- Antoine R. Dumont (@ardumont) <antoine.romain.dumont@gmail.com>  Thu, 07 Dec 2017 16:25:12 +0100

swh-web (0.0.99-1~swh1) unstable-swh; urgency=medium

  * version 0.0.99

 -- Antoine Lambert <antoine.lambert@inria.fr>  Wed, 06 Dec 2017 17:07:37 +0100

swh-web (0.0.98-1~swh1) unstable-swh; urgency=medium

  * version 0.0.98

 -- Antoine Lambert <antoine.lambert@inria.fr>  Wed, 06 Dec 2017 15:41:13 +0100

swh-web (0.0.97-1~swh1) unstable-swh; urgency=medium

  * version 0.0.97

 -- Antoine Lambert <antoine.lambert@inria.fr>  Fri, 24 Nov 2017 16:24:07 +0100

swh-web (0.0.96-1~swh1) unstable-swh; urgency=medium

  * version 0.0.96

 -- Antoine Lambert <antoine.lambert@inria.fr>  Fri, 24 Nov 2017 15:22:16 +0100

swh-web (0.0.95-1~swh1) unstable-swh; urgency=medium

  * version 0.0.95

 -- Antoine Lambert <antoine.lambert@inria.fr>  Thu, 09 Nov 2017 18:14:31 +0100

swh-web (0.0.94-1~swh1) unstable-swh; urgency=medium

  * version 0.0.94

 -- Antoine Lambert <antoine.lambert@inria.fr>  Mon, 06 Nov 2017 16:19:48 +0100

swh-web (0.0.93-1~swh1) unstable-swh; urgency=medium

  * version 0.0.93

 -- Antoine Lambert <antoine.lambert@inria.fr>  Fri, 27 Oct 2017 16:28:22 +0200

swh-web (0.0.92-1~swh1) unstable-swh; urgency=medium

  * version 0.0.92

 -- Antoine Lambert <antoine.lambert@inria.fr>  Fri, 27 Oct 2017 16:07:47 +0200

swh-web (0.0.91-1~swh1) unstable-swh; urgency=medium

  * v0.0.91

 -- Antoine Lambert <antoine.lambert@inria.fr>  Fri, 13 Oct 2017 20:40:07 +0200

swh-web (0.0.90-1~swh1) unstable-swh; urgency=medium

  * version 0.0.90

 -- Antoine Lambert <antoine.lambert@inria.fr>  Wed, 04 Oct 2017 13:53:28 +0200

swh-web (0.0.89-1~swh1) unstable-swh; urgency=medium

  * version 0.0.89

 -- Antoine Lambert <antoine.lambert@inria.fr>  Wed, 04 Oct 2017 10:42:11 +0200

swh-web (0.0.88-1~swh1) unstable-swh; urgency=medium

  * v0.0.88
  * Fix default webapp configuration file lookup
  * Fix templating errors
  * Fix wrong default configuration
  * Add missing endpoint information about error (origin visit endpoint)

 -- Antoine R. Dumont (@ardumont) <antoine.romain.dumont@gmail.com>  Wed, 13 Sep 2017 15:02:24 +0200

swh-web (0.0.87-1~swh1) unstable-swh; urgency=medium

  * v0.0.87
  * throttling: permit the use to define cache server
  * throttling: improve configuration intent
  * configuration: Clarify config keys intent and improve config
  * management
  * docs: change content example to ls.c from GNU corutils
  * packaging: Fix dependency requirements

 -- Antoine R. Dumont (@ardumont) <antoine.romain.dumont@gmail.com>  Tue, 12 Sep 2017 14:11:10 +0200

swh-web (0.0.86-1~swh1) unstable-swh; urgency=medium

  * v0.0.86

 -- Antoine Lambert <antoine.lambert@inria.fr>  Fri, 08 Sep 2017 14:07:19 +0200

swh-web (0.0.85-1~swh1) unstable-swh; urgency=medium

  * v0.0.85

 -- Antoine Lambert <antoine.lambert@inria.fr>  Fri, 08 Sep 2017 10:55:50 +0200

swh-web (0.0.84-1~swh1) unstable-swh; urgency=medium

  * Release swh.web.ui v0.0.84
  * Prepare stretch packaging

 -- Nicolas Dandrimont <nicolas@dandrimont.eu>  Fri, 30 Jun 2017 18:18:55 +0200

swh-web (0.0.83-1~swh1) unstable-swh; urgency=medium

  * Release swh.web.ui v0.0.83
  * Allow exemption by network for rate limiting

 -- Nicolas Dandrimont <nicolas@dandrimont.eu>  Wed, 24 May 2017 18:01:53 +0200

swh-web (0.0.82-1~swh1) unstable-swh; urgency=medium

  * v0.0.83
  * Add new blake2s256 data column on content

 -- Antoine R. Dumont (@ardumont) <antoine.romain.dumont@gmail.com>  Tue, 04 Apr 2017 16:54:25 +0200

swh-web (0.0.81-1~swh1) unstable-swh; urgency=medium

  * v0.0.81
  * Migrate functions from swh.core.hashutil to swh.model.hashutil

 -- Antoine R. Dumont (@ardumont) <antoine.romain.dumont@gmail.com>  Wed, 15 Mar 2017 16:26:42 +0100

swh-web (0.0.80-1~swh1) unstable-swh; urgency=medium

  * v0.0.80
  * /api/1/content/raw/: Make no textual content request forbidden

 -- Antoine R. Dumont (@ardumont) <antoine.romain.dumont@gmail.com>  Wed, 15 Mar 2017 12:35:43 +0100

swh-web (0.0.79-1~swh1) unstable-swh; urgency=medium

  * v0.0.79
  * /api/1/content/raw/: Improve error msg when content not available
  * /api/1/content/raw/: Open endpoint documentation in api endpoints
  * index

 -- Antoine R. Dumont (@ardumont) <antoine.romain.dumont@gmail.com>  Wed, 15 Mar 2017 11:43:00 +0100

swh-web (0.0.78-1~swh1) unstable-swh; urgency=medium

  * v0.0.78
  * /api/1/content/raw/: Open endpoint to download only text-ish
  * contents (other contents are deemed unavailable)
  * /api/1/content/raw/: Permit the user to provide a 'filename'
  * parameter to name the downloaded contents as they see fit.

 -- Antoine R. Dumont (@ardumont) <antoine.romain.dumont@gmail.com>  Wed, 15 Mar 2017 10:48:21 +0100

swh-web (0.0.77-1~swh1) unstable-swh; urgency=medium

  * v0.0.77
  * API doc: add warning about API instability
  * API: Unify remaining dates as iso8601 string
  * /api/1/revision/: Merge 'parents' key into a dict list
  * /api/1/release/: Enrich output with author_url if author mentioned
  * packaging: split internal and external requirements in separate
    files

 -- Antoine R. Dumont (@ardumont) <antoine.romain.dumont@gmail.com>  Tue, 21 Feb 2017 11:37:19 +0100

swh-web (0.0.76-1~swh1) unstable-swh; urgency=medium

  * Release swh.web.ui v0.0.76
  * Refactor APIDoc to be more sensible
  * Share rate limits between all the api_ queries

 -- Nicolas Dandrimont <nicolas@dandrimont.eu>  Thu, 02 Feb 2017 17:32:57 +0100

swh-web (0.0.75-1~swh1) unstable-swh; urgency=medium

  * v0.0.75
  * Remove build dependency on libjs-cryptojs, libjs-jquery-flot*,
  * libjs-jquery-datatables
  * views/browse,api: move main apidoc views to views/api

 -- Antoine R. Dumont (@ardumont) <antoine.romain.dumont@gmail.com>  Thu, 02 Feb 2017 15:03:20 +0100

swh-web (0.0.74-1~swh1) unstable-swh; urgency=medium

  * Release swh.web.ui v0.0.74
  * Various interface cleanups for API documentation
  * Return Error types in API error return values

 -- Nicolas Dandrimont <nicolas@dandrimont.eu>  Thu, 02 Feb 2017 11:03:56 +0100

swh-web (0.0.73-1~swh1) unstable-swh; urgency=medium

  * Deploy swh.web.ui v0.0.73
  * Add a bazillion of style fixes.

 -- Nicolas Dandrimont <nicolas@dandrimont.eu>  Wed, 01 Feb 2017 22:44:10 +0100

swh-web (0.0.72-1~swh1) unstable-swh; urgency=medium

  * v0.0.72
  * apidoc rendering: Improvements
  * apidoc: add usual copyright/license/contact footer
  * apidoc: show status code if != 200
  * apidoc: hide /content/known/ from the doc
  * apidoc: document upcoming v. available in endpoint index
  * apidoc: vertically distantiate jquery search box and preceding text

 -- Antoine R. Dumont (@ardumont) <antoine.romain.dumont@gmail.com>  Wed, 01 Feb 2017 18:34:56 +0100

swh-web (0.0.71-1~swh1) unstable-swh; urgency=medium

  * v0.0.71
  * add static/robots.txt, disabling crawling of /api/
  * re-root content-specific endpoints under /api/1/content/
  * fix not converted empty bytes string
  * /revision/origin/: Make the timestamp default to the most recent
    visit
  * api: simplify HTML layout by dropping redundant nav and about page
  * apidoc: document correctly endpoints /content/known/,
  * /revision/{origin,origin/log}/ and /stat/counters/

 -- Antoine R. Dumont (@ardumont) <antoine.romain.dumont@gmail.com>  Wed, 01 Feb 2017 16:23:56 +0100

swh-web (0.0.70-1~swh1) unstable-swh; urgency=medium

  * v0.0.70
  * apidoc: Review documentation for
  * endpoints (person/release/revision/visit-related/upcoming methods)
  * apidoc: List only method docstring's first paragraph in endpoint
    index
  * apidoc: Render type annotation for optional parameter
  * apidoc: Improve rendering issues
  * api: Fix problem in origin visit by type and url lookup

 -- Antoine R. Dumont (@ardumont) <antoine.romain.dumont@gmail.com>  Wed, 01 Feb 2017 11:28:32 +0100

swh-web (0.0.69-1~swh1) unstable-swh; urgency=medium

  * v0.0.69
  * Improve documentation information and rendering

 -- Antoine R. Dumont (@ardumont) <antoine.romain.dumont@gmail.com>  Tue, 31 Jan 2017 14:31:19 +0100

swh-web (0.0.68-1~swh1) unstable-swh; urgency=medium

  * v0.0.68
  * Improve ui with last nitpicks
  * Remove endpoints not supposed to be displayed

 -- Antoine R. Dumont (@ardumont) <antoine.romain.dumont@gmail.com>  Wed, 25 Jan 2017 13:29:49 +0100

swh-web (0.0.67-1~swh1) unstable-swh; urgency=medium

  * v0.0.67
  * Improve rendering style - pass 4

 -- Antoine R. Dumont (@ardumont) <antoine.romain.dumont@gmail.com>  Tue, 24 Jan 2017 15:30:58 +0100

swh-web (0.0.66-1~swh1) unstable-swh; urgency=medium

  * v0.0.66
  * Improve rendering style - pass 4

 -- Antoine R. Dumont (@ardumont) <antoine.romain.dumont@gmail.com>  Tue, 24 Jan 2017 15:24:05 +0100

swh-web (0.0.65-1~swh1) unstable-swh; urgency=medium

  * v0.0.65
  * Unify rendering style with www.s.o - pass 3

 -- Antoine R. Dumont (@ardumont) <antoine.romain.dumont@gmail.com>  Mon, 23 Jan 2017 19:58:19 +0100

swh-web (0.0.64-1~swh1) unstable-swh; urgency=medium

  * v0.0.64
  * Unify rendering style with www.s.o - pass 2

 -- Antoine R. Dumont (@ardumont) <antoine.romain.dumont@gmail.com>  Mon, 23 Jan 2017 19:28:31 +0100

swh-web (0.0.63-1~swh1) unstable-swh; urgency=medium

  * v0.0.63
  * Unify rendering style with www.s.o - pass 1

 -- Antoine R. Dumont (@ardumont) <antoine.romain.dumont@gmail.com>  Mon, 23 Jan 2017 16:06:30 +0100

swh-web (0.0.62-1~swh1) unstable-swh; urgency=medium

  * Release swh-web-ui v0.0.62
  * Add flask-limiter to dependencies and wire it in

 -- Nicolas Dandrimont <nicolas@dandrimont.eu>  Fri, 20 Jan 2017 16:29:48 +0100

swh-web (0.0.61-1~swh1) unstable-swh; urgency=medium

  * v0.0.61
  * Fix revision's metadata field limitation

 -- Antoine R. Dumont (@ardumont) <antoine.romain.dumont@gmail.com>  Fri, 20 Jan 2017 15:26:37 +0100

swh-web (0.0.60-1~swh1) unstable-swh; urgency=medium

  * v0.0.60
  * Improve escaping data

 -- Antoine R. Dumont (@ardumont) <antoine.romain.dumont@gmail.com>  Fri, 20 Jan 2017 12:21:22 +0100

swh-web (0.0.59-1~swh1) unstable-swh; urgency=medium

  * v0.0.59
  * Unify pagination on /revision/log/ and /revision/origin/log/
    endpoints

 -- Antoine R. Dumont (@ardumont) <antoine.romain.dumont@gmail.com>  Thu, 19 Jan 2017 15:59:06 +0100

swh-web (0.0.58-1~swh1) unstable-swh; urgency=medium

  * v0.0.58
  * Pagination on /api/1/origin/visits/ endpoint

 -- Antoine R. Dumont (@ardumont) <antoine.romain.dumont@gmail.com>  Thu, 19 Jan 2017 14:48:57 +0100

swh-web (0.0.57-1~swh1) unstable-swh; urgency=medium

  * v0.0.57
  * Improve documentation information on api endpoints

 -- Antoine R. Dumont (@ardumont) <antoine.romain.dumont@gmail.com>  Thu, 19 Jan 2017 13:32:56 +0100

swh-web (0.0.56-1~swh1) unstable-swh; urgency=medium

  * v0.0.56
  * Add abilities to display multiple examples on each doc endpoint.

 -- Antoine R. Dumont (@ardumont) <antoine.romain.dumont@gmail.com>  Wed, 18 Jan 2017 14:43:58 +0100

swh-web (0.0.55-1~swh1) unstable-swh; urgency=medium

  * v0.0.55
  * api /content/search/ to /content/known/
  * Adapt return values to empty list/dict instead of null
  * Remove empty values when mono-values are null
  * Fix broken entity endpoint
  * Update upcoming endpoints
  * apidoc: Remove hard-coded example and provide links to follow

 -- Antoine R. Dumont (@ardumont) <antoine.romain.dumont@gmail.com>  Wed, 18 Jan 2017 11:27:45 +0100

swh-web (0.0.54-1~swh1) unstable-swh; urgency=medium

  * v0.0.54
  * Improve documentation description and browsability
  * Fix css style

 -- Antoine R. Dumont (@ardumont) <antoine.romain.dumont@gmail.com>  Mon, 16 Jan 2017 17:18:21 +0100

swh-web (0.0.53-1~swh1) unstable-swh; urgency=medium

  * v0.0.53
  * apidoc: Update upcoming and hidden endpoints information
  * apidoc: Enrich route information with tags
  * apidoc: /api/1/revision/origin/log/: Add pagination explanation
  * apidoc: /api/1/revision/log/: Add pagination explanation
  * api: Fix filtering fields to work in depth

 -- Antoine R. Dumont (@ardumont) <antoine.romain.dumont@gmail.com>  Fri, 13 Jan 2017 17:33:01 +0100

swh-web (0.0.52-1~swh1) unstable-swh; urgency=medium

  * v0.0.52
  * Fix doc generation regarding arg and exception
  * Fix broken examples
  * Add missing documentation on not found origin visit

 -- Antoine R. Dumont (@ardumont) <antoine.romain.dumont@gmail.com>  Thu, 12 Jan 2017 17:38:59 +0100

swh-web (0.0.51-1~swh1) unstable-swh; urgency=medium

  * v0.0.51
  * Update configuration file from ini to yml

 -- Antoine R. Dumont (@ardumont) <antoine.romain.dumont@gmail.com>  Fri, 16 Dec 2016 13:27:08 +0100

swh-web (0.0.50-1~swh1) unstable-swh; urgency=medium

  * v0.0.50
  * Fix issue regarding data structure change in ctags' reading api
    endpoint

 -- Antoine R. Dumont (@ardumont) <antoine.romain.dumont@gmail.com>  Tue, 06 Dec 2016 16:08:01 +0100

swh-web (0.0.49-1~swh1) unstable-swh; urgency=medium

  * v0.0.49
  * Rendering improvements

 -- Antoine R. Dumont (@ardumont) <antoine.romain.dumont@gmail.com>  Thu, 01 Dec 2016 16:29:31 +0100

swh-web (0.0.48-1~swh1) unstable-swh; urgency=medium

  * v0.0.48
  * Fix api doc example to actual existing data
  * Improve search symbol view experience

 -- Antoine R. Dumont (@ardumont) <antoine.romain.dumont@gmail.com>  Thu, 01 Dec 2016 15:32:44 +0100

swh-web (0.0.47-1~swh1) unstable-swh; urgency=medium

  * v0.0.47
  * Improve search content ui (add datatable)
  * Improve search symbol ui (add datatable without pagination, with
  * multi-field search)
  * Split those views to improve readability

 -- Antoine R. Dumont (@ardumont) <antoine.romain.dumont@gmail.com>  Thu, 01 Dec 2016 11:57:16 +0100

swh-web (0.0.46-1~swh1) unstable-swh; urgency=medium

  * v0.0.46
  * Improve search output view on symbols

 -- Antoine R. Dumont (@ardumont) <antoine.romain.dumont@gmail.com>  Wed, 30 Nov 2016 17:45:40 +0100

swh-web (0.0.45-1~swh1) unstable-swh; urgency=medium

  * v0.0.45
  * Migrate search symbol api endpoint to strict equality search
  * Improve search symbol view result (based on that api) to navigate
  * through result
  * Permit to slice result per page with per page flag (limited to 100)
  * Unify behavior in renderer regarding pagination computation

 -- Antoine R. Dumont (@ardumont) <antoine.romain.dumont@gmail.com>  Wed, 30 Nov 2016 11:00:49 +0100

swh-web (0.0.44-1~swh1) unstable-swh; urgency=medium

  * v0.0.44
  * Rename appropriately /api/1/symbol to /api/1/content/symbol/
  * Improve documentation on /api/1/content/symbol/ api endpoint

 -- Antoine R. Dumont (@ardumont) <antoine.romain.dumont@gmail.com>  Tue, 29 Nov 2016 15:00:14 +0100

swh-web (0.0.43-1~swh1) unstable-swh; urgency=medium

  * v0.0.43
  * Improve edge case when looking for ctags symbols
  * Add a lookup ui to search through symbols

 -- Antoine R. Dumont (@ardumont) <antoine.romain.dumont@gmail.com>  Mon, 28 Nov 2016 16:42:33 +0100

swh-web (0.0.42-1~swh1) unstable-swh; urgency=medium

  * v0.0.42
  * List ctags line as link to content in /browse/content/ view

 -- Antoine R. Dumont (@ardumont) <antoine.romain.dumont@gmail.com>  Fri, 25 Nov 2016 16:21:12 +0100

swh-web (0.0.41-1~swh1) unstable-swh; urgency=medium

  * v0.0.41
  * Improve browse content view by:
  * adding new information (license, mimetype, language)
  * highlighting source code

 -- Antoine R. Dumont (@ardumont) <antoine.romain.dumont@gmail.com>  Fri, 25 Nov 2016 14:52:34 +0100

swh-web (0.0.40-1~swh1) unstable-swh; urgency=medium

  * v0.0.40
  * Add pagination to symbol search endpoint

 -- Antoine R. Dumont (@ardumont) <antoine.romain.dumont@gmail.com>  Thu, 24 Nov 2016 14:23:45 +0100

swh-web (0.0.39-1~swh1) unstable-swh; urgency=medium

  * v0.0.39
  * Open /api/1/symbol/<expression>/
  * Fix api breaking on /api/1/content/search/

 -- Antoine R. Dumont (@ardumont) <antoine.romain.dumont@gmail.com>  Thu, 24 Nov 2016 10:28:42 +0100

swh-web (0.0.38-1~swh1) unstable-swh; urgency=medium

  * v0.0.38
  * Minor refactoring
  * Remove one commit which breaks production

 -- Antoine R. Dumont (@ardumont) <antoine.romain.dumont@gmail.com>  Tue, 22 Nov 2016 16:26:03 +0100

swh-web (0.0.37-1~swh1) unstable-swh; urgency=medium

  * v0.0.37
  * api: Open new endpoints on license, language, filetype
  * api: Update content endpoint to add url on new endpoints

 -- Antoine R. Dumont (@ardumont) <antoine.romain.dumont@gmail.com>  Tue, 22 Nov 2016 15:04:07 +0100

swh-web (0.0.36-1~swh1) unstable-swh; urgency=medium

  * v0.0.36
  * Adapt to latest origin_visit format

 -- Antoine R. Dumont (@ardumont) <antoine.romain.dumont@gmail.com>  Thu, 08 Sep 2016 15:24:33 +0200

swh-web (0.0.35-1~swh1) unstable-swh; urgency=medium

  * v0.0.35
  * Open /api/1/provenance/<algo:content-hash>/ api endpoint
  * Open /api/1/origin/<id>/visits/(<visit-id>) api endpoint
  * View: Fix redirection url issue

 -- Antoine R. Dumont (@ardumont) <antoine.romain.dumont@gmail.com>  Mon, 05 Sep 2016 14:28:33 +0200

swh-web (0.0.34-1~swh1) unstable-swh; urgency=medium

  * v0.0.34
  * Improve global ui navigation
  * Fix apidoc rendering issue
  * Open /api/1/provenance/ about content provenant information

 -- Antoine R. Dumont (@ardumont) <antoine.romain.dumont@gmail.com>  Fri, 02 Sep 2016 11:42:04 +0200

swh-web (0.0.33-1~swh1) unstable-swh; urgency=medium

  * Release swh.web.ui v0.0.33
  * New declarative API documentation mechanisms

 -- Nicolas Dandrimont <nicolas@dandrimont.eu>  Wed, 24 Aug 2016 16:25:24 +0200

swh-web (0.0.32-1~swh1) unstable-swh; urgency=medium

  * v0.0.32
  * Activate tests during debian packaging
  * Fix issues on debian packaging
  * Fix useless jquery loading url
  * Improve date time parsing

 -- Antoine R. Dumont (@ardumont) <antoine.romain.dumont@gmail.com>  Wed, 20 Jul 2016 12:35:09 +0200

swh-web (0.0.31-1~swh1) unstable-swh; urgency=medium

  * v0.0.31
  * Unify jquery-flot library names with .min

 -- Antoine R. Dumont (@ardumont) <antoine.romain.dumont@gmail.com>  Mon, 18 Jul 2016 11:11:59 +0200

swh-web (0.0.30-1~swh1) unstable-swh; urgency=medium

  * v0.0.30
  * View: Open calendar ui view on origin
  * API: open /api/1/stat/visits/<int:origin>/

 -- Antoine R. Dumont (@ardumont) <antoine.romain.dumont@gmail.com>  Wed, 13 Jul 2016 18:42:40 +0200

swh-web (0.0.29-1~swh1) unstable-swh; urgency=medium

  * Release swh.web.ui v0.0.29
  * All around enhancements of the web ui
  * Package now tested when building

 -- Nicolas Dandrimont <nicolas@dandrimont.eu>  Tue, 14 Jun 2016 17:58:42 +0200

swh-web (0.0.28-1~swh1) unstable-swh; urgency=medium

  * v0.0.28
  * Fix packaging issues

 -- Antoine R. Dumont (@ardumont) <antoine.romain.dumont@gmail.com>  Mon, 09 May 2016 16:21:04 +0200

swh-web (0.0.27-1~swh1) unstable-swh; urgency=medium

  * v0.0.27
  * Fix packaging issue

 -- Antoine R. Dumont (@ardumont) <antoine.romain.dumont@gmail.com>  Tue, 03 May 2016 16:52:40 +0200

swh-web (0.0.24-1~swh1) unstable-swh; urgency=medium

  * Release swh.web.ui v0.0.24
  * New swh.storage API for timestamps

 -- Nicolas Dandrimont <nicolas@dandrimont.eu>  Fri, 05 Feb 2016 12:07:33 +0100

swh-web (0.0.23-1~swh1) unstable-swh; urgency=medium

  * v0.0.23
  * Bump dependency requirements to latest swh.storage
  * Returns person's identifier on api + Hide person's emails in views
    endpoint
  * Try to decode the content's raw data and fail gracefully
  * Unify /directory api to Display content's raw data when path
    resolves to a file
  * Expose unconditionally the link to download the content's raw data
  * Download link data redirects to the api ones

 -- Antoine R. Dumont (@ardumont) <antoine.romain.dumont@gmail.com>  Fri, 29 Jan 2016 17:50:31 +0100

swh-web (0.0.22-1~swh1) unstable-swh; urgency=medium

  * v0.0.22
  * Open
    /browse/revision/origin/<ORIG_ID>[/branch/<BRANCH>][/ts/<TIMESTAMP>]
    /history/<SHA1>/ view
  * Open
    /browse/revision/origin/<ORIG_ID>[/branch/<BRANCH>][/ts/<TIMESTAMP>]
    / view
  * Open
    /browse/revision/<SHA1_GIT_ROOT>/history/<SHA1_GIT>/directory/[<PATH
    >] view
  * Open
    /browse/revision/origin/<ORIG_ID>[/branch/<BRANCH>][/ts/<TIMESTAMP>]
    /history/<SHA1>/directory/[<PATH>] view
  * Open
    /browse/revision/origin/<ORIG_ID>[/branch/<BRANCH>][/ts/<TIMESTAMP>]
    /directory/[<PATH>] view
  * Open /browse/revision/<sha1_git_root>/directory/<path>/ view
  * Open /browse/revision/<sha1_git_root>/history/<sha1_git>/ view
  * Open /browse/revision/<sha1_git>/log/ view
  * Open /browse/entity/<uuid>/ view
  * Release can point to other objects than revision
  * Fix misbehavior when retrieving git log
  * Fix another edge case when listing a directory that does not exist
  * Fix edge case when listing is empty
  * Fix person_get call
  * Update documentation about possible error codes

 -- Antoine R. Dumont (@ardumont) <antoine.romain.dumont@gmail.com>  Tue, 26 Jan 2016 15:14:35 +0100

swh-web (0.0.21-1~swh1) unstable-swh; urgency=medium

  * v0.0.21
  * Deal nicely with communication downtime with storage
  * Update to latest swh.storage api

 -- Antoine R. Dumont (@ardumont) <antoine.romain.dumont@gmail.com>  Wed, 20 Jan 2016 16:31:34 +0100

swh-web (0.0.20-1~swh1) unstable-swh; urgency=medium

  * v0.0.20
  * Open /api/1/entity/<string:uuid>/

 -- Antoine R. Dumont (@ardumont) <antoine.romain.dumont@gmail.com>  Fri, 15 Jan 2016 16:40:56 +0100

swh-web (0.0.19-1~swh1) unstable-swh; urgency=medium

  * v0.0.19
  * Improve directory_get_by_path integration with storage
  * Refactor - Only lookup sha1_git_root if needed + factorize service
    behavior

 -- Antoine R. Dumont (@ardumont) <antoine.romain.dumont@gmail.com>  Fri, 15 Jan 2016 12:47:39 +0100

swh-web (0.0.18-1~swh1) unstable-swh; urgency=medium

  * v0.0.18
  * Open
    /api/1/revision/origin/<ORIG_ID>[/branch/<BRANCH>][/ts/<TIMESTAMP>]/
    history/<SHA1>/directory/[<PATH>]
  * origin/master Open
    /api/1/revision/origin/<ORIG_ID>[/branch/<BRANCH>][/ts/<TIMESTAMP>]/
    history/<SHA1>/
  * Open
    /api/1/revision/origin/<ORIG_ID>[/branch/<BRANCH>][/ts/<TIMESTAMP>]/
    directory/[<PATH>]
  * Open /api/1/revision/origin/<origin-id>/branch/<branch-
    name>/ts/<ts>/
  * /directory/ apis can now point to files too.
  * Bump dependency requirement on latest swh.storage
  * Deactivate api querying occurrences for now
  * Improve function documentation

 -- Antoine R. Dumont (@ardumont) <antoine.romain.dumont@gmail.com>  Wed, 13 Jan 2016 12:54:54 +0100

swh-web (0.0.17-1~swh1) unstable-swh; urgency=medium

  * v0.0.17
  * Open /api/1/revision/<string:sha1_git>/directory/'
  * Open
    /api/1/revision/<string:sha1_git_root>/history/<sha1_git>/directory/
    <path:dir_path>/
  * Enrich directory listing with url to next subdir
  * Improve testing coverage
  * Open 'limit' get query parameter to revision_log and
    revision_history api

 -- Antoine R. Dumont (@ardumont) <antoine.romain.dumont@gmail.com>  Fri, 08 Jan 2016 11:36:55 +0100

swh-web (0.0.16-1~swh1) unstable-swh; urgency=medium

  * v0.0.16
  * service.lookup_revision_log: Add a limit to the number of commits
  * Fix docstring rendering

 -- Antoine R. Dumont (@ardumont) <antoine.romain.dumont@gmail.com>  Wed, 06 Jan 2016 15:37:21 +0100

swh-web (0.0.15-1~swh1) unstable-swh; urgency=medium

  * v0.0.15
  * Improve browsable api rendering style
  * Fix typo in jquery.min.js link
  * Fix docstring typos
  * packaging:
  * add python3-flask-api as package dependency

 -- Antoine R. Dumont (@ardumont) <antoine.romain.dumont@gmail.com>  Wed, 06 Jan 2016 15:12:04 +0100

swh-web (0.0.14-1~swh1) unstable-swh; urgency=medium

  * v0.0.14
  * Open /revision/<sha1_git_root>/history/<sha1_git>/
  * Add links to api
  * Improve browsable api rendering -> when api links exists, actual
    html links will be displayed
  * Fix production bugs (regarding browsable api)

 -- Antoine R. Dumont (@ardumont) <antoine.romain.dumont@gmail.com>  Wed, 06 Jan 2016 11:42:18 +0100

swh-web (0.0.13-1~swh1) unstable-swh; urgency=medium

  * v0.0.13
  * Open /browse/person/ view
  * Open /browse/origin/ view
  * Open /browse/release/ view
  * Open /browse/revision/ view
  * Deactivate temporarily /browse/content/
  * Add default sha1
  * Automatic doc endpoint on base path

 -- Antoine R. Dumont (@ardumont) <antoine.romain.dumont@gmail.com>  Tue, 15 Dec 2015 17:01:27 +0100

swh-web (0.0.12-1~swh1) unstable-swh; urgency=medium

  * v0.0.12
  * Update /api/1/release/ with latest internal standard
  * Update /api/1/revision/ with latest internal standard
  * Add global filtering on 'fields' parameter
  * Update /api/1/content/<hash> with links to raw resource
  * Improve documentations
  * Open /api/1/revision/<SHA1_GIT>/log/
  * Open /browse/directory/<hash> to list directory content
  * Open /browse/content/<hash>/ to show the content
  * Open /browse/content/<hash>/raw to show the content
  * Open /api/1/person/<id>
  * Implementation detail
  * Add Flask API dependency
  * Split controller in api and views module
  * Unify internal apis' behavior

 -- Antoine R. Dumont (@ardumont) <antoine.romain.dumont@gmail.com>  Mon, 07 Dec 2015 16:44:43 +0100

swh-web (0.0.11-1~swh1) unstable-swh; urgency=medium

  * v0.0.11
  * Open /1/api/content/<algo:hash>/
  * Open /api/1/revision/<SHA1_GIT>
  * Open /api/1/release/<SHA1_GIT>
  * Open /api/1/uploadnsearch/ (POST)
  * Open /api/1/origin/
  * Unify 404 and 400 responses on api
  * Increase code coverage

 -- Antoine R. Dumont (@ardumont) <antoine.romain.dumont@gmail.com>  Thu, 19 Nov 2015 11:24:46 +0100

swh-web (0.0.10-1~swh1) unstable-swh; urgency=medium

  * v0.0.10
  * set document.domain to parent domain softwareheritage.org
  * improve HTML templates to be (more) valid
  * cosmetic change in Content-Type JSON header

 -- Stefano Zacchiroli <zack@upsilon.cc>  Mon, 02 Nov 2015 13:59:45 +0100

swh-web (0.0.9-1~swh1) unstable-swh; urgency=medium

  * v0.0.9
  * Remove query entry in api response
  * Deal with bad request properly with api calls
  * Improve coverage
  * Improve dev starting up app
  * Fix duplicated print statement in dev app startup

 -- Antoine R. Dumont (@ardumont) <antoine.romain.dumont@gmail.com>  Fri, 30 Oct 2015 17:24:15 +0100

swh-web (0.0.8-1~swh1) unstable-swh; urgency=medium

  * version 0.0.8

 -- Stefano Zacchiroli <zack@upsilon.cc>  Wed, 28 Oct 2015 20:59:40 +0100

swh-web (0.0.7-1~swh1) unstable-swh; urgency=medium

  * v0.0.7
  * Add @jsonp abilities to /api/1/stat/counters endpoint

 -- Antoine R. Dumont (@ardumont) <antoine.romain.dumont@gmail.com>  Mon, 19 Oct 2015 14:01:40 +0200

swh-web (0.0.4-1~swh1) unstable-swh; urgency=medium

  * Prepare swh.web.ui v0.0.4 deployment

 -- Nicolas Dandrimont <nicolas@dandrimont.eu>  Fri, 16 Oct 2015 15:38:44 +0200

swh-web (0.0.3-1~swh1) unstable-swh; urgency=medium

  * Prepare deployment of swh-web-ui v0.0.3

 -- Nicolas Dandrimont <nicolas@dandrimont.eu>  Wed, 14 Oct 2015 11:09:33 +0200

swh-web (0.0.2-1~swh1) unstable-swh; urgency=medium

  * Prepare swh.web.ui v0.0.2 deployment

 -- Nicolas Dandrimont <nicolas@dandrimont.eu>  Tue, 13 Oct 2015 16:25:46 +0200

swh-web (0.0.1-1~swh1) unstable-swh; urgency=medium

  * Initial release
  * v0.0.1
  * Hash lookup to check existence in swh's backend
  * Hash lookup to detail a content

 -- Antoine R. Dumont (@ardumont) <antoine.romain.dumont@gmail.com>  Thu, 01 Oct 2015 10:01:29 +0200<|MERGE_RESOLUTION|>--- conflicted
+++ resolved
@@ -1,10 +1,3 @@
-<<<<<<< HEAD
-swh-web (0.0.319-1~swh1~bpo10+1) buster-swh; urgency=medium
-
-  * Rebuild for buster-swh
-
- -- Software Heritage autobuilder (on jenkins-debian1) <jenkins@jenkins-debian1.internal.softwareheritage.org>  Tue, 24 Aug 2021 09:34:32 +0000
-=======
 swh-web (0.0.320-1~swh1) unstable-swh; urgency=medium
 
   * New upstream release 0.0.320     - (tagged by Valentin Lorentz
@@ -13,7 +6,6 @@
     types and use SWHIDs to identify objects
 
  -- Software Heritage autobuilder (on jenkins-debian1) <jenkins@jenkins-debian1.internal.softwareheritage.org>  Thu, 26 Aug 2021 12:26:46 +0000
->>>>>>> ec079324
 
 swh-web (0.0.319-1~swh1) unstable-swh; urgency=medium
 
