--- conflicted
+++ resolved
@@ -1,16 +1,8 @@
-<<<<<<< HEAD
-swh-web (0.0.84-1~swh1~bpo9+1) stretch-swh; urgency=medium
-
-  * Rebuild for stretch-backports.
-
- -- Nicolas Dandrimont <nicolas@dandrimont.eu>  Fri, 30 Jun 2017 18:18:55 +0200
-=======
 swh-web (0.0.85-1~swh1) unstable-swh; urgency=medium
 
   * v0.0.85
 
  -- Antoine Lambert <antoine.lambert@inria.fr>  Fri, 08 Sep 2017 10:55:50 +0200
->>>>>>> c0ba4b18
 
 swh-web (0.0.84-1~swh1) unstable-swh; urgency=medium
 
