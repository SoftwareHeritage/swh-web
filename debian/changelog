--- conflicted
+++ resolved
@@ -1,16 +1,8 @@
-<<<<<<< HEAD
-swh-web (0.0.134-1~swh1~bpo9+1) stretch-swh; urgency=medium
-
-  * Rebuild for stretch-backports.
-
- -- Antoine Lambert <antoine.lambert@inria.fr>  Thu, 31 May 2018 17:56:04 +0200
-=======
 swh-web (0.0.135-1~swh1) unstable-swh; urgency=medium
 
   * version 0.0.135
 
  -- Antoine Lambert <antoine.lambert@inria.fr>  Fri, 01 Jun 2018 17:47:58 +0200
->>>>>>> 2df10aa8
 
 swh-web (0.0.134-1~swh1) unstable-swh; urgency=medium
 
