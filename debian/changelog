<<<<<<< HEAD
swh-web (0.0.101-1~swh1~bpo9+1) stretch-swh; urgency=medium

  * Rebuild for stretch-backports.

 -- Antoine Pietri <antoine.pietri1@gmail.com>  Fri, 08 Dec 2017 16:38:05 +0100
=======
swh-web (0.0.102-1~swh1) unstable-swh; urgency=medium

  * version 0.0.102

 -- Antoine Lambert <antoine.lambert@inria.fr>  Thu, 14 Dec 2017 15:13:22 +0100
>>>>>>> 398d7e47

swh-web (0.0.101-1~swh1) unstable-swh; urgency=medium

  * version 0.0.101

 -- Antoine Pietri <antoine.pietri1@gmail.com>  Fri, 08 Dec 2017 16:38:05 +0100

swh-web (0.0.100-1~swh1) unstable-swh; urgency=medium

  * v0.0.100
  * swh.web.common.service: Read indexer data through the indexer
  * storage

 -- Antoine R. Dumont (@ardumont) <antoine.romain.dumont@gmail.com>  Thu, 07 Dec 2017 16:25:12 +0100

swh-web (0.0.99-1~swh1) unstable-swh; urgency=medium

  * version 0.0.99

 -- Antoine Lambert <antoine.lambert@inria.fr>  Wed, 06 Dec 2017 17:07:37 +0100

swh-web (0.0.98-1~swh1) unstable-swh; urgency=medium

  * version 0.0.98

 -- Antoine Lambert <antoine.lambert@inria.fr>  Wed, 06 Dec 2017 15:41:13 +0100

swh-web (0.0.97-1~swh1) unstable-swh; urgency=medium

  * version 0.0.97

 -- Antoine Lambert <antoine.lambert@inria.fr>  Fri, 24 Nov 2017 16:24:07 +0100

swh-web (0.0.96-1~swh1) unstable-swh; urgency=medium

  * version 0.0.96

 -- Antoine Lambert <antoine.lambert@inria.fr>  Fri, 24 Nov 2017 15:22:16 +0100

swh-web (0.0.95-1~swh1) unstable-swh; urgency=medium

  * version 0.0.95

 -- Antoine Lambert <antoine.lambert@inria.fr>  Thu, 09 Nov 2017 18:14:31 +0100

swh-web (0.0.94-1~swh1) unstable-swh; urgency=medium

  * version 0.0.94

 -- Antoine Lambert <antoine.lambert@inria.fr>  Mon, 06 Nov 2017 16:19:48 +0100

swh-web (0.0.93-1~swh1) unstable-swh; urgency=medium

  * version 0.0.93

 -- Antoine Lambert <antoine.lambert@inria.fr>  Fri, 27 Oct 2017 16:28:22 +0200

swh-web (0.0.92-1~swh1) unstable-swh; urgency=medium

  * version 0.0.92

 -- Antoine Lambert <antoine.lambert@inria.fr>  Fri, 27 Oct 2017 16:07:47 +0200

swh-web (0.0.91-1~swh1) unstable-swh; urgency=medium

  * v0.0.91

 -- Antoine Lambert <antoine.lambert@inria.fr>  Fri, 13 Oct 2017 20:40:07 +0200

swh-web (0.0.90-1~swh1) unstable-swh; urgency=medium

  * version 0.0.90

 -- Antoine Lambert <antoine.lambert@inria.fr>  Wed, 04 Oct 2017 13:53:28 +0200

swh-web (0.0.89-1~swh1) unstable-swh; urgency=medium

  * version 0.0.89

 -- Antoine Lambert <antoine.lambert@inria.fr>  Wed, 04 Oct 2017 10:42:11 +0200

swh-web (0.0.88-1~swh1) unstable-swh; urgency=medium

  * v0.0.88
  * Fix default webapp configuration file lookup
  * Fix templating errors
  * Fix wrong default configuration
  * Add missing endpoint information about error (origin visit endpoint)

 -- Antoine R. Dumont (@ardumont) <antoine.romain.dumont@gmail.com>  Wed, 13 Sep 2017 15:02:24 +0200

swh-web (0.0.87-1~swh1) unstable-swh; urgency=medium

  * v0.0.87
  * throttling: permit the use to define cache server
  * throttling: improve configuration intent
  * configuration: Clarify config keys intent and improve config
  * management
  * docs: change content example to ls.c from GNU corutils
  * packaging: Fix dependency requirements

 -- Antoine R. Dumont (@ardumont) <antoine.romain.dumont@gmail.com>  Tue, 12 Sep 2017 14:11:10 +0200

swh-web (0.0.86-1~swh1) unstable-swh; urgency=medium

  * v0.0.86

 -- Antoine Lambert <antoine.lambert@inria.fr>  Fri, 08 Sep 2017 14:07:19 +0200

swh-web (0.0.85-1~swh1) unstable-swh; urgency=medium

  * v0.0.85

 -- Antoine Lambert <antoine.lambert@inria.fr>  Fri, 08 Sep 2017 10:55:50 +0200

swh-web (0.0.84-1~swh1) unstable-swh; urgency=medium

  * Release swh.web.ui v0.0.84
  * Prepare stretch packaging

 -- Nicolas Dandrimont <nicolas@dandrimont.eu>  Fri, 30 Jun 2017 18:18:55 +0200

swh-web (0.0.83-1~swh1) unstable-swh; urgency=medium

  * Release swh.web.ui v0.0.83
  * Allow exemption by network for rate limiting

 -- Nicolas Dandrimont <nicolas@dandrimont.eu>  Wed, 24 May 2017 18:01:53 +0200

swh-web (0.0.82-1~swh1) unstable-swh; urgency=medium

  * v0.0.83
  * Add new blake2s256 data column on content

 -- Antoine R. Dumont (@ardumont) <antoine.romain.dumont@gmail.com>  Tue, 04 Apr 2017 16:54:25 +0200

swh-web (0.0.81-1~swh1) unstable-swh; urgency=medium

  * v0.0.81
  * Migrate functions from swh.core.hashutil to swh.model.hashutil

 -- Antoine R. Dumont (@ardumont) <antoine.romain.dumont@gmail.com>  Wed, 15 Mar 2017 16:26:42 +0100

swh-web (0.0.80-1~swh1) unstable-swh; urgency=medium

  * v0.0.80
  * /api/1/content/raw/: Make no textual content request forbidden

 -- Antoine R. Dumont (@ardumont) <antoine.romain.dumont@gmail.com>  Wed, 15 Mar 2017 12:35:43 +0100

swh-web (0.0.79-1~swh1) unstable-swh; urgency=medium

  * v0.0.79
  * /api/1/content/raw/: Improve error msg when content not available
  * /api/1/content/raw/: Open endpoint documentation in api endpoints
  * index

 -- Antoine R. Dumont (@ardumont) <antoine.romain.dumont@gmail.com>  Wed, 15 Mar 2017 11:43:00 +0100

swh-web (0.0.78-1~swh1) unstable-swh; urgency=medium

  * v0.0.78
  * /api/1/content/raw/: Open endpoint to download only text-ish
  * contents (other contents are deemed unavailable)
  * /api/1/content/raw/: Permit the user to provide a 'filename'
  * parameter to name the downloaded contents as they see fit.

 -- Antoine R. Dumont (@ardumont) <antoine.romain.dumont@gmail.com>  Wed, 15 Mar 2017 10:48:21 +0100

swh-web (0.0.77-1~swh1) unstable-swh; urgency=medium

  * v0.0.77
  * API doc: add warning about API instability
  * API: Unify remaining dates as iso8601 string
  * /api/1/revision/: Merge 'parents' key into a dict list
  * /api/1/release/: Enrich output with author_url if author mentioned
  * packaging: split internal and external requirements in separate
    files

 -- Antoine R. Dumont (@ardumont) <antoine.romain.dumont@gmail.com>  Tue, 21 Feb 2017 11:37:19 +0100

swh-web (0.0.76-1~swh1) unstable-swh; urgency=medium

  * Release swh.web.ui v0.0.76
  * Refactor APIDoc to be more sensible
  * Share rate limits between all the api_ queries

 -- Nicolas Dandrimont <nicolas@dandrimont.eu>  Thu, 02 Feb 2017 17:32:57 +0100

swh-web (0.0.75-1~swh1) unstable-swh; urgency=medium

  * v0.0.75
  * Remove build dependency on libjs-cryptojs, libjs-jquery-flot*,
  * libjs-jquery-datatables
  * views/browse,api: move main apidoc views to views/api

 -- Antoine R. Dumont (@ardumont) <antoine.romain.dumont@gmail.com>  Thu, 02 Feb 2017 15:03:20 +0100

swh-web (0.0.74-1~swh1) unstable-swh; urgency=medium

  * Release swh.web.ui v0.0.74
  * Various interface cleanups for API documentation
  * Return Error types in API error return values

 -- Nicolas Dandrimont <nicolas@dandrimont.eu>  Thu, 02 Feb 2017 11:03:56 +0100

swh-web (0.0.73-1~swh1) unstable-swh; urgency=medium

  * Deploy swh.web.ui v0.0.73
  * Add a bazillion of style fixes.

 -- Nicolas Dandrimont <nicolas@dandrimont.eu>  Wed, 01 Feb 2017 22:44:10 +0100

swh-web (0.0.72-1~swh1) unstable-swh; urgency=medium

  * v0.0.72
  * apidoc rendering: Improvments
  * apidoc: add usual copyright/license/contact footer
  * apidoc: show status code if != 200
  * apidoc: hide /content/known/ from the doc
  * apidoc: document upcoming v. available in endpoint index
  * apidoc: vertically distantiate jquery search box and preceding text

 -- Antoine R. Dumont (@ardumont) <antoine.romain.dumont@gmail.com>  Wed, 01 Feb 2017 18:34:56 +0100

swh-web (0.0.71-1~swh1) unstable-swh; urgency=medium

  * v0.0.71
  * add static/robots.txt, disabling crawling of /api/
  * re-root content-specific endpoints under /api/1/content/
  * fix not converted empty bytes string
  * /revision/origin/: Make the timestamp default to the most recent
    visit
  * api: simplify HTML layout by dropping redundant nav and about page
  * apidoc: document correctly endpoints /content/known/,
  * /revision/{origin,origin/log}/ and /stat/counters/

 -- Antoine R. Dumont (@ardumont) <antoine.romain.dumont@gmail.com>  Wed, 01 Feb 2017 16:23:56 +0100

swh-web (0.0.70-1~swh1) unstable-swh; urgency=medium

  * v0.0.70
  * apidoc: Review documentation for
  * endpoints (person/release/revision/visit-related/upcoming methods)
  * apidoc: List only method docstring's first paragraph in endpoint
    index
  * apidoc: Render type annotation for optional parameter
  * apidoc: Improve rendering issues
  * api: Fix problem in origin visit by type and url lookup

 -- Antoine R. Dumont (@ardumont) <antoine.romain.dumont@gmail.com>  Wed, 01 Feb 2017 11:28:32 +0100

swh-web (0.0.69-1~swh1) unstable-swh; urgency=medium

  * v0.0.69
  * Improve documentation information and rendering

 -- Antoine R. Dumont (@ardumont) <antoine.romain.dumont@gmail.com>  Tue, 31 Jan 2017 14:31:19 +0100

swh-web (0.0.68-1~swh1) unstable-swh; urgency=medium

  * v0.0.68
  * Improve ui with last nitpicks
  * Remove endpoints not supposed to be displayed

 -- Antoine R. Dumont (@ardumont) <antoine.romain.dumont@gmail.com>  Wed, 25 Jan 2017 13:29:49 +0100

swh-web (0.0.67-1~swh1) unstable-swh; urgency=medium

  * v0.0.67
  * Improve rendering style - pass 4

 -- Antoine R. Dumont (@ardumont) <antoine.romain.dumont@gmail.com>  Tue, 24 Jan 2017 15:30:58 +0100

swh-web (0.0.66-1~swh1) unstable-swh; urgency=medium

  * v0.0.66
  * Improve rendering style - pass 4

 -- Antoine R. Dumont (@ardumont) <antoine.romain.dumont@gmail.com>  Tue, 24 Jan 2017 15:24:05 +0100

swh-web (0.0.65-1~swh1) unstable-swh; urgency=medium

  * v0.0.65
  * Unify rendering style with www.s.o - pass 3

 -- Antoine R. Dumont (@ardumont) <antoine.romain.dumont@gmail.com>  Mon, 23 Jan 2017 19:58:19 +0100

swh-web (0.0.64-1~swh1) unstable-swh; urgency=medium

  * v0.0.64
  * Unify rendering style with www.s.o - pass 2

 -- Antoine R. Dumont (@ardumont) <antoine.romain.dumont@gmail.com>  Mon, 23 Jan 2017 19:28:31 +0100

swh-web (0.0.63-1~swh1) unstable-swh; urgency=medium

  * v0.0.63
  * Unify rendering style with www.s.o - pass 1

 -- Antoine R. Dumont (@ardumont) <antoine.romain.dumont@gmail.com>  Mon, 23 Jan 2017 16:06:30 +0100

swh-web (0.0.62-1~swh1) unstable-swh; urgency=medium

  * Release swh-web-ui v0.0.62
  * Add flask-limiter to dependencies and wire it in

 -- Nicolas Dandrimont <nicolas@dandrimont.eu>  Fri, 20 Jan 2017 16:29:48 +0100

swh-web (0.0.61-1~swh1) unstable-swh; urgency=medium

  * v0.0.61
  * Fix revision's metadata field limitation

 -- Antoine R. Dumont (@ardumont) <antoine.romain.dumont@gmail.com>  Fri, 20 Jan 2017 15:26:37 +0100

swh-web (0.0.60-1~swh1) unstable-swh; urgency=medium

  * v0.0.60
  * Improve escaping data

 -- Antoine R. Dumont (@ardumont) <antoine.romain.dumont@gmail.com>  Fri, 20 Jan 2017 12:21:22 +0100

swh-web (0.0.59-1~swh1) unstable-swh; urgency=medium

  * v0.0.59
  * Unify pagination on /revision/log/ and /revision/origin/log/
    endpoints

 -- Antoine R. Dumont (@ardumont) <antoine.romain.dumont@gmail.com>  Thu, 19 Jan 2017 15:59:06 +0100

swh-web (0.0.58-1~swh1) unstable-swh; urgency=medium

  * v0.0.58
  * Pagination on /api/1/origin/visits/ endpoint

 -- Antoine R. Dumont (@ardumont) <antoine.romain.dumont@gmail.com>  Thu, 19 Jan 2017 14:48:57 +0100

swh-web (0.0.57-1~swh1) unstable-swh; urgency=medium

  * v0.0.57
  * Improve documentation information on api endpoints

 -- Antoine R. Dumont (@ardumont) <antoine.romain.dumont@gmail.com>  Thu, 19 Jan 2017 13:32:56 +0100

swh-web (0.0.56-1~swh1) unstable-swh; urgency=medium

  * v0.0.56
  * Add abilities to display multiple examples on each doc endpoint.

 -- Antoine R. Dumont (@ardumont) <antoine.romain.dumont@gmail.com>  Wed, 18 Jan 2017 14:43:58 +0100

swh-web (0.0.55-1~swh1) unstable-swh; urgency=medium

  * v0.0.55
  * api /content/search/ to /content/known/
  * Adapt return values to empty list/dict instead of null
  * Remove empty values when mono-values are null
  * Fix broken entity endpoint
  * Update upcoming endpoints
  * apidoc: Remove hard-coded example and provide links to follow

 -- Antoine R. Dumont (@ardumont) <antoine.romain.dumont@gmail.com>  Wed, 18 Jan 2017 11:27:45 +0100

swh-web (0.0.54-1~swh1) unstable-swh; urgency=medium

  * v0.0.54
  * Improve documentation description and browsability
  * Fix css style

 -- Antoine R. Dumont (@ardumont) <antoine.romain.dumont@gmail.com>  Mon, 16 Jan 2017 17:18:21 +0100

swh-web (0.0.53-1~swh1) unstable-swh; urgency=medium

  * v0.0.53
  * apidoc: Update upcoming and hidden endpoints information
  * apidoc: Enrich route information with tags
  * apidoc: /api/1/revision/origin/log/: Add pagination explanation
  * apidoc: /api/1/revision/log/: Add pagination explanation
  * api: Fix filtering fields to work in depth

 -- Antoine R. Dumont (@ardumont) <antoine.romain.dumont@gmail.com>  Fri, 13 Jan 2017 17:33:01 +0100

swh-web (0.0.52-1~swh1) unstable-swh; urgency=medium

  * v0.0.52
  * Fix doc generation regarding arg and exception
  * Fix broken examples
  * Add missing documentation on not found origin visit

 -- Antoine R. Dumont (@ardumont) <antoine.romain.dumont@gmail.com>  Thu, 12 Jan 2017 17:38:59 +0100

swh-web (0.0.51-1~swh1) unstable-swh; urgency=medium

  * v0.0.51
  * Update configuration file from ini to yml

 -- Antoine R. Dumont (@ardumont) <antoine.romain.dumont@gmail.com>  Fri, 16 Dec 2016 13:27:08 +0100

swh-web (0.0.50-1~swh1) unstable-swh; urgency=medium

  * v0.0.50
  * Fix issue regarding data structure change in ctags' reading api
    endpoint

 -- Antoine R. Dumont (@ardumont) <antoine.romain.dumont@gmail.com>  Tue, 06 Dec 2016 16:08:01 +0100

swh-web (0.0.49-1~swh1) unstable-swh; urgency=medium

  * v0.0.49
  * Rendering improvments

 -- Antoine R. Dumont (@ardumont) <antoine.romain.dumont@gmail.com>  Thu, 01 Dec 2016 16:29:31 +0100

swh-web (0.0.48-1~swh1) unstable-swh; urgency=medium

  * v0.0.48
  * Fix api doc example to actual existing data
  * Improve search symbol view experience

 -- Antoine R. Dumont (@ardumont) <antoine.romain.dumont@gmail.com>  Thu, 01 Dec 2016 15:32:44 +0100

swh-web (0.0.47-1~swh1) unstable-swh; urgency=medium

  * v0.0.47
  * Improve search content ui (add datatable)
  * Improve search symbol ui (add datatable without pagination, with
  * multi-field search)
  * Split those views to improve readability

 -- Antoine R. Dumont (@ardumont) <antoine.romain.dumont@gmail.com>  Thu, 01 Dec 2016 11:57:16 +0100

swh-web (0.0.46-1~swh1) unstable-swh; urgency=medium

  * v0.0.46
  * Improve search output view on symbols

 -- Antoine R. Dumont (@ardumont) <antoine.romain.dumont@gmail.com>  Wed, 30 Nov 2016 17:45:40 +0100

swh-web (0.0.45-1~swh1) unstable-swh; urgency=medium

  * v0.0.45
  * Migrate search symbol api endpoint to strict equality search
  * Improve search symbol view result (based on that api) to navigate
  * through result
  * Permit to slice result per page with per page flag (limited to 100)
  * Unify behavior in renderer regarding pagination computation

 -- Antoine R. Dumont (@ardumont) <antoine.romain.dumont@gmail.com>  Wed, 30 Nov 2016 11:00:49 +0100

swh-web (0.0.44-1~swh1) unstable-swh; urgency=medium

  * v0.0.44
  * Rename appropriately /api/1/symbol to /api/1/content/symbol/
  * Improve documentation on /api/1/content/symbol/ api endpoint

 -- Antoine R. Dumont (@ardumont) <antoine.romain.dumont@gmail.com>  Tue, 29 Nov 2016 15:00:14 +0100

swh-web (0.0.43-1~swh1) unstable-swh; urgency=medium

  * v0.0.43
  * Improve edge case when looking for ctags symbols
  * Add a lookup ui to search through symbols

 -- Antoine R. Dumont (@ardumont) <antoine.romain.dumont@gmail.com>  Mon, 28 Nov 2016 16:42:33 +0100

swh-web (0.0.42-1~swh1) unstable-swh; urgency=medium

  * v0.0.42
  * List ctags line as link to content in /browse/content/ view

 -- Antoine R. Dumont (@ardumont) <antoine.romain.dumont@gmail.com>  Fri, 25 Nov 2016 16:21:12 +0100

swh-web (0.0.41-1~swh1) unstable-swh; urgency=medium

  * v0.0.41
  * Improve browse content view by:
  * adding new information (license, mimetype, language)
  * highlighting source code

 -- Antoine R. Dumont (@ardumont) <antoine.romain.dumont@gmail.com>  Fri, 25 Nov 2016 14:52:34 +0100

swh-web (0.0.40-1~swh1) unstable-swh; urgency=medium

  * v0.0.40
  * Add pagination to symbol search endpoint

 -- Antoine R. Dumont (@ardumont) <antoine.romain.dumont@gmail.com>  Thu, 24 Nov 2016 14:23:45 +0100

swh-web (0.0.39-1~swh1) unstable-swh; urgency=medium

  * v0.0.39
  * Open /api/1/symbol/<expression>/
  * Fix api breaking on /api/1/content/search/

 -- Antoine R. Dumont (@ardumont) <antoine.romain.dumont@gmail.com>  Thu, 24 Nov 2016 10:28:42 +0100

swh-web (0.0.38-1~swh1) unstable-swh; urgency=medium

  * v0.0.38
  * Minor refactoring
  * Remove one commit which breaks production

 -- Antoine R. Dumont (@ardumont) <antoine.romain.dumont@gmail.com>  Tue, 22 Nov 2016 16:26:03 +0100

swh-web (0.0.37-1~swh1) unstable-swh; urgency=medium

  * v0.0.37
  * api: Open new endpoints on license, language, filetype
  * api: Update content endpoint to add url on new endpoints

 -- Antoine R. Dumont (@ardumont) <antoine.romain.dumont@gmail.com>  Tue, 22 Nov 2016 15:04:07 +0100

swh-web (0.0.36-1~swh1) unstable-swh; urgency=medium

  * v0.0.36
  * Adapt to latest origin_visit format

 -- Antoine R. Dumont (@ardumont) <antoine.romain.dumont@gmail.com>  Thu, 08 Sep 2016 15:24:33 +0200

swh-web (0.0.35-1~swh1) unstable-swh; urgency=medium

  * v0.0.35
  * Open /api/1/provenance/<algo:content-hash>/ api endpoint
  * Open /api/1/origin/<id>/visits/(<visit-id>) api endpoint
  * View: Fix redirection url issue

 -- Antoine R. Dumont (@ardumont) <antoine.romain.dumont@gmail.com>  Mon, 05 Sep 2016 14:28:33 +0200

swh-web (0.0.34-1~swh1) unstable-swh; urgency=medium

  * v0.0.34
  * Improve global ui navigation
  * Fix apidoc rendering issue
  * Open /api/1/provenance/ about content provenant information

 -- Antoine R. Dumont (@ardumont) <antoine.romain.dumont@gmail.com>  Fri, 02 Sep 2016 11:42:04 +0200

swh-web (0.0.33-1~swh1) unstable-swh; urgency=medium

  * Release swh.web.ui v0.0.33
  * New declarative API documentation mechanisms

 -- Nicolas Dandrimont <nicolas@dandrimont.eu>  Wed, 24 Aug 2016 16:25:24 +0200

swh-web (0.0.32-1~swh1) unstable-swh; urgency=medium

  * v0.0.32
  * Activate tests during debian packaging
  * Fix issues on debian packaging
  * Fix useless jquery loading url
  * Improve date time parsing

 -- Antoine R. Dumont (@ardumont) <antoine.romain.dumont@gmail.com>  Wed, 20 Jul 2016 12:35:09 +0200

swh-web (0.0.31-1~swh1) unstable-swh; urgency=medium

  * v0.0.31
  * Unify jquery-flot library names with .min

 -- Antoine R. Dumont (@ardumont) <antoine.romain.dumont@gmail.com>  Mon, 18 Jul 2016 11:11:59 +0200

swh-web (0.0.30-1~swh1) unstable-swh; urgency=medium

  * v0.0.30
  * View: Open calendar ui view on origin
  * API: open /api/1/stat/visits/<int:origin>/

 -- Antoine R. Dumont (@ardumont) <antoine.romain.dumont@gmail.com>  Wed, 13 Jul 2016 18:42:40 +0200

swh-web (0.0.29-1~swh1) unstable-swh; urgency=medium

  * Release swh.web.ui v0.0.29
  * All around enhancements of the web ui
  * Package now tested when building

 -- Nicolas Dandrimont <nicolas@dandrimont.eu>  Tue, 14 Jun 2016 17:58:42 +0200

swh-web (0.0.28-1~swh1) unstable-swh; urgency=medium

  * v0.0.28
  * Fix packaging issues

 -- Antoine R. Dumont (@ardumont) <antoine.romain.dumont@gmail.com>  Mon, 09 May 2016 16:21:04 +0200

swh-web (0.0.27-1~swh1) unstable-swh; urgency=medium

  * v0.0.27
  * Fix packaging issue

 -- Antoine R. Dumont (@ardumont) <antoine.romain.dumont@gmail.com>  Tue, 03 May 2016 16:52:40 +0200

swh-web (0.0.24-1~swh1) unstable-swh; urgency=medium

  * Release swh.web.ui v0.0.24
  * New swh.storage API for timestamps

 -- Nicolas Dandrimont <nicolas@dandrimont.eu>  Fri, 05 Feb 2016 12:07:33 +0100

swh-web (0.0.23-1~swh1) unstable-swh; urgency=medium

  * v0.0.23
  * Bump dependency requirements to latest swh.storage
  * Returns person's identifier on api + Hide person's emails in views
    endpoint
  * Try to decode the content's raw data and fail gracefully
  * Unify /directory api to Display content's raw data when path
    resolves to a file
  * Expose unconditionally the link to download the content's raw data
  * Download link data redirects to the api ones

 -- Antoine R. Dumont (@ardumont) <antoine.romain.dumont@gmail.com>  Fri, 29 Jan 2016 17:50:31 +0100

swh-web (0.0.22-1~swh1) unstable-swh; urgency=medium

  * v0.0.22
  * Open
    /browse/revision/origin/<ORIG_ID>[/branch/<BRANCH>][/ts/<TIMESTAMP>]
    /history/<SHA1>/ view
  * Open
    /browse/revision/origin/<ORIG_ID>[/branch/<BRANCH>][/ts/<TIMESTAMP>]
    / view
  * Open
    /browse/revision/<SHA1_GIT_ROOT>/history/<SHA1_GIT>/directory/[<PATH
    >] view
  * Open
    /browse/revision/origin/<ORIG_ID>[/branch/<BRANCH>][/ts/<TIMESTAMP>]
    /history/<SHA1>/directory/[<PATH>] view
  * Open
    /browse/revision/origin/<ORIG_ID>[/branch/<BRANCH>][/ts/<TIMESTAMP>]
    /directory/[<PATH>] view
  * Open /browse/revision/<sha1_git_root>/directory/<path>/ view
  * Open /browse/revision/<sha1_git_root>/history/<sha1_git>/ view
  * Open /browse/revision/<sha1_git>/log/ view
  * Open /browse/entity/<uuid>/ view
  * Release can point to other objects than revision
  * Fix misbehavior when retrieving git log
  * Fix another edge case when listing a directory that does not exist
  * Fix edge case when listing is empty
  * Fix person_get call
  * Update documentation about possible error codes

 -- Antoine R. Dumont (@ardumont) <antoine.romain.dumont@gmail.com>  Tue, 26 Jan 2016 15:14:35 +0100

swh-web (0.0.21-1~swh1) unstable-swh; urgency=medium

  * v0.0.21
  * Deal nicely with communication downtime with storage
  * Update to latest swh.storage api

 -- Antoine R. Dumont (@ardumont) <antoine.romain.dumont@gmail.com>  Wed, 20 Jan 2016 16:31:34 +0100

swh-web (0.0.20-1~swh1) unstable-swh; urgency=medium

  * v0.0.20
  * Open /api/1/entity/<string:uuid>/

 -- Antoine R. Dumont (@ardumont) <antoine.romain.dumont@gmail.com>  Fri, 15 Jan 2016 16:40:56 +0100

swh-web (0.0.19-1~swh1) unstable-swh; urgency=medium

  * v0.0.19
  * Improve directory_get_by_path integration with storage
  * Refactor - Only lookup sha1_git_root if needed + factorize service
    behavior

 -- Antoine R. Dumont (@ardumont) <antoine.romain.dumont@gmail.com>  Fri, 15 Jan 2016 12:47:39 +0100

swh-web (0.0.18-1~swh1) unstable-swh; urgency=medium

  * v0.0.18
  * Open
    /api/1/revision/origin/<ORIG_ID>[/branch/<BRANCH>][/ts/<TIMESTAMP>]/
    history/<SHA1>/directory/[<PATH>]
  * origin/master Open
    /api/1/revision/origin/<ORIG_ID>[/branch/<BRANCH>][/ts/<TIMESTAMP>]/
    history/<SHA1>/
  * Open
    /api/1/revision/origin/<ORIG_ID>[/branch/<BRANCH>][/ts/<TIMESTAMP>]/
    directory/[<PATH>]
  * Open /api/1/revision/origin/<origin-id>/branch/<branch-
    name>/ts/<ts>/
  * /directory/ apis can now point to files too.
  * Bump dependency requirement on latest swh.storage
  * Deactivate api querying occurrences for now
  * Improve function documentation

 -- Antoine R. Dumont (@ardumont) <antoine.romain.dumont@gmail.com>  Wed, 13 Jan 2016 12:54:54 +0100

swh-web (0.0.17-1~swh1) unstable-swh; urgency=medium

  * v0.0.17
  * Open /api/1/revision/<string:sha1_git>/directory/'
  * Open
    /api/1/revision/<string:sha1_git_root>/history/<sha1_git>/directory/
    <path:dir_path>/
  * Enrich directory listing with url to next subdir
  * Improve testing coverage
  * Open 'limit' get query parameter to revision_log and
    revision_history api

 -- Antoine R. Dumont (@ardumont) <antoine.romain.dumont@gmail.com>  Fri, 08 Jan 2016 11:36:55 +0100

swh-web (0.0.16-1~swh1) unstable-swh; urgency=medium

  * v0.0.16
  * service.lookup_revision_log: Add a limit to the number of commits
  * Fix docstring rendering

 -- Antoine R. Dumont (@ardumont) <antoine.romain.dumont@gmail.com>  Wed, 06 Jan 2016 15:37:21 +0100

swh-web (0.0.15-1~swh1) unstable-swh; urgency=medium

  * v0.0.15
  * Improve browsable api rendering style
  * Fix typo in jquery.min.js link
  * Fix docstring typos
  * packaging:
  * add python3-flask-api as package dependency

 -- Antoine R. Dumont (@ardumont) <antoine.romain.dumont@gmail.com>  Wed, 06 Jan 2016 15:12:04 +0100

swh-web (0.0.14-1~swh1) unstable-swh; urgency=medium

  * v0.0.14
  * Open /revision/<sha1_git_root>/history/<sha1_git>/
  * Add links to api
  * Improve browsable api rendering -> when api links exists, actual
    html links will be displayed
  * Fix production bugs (regarding browsable api)

 -- Antoine R. Dumont (@ardumont) <antoine.romain.dumont@gmail.com>  Wed, 06 Jan 2016 11:42:18 +0100

swh-web (0.0.13-1~swh1) unstable-swh; urgency=medium

  * v0.0.13
  * Open /browse/person/ view
  * Open /browse/origin/ view
  * Open /browse/release/ view
  * Open /browse/revision/ view
  * Deactivate temporarily /browse/content/
  * Add default sha1
  * Automatic doc endpoint on base path

 -- Antoine R. Dumont (@ardumont) <antoine.romain.dumont@gmail.com>  Tue, 15 Dec 2015 17:01:27 +0100

swh-web (0.0.12-1~swh1) unstable-swh; urgency=medium

  * v0.0.12
  * Update /api/1/release/ with latest internal standard
  * Update /api/1/revision/ with latest internal standard
  * Add global filtering on 'fields' parameter
  * Update /api/1/content/<hash> with links to raw resource
  * Improve documentations
  * Open /api/1/revision/<SHA1_GIT>/log/
  * Open /browse/directory/<hash> to list directory content
  * Open /browse/content/<hash>/ to show the content
  * Open /browse/content/<hash>/raw to show the content
  * Open /api/1/person/<id>
  * Implementation detail
  * Add Flask API dependency
  * Split controller in api and views module
  * Unify internal apis' behavior

 -- Antoine R. Dumont (@ardumont) <antoine.romain.dumont@gmail.com>  Mon, 07 Dec 2015 16:44:43 +0100

swh-web (0.0.11-1~swh1) unstable-swh; urgency=medium

  * v0.0.11
  * Open /1/api/content/<algo:hash>/
  * Open /api/1/revision/<SHA1_GIT>
  * Open /api/1/release/<SHA1_GIT>
  * Open /api/1/uploadnsearch/ (POST)
  * Open /api/1/origin/
  * Unify 404 and 400 responses on api
  * Increase code coverage

 -- Antoine R. Dumont (@ardumont) <antoine.romain.dumont@gmail.com>  Thu, 19 Nov 2015 11:24:46 +0100

swh-web (0.0.10-1~swh1) unstable-swh; urgency=medium

  * v0.0.10
  * set document.domain to parent domain softwareheritage.org
  * improve HTML templates to be (more) valid
  * cosmetic change in Content-Type JSON header

 -- Stefano Zacchiroli <zack@upsilon.cc>  Mon, 02 Nov 2015 13:59:45 +0100

swh-web (0.0.9-1~swh1) unstable-swh; urgency=medium

  * v0.0.9
  * Remove query entry in api response
  * Deal with bad request properly with api calls
  * Improve coverage
  * Improve dev starting up app
  * Fix duplicated print statement in dev app startup

 -- Antoine R. Dumont (@ardumont) <antoine.romain.dumont@gmail.com>  Fri, 30 Oct 2015 17:24:15 +0100

swh-web (0.0.8-1~swh1) unstable-swh; urgency=medium

  * version 0.0.8

 -- Stefano Zacchiroli <zack@upsilon.cc>  Wed, 28 Oct 2015 20:59:40 +0100

swh-web (0.0.7-1~swh1) unstable-swh; urgency=medium

  * v0.0.7
  * Add @jsonp abilities to /api/1/stat/counters endpoint

 -- Antoine R. Dumont (@ardumont) <antoine.romain.dumont@gmail.com>  Mon, 19 Oct 2015 14:01:40 +0200

swh-web (0.0.4-1~swh1) unstable-swh; urgency=medium

  * Prepare swh.web.ui v0.0.4 deployment

 -- Nicolas Dandrimont <nicolas@dandrimont.eu>  Fri, 16 Oct 2015 15:38:44 +0200

swh-web (0.0.3-1~swh1) unstable-swh; urgency=medium

  * Prepare deployment of swh-web-ui v0.0.3

 -- Nicolas Dandrimont <nicolas@dandrimont.eu>  Wed, 14 Oct 2015 11:09:33 +0200

swh-web (0.0.2-1~swh1) unstable-swh; urgency=medium

  * Prepare swh.web.ui v0.0.2 deployment

 -- Nicolas Dandrimont <nicolas@dandrimont.eu>  Tue, 13 Oct 2015 16:25:46 +0200

swh-web (0.0.1-1~swh1) unstable-swh; urgency=medium

  * Initial release
  * v0.0.1
  * Hash lookup to check existence in swh's backend
  * Hash lookup to detail a content

 -- Antoine R. Dumont (@ardumont) <antoine.romain.dumont@gmail.com>  Thu, 01 Oct 2015 10:01:29 +0200<|MERGE_RESOLUTION|>--- conflicted
+++ resolved
@@ -1,16 +1,8 @@
-<<<<<<< HEAD
-swh-web (0.0.101-1~swh1~bpo9+1) stretch-swh; urgency=medium
-
-  * Rebuild for stretch-backports.
-
- -- Antoine Pietri <antoine.pietri1@gmail.com>  Fri, 08 Dec 2017 16:38:05 +0100
-=======
 swh-web (0.0.102-1~swh1) unstable-swh; urgency=medium
 
   * version 0.0.102
 
  -- Antoine Lambert <antoine.lambert@inria.fr>  Thu, 14 Dec 2017 15:13:22 +0100
->>>>>>> 398d7e47
 
 swh-web (0.0.101-1~swh1) unstable-swh; urgency=medium
 
