<<<<<<< HEAD
swh-web (0.0.2-1~swh1~bpo9+1) stretch-swh; urgency=medium

  * Rebuild for stretch-backports.

 -- Nicolas Dandrimont <nicolas@dandrimont.eu>  Tue, 13 Oct 2015 16:25:46 +0200
=======
swh-web (0.0.3-1~swh1) unstable-swh; urgency=medium

  * Prepare deployment of swh-web-ui v0.0.3

 -- Nicolas Dandrimont <nicolas@dandrimont.eu>  Wed, 14 Oct 2015 11:09:33 +0200
>>>>>>> 80757c53

swh-web (0.0.2-1~swh1) unstable-swh; urgency=medium

  * Prepare swh.web.ui v0.0.2 deployment

 -- Nicolas Dandrimont <nicolas@dandrimont.eu>  Tue, 13 Oct 2015 16:25:46 +0200

swh-web (0.0.1-1~swh1) unstable-swh; urgency=medium

  * Initial release
  * v0.0.1
  * Hash lookup to check existence in swh's backend
  * Hash lookup to detail a content

 -- Antoine R. Dumont (@ardumont) <antoine.romain.dumont@gmail.com>  Thu, 01 Oct 2015 10:01:29 +0200<|MERGE_RESOLUTION|>--- conflicted
+++ resolved
@@ -1,16 +1,8 @@
-<<<<<<< HEAD
-swh-web (0.0.2-1~swh1~bpo9+1) stretch-swh; urgency=medium
-
-  * Rebuild for stretch-backports.
-
- -- Nicolas Dandrimont <nicolas@dandrimont.eu>  Tue, 13 Oct 2015 16:25:46 +0200
-=======
 swh-web (0.0.3-1~swh1) unstable-swh; urgency=medium
 
   * Prepare deployment of swh-web-ui v0.0.3
 
  -- Nicolas Dandrimont <nicolas@dandrimont.eu>  Wed, 14 Oct 2015 11:09:33 +0200
->>>>>>> 80757c53
 
 swh-web (0.0.2-1~swh1) unstable-swh; urgency=medium
 
