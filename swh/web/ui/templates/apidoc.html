--- conflicted
+++ resolved
@@ -1,9 +1,5 @@
 {% extends "layout.html" %}
-<<<<<<< HEAD
-{% block title %} {{ request.path }} overview {% endblock %}
-=======
 {% block title %} API overview {% endblock %}
->>>>>>> 7779471f
 {% block content %}
 <nav class="bread-crumbs">
   <ul>
